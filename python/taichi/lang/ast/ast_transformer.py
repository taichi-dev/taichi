import ast
import collections.abc
import inspect
import os
import warnings
from collections import ChainMap
from sys import version_info

import astor
from taichi._lib import core as _ti_core
from taichi._lib.utils import package_root
from taichi.lang import expr, impl, kernel_arguments, kernel_impl, matrix, mesh
from taichi.lang import ops as ti_ops
from taichi.lang._ndrange import ndrange
from taichi.lang.ast.ast_transformer_utils import Builder, LoopStatus
from taichi.lang.ast.symbol_resolver import ASTResolver
from taichi.lang.exception import TaichiSyntaxError
from taichi.lang.matrix import MatrixType
from taichi.lang.util import is_taichi_class, to_taichi_type
from taichi.types import annotations, primitive_types

from taichi import linalg

if version_info < (3, 9):
    from astunparse import unparse
else:
    from ast import unparse


class ASTTransformer(Builder):
    @staticmethod
    def build_Name(ctx, node):
        node.ptr = ctx.get_var_by_name(node.id)
        return node.ptr

    @staticmethod
    def build_AnnAssign(ctx, node):
        build_stmt(ctx, node.value)
        build_stmt(ctx, node.annotation)

        is_static_assign = isinstance(
            node.value, ast.Call) and node.value.func.ptr is impl.static

        node.ptr = ASTTransformer.build_assign_annotated(
            ctx, node.target, node.value.ptr, is_static_assign,
            node.annotation.ptr)
        return node.ptr

    @staticmethod
    def build_assign_annotated(ctx, target, value, is_static_assign,
                               annotation):
        """Build an annotated assginment like this: target: annotation = value.

         Args:
            ctx (ast_builder_utils.BuilderContext): The builder context.
            target (ast.Name): A variable name. `target.id` holds the name as
            a string.
            annotation: A type we hope to assign to the target
            value: A node representing the value.
            is_static_assign: A boolean value indicating whether this is a static assignment
        """
        is_local = isinstance(target, ast.Name)
        anno = impl.expr_init(annotation)
        if is_static_assign:
            raise TaichiSyntaxError(
                "Static assign cannot be used on annotated assignment")
        if is_local and not ctx.is_var_declared(target.id):
            var = ti_ops.cast(value, anno)
            var = impl.expr_init(var)
            ctx.create_variable(target.id, var)
        else:
            var = build_stmt(ctx, target)
            if var.ptr.get_ret_type() != anno:
                raise TaichiSyntaxError(
                    "Static assign cannot have type overloading")
            var.assign(value)
        return var

    @staticmethod
    def build_Assign(ctx, node):
        build_stmt(ctx, node.value)

        is_static_assign = isinstance(
            node.value, ast.Call) and node.value.func.ptr is impl.static

        # Keep all generated assign statements and compose single one at last.
        # The variable is introduced to support chained assignments.
        # Ref https://github.com/taichi-dev/taichi/issues/2659.
        for node_target in node.targets:
            ASTTransformer.build_assign_unpack(ctx, node_target,
                                               node.value.ptr,
                                               is_static_assign)
        return None

    @staticmethod
    def build_assign_unpack(ctx, node_target, values, is_static_assign):
        """Build the unpack assignments like this: (target1, target2) = (value1, value2).
        The function should be called only if the node target is a tuple.

        Args:
            ctx (ast_builder_utils.BuilderContext): The builder context.
            node_target (ast.Tuple): A list or tuple object. `node_target.elts` holds a
            list of nodes representing the elements.
            values: A node/list representing the values.
            is_static_assign: A boolean value indicating whether this is a static assignment
        """
        if not isinstance(node_target, ast.Tuple):
            return ASTTransformer.build_assign_basic(ctx, node_target, values,
                                                     is_static_assign)
        targets = node_target.elts
        tmp_tuple = values if is_static_assign else impl.expr_init_list(
            values, len(targets))

        for i, target in enumerate(targets):
            ASTTransformer.build_assign_basic(ctx, target, tmp_tuple[i],
                                              is_static_assign)

        return None

    @staticmethod
    def build_assign_basic(ctx, target, value, is_static_assign):
        """Build basic assginment like this: target = value.

         Args:
            ctx (ast_builder_utils.BuilderContext): The builder context.
            target (ast.Name): A variable name. `target.id` holds the name as
            a string.
            value: A node representing the value.
            is_static_assign: A boolean value indicating whether this is a static assignment
        """
        is_local = isinstance(target, ast.Name)
        if is_static_assign:
            if not is_local:
                raise TaichiSyntaxError(
                    "Static assign cannot be used on elements in arrays")
            ctx.create_variable(target.id, value)
            var = value
        elif is_local and not ctx.is_var_declared(target.id):
            var = impl.expr_init(value)
            ctx.create_variable(target.id, var)
        else:
            var = build_stmt(ctx, target)
            var.assign(value)
        return var

    @staticmethod
    def build_NamedExpr(ctx, node):
        build_stmt(ctx, node.value)
        is_static_assign = isinstance(
            node.value, ast.Call) and node.value.func.ptr is impl.static
        node.ptr = ASTTransformer.build_assign_basic(ctx, node.target,
                                                     node.value.ptr,
                                                     is_static_assign)
        return node.ptr

    @staticmethod
    def is_tuple(node):
        if isinstance(node, ast.Tuple):
            return True
        if isinstance(node, ast.Index) and isinstance(node.value.ptr, tuple):
            return True
        if isinstance(node.ptr, tuple):
            return True
        return False

    @staticmethod
    def build_Subscript(ctx, node):
        build_stmt(ctx, node.value)
        build_stmt(ctx, node.slice)
        if not ASTTransformer.is_tuple(node.slice):
            node.slice.ptr = [node.slice.ptr]
        node.ptr = impl.subscript(node.value.ptr, *node.slice.ptr)
        return node.ptr

    @staticmethod
    def build_Tuple(ctx, node):
        build_stmts(ctx, node.elts)
        node.ptr = tuple(elt.ptr for elt in node.elts)
        return node.ptr

    @staticmethod
    def build_List(ctx, node):
        build_stmts(ctx, node.elts)
        node.ptr = [elt.ptr for elt in node.elts]
        return node.ptr

    @staticmethod
    def build_Dict(ctx, node):
        dic = {}
        for key, value in zip(node.keys, node.values):
            if key is None:
                dic.update(build_stmt(ctx, value))
            else:
                dic[build_stmt(ctx, key)] = build_stmt(ctx, value)
        node.ptr = dic
        return node.ptr

    @staticmethod
    def process_listcomp(ctx, node, result):
        result.append(build_stmt(ctx, node.elt))

    @staticmethod
    def process_dictcomp(ctx, node, result):
        key = build_stmt(ctx, node.key)
        value = build_stmt(ctx, node.value)
        result[key] = value

    @staticmethod
    def process_generators(ctx, node, now_comp, func, result):
        if now_comp >= len(node.generators):
            return func(ctx, node, result)
        with ctx.static_scope_guard():
            _iter = build_stmt(ctx, node.generators[now_comp].iter)
        for value in _iter:
            with ctx.variable_scope_guard():
                ASTTransformer.build_assign_unpack(
                    ctx, node.generators[now_comp].target, value, True)
                with ctx.static_scope_guard():
                    build_stmts(ctx, node.generators[now_comp].ifs)
                ASTTransformer.process_ifs(ctx, node, now_comp, 0, func,
                                           result)
        return None

    @staticmethod
    def process_ifs(ctx, node, now_comp, now_if, func, result):
        if now_if >= len(node.generators[now_comp].ifs):
            return ASTTransformer.process_generators(ctx, node, now_comp + 1,
                                                     func, result)
        cond = node.generators[now_comp].ifs[now_if].ptr
        if cond:
            ASTTransformer.process_ifs(ctx, node, now_comp, now_if + 1, func,
                                       result)

        return None

    @staticmethod
    def build_ListComp(ctx, node):
        result = []
        ASTTransformer.process_generators(ctx, node, 0,
                                          ASTTransformer.process_listcomp,
                                          result)
        node.ptr = result
        return node.ptr

    @staticmethod
    def build_DictComp(ctx, node):
        result = {}
        ASTTransformer.process_generators(ctx, node, 0,
                                          ASTTransformer.process_dictcomp,
                                          result)
        node.ptr = result
        return node.ptr

    @staticmethod
    def build_Index(ctx, node):

        node.ptr = build_stmt(ctx, node.value)
        return node.ptr

    @staticmethod
    def build_Constant(ctx, node):
        node.ptr = node.value
        return node.ptr

    @staticmethod
    def build_Num(ctx, node):
        node.ptr = node.n
        return node.ptr

    @staticmethod
    def build_Str(ctx, node):
        node.ptr = node.s
        return node.ptr

    @staticmethod
    def build_Bytes(ctx, node):
        node.ptr = node.s
        return node.ptr

    @staticmethod
    def build_NameConstant(ctx, node):
        node.ptr = node.value
        return node.ptr

    @staticmethod
    def build_keyword(ctx, node):
        build_stmt(ctx, node.value)
        if node.arg is None:
            node.ptr = node.value.ptr
        else:
            node.ptr = {node.arg: node.value.ptr}
        return node.ptr

    @staticmethod
    def build_Starred(ctx, node):
        node.ptr = build_stmt(ctx, node.value)
        return node.ptr

    @staticmethod
    def build_JoinedStr(ctx, node):
        str_spec = ''
        args = []
        for sub_node in node.values:
            if isinstance(sub_node, ast.FormattedValue):
                str_spec += '{}'
                args.append(build_stmt(ctx, sub_node.value))
            elif isinstance(sub_node, ast.Constant):
                str_spec += sub_node.value
            elif isinstance(sub_node, ast.Str):
                str_spec += sub_node.s
            else:
                raise TaichiSyntaxError("Invalid value for fstring.")

        args.insert(0, str_spec)
        node.ptr = impl.ti_format(*args)
        return node.ptr

    @staticmethod
    def build_call_if_is_builtin(node, args, keywords):
        func = node.func.ptr
        replace_func = {
            id(print): impl.ti_print,
            id(min): ti_ops.ti_min,
            id(max): ti_ops.ti_max,
            id(int): impl.ti_int,
            id(float): impl.ti_float,
            id(any): ti_ops.ti_any,
            id(all): ti_ops.ti_all,
            id(abs): abs,
            id(pow): pow,
        }
        if id(func) in replace_func:
            node.ptr = replace_func[id(func)](*args, **keywords)
            return True
        return False

    @staticmethod
    def warn_if_is_external_func(ctx, node):
        func = node.func.ptr
        if ctx.is_in_static_scope():  # allow external function in static scope
            return
        if hasattr(func, "_is_taichi_function") or hasattr(
                func, "_is_wrapped_kernel"):  # taichi func/kernel
            return
        if hasattr(func, "is_taichi_class"):  # Matrix/Struct
            return
        try:
            file = inspect.getfile(inspect.getmodule(func))
        except TypeError:
            file = None
        if file and os.path.commonpath(
            [file, package_root]) == package_root:  # functions inside taichi
            return
        name = unparse(node.func).strip()
        warnings.warn_explicit(
            f'Calling non-taichi function "{name}". '
            f'Scope inside the function is not processed by the Taichi AST transformer. '
            f'The function may not work as expected. Proceed with caution! '
            f'Maybe you can consider turning it into a @ti.func?', UserWarning,
            ctx.file, node.lineno + ctx.lineno_offset)

    @staticmethod
    def build_Call(ctx, node):
        if ASTTransformer.get_decorator(ctx, node) == 'static':
            with ctx.static_scope_guard():
                build_stmt(ctx, node.func)
                build_stmts(ctx, node.args)
                build_stmts(ctx, node.keywords)
        else:
            build_stmt(ctx, node.func)
            build_stmts(ctx, node.args)
            build_stmts(ctx, node.keywords)

        args = []
        for arg in node.args:
            if isinstance(arg, ast.Starred):
                args += arg.ptr
            else:
                args.append(arg.ptr)
        keywords = dict(ChainMap(*[keyword.ptr for keyword in node.keywords]))
        func = node.func.ptr

        if isinstance(node.func, ast.Attribute) and isinstance(
                node.func.value.ptr, str) and node.func.attr == 'format':
            args.insert(0, node.func.value.ptr)
            node.ptr = impl.ti_format(*args, **keywords)
        elif ASTTransformer.build_call_if_is_builtin(node, args, keywords):
            return node.ptr

        node.ptr = func(*args, **keywords)
        ASTTransformer.warn_if_is_external_func(ctx, node)

        return node.ptr

    @staticmethod
    def build_FunctionDef(ctx, node):
        args = node.args
        assert args.vararg is None
        assert args.kwonlyargs == []
        assert args.kw_defaults == []
        assert args.kwarg is None

        def transform_as_kernel():
            # Treat return type
            if node.returns is not None:
                kernel_arguments.decl_ret(ctx.func.return_type)

            for i, arg in enumerate(args.args):
                if isinstance(ctx.func.argument_annotations[i],
                              annotations.template):
                    continue
                elif isinstance(ctx.func.argument_annotations[i],
                                linalg.sparse_matrix_builder):
                    ctx.create_variable(arg.arg,
                                        kernel_arguments.decl_sparse_matrix())
                elif isinstance(ctx.func.argument_annotations[i],
                                annotations.any_arr):
                    ctx.create_variable(
                        arg.arg,
                        kernel_arguments.decl_any_arr_arg(
                            to_taichi_type(ctx.arg_features[i][0]),
                            ctx.arg_features[i][1], ctx.arg_features[i][2],
                            ctx.arg_features[i][3]))
                elif isinstance(ctx.func.argument_annotations[i], MatrixType):
                    ctx.global_vars[
                        arg.arg] = kernel_arguments.decl_matrix_arg(
                            ctx.func.argument_annotations[i])
                else:
                    ctx.global_vars[
                        arg.arg] = kernel_arguments.decl_scalar_arg(
                            ctx.func.argument_annotations[i])
            # remove original args
            node.args.args = []

        build_stmts(ctx, node.decorator_list)
        if ctx.is_kernel:  # ti.kernel
            for decorator in node.decorator_list:
                if decorator.ptr is kernel_impl.func:
                    raise TaichiSyntaxError(
                        "Function definition not allowed in 'ti.kernel'.")
            transform_as_kernel()

        else:  # ti.func
            for decorator in node.decorator_list:
                if decorator.ptr is kernel_impl.func:
                    raise TaichiSyntaxError(
                        "Function definition not allowed in 'ti.func'.")
            if impl.get_runtime().experimental_real_function:
                transform_as_kernel()
            else:
                len_args = len(args.args)
                len_default = len(args.defaults)
                len_provided = len(ctx.argument_data)
                len_minimum = len_args - len_default
                if len_args < len_provided or len_args - len_default > len_provided:
                    if len(args.defaults):
                        raise TaichiSyntaxError(
                            f"Function receives {len_minimum} to {len_args} argument(s) and {len_provided} provided."
                        )
                    else:
                        raise TaichiSyntaxError(
                            f"Function receives {len_args} argument(s) and {len_provided} provided."
                        )
                # Transform as force-inlined func
                default_start = len_provided - len_minimum
                ctx.argument_data = list(ctx.argument_data)
                for arg in args.defaults[default_start:]:
                    ctx.argument_data.append(build_stmt(ctx, arg))
                assert len(args.args) == len(ctx.argument_data)
                for i, (arg,
                        data) in enumerate(zip(args.args, ctx.argument_data)):
                    # Remove annotations because they are not used.
                    args.args[i].annotation = None
                    # Template arguments are passed by reference.
                    if isinstance(ctx.func.argument_annotations[i],
                                  annotations.template):
                        ctx.create_variable(ctx.func.argument_names[i], data)
                        continue
                    # Create a copy for non-template arguments,
                    # so that they are passed by value.
                    ctx.create_variable(arg.arg, impl.expr_init_func(data))

        with ctx.variable_scope_guard():
            build_stmts(ctx, node.body)

        return None

    @staticmethod
    def build_Return(ctx, node):
        if not impl.get_runtime().experimental_real_function:
            if ctx.is_in_non_static_control_flow():
                raise TaichiSyntaxError(
                    "Return inside non-static if/for is not supported")
        build_stmt(ctx, node.value)
        if ctx.is_kernel or impl.get_runtime().experimental_real_function:
            # TODO: check if it's at the end of a kernel, throw TaichiSyntaxError if not
            if node.value is not None:
                if ctx.func.return_type is None:
                    raise TaichiSyntaxError(
                        f'A {"kernel" if ctx.is_kernel else "function"} '
                        'with a return value must be annotated '
                        'with a return type, e.g. def func() -> ti.f32')
<<<<<<< HEAD
                ctx.ast_builder.create_kernel_return(
                    ti_ops.cast(expr.Expr(node.value.ptr),
                                ctx.func.return_type).ptr)
=======
                _ti_core.create_kernel_exprgroup_return(
                    expr.make_expr_group(
                        ti_ops.cast(expr.Expr(node.value.ptr),
                                    ctx.func.return_type).ptr))
>>>>>>> 39129820
                # For args[0], it is an ast.Attribute, because it loads the
                # attribute, |ptr|, of the expression |ret_expr|. Therefore we
                # only need to replace the object part, i.e. args[0].value
        else:
            ctx.return_data = node.value.ptr
        if not impl.get_runtime().experimental_real_function:
            ctx.returned = True
        return None

    @staticmethod
    def build_Module(ctx, node):
        with ctx.variable_scope_guard():
            # Do NOT use |build_stmts| which inserts 'del' statements to the
            # end and deletes parameters passed into the module
            for stmt in node.body:
                build_stmt(ctx, stmt)
        return None

    @staticmethod
    def build_Attribute(ctx, node):
        build_stmt(ctx, node.value)
        node.ptr = getattr(node.value.ptr, node.attr)
        return node.ptr

    @staticmethod
    def build_BinOp(ctx, node):
        build_stmt(ctx, node.left)
        build_stmt(ctx, node.right)
        op = {
            ast.Add: lambda l, r: l + r,
            ast.Sub: lambda l, r: l - r,
            ast.Mult: lambda l, r: l * r,
            ast.Div: lambda l, r: l / r,
            ast.FloorDiv: lambda l, r: l // r,
            ast.Mod: lambda l, r: l % r,
            ast.Pow: lambda l, r: l**r,
            ast.LShift: lambda l, r: l << r,
            ast.RShift: lambda l, r: l >> r,
            ast.BitOr: lambda l, r: l | r,
            ast.BitXor: lambda l, r: l ^ r,
            ast.BitAnd: lambda l, r: l & r,
            ast.MatMult: lambda l, r: l @ r,
        }.get(type(node.op))
        node.ptr = op(node.left.ptr, node.right.ptr)
        return node.ptr

    @staticmethod
    def build_AugAssign(ctx, node):
        build_stmt(ctx, node.target)
        build_stmt(ctx, node.value)
        node.ptr = node.target.ptr.augassign(node.value.ptr,
                                             type(node.op).__name__)
        return node.ptr

    @staticmethod
    def build_UnaryOp(ctx, node):
        build_stmt(ctx, node.operand)
        op = {
            ast.UAdd: lambda l: l,
            ast.USub: lambda l: -l,
            ast.Not: ti_ops.logical_not,
            ast.Invert: lambda l: ~l,
        }.get(type(node.op))
        node.ptr = op(node.operand.ptr)
        return node.ptr

    @staticmethod
    def build_short_circuit_and(ast_builder, operands):
        if len(operands) == 1:
            return operands[0].ptr

        val = impl.expr_init(None)
        lhs = operands[0].ptr
        impl.begin_frontend_if(ast_builder, lhs)

        ast_builder.begin_frontend_if_true()
        rhs = ASTTransformer.build_short_circuit_and(ast_builder, operands[1:])
        val.assign(rhs)
        ast_builder.pop_scope()

        ast_builder.begin_frontend_if_false()
        val.assign(0)
        ast_builder.pop_scope()

        return val

    @staticmethod
    def build_short_circuit_or(ast_builder, operands):
        if len(operands) == 1:
            return operands[0].ptr

        val = impl.expr_init(None)
        lhs = operands[0].ptr
        impl.begin_frontend_if(ast_builder, lhs)

        ast_builder.begin_frontend_if_true()
        val.assign(1)
        ast_builder.pop_scope()

        ast_builder.begin_frontend_if_false()
        rhs = ASTTransformer.build_short_circuit_or(ast_builder, operands[1:])
        val.assign(rhs)
        ast_builder.pop_scope()

        return val

    @staticmethod
    def build_normal_bool_op(op):
        def inner(ast_builder, operands):
            result = op(operands[0].ptr, operands[1].ptr)
            for i in range(2, len(operands)):
                result = op(result, operands[i].ptr)
            return result

        return inner

    @staticmethod
    def build_static_short_circuit_and(ast_builder, operands):
        for operand in operands:
            if not operand.ptr:
                return operand.ptr
        return operands[-1].ptr

    @staticmethod
    def build_static_short_circuit_or(ast_builder, operands):
        for operand in operands:
            if operand.ptr:
                return operand.ptr
        return operands[-1].ptr

    @staticmethod
    def build_BoolOp(ctx, node):
        build_stmts(ctx, node.values)
        if ctx.is_in_static_scope():
            ops = {
                ast.And: ASTTransformer.build_static_short_circuit_and,
                ast.Or: ASTTransformer.build_static_short_circuit_or,
            }
        elif impl.get_runtime().short_circuit_operators:
            ops = {
                ast.And: ASTTransformer.build_short_circuit_and,
                ast.Or: ASTTransformer.build_short_circuit_or,
            }
        else:
            ops = {
                ast.And:
                ASTTransformer.build_normal_bool_op(ti_ops.logical_and),
                ast.Or: ASTTransformer.build_normal_bool_op(ti_ops.logical_or),
            }
        op = ops.get(type(node.op))
        node.ptr = op(ctx.ast_builder, node.values)
        return node.ptr

    @staticmethod
    def build_Compare(ctx, node):
        build_stmt(ctx, node.left)
        build_stmts(ctx, node.comparators)
        ops = {
            ast.Eq: lambda l, r: l == r,
            ast.NotEq: lambda l, r: l != r,
            ast.Lt: lambda l, r: l < r,
            ast.LtE: lambda l, r: l <= r,
            ast.Gt: lambda l, r: l > r,
            ast.GtE: lambda l, r: l >= r,
        }
        ops_static = {
            ast.In: lambda l, r: l in r,
            ast.NotIn: lambda l, r: l not in r,
        }
        if ctx.is_in_static_scope():
            ops = {**ops, **ops_static}
        operands = [node.left.ptr
                    ] + [comparator.ptr for comparator in node.comparators]
        val = True
        for i, node_op in enumerate(node.ops):
            l = operands[i]
            r = operands[i + 1]
            op = ops.get(type(node_op))
            if op is None:
                if type(node_op) in ops_static:
                    raise TaichiSyntaxError(
                        f'"{type(node_op).__name__}" is only supported inside `ti.static`.'
                    )
                else:
                    raise TaichiSyntaxError(
                        f'"{type(node_op).__name__}" is not supported in Taichi kernels.'
                    )
            val = ti_ops.logical_and(val, op(l, r))
        node.ptr = val
        return node.ptr

    @staticmethod
    def get_decorator(ctx, node):
        if not isinstance(node, ast.Call):
            return ''
        for wanted, name in [
            (impl.static, 'static'),
            (impl.grouped, 'grouped'),
            (ndrange, 'ndrange'),
        ]:
            if ASTResolver.resolve_to(node.func, wanted, ctx.global_vars):
                return name
        return ''

    @staticmethod
    def get_for_loop_targets(node):
        """
        Returns the list of indices of the for loop |node|.
        See also: https://docs.python.org/3/library/ast.html#ast.For
        """
        if isinstance(node.target, ast.Name):
            return [node.target.id]
        assert isinstance(node.target, ast.Tuple)
        return [name.id for name in node.target.elts]

    @staticmethod
    def build_static_for(ctx, node, is_grouped):
        if is_grouped:
            assert len(node.iter.args[0].args) == 1
            ndrange_arg = build_stmt(ctx, node.iter.args[0].args[0])
            if not isinstance(ndrange_arg, ndrange):
                raise TaichiSyntaxError(
                    "Only 'ti.ndrange' is allowed in 'ti.static(ti.grouped(...))'."
                )
            targets = ASTTransformer.get_for_loop_targets(node)
            if len(targets) != 1:
                raise TaichiSyntaxError(
                    f"Group for should have 1 loop target, found {len(targets)}"
                )
            target = targets[0]
            for value in impl.grouped(ndrange_arg):
                with ctx.variable_scope_guard():
                    ctx.create_variable(target, value)
                    build_stmts(ctx, node.body)
                    status = ctx.loop_status()
                    if status == LoopStatus.Break:
                        break
                    elif status == LoopStatus.Continue:
                        ctx.set_loop_status(LoopStatus.Normal)
        else:
            build_stmt(ctx, node.iter)
            targets = ASTTransformer.get_for_loop_targets(node)
            for target_values in node.iter.ptr:
                if not isinstance(
                        target_values,
                        collections.abc.Sequence) or len(targets) == 1:
                    target_values = [target_values]
                with ctx.variable_scope_guard():
                    for target, target_value in zip(targets, target_values):
                        ctx.create_variable(target, target_value)
                    build_stmts(ctx, node.body)
                    status = ctx.loop_status()
                    if status == LoopStatus.Break:
                        break
                    elif status == LoopStatus.Continue:
                        ctx.set_loop_status(LoopStatus.Normal)
        return None

    @staticmethod
    def build_range_for(ctx, node):
        with ctx.variable_scope_guard():
            loop_name = node.target.id
            ctx.check_loop_var(loop_name)
            loop_var = expr.Expr(ctx.ast_builder.make_id_expr(''))
            ctx.create_variable(loop_name, loop_var)
            if len(node.iter.args) not in [1, 2]:
                raise TaichiSyntaxError(
                    f"Range should have 1 or 2 arguments, found {len(node.iter.args)}"
                )
            if len(node.iter.args) == 2:
                begin = ti_ops.cast(
                    expr.Expr(build_stmt(ctx, node.iter.args[0])),
                    primitive_types.i32)
                end = ti_ops.cast(
                    expr.Expr(build_stmt(ctx, node.iter.args[1])),
                    primitive_types.i32)
            else:
                begin = ti_ops.cast(expr.Expr(0), primitive_types.i32)
                end = ti_ops.cast(
                    expr.Expr(build_stmt(ctx, node.iter.args[0])),
                    primitive_types.i32)
            ctx.ast_builder.begin_frontend_range_for(loop_var.ptr, begin.ptr,
                                                     end.ptr)
            build_stmts(ctx, node.body)
            ctx.ast_builder.end_frontend_range_for()
        return None

    @staticmethod
    def build_ndrange_for(ctx, node):
        with ctx.variable_scope_guard():
            ndrange_var = impl.expr_init(build_stmt(ctx, node.iter))
            ndrange_begin = ti_ops.cast(expr.Expr(0), primitive_types.i32)
            ndrange_end = ti_ops.cast(
                expr.Expr(impl.subscript(ndrange_var.acc_dimensions, 0)),
                primitive_types.i32)
            ndrange_loop_var = expr.Expr(ctx.ast_builder.make_id_expr(''))
            ctx.ast_builder.begin_frontend_range_for(ndrange_loop_var.ptr,
                                                     ndrange_begin.ptr,
                                                     ndrange_end.ptr)
            I = impl.expr_init(ndrange_loop_var)
            targets = ASTTransformer.get_for_loop_targets(node)
            for i, target in enumerate(targets):
                if i + 1 < len(targets):
                    target_tmp = impl.expr_init(
                        I // ndrange_var.acc_dimensions[i + 1])
                else:
                    target_tmp = impl.expr_init(I)
                ctx.create_variable(
                    target,
                    impl.expr_init(target_tmp + impl.subscript(
                        impl.subscript(ndrange_var.bounds, i), 0)))
                if i + 1 < len(targets):
                    I.assign(I -
                             target_tmp * ndrange_var.acc_dimensions[i + 1])
            build_stmts(ctx, node.body)
            ctx.ast_builder.end_frontend_range_for()
        return None

    @staticmethod
    def build_grouped_ndrange_for(ctx, node):
        with ctx.variable_scope_guard():
            ndrange_var = impl.expr_init(build_stmt(ctx, node.iter.args[0]))
            ndrange_begin = ti_ops.cast(expr.Expr(0), primitive_types.i32)
            ndrange_end = ti_ops.cast(
                expr.Expr(impl.subscript(ndrange_var.acc_dimensions, 0)),
                primitive_types.i32)
            ndrange_loop_var = expr.Expr(ctx.ast_builder.make_id_expr(''))
            ctx.ast_builder.begin_frontend_range_for(ndrange_loop_var.ptr,
                                                     ndrange_begin.ptr,
                                                     ndrange_end.ptr)

            targets = ASTTransformer.get_for_loop_targets(node)
            if len(targets) != 1:
                raise TaichiSyntaxError(
                    f"Group for should have 1 loop target, found {len(targets)}"
                )
            target = targets[0]
            target_var = impl.expr_init(
                matrix.Vector([0] * len(ndrange_var.dimensions),
                              dt=primitive_types.i32))
            ctx.create_variable(target, target_var)
            I = impl.expr_init(ndrange_loop_var)
            for i in range(len(ndrange_var.dimensions)):
                if i + 1 < len(ndrange_var.dimensions):
                    target_tmp = I // ndrange_var.acc_dimensions[i + 1]
                else:
                    target_tmp = I
                impl.subscript(target_var,
                               i).assign(target_tmp + ndrange_var.bounds[i][0])
                if i + 1 < len(ndrange_var.dimensions):
                    I.assign(I -
                             target_tmp * ndrange_var.acc_dimensions[i + 1])
            build_stmts(ctx, node.body)
            ctx.ast_builder.end_frontend_range_for()
        return None

    @staticmethod
    def build_struct_for(ctx, node, is_grouped):
        # for i, j in x
        # for I in ti.grouped(x)
        targets = ASTTransformer.get_for_loop_targets(node)

        for target in targets:
            ctx.check_loop_var(target)

        with ctx.variable_scope_guard():
            if is_grouped:
                if len(targets) != 1:
                    raise TaichiSyntaxError(
                        f"Group for should have 1 loop target, found {len(targets)}"
                    )
                target = targets[0]
                loop_var = build_stmt(ctx, node.iter)
                loop_indices = expr.make_var_list(size=len(loop_var.shape))
                expr_group = expr.make_expr_group(loop_indices)
                impl.begin_frontend_struct_for(ctx.ast_builder, expr_group,
                                               loop_var)
                ctx.create_variable(
                    target, matrix.Vector(loop_indices,
                                          dt=primitive_types.i32))
                build_stmts(ctx, node.body)
                ctx.ast_builder.end_frontend_struct_for()
            else:
                _vars = []
                for name in targets:
                    var = expr.Expr(ctx.ast_builder.make_id_expr(""))
                    _vars.append(var)
                    ctx.create_variable(name, var)
                loop_var = node.iter.ptr
                expr_group = expr.make_expr_group(*_vars)
                impl.begin_frontend_struct_for(ctx.ast_builder, expr_group,
                                               loop_var)
                build_stmts(ctx, node.body)
                ctx.ast_builder.end_frontend_struct_for()
        return None

    @staticmethod
    def build_mesh_for(ctx, node):
        targets = ASTTransformer.get_for_loop_targets(node)
        if len(targets) != 1:
            raise TaichiSyntaxError(
                "Mesh for should have 1 loop target, found {len(targets)}")
        target = targets[0]

        with ctx.variable_scope_guard():
            var = expr.Expr(ctx.ast_builder.make_id_expr(""))
            ctx.mesh = node.iter.ptr.mesh
            assert isinstance(ctx.mesh, impl.MeshInstance)
            mesh_idx = mesh.MeshElementFieldProxy(ctx.mesh,
                                                  node.iter.ptr._type, var.ptr)
            ctx.create_variable(target, mesh_idx)
            ctx.ast_builder.begin_frontend_mesh_for(mesh_idx.ptr,
                                                    ctx.mesh.mesh_ptr,
                                                    node.iter.ptr._type)
            build_stmts(ctx, node.body)
            ctx.mesh = None
            ctx.ast_builder.end_frontend_mesh_for()
        return None

    @staticmethod
    def build_nested_mesh_for(ctx, node):
        targets = ASTTransformer.get_for_loop_targets(node)
        if len(targets) != 1:
            raise TaichiSyntaxError(
                "Nested-mesh for should have 1 loop target, found {len(targets)}"
            )
        target = targets[0]

        with ctx.variable_scope_guard():
            ctx.mesh = node.iter.ptr.mesh
            assert isinstance(ctx.mesh, impl.MeshInstance)
            loop_name = node.target.id + '_index__'
            loop_var = expr.Expr(ctx.ast_builder.make_id_expr(''))
            ctx.create_variable(loop_name, loop_var)
            begin = expr.Expr(0)
            end = node.iter.ptr.size
            ctx.ast_builder.begin_frontend_range_for(loop_var.ptr, begin.ptr,
                                                     end.ptr)
            entry_expr = ctx.ast_builder.get_relation_access(
                ctx.mesh.mesh_ptr, node.iter.ptr.from_index.ptr,
                node.iter.ptr.to_element_type, loop_var.ptr)
            entry_expr.type_check()
            mesh_idx = mesh.MeshElementFieldProxy(
                ctx.mesh, node.iter.ptr.to_element_type, entry_expr)
            ctx.create_variable(target, mesh_idx)
            build_stmts(ctx, node.body)
            ctx.ast_builder.end_frontend_range_for()

        return None

    @staticmethod
    def build_For(ctx, node):
        if node.orelse:
            raise TaichiSyntaxError(
                "'else' clause for 'for' not supported in Taichi kernels")
        decorator = ASTTransformer.get_decorator(ctx, node.iter)
        double_decorator = ''
        if decorator != '' and len(node.iter.args) == 1:
            double_decorator = ASTTransformer.get_decorator(
                ctx, node.iter.args[0])

        if decorator == 'static':
            if double_decorator == 'static':
                raise TaichiSyntaxError("'ti.static' cannot be nested")
            with ctx.loop_scope_guard(is_static=True):
                return ASTTransformer.build_static_for(
                    ctx, node, double_decorator == 'grouped')
        with ctx.loop_scope_guard():
            if decorator == 'ndrange':
                if double_decorator != '':
                    raise TaichiSyntaxError(
                        "No decorator is allowed inside 'ti.ndrange")
                return ASTTransformer.build_ndrange_for(ctx, node)
            if decorator == 'grouped':
                if double_decorator == 'static':
                    raise TaichiSyntaxError(
                        "'ti.static' is not allowed inside 'ti.grouped'")
                elif double_decorator == 'ndrange':
                    return ASTTransformer.build_grouped_ndrange_for(ctx, node)
                elif double_decorator == 'grouped':
                    raise TaichiSyntaxError("'ti.grouped' cannot be nested")
                else:
                    return ASTTransformer.build_struct_for(ctx,
                                                           node,
                                                           is_grouped=True)
            elif isinstance(node.iter, ast.Call) and isinstance(
                    node.iter.func, ast.Name) and node.iter.func.id == 'range':
                return ASTTransformer.build_range_for(ctx, node)
            else:
                build_stmt(ctx, node.iter)
                if isinstance(node.iter.ptr, mesh.MeshElementField):
                    if not _ti_core.is_extension_supported(
                            impl.default_cfg().arch, _ti_core.Extension.mesh):
                        raise Exception(
                            'Backend ' + str(impl.default_cfg().arch) +
                            ' doesn\'t support MeshTaichi extension')
                    return ASTTransformer.build_mesh_for(ctx, node)
                if isinstance(node.iter.ptr, mesh.MeshRelationAccessProxy):
                    return ASTTransformer.build_nested_mesh_for(ctx, node)
                # Struct for
                return ASTTransformer.build_struct_for(ctx,
                                                       node,
                                                       is_grouped=False)

    @staticmethod
    def build_While(ctx, node):
        if node.orelse:
            raise TaichiSyntaxError(
                "'else' clause for 'while' not supported in Taichi kernels")

        with ctx.loop_scope_guard():
            ctx.ast_builder.begin_frontend_while(expr.Expr(1).ptr)
            while_cond = build_stmt(ctx, node.test)
            impl.begin_frontend_if(ctx.ast_builder, while_cond)
            ctx.ast_builder.begin_frontend_if_true()
            ctx.ast_builder.pop_scope()
            ctx.ast_builder.begin_frontend_if_false()
            ctx.ast_builder.insert_break_stmt()
            ctx.ast_builder.pop_scope()
            build_stmts(ctx, node.body)
            ctx.ast_builder.pop_scope()
        return None

    @staticmethod
    def build_If(ctx, node):
        build_stmt(ctx, node.test)
        is_static_if = (ASTTransformer.get_decorator(ctx,
                                                     node.test) == "static")

        if is_static_if:
            if node.test.ptr:
                build_stmts(ctx, node.body)
            else:
                build_stmts(ctx, node.orelse)
            return node

<<<<<<< HEAD
        with ctx.non_static_scope_guard():
            impl.begin_frontend_if(ctx.ast_builder, node.test.ptr)
            ctx.ast_builder.begin_frontend_if_true()
=======
        with ctx.non_static_control_flow_guard():
            impl.begin_frontend_if(node.test.ptr)
            _ti_core.begin_frontend_if_true()
>>>>>>> 39129820
            build_stmts(ctx, node.body)
            ctx.ast_builder.pop_scope()
            ctx.ast_builder.begin_frontend_if_false()
            build_stmts(ctx, node.orelse)
            ctx.ast_builder.pop_scope()
        return None

    @staticmethod
    def build_Expr(ctx, node):
        if not isinstance(
                node.value,
                ast.Call) or not impl.get_runtime().experimental_real_function:
            build_stmt(ctx, node.value)
            return None

        args = [build_stmt(ctx, node.value.func)
                ] + [arg.ptr for arg in build_stmts(ctx, node.value.args)]
        impl.insert_expr_stmt_if_ti_func(ctx.ast_builder, *args)

        return None

    @staticmethod
    def build_IfExp(ctx, node):
        build_stmt(ctx, node.test)
        build_stmt(ctx, node.body)
        build_stmt(ctx, node.orelse)

        if is_taichi_class(node.test.ptr) or is_taichi_class(
                node.body.ptr) or is_taichi_class(node.orelse.ptr):
            node.ptr = ti_ops.select(node.test.ptr, node.body.ptr,
                                     node.orelse.ptr)
            return node.ptr

        is_static_if = (ASTTransformer.get_decorator(ctx,
                                                     node.test) == "static")

        if is_static_if:
            if node.test.ptr:
                node.ptr = build_stmt(ctx, node.body)
            else:
                node.ptr = build_stmt(ctx, node.orelse)
            return node.ptr

        val = impl.expr_init(None)

        impl.begin_frontend_if(ctx.ast_builder, node.test.ptr)
        ctx.ast_builder.begin_frontend_if_true()
        val.assign(node.body.ptr)
        ctx.ast_builder.pop_scope()
        ctx.ast_builder.begin_frontend_if_false()
        val.assign(node.orelse.ptr)
        ctx.ast_builder.pop_scope()

        node.ptr = val
        return node.ptr

    @staticmethod
    def _is_string_mod_args(msg):
        # 1. str % (a, b, c, ...)
        # 2. str % single_item
        # Note that |msg.right| may not be a tuple.
        if not isinstance(msg, ast.BinOp):
            return False
        if not isinstance(msg.op, ast.Mod):
            return False
        if isinstance(msg.left, ast.Str):
            return True
        if isinstance(msg.left, ast.Constant) and isinstance(
                msg.left.value, str):
            return True
        return False

    @staticmethod
    def _handle_string_mod_args(ctx, node):
        msg = build_stmt(ctx, node.left)
        args = build_stmt(ctx, node.right)
        if not isinstance(args, collections.abc.Sequence):
            args = (args, )
        return msg, args

    @staticmethod
    def build_Assert(ctx, node):
        extra_args = []
        if node.msg is not None:
            if isinstance(node.msg, ast.Constant):
                msg = node.msg.value
            elif isinstance(node.msg, ast.Str):
                msg = node.msg.s
            elif ASTTransformer._is_string_mod_args(node.msg):
                msg, extra_args = ASTTransformer._handle_string_mod_args(
                    ctx, node.msg)
            else:
                raise ValueError(
                    f"assert info must be constant, not {ast.dump(node.msg)}")
        else:
            msg = astor.to_source(node.test)
        test = build_stmt(ctx, node.test)
        impl.ti_assert(test, msg.strip(), extra_args)
        return None

    @staticmethod
    def build_Break(ctx, node):
        if ctx.is_in_static_for():
            ctx.set_loop_status(LoopStatus.Break)
        else:
            ctx.ast_builder.insert_break_stmt()
        return None

    @staticmethod
    def build_Continue(ctx, node):
        if ctx.is_in_static_for():
            ctx.set_loop_status(LoopStatus.Continue)
        else:
            ctx.ast_builder.insert_continue_stmt()
        return None

    @staticmethod
    def build_Pass(ctx, node):
        return None

    @staticmethod
    def build_Raise(ctx, node):
        raise build_stmt(ctx, node.exc)


build_stmt = ASTTransformer()


def build_stmts(ctx, stmts):
    with ctx.variable_scope_guard():
        for stmt in stmts:
            if ctx.returned or ctx.loop_status() != LoopStatus.Normal:
                break
            else:
                build_stmt(ctx, stmt)
    return stmts<|MERGE_RESOLUTION|>--- conflicted
+++ resolved
@@ -500,16 +500,10 @@
                         f'A {"kernel" if ctx.is_kernel else "function"} '
                         'with a return value must be annotated '
                         'with a return type, e.g. def func() -> ti.f32')
-<<<<<<< HEAD
-                ctx.ast_builder.create_kernel_return(
-                    ti_ops.cast(expr.Expr(node.value.ptr),
-                                ctx.func.return_type).ptr)
-=======
                 _ti_core.create_kernel_exprgroup_return(
                     expr.make_expr_group(
                         ti_ops.cast(expr.Expr(node.value.ptr),
                                     ctx.func.return_type).ptr))
->>>>>>> 39129820
                 # For args[0], it is an ast.Attribute, because it loads the
                 # attribute, |ptr|, of the expression |ret_expr|. Therefore we
                 # only need to replace the object part, i.e. args[0].value
@@ -1046,15 +1040,9 @@
                 build_stmts(ctx, node.orelse)
             return node
 
-<<<<<<< HEAD
-        with ctx.non_static_scope_guard():
+        with ctx.non_static_control_flow_guard():
             impl.begin_frontend_if(ctx.ast_builder, node.test.ptr)
             ctx.ast_builder.begin_frontend_if_true()
-=======
-        with ctx.non_static_control_flow_guard():
-            impl.begin_frontend_if(node.test.ptr)
-            _ti_core.begin_frontend_if_true()
->>>>>>> 39129820
             build_stmts(ctx, node.body)
             ctx.ast_builder.pop_scope()
             ctx.ast_builder.begin_frontend_if_false()
