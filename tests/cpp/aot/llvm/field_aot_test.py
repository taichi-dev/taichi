--- conflicted
+++ resolved
@@ -12,14 +12,8 @@
 if __name__ == "__main__":
     compile_for_cgraph = args.cgraph
     if args.arch == "cpu":
-<<<<<<< HEAD
-        compile_field_aot(arch=ti.cpu, compile_for_cgraph=False)
-    elif args.arch == "cuda":
-        compile_field_aot(arch=ti.cuda, compile_for_cgraph=False)
-=======
         compile_field_aot(arch=ti.cpu, compile_for_cgraph=compile_for_cgraph)
     elif args.arch == "cuda":
         compile_field_aot(arch=ti.cuda, compile_for_cgraph=compile_for_cgraph)
->>>>>>> 2c793e42
     else:
         assert False