--- conflicted
+++ resolved
@@ -138,14 +138,8 @@
 
             except:
                 pass
-<<<<<<< HEAD
         raise IOError(f"Cannot find source code for Object: {obj}, it's likely \
 you are not running Taichi from command line or IPython.")
-=======
-        raise IOError(
-            f"Cannot find source code for Object: {obj}, it's likely you are not running Taichi from command line or IPython mode."
-        )
->>>>>>> 2b03a08f
 
 
 def _REPL_findsource(obj):
@@ -163,16 +157,10 @@
             try:
                 return _blender_findsource(obj)
             except:
-<<<<<<< HEAD
                 raise IOError(f"Cannot find source code for Object: {obj}, this \
 is possibly because you are running Taichi in an environment that Taichi's own \
 inspect module cannot find the source. Please report an issue to help us fix: \
 https://github.com/taichi-dev/taichi/issues")
-=======
-                raise IOError(
-                    f"Cannot find source code for Object: {obj}, this is possibly because you are running Taichi in an environment that Taichi's own inspect module cannot find the source. Please report an issue to help us fix: https://github.com/taichi-dev/taichi/issues"
-                )
->>>>>>> 2b03a08f
 
 
 class _InspectContextManager:
