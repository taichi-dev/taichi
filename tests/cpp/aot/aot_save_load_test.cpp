#include "gtest/gtest.h"
#include "taichi/ir/ir_builder.h"
#include "taichi/ir/statements.h"
#include "taichi/inc/constants.h"
#include "taichi/program/program.h"
#include "tests/cpp/ir/ndarray_kernel.h"
#include "tests/cpp/program/test_program.h"
#include "taichi/aot/graph_data.h"
#include "taichi/program/graph_builder.h"
#ifdef TI_WITH_VULKAN
#include "taichi/backends/vulkan/aot_module_loader_impl.h"
#include "taichi/backends/device.h"
#include "taichi/backends/vulkan/vulkan_device.h"
#include "taichi/backends/vulkan/vulkan_device_creator.h"
#include "taichi/backends/vulkan/vulkan_loader.h"
#include "taichi/backends/vulkan/vulkan_utils.h"
#endif

using namespace taichi;
using namespace lang;

[[maybe_unused]] static void aot_save() {
  auto program = Program(Arch::vulkan);

  program.config.advanced_optimization = false;

  int n = 10;

  auto *root = new SNode(0, SNodeType::root);
  auto *pointer = &root->dense(Axis(0), n, false);
  auto *place = &pointer->insert_children(SNodeType::place);
  place->dt = PrimitiveType::i32;
  program.add_snode_tree(std::unique_ptr<SNode>(root), /*compile_only=*/true);

  auto aot_builder = program.make_aot_module_builder(Arch::vulkan);

  std::unique_ptr<Kernel> kernel_init, kernel_ret, kernel_simple_ret;

  {
    /*
    @ti.kernel
    def ret() -> ti.f32:
      sum = 0.2
      return sum
    */
    IRBuilder builder;
    auto *sum = builder.create_local_var(PrimitiveType::f32);
    builder.create_local_store(sum, builder.get_float32(0.2));
    builder.create_return(builder.create_local_load(sum));

    kernel_simple_ret =
        std::make_unique<Kernel>(program, builder.extract_ir(), "simple_ret");
    kernel_simple_ret->insert_ret(PrimitiveType::f32);
  }

  {
    /*
    @ti.kernel
    def init():
      for index in range(n):
        place[index] = index
    */
    IRBuilder builder;
    auto *zero = builder.get_int32(0);
    auto *n_stmt = builder.get_int32(n);
    auto *loop = builder.create_range_for(zero, n_stmt, 1, 0, 4);
    {
      auto _ = builder.get_loop_guard(loop);
      auto *index = builder.get_loop_index(loop);
      auto *ptr = builder.create_global_ptr(place, {index});
      builder.create_global_store(ptr, index);
    }

    kernel_init =
        std::make_unique<Kernel>(program, builder.extract_ir(), "init");
  }

  {
    /*
    @ti.kernel
    def ret():
      sum = 0
      for index in place:
        sum = sum + place[index];
      return sum
    */
    IRBuilder builder;
    auto *sum = builder.create_local_var(PrimitiveType::i32);
    auto *loop = builder.create_struct_for(pointer, 1, 0, 4);
    {
      auto _ = builder.get_loop_guard(loop);
      auto *index = builder.get_loop_index(loop);
      auto *sum_old = builder.create_local_load(sum);
      auto *place_index =
          builder.create_global_load(builder.create_global_ptr(place, {index}));
      builder.create_local_store(sum, builder.create_add(sum_old, place_index));
    }
    builder.create_return(builder.create_local_load(sum));

    kernel_ret = std::make_unique<Kernel>(program, builder.extract_ir(), "ret");
    kernel_ret->insert_ret(PrimitiveType::i32);
  }

  aot_builder->add("simple_ret", kernel_simple_ret.get());
  aot_builder->add_field("place", place, true, place->dt, {n}, 1, 1);
  aot_builder->add("init", kernel_init.get());
  aot_builder->add("ret", kernel_ret.get());
  aot_builder->dump(".", "");
}

[[maybe_unused]] static void save_ndarray_kernels(Arch arch) {
  TestProgram test_prog;
  test_prog.setup(arch);
  auto aot_builder = test_prog.prog()->make_aot_module_builder(arch);
  auto ker1 = setup_kernel1(test_prog.prog());
  auto ker2 = setup_kernel2(test_prog.prog());
  aot_builder->add("ker1", ker1.get());
  aot_builder->add("ker2", ker2.get());
  aot_builder->dump(".", "");
}

#ifdef TI_WITH_VULKAN
[[maybe_unused]] static void write_devalloc(
    taichi::lang::vulkan::VkRuntime *vulkan_runtime,
    taichi::lang::DeviceAllocation &alloc,
    const void *data,
    size_t size) {
  char *const device_arr_ptr =
      reinterpret_cast<char *>(vulkan_runtime->get_ti_device()->map(alloc));
  std::memcpy(device_arr_ptr, data, size);
  vulkan_runtime->get_ti_device()->unmap(alloc);
}

[[maybe_unused]] static void load_devalloc(
    taichi::lang::vulkan::VkRuntime *vulkan_runtime,
    taichi::lang::DeviceAllocation &alloc,
    void *data,
    size_t size) {
  char *const device_arr_ptr =
      reinterpret_cast<char *>(vulkan_runtime->get_ti_device()->map(alloc));
  std::memcpy(data, device_arr_ptr, size);
  vulkan_runtime->get_ti_device()->unmap(alloc);
}

TEST(AotSaveLoad, Vulkan) {
  // Otherwise will segfault on macOS VM,
  // where Vulkan is installed but no devices are present
  if (!vulkan::is_vulkan_api_available()) {
    return;
  }

  aot_save();

  // API based on proposal https://github.com/taichi-dev/taichi/issues/3642
  // Initialize Vulkan program
  taichi::uint64 *result_buffer{nullptr};
  taichi::lang::RuntimeContext host_ctx;
  auto memory_pool =
      std::make_unique<taichi::lang::MemoryPool>(Arch::vulkan, nullptr);
  result_buffer = (taichi::uint64 *)memory_pool->allocate(
      sizeof(taichi::uint64) * taichi_result_buffer_entries, 8);
  host_ctx.result_buffer = result_buffer;

  // Create Taichi Device for computation
  lang::vulkan::VulkanDeviceCreator::Params evd_params;
  evd_params.api_version =
      taichi::lang::vulkan::VulkanEnvSettings::kApiVersion();
  auto embedded_device =
      std::make_unique<taichi::lang::vulkan::VulkanDeviceCreator>(evd_params);

  // Create Vulkan runtime
  vulkan::VkRuntime::Params params;
  params.host_result_buffer = result_buffer;
  params.device = embedded_device->device();
  auto vulkan_runtime =
      std::make_unique<taichi::lang::vulkan::VkRuntime>(std::move(params));

  // Run AOT module loader
  vulkan::AotModuleParams mod_params;
  mod_params.module_path = ".";
  mod_params.runtime = vulkan_runtime.get();

  std::unique_ptr<aot::Module> vk_module =
      aot::Module::load(Arch::vulkan, mod_params);
  EXPECT_TRUE(vk_module);

  // Retrieve kernels/fields/etc from AOT module
  auto root_size = vk_module->get_root_size();
  EXPECT_EQ(root_size, 64);
  vulkan_runtime->add_root_buffer(root_size);

  auto simple_ret_kernel = vk_module->get_kernel("simple_ret");
  EXPECT_TRUE(simple_ret_kernel);

  simple_ret_kernel->launch(&host_ctx);
  vulkan_runtime->synchronize();
  EXPECT_FLOAT_EQ(host_ctx.get_ret<float>(0), 0.2);

  auto init_kernel = vk_module->get_kernel("init");
  EXPECT_TRUE(init_kernel);

  auto ret_kernel = vk_module->get_kernel("ret");
  EXPECT_TRUE(ret_kernel);

  auto ret2_kernel = vk_module->get_kernel("ret2");
  EXPECT_FALSE(ret2_kernel);

  // Run kernels
  init_kernel->launch(&host_ctx);
  ret_kernel->launch(&host_ctx);
  vulkan_runtime->synchronize();

  // Retrieve data
  auto x_field = vk_module->get_field("place");
  EXPECT_NE(x_field, nullptr);
}

TEST(AotSaveLoad, VulkanNdarray) {
  // Otherwise will segfault on macOS VM,
  // where Vulkan is installed but no devices are present
  if (!vulkan::is_vulkan_api_available()) {
    return;
  }

  save_ndarray_kernels(Arch::vulkan);

  // API based on proposal https://github.com/taichi-dev/taichi/issues/3642
  // Initialize Vulkan program
  taichi::uint64 *result_buffer{nullptr};
  taichi::lang::RuntimeContext host_ctx;
  auto memory_pool =
      std::make_unique<taichi::lang::MemoryPool>(Arch::vulkan, nullptr);
  result_buffer = (taichi::uint64 *)memory_pool->allocate(
      sizeof(taichi::uint64) * taichi_result_buffer_entries, 8);
  host_ctx.result_buffer = result_buffer;

  // Create Taichi Device for computation
  lang::vulkan::VulkanDeviceCreator::Params evd_params;
  evd_params.api_version =
      taichi::lang::vulkan::VulkanEnvSettings::kApiVersion();
  auto embedded_device =
      std::make_unique<taichi::lang::vulkan::VulkanDeviceCreator>(evd_params);

  // Create Vulkan runtime
  vulkan::VkRuntime::Params params;
  params.host_result_buffer = result_buffer;
  params.device = embedded_device->device();
  auto vulkan_runtime =
      std::make_unique<taichi::lang::vulkan::VkRuntime>(std::move(params));

  // Run AOT module loader
  vulkan::AotModuleParams mod_params;
  mod_params.module_path = ".";
  mod_params.runtime = vulkan_runtime.get();

  std::unique_ptr<aot::Module> vk_module =
      aot::Module::load(Arch::vulkan, mod_params);
  EXPECT_TRUE(vk_module);

  // Retrieve kernels/fields/etc from AOT module
  auto root_size = vk_module->get_root_size();
  EXPECT_EQ(root_size, 0);
  vulkan_runtime->add_root_buffer(root_size);

  auto ker1 = vk_module->get_kernel("ker1");
  EXPECT_TRUE(ker1);

  const int size = 10;
  taichi::lang::Device::AllocParams alloc_params;
  alloc_params.host_write = true;
  alloc_params.size = size * sizeof(int);
  alloc_params.usage = taichi::lang::AllocUsage::Storage;
  DeviceAllocation devalloc_arr_ =
      embedded_device->device()->allocate_memory(alloc_params);
  Ndarray arr = Ndarray(devalloc_arr_, PrimitiveType::i32, {size});
  taichi::lang::set_runtime_ctx_ndarray(&host_ctx, 0, &arr);
  int src[size] = {0};
  src[0] = 2;
  src[2] = 40;
  write_devalloc(vulkan_runtime.get(), devalloc_arr_, src, sizeof(src));
  ker1->launch(&host_ctx);
  vulkan_runtime->synchronize();

  int dst[size] = {33};
  load_devalloc(vulkan_runtime.get(), devalloc_arr_, dst, sizeof(dst));
  EXPECT_EQ(dst[0], 2);
  EXPECT_EQ(dst[1], 1);
  EXPECT_EQ(dst[2], 42);

  auto ker2 = vk_module->get_kernel("ker2");
  EXPECT_TRUE(ker2);

  host_ctx.set_arg(1, 3);
  ker2->launch(&host_ctx);
  vulkan_runtime->synchronize();
  load_devalloc(vulkan_runtime.get(), devalloc_arr_, dst, sizeof(dst));
  EXPECT_EQ(dst[0], 2);
  EXPECT_EQ(dst[1], 3);
  EXPECT_EQ(dst[2], 42);

  // Deallocate
  embedded_device->device()->dealloc_memory(devalloc_arr_);
}

[[maybe_unused]] static void save_graph() {
  TestProgram test_prog;
  test_prog.setup(Arch::vulkan);
  auto aot_builder = test_prog.prog()->make_aot_module_builder(Arch::vulkan);
  auto ker1 = setup_kernel1(test_prog.prog());
  auto ker2 = setup_kernel2(test_prog.prog());

  auto g_builder = std::make_unique<GraphBuilder>();
  auto seq = g_builder->seq();
  auto arr_arg = aot::Arg{
      aot::ArgKind::kNdarray, "arr", PrimitiveType::i32.to_string(), {}};
  seq->dispatch(ker1.get(), {arr_arg});
  seq->dispatch(ker2.get(),
<<<<<<< HEAD
                {arr_arg, aot::Arg{aot::ArgKind::kScalar, "x",
                                   PrimitiveType::i32.to_string()}});
  g->compile();
=======
                {arr_arg, aot::Arg{"x", PrimitiveType::i32.to_string(),
                                   aot::ArgKind::SCALAR}});
  auto graph = g_builder->compile();
>>>>>>> 28ba2d14

  aot_builder->add_graph("test", *graph);
  aot_builder->dump(".", "");
}

TEST(AotLoadGraph, Vulkan) {
  // Otherwise will segfault on macOS VM,
  // where Vulkan is installed but no devices are present
  if (!vulkan::is_vulkan_api_available()) {
    return;
  }

  save_graph();

  // API based on proposal https://github.com/taichi-dev/taichi/issues/3642
  // Initialize Vulkan program
  taichi::uint64 *result_buffer{nullptr};
  taichi::lang::RuntimeContext host_ctx;
  auto memory_pool =
      std::make_unique<taichi::lang::MemoryPool>(Arch::vulkan, nullptr);
  result_buffer = (taichi::uint64 *)memory_pool->allocate(
      sizeof(taichi::uint64) * taichi_result_buffer_entries, 8);
  host_ctx.result_buffer = result_buffer;

  // Create Taichi Device for computation
  lang::vulkan::VulkanDeviceCreator::Params evd_params;
  evd_params.api_version =
      taichi::lang::vulkan::VulkanEnvSettings::kApiVersion();
  auto embedded_device =
      std::make_unique<taichi::lang::vulkan::VulkanDeviceCreator>(evd_params);
  taichi::lang::vulkan::VulkanDevice *device_ =
      static_cast<taichi::lang::vulkan::VulkanDevice *>(
          embedded_device->device());
  // Create Vulkan runtime
  vulkan::VkRuntime::Params params;
  params.host_result_buffer = result_buffer;
  params.device = device_;
  auto vulkan_runtime =
      std::make_unique<taichi::lang::vulkan::VkRuntime>(std::move(params));

  // Run AOT module loader
  vulkan::AotModuleParams mod_params;
  mod_params.module_path = ".";
  mod_params.runtime = vulkan_runtime.get();

  std::unique_ptr<aot::Module> vk_module =
      aot::Module::load(Arch::vulkan, mod_params);
  EXPECT_TRUE(vk_module);

  // Retrieve kernels/fields/etc from AOT module
  auto root_size = vk_module->get_root_size();
  EXPECT_EQ(root_size, 0);
  vulkan_runtime->add_root_buffer(root_size);

  auto graph = vk_module->get_graph("test");

  const int size = 10;
  taichi::lang::Device::AllocParams alloc_params;
  alloc_params.host_write = true;
  alloc_params.size = size * sizeof(int);
  alloc_params.usage = taichi::lang::AllocUsage::Storage;
  DeviceAllocation devalloc_arr_ = device_->allocate_memory(alloc_params);

  int src[size] = {0};
  src[0] = 2;
  src[2] = 40;
  write_devalloc(vulkan_runtime.get(), devalloc_arr_, src, sizeof(src));

  std::unordered_map<std::string, aot::IValue> args;
  auto arr = Ndarray(devalloc_arr_, PrimitiveType::i32, {size});
  args.insert({"arr", aot::IValue::create(arr)});
  args.insert({"x", aot::IValue::create<int>(2)});
  graph->run(args);
  vulkan_runtime->synchronize();

  int dst[size] = {1};
  load_devalloc(vulkan_runtime.get(), devalloc_arr_, dst, sizeof(dst));

  EXPECT_EQ(dst[0], 2);
  EXPECT_EQ(dst[1], 2);
  EXPECT_EQ(dst[2], 42);
  device_->dealloc_memory(devalloc_arr_);
}
#endif<|MERGE_RESOLUTION|>--- conflicted
+++ resolved
@@ -315,15 +315,9 @@
       aot::ArgKind::kNdarray, "arr", PrimitiveType::i32.to_string(), {}};
   seq->dispatch(ker1.get(), {arr_arg});
   seq->dispatch(ker2.get(),
-<<<<<<< HEAD
                 {arr_arg, aot::Arg{aot::ArgKind::kScalar, "x",
                                    PrimitiveType::i32.to_string()}});
-  g->compile();
-=======
-                {arr_arg, aot::Arg{"x", PrimitiveType::i32.to_string(),
-                                   aot::ArgKind::SCALAR}});
   auto graph = g_builder->compile();
->>>>>>> 28ba2d14
 
   aot_builder->add_graph("test", *graph);
   aot_builder->dump(".", "");
