name: Presubmit Checks
on:
  pull_request:
    types: [opened, synchronize, reopened]

jobs:
  check_files:
    name: Check files
    outputs:
      run_job: ${{ steps.check_files.outputs.run_job }}
    runs-on: ubuntu-latest
    steps:
      - name: Checkout code
        uses: actions/checkout@v2
        with:
          fetch-depth: 2

      - name: check modified files
        id: check_files
        run: |
          echo "=============== list modified files ==============="
          git diff --name-only @^

          echo "========== check paths of modified files =========="
          git diff --name-only @^ > files.txt
          while IFS= read -r file
          do
            echo $file
            if [[ $file == docs/* ]]; then
              echo "This modified file is not under the 'docs' folder."
              echo "::set-output name=run_job::false"
              break
            else
              echo "::set-output name=run_job::true"
            fi
          done < files.txt
  check_code_format:
    name: Check Code Format
    runs-on: ubuntu-latest
    needs: check_files
    # This job will be required to pass before merging to master branch.
    steps:
      - uses: actions/checkout@v2
      - name: Set up Python ${{ matrix.python-version }}
        uses: actions/setup-python@v2
        with:
          python-version: 3.8

      - name: Setup git & clang-format
        run: |
          if [[ ${{needs.check_files.outputs.run_job}} == false ]]; then
            exit 0
          fi
          git config user.email "taichigardener@gmail.com"
          git config user.name "Taichi Gardener"
          git checkout -b _fake_squash
          git remote add upstream https://github.com/taichi-dev/taichi.git
          git fetch upstream master
          sudo apt install clang-format-10

      - name: Cache PIP
        uses: actions/cache@v2
        with:
          path: ~/.cache/pip
          key: ${{ hashFiles('setup.py') }}-${{ hashFiles('requirements_dev.txt') }}

      - name: Install requirements
        run: |
          if [[ ${{needs.check_files.outputs.run_job}} == false ]]; then
            exit 0
          fi
          python3 -m pip install --user -r requirements_dev.txt

      - name: Check code format
        run: |
          if [[ ${{needs.check_files.outputs.run_job}} == false ]]; then
            exit 0
          fi
          python3 misc/code_format.py
          git checkout -b _enforced_format
          git commit -am "enforce code format" || true
          # exit with 1 if there were differences:
          git diff _fake_squash _enforced_format --exit-code

      - name: Pylint
        run: |
          if [[ ${{needs.check_files.outputs.run_job}} == false ]]; then
            exit 0
          fi
          # Make sure pylint doesn't regress
<<<<<<< HEAD
          pylint python/taichi/ --disable=all --enable=C0121,C0200,C0415,W0401,W0611
=======
          pylint python/taichi/ --disable=all --enable=C0121,C0415,W0401,W0611,W0202
>>>>>>> ad446f11
          if [ $? -eq 0 ]
          then
            echo "PASSED: pylint is happy"
            exit 0
          else
            echo "FAILED: please run the pylint command above and make sure it passes"
            exit 1
          fi

  build_and_test_cpu_required:
    # This job will be required to pass before merging to master branch.
    name: Required Build and Test (CPU)
    needs: [check_code_format, check_files]
    timeout-minutes: 60
    strategy:
      matrix:
        include:
          - os: ubuntu-latest
            python: py36
    runs-on: [self-hosted, cpu, aws]
    permissions:
      packages: read
      contents: read
    steps:
      - uses: actions/checkout@v2
        with:
          submodules: "recursive"

      - name: Get docker images
        run: |
          if [[ ${{needs.check_files.outputs.run_job}} == false ]]; then
            exit 0
          fi
          # https://docs.github.com/en/packages/managing-github-packages-using-github-actions-workflows/publishing-and-installing-a-package-with-github-actions#upgrading-a-workflow-that-accesses-ghcrio
          echo $CR_PAT | docker login ghcr.io -u ${{ github.actor }} --password-stdin
          docker pull ghcr.io/taichi-dev/taichidev-cpu-ubuntu18.04:v0.1.0
        env:
          CR_PAT: ${{ secrets.GITHUB_TOKEN }}

      - name: Build
        run: |
          if [[ ${{needs.check_files.outputs.run_job}} == false ]]; then
            exit 0
          fi
          mkdir -m777 wheel
          docker create -v `pwd`/wheel:/wheel --user dev --name taichi_build ghcr.io/taichi-dev/taichidev-cpu-ubuntu18.04:v0.1.0 /home/dev/taichi/.github/workflows/scripts/unix_docker_build.sh $PY $GPU_BUILD $PROJECT_NAME "$CI_SETUP_CMAKE_ARGS"
          # Docker cp preserves the ownership in the host machine. However, the user in the host machine won't be recognized
          # by the docker image we set ahead of time. Therefore, we use tar to set the user of the folder that is copied to the container.
          tar -cf - ../${{ github.event.repository.name }} --mode u=+rwx,g=+rwx,o=+rwx --owner dev --group dev | docker cp - taichi_build:/home/dev/
          docker start -a taichi_build
        env:
          PY: ${{ matrix.python }}
          GPU_BUILD: OFF
          PROJECT_NAME: taichi
          CI_SETUP_CMAKE_ARGS: -DTI_WITH_OPENGL:BOOL=OFF -DTI_WITH_CC:BOOL=ON -DTI_WITH_VULKAN:BOOL=OFF -DTI_BUILD_TESTS:BOOL=ON

      - name: Test
        run: |
          if [[ ${{needs.check_files.outputs.run_job}} == false ]]; then
            exit 0
          fi
          docker create --user dev --name taichi_test ghcr.io/taichi-dev/taichidev-cpu-ubuntu18.04:v0.1.0 /home/dev/unix_docker_test.sh $PY $GPU_TEST
          docker cp .github/workflows/scripts/unix_docker_test.sh taichi_test:/home/dev/unix_docker_test.sh
          docker cp wheel/*.whl taichi_test:/home/dev/
          docker cp ./requirements_test.txt taichi_test:/home/dev/requirements_test.txt
          docker start -a taichi_test
        env:
          PY: ${{ matrix.python }}
          GPU_TEST: OFF

      - name: clean docker container
        if: always()
        run: |
          docker rm taichi_build taichi_test -f

  build_and_test_cpu_linux:
    name: Build and Test linux (CPU)
    needs: [build_and_test_cpu_required, check_files]
    timeout-minutes: 60
    strategy:
      matrix:
        include:
          - os: ubuntu-latest
            python: py38
            with_cc: OFF
          - os: ubuntu-latest
            python: py39
            with_cc: ON
    runs-on: ${{ matrix.os }}
    permissions:
      packages: read
      contents: read
    steps:
      - uses: actions/checkout@v2
        with:
          submodules: "recursive"

      - name: Get docker images
        run: |
          if [[ ${{needs.check_files.outputs.run_job}} == false ]]; then
            exit 0
          fi
          # https://docs.github.com/en/packages/managing-github-packages-using-github-actions-workflows/publishing-and-installing-a-package-with-github-actions#upgrading-a-workflow-that-accesses-ghcrio
          echo $CR_PAT | docker login ghcr.io -u ${{ github.actor }} --password-stdin
          docker pull ghcr.io/taichi-dev/taichidev-cpu-ubuntu18.04:v0.1.0
        env:
          CR_PAT: ${{ secrets.GITHUB_TOKEN }}

      - name: Build
        run: |
          if [[ ${{needs.check_files.outputs.run_job}} == false ]]; then
            exit 0
          fi
          mkdir -m777 wheel
          docker create -v `pwd`/wheel:/wheel --user dev --name taichi_build ghcr.io/taichi-dev/taichidev-cpu-ubuntu18.04:v0.1.0 /home/dev/taichi/.github/workflows/scripts/unix_docker_build.sh $PY $GPU_BUILD $PROJECT_NAME "$CI_SETUP_CMAKE_ARGS"
          tar -cf - ../${{ github.event.repository.name }} --mode u=+rwx,g=+rwx,o=+rwx --owner dev --group dev | docker cp - taichi_build:/home/dev/
          docker start -a taichi_build
        env:
          PY: ${{ matrix.python }}
          GPU_BUILD: OFF
          PROJECT_NAME: taichi
          CI_SETUP_CMAKE_ARGS: -DTI_WITH_OPENGL:BOOL=OFF -DTI_WITH_CC:BOOL=${{ matrix.with_cc }} -DTI_WITH_VULKAN:BOOL=OFF -DTI_BUILD_TESTS:BOOL=ON

      - name: Test
        run: |
          if [[ ${{needs.check_files.outputs.run_job}} == false ]]; then
            exit 0
          fi
          docker create --user dev --name taichi_test ghcr.io/taichi-dev/taichidev-cpu-ubuntu18.04:v0.1.0 /home/dev/unix_docker_test.sh $PY $GPU_TEST
          docker cp .github/workflows/scripts/unix_docker_test.sh taichi_test:/home/dev/unix_docker_test.sh
          docker cp wheel/*.whl taichi_test:/home/dev/
          docker cp ./requirements_test.txt taichi_test:/home/dev/requirements_test.txt
          docker start -a taichi_test
        env:
          PY: ${{ matrix.python }}
          GPU_TEST: OFF

  build_and_test_cpu_mac:
    name: Build and Test macos (CPU)
    needs: [build_and_test_cpu_required, check_files]
    timeout-minutes: 60
    strategy:
      matrix:
        include:
          - os: macos-latest
            python: 3.7
            with_cc: OFF
            with_cpp_tests: ON
    runs-on: ${{ matrix.os }}
    steps:
      - uses: actions/checkout@v2
        with:
          submodules: "recursive"

      - uses: actions/setup-python@v2
        with:
          python-version: ${{ matrix.python }}

      - name: Download Pre-Built LLVM 10.0.0
        run: |
          if [[ ${{needs.check_files.outputs.run_job}} == false ]]; then
            exit 0
          fi
          python misc/ci_download.py
        env:
          CI_PLATFORM: ${{ matrix.os }}

      - name: Build & Install
        run: |
          if [[ ${{needs.check_files.outputs.run_job}} == false ]]; then
            exit 0
          fi
          .github/workflows/scripts/unix_build.sh
        env:
          CI_SETUP_CMAKE_ARGS: -DTI_WITH_OPENGL:BOOL=OFF -DTI_WITH_CC:BOOL=${{ matrix.with_cc }} -DTI_WITH_VULKAN:BOOL=OFF -DTI_BUILD_TESTS:BOOL=${{ matrix.with_cpp_tests }}
          CXX: clang++
      # [DEBUG] Copy this step around to enable debugging inside Github Action instances.
      #- name: Setup tmate session
      #  uses: mxschmitt/action-tmate@v3
      #  with:
      #    limit-access-to-actor: true

      - name: Test
        run: |
          if [[ ${{needs.check_files.outputs.run_job}} == false ]]; then
            exit 0
          fi
          .github/workflows/scripts/unix_test.sh
        env:
          RUN_CPP_TESTS: ${{ matrix.with_cpp_tests }}

  build_and_test_gpu_linux:
    name: Build and Test (GPU)
    needs: [check_code_format, check_files]
    runs-on: [self-hosted, cuda, vulkan, cn]
    timeout-minutes: 60
    steps:
      - uses: actions/checkout@v2
        with:
          submodules: "recursive"

      - name: Build & Install
        run: |
          if [[ ${{needs.check_files.outputs.run_job}} == false ]]; then
            exit 0
          fi
          mkdir -m777 wheel
          docker create -v `pwd`/wheel:/wheel --user dev --name taichi_build --gpus all -e DISPLAY=$DISPLAY -v /tmp/.X11-unix:/tmp/.X11-unix registry.taichigraphics.com/taichidev-ubuntu18.04:v0.1.1 /home/dev/taichi/.github/workflows/scripts/unix_docker_build.sh $PY $GPU_BUILD $PROJECT_NAME "$CI_SETUP_CMAKE_ARGS"
          tar -cf - ../${{ github.event.repository.name }} --mode u=+rwx,g=+rwx,o=+rwx --owner dev --group dev | docker cp - taichi_build:/home/dev/
          docker start -a taichi_build
        env:
          PY: py38
          GPU_BUILD: ON
          PROJECT_NAME: taichi
          CI_SETUP_CMAKE_ARGS: -DTI_WITH_OPENGL:BOOL=ON -DTI_WITH_CC:BOOL=OFF -DTI_WITH_VULKAN:BOOL=ON -DTI_BUILD_TESTS:BOOL=ON
          DISPLAY: :1

      - name: Test
        run: |
          if [[ ${{needs.check_files.outputs.run_job}} == false ]]; then
            exit 0
          fi
          docker create --user dev --name taichi_test --gpus all -e DISPLAY=$DISPLAY -v /tmp/.X11-unix:/tmp/.X11-unix registry.taichigraphics.com/taichidev-ubuntu18.04:v0.1.1 /home/dev/unix_docker_test.sh $PY $GPU_TEST
          docker cp .github/workflows/scripts/unix_docker_test.sh taichi_test:/home/dev/unix_docker_test.sh
          docker cp wheel/*.whl taichi_test:/home/dev/
          docker start -a taichi_test
        env:
          PY: py38
          GPU_TEST: ON
          DISPLAY: :1

      - name: clean docker container
        if: always()
        run: |
          if [[ ${{needs.check_files.outputs.run_job}} == false ]]; then
            exit 0
          fi
          docker rm taichi_build taichi_test -f

  build_and_test_windows:
    name: Build and Test (Windows)
    needs: [check_code_format, check_files]
    runs-on: windows-latest
    timeout-minutes: 90
    steps:
      - uses: actions/checkout@v2
        with:
          submodules: "recursive"

      - uses: actions/setup-python@v2
        with:
          python-version: 3.7

      - name: Add msbuild to PATH
        uses: microsoft/setup-msbuild@v1.0.2

      - name: Build
        shell: powershell
        run: |
          if ( "${{needs.check_files.outputs.run_job}}" -eq "false" ) {
            exit 0
          }
          .\.github\workflows\scripts\win_build.ps1 -installVulkan -install -libsDir C:\

      - name: Test
        shell: powershell
        run: |
          if ( "${{needs.check_files.outputs.run_job}}" -eq "false" ) {
            exit 0
          }
          $env:PATH = ";C:\taichi_llvm\bin;C:\taichi_clang\bin;" + $env:PATH
          . venv\Scripts\activate.ps1
          python -c "import taichi"
          python examples/algorithm/laplace.py
          ti diagnose
          ti changelog
          ti test -vr2 -t2
        env:
          PYTHON: C:\hostedtoolcache\windows\Python\3.7.9\x64\python.exe

  build_and_test_m1:
    name: Build and Test (Apple M1)
    needs: [check_code_format, check_files]
    timeout-minutes: 60
    strategy:
      matrix:
        include:
          - os: macos-latest
            python: 3.8
    defaults:
      run:
        # https://github.com/actions/runner/issues/805#issuecomment-844426478
        shell: "/usr/bin/arch -arch arm64e /bin/bash --noprofile --norc -eo pipefail {0}"
    runs-on: [self-hosted, m1]
    steps:
      - uses: actions/checkout@v2
        with:
          submodules: "recursive"

      - name: Build
        run: |
          if [[ ${{needs.check_files.outputs.run_job}} == false ]]; then
            exit 0
          fi
          rm -rf $HOME/Library/Python/3.8/lib/python/site-packages/taichi
          .github/workflows/scripts/unix_build.sh
        env:
          CI_SETUP_CMAKE_ARGS: -DTI_WITH_OPENGL:BOOL=OFF -DTI_WITH_CUDA:BOOL=OFF -DTI_WITH_CC:BOOL=OFF -DTI_WITH_VULKAN:BOOL=OFF -DTI_BUILD_TESTS:BOOL=ON
          CXX: clang++

      - name: Test
        run: |
          if [[ ${{needs.check_files.outputs.run_job}} == false ]]; then
            exit 0
          fi
          export PATH=$PATH:$HOME/Library/Python/3.8/bin
          python3 -m pip install -r requirements_test.txt
          python3 examples/algorithm/laplace.py
          TI_LIB_DIR=`python3 -c "import taichi;print(taichi.__path__[0])" | tail -1`
          TI_LIB_DIR="$TI_LIB_DIR/lib" ./build/taichi_cpp_tests
          ti test -vr2 -t4 -x<|MERGE_RESOLUTION|>--- conflicted
+++ resolved
@@ -88,11 +88,7 @@
             exit 0
           fi
           # Make sure pylint doesn't regress
-<<<<<<< HEAD
-          pylint python/taichi/ --disable=all --enable=C0121,C0200,C0415,W0401,W0611
-=======
-          pylint python/taichi/ --disable=all --enable=C0121,C0415,W0401,W0611,W0202
->>>>>>> ad446f11
+          pylint python/taichi/ --disable=all --enable=C0121,C0200,C0415,W0401,W0611,W0202
           if [ $? -eq 0 ]
           then
             echo "PASSED: pylint is happy"
