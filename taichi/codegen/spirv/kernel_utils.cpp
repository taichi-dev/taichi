--- conflicted
+++ resolved
@@ -62,7 +62,6 @@
   for (const auto &kr : kernel.rets) {
     RetAttributes ra;
     ra.dt = kr.dt;
-<<<<<<< HEAD
     size_t dt_bytes{0};
     if (auto tensor_type = ra.dt->cast<TensorType>()) {
       dt_bytes = data_type_size(ra.dt);
@@ -88,11 +87,6 @@
             data_type_name(ra.dt));
       }
     }
-=======
-    const size_t dt_bytes = data_type_size(ra.dt);
-    ra.is_array = false;  // TODO(#909): this is a temporary limitation
-    ra.stride = dt_bytes;
->>>>>>> 0a664a29
     ra.index = ret_attribs_vec_.size();
     ret_attribs_vec_.push_back(ra);
   }
@@ -112,7 +106,6 @@
                (*vec)[i].is_array ? "vector ptr" : "scalar", i,
                attribs.offset_in_mem, attribs.stride);
     }
-<<<<<<< HEAD
     // Then the array args
     for (int i : array_indices) {
       auto &attribs = (*vec)[i];
@@ -123,8 +116,6 @@
       TI_TRACE("  at={} array offset_in_mem={} stride={}", i,
                attribs.offset_in_mem, attribs.stride);
     }
-=======
->>>>>>> 0a664a29
     return bytes - offset;
   };
 
