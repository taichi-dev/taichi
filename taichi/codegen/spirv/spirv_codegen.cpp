#include "taichi/codegen/spirv/spirv_codegen.h"

#include <string>
#include <vector>
#include <variant>

#include "taichi/codegen/codegen_utils.h"
#include "taichi/program/program.h"
#include "taichi/program/kernel.h"
#include "taichi/ir/statements.h"
#include "taichi/ir/ir.h"
#include "taichi/util/line_appender.h"
#include "taichi/codegen/spirv/kernel_utils.h"
#include "taichi/codegen/spirv/spirv_ir_builder.h"
#include "taichi/ir/transforms.h"
#include "taichi/math/arithmetic.h"

#include <spirv-tools/libspirv.hpp>
#include <spirv-tools/optimizer.hpp>
#include "fp16.h"

namespace taichi::lang {
namespace spirv {
namespace {

constexpr char kRootBufferName[] = "root_buffer";
constexpr char kGlobalTmpsBufferName[] = "global_tmps_buffer";
constexpr char kArgsBufferName[] = "args_buffer";
constexpr char kRetBufferName[] = "ret_buffer";
constexpr char kListgenBufferName[] = "listgen_buffer";
constexpr char kExtArrBufferName[] = "ext_arr_buffer";
constexpr char kArgPackBufferName[] = "argpack_buffer";

constexpr int kMaxNumThreadsGridStrideLoop = 65536 * 2;

using BufferType = TaskAttributes::BufferType;
using BufferInfo = TaskAttributes::BufferInfo;
using BufferBind = TaskAttributes::BufferBind;
using BufferInfoHasher = TaskAttributes::BufferInfoHasher;

using TextureBind = TaskAttributes::TextureBind;

std::string buffer_instance_name(BufferInfo b) {
  // https://www.khronos.org/opengl/wiki/Interface_Block_(GLSL)#Syntax
  switch (b.type) {
    case BufferType::Root:
      return std::string(kRootBufferName) + "_" +
             fmt::format("{}", fmt::join(b.root_id, "_"));
    case BufferType::GlobalTmps:
      return kGlobalTmpsBufferName;
    case BufferType::Args:
      return kArgsBufferName;
    case BufferType::Rets:
      return kRetBufferName;
    case BufferType::ListGen:
      return kListgenBufferName;
    case BufferType::ExtArr:
      return std::string(kExtArrBufferName) + "_" +
             fmt::format("{}", fmt::join(b.root_id, "_"));
    case BufferType::ArgPack:
      return std::string(kArgPackBufferName) + "_" +
             fmt::format("{}", fmt::join(b.root_id, "_"));
    default:
      TI_NOT_IMPLEMENTED;
      break;
  }
  return {};
}

class TaskCodegen : public IRVisitor {
 public:
  struct Params {
    OffloadedStmt *task_ir;
    Arch arch;
    DeviceCapabilityConfig *caps;
    std::vector<CompiledSNodeStructs> compiled_structs;
    const KernelContextAttributes *ctx_attribs;
    std::string ti_kernel_name;
    int task_id_in_kernel;
  };

  const bool use_64bit_pointers = false;

  explicit TaskCodegen(const Params &params)
      : arch_(params.arch),
        caps_(params.caps),
        task_ir_(params.task_ir),
        compiled_structs_(params.compiled_structs),
        ctx_attribs_(params.ctx_attribs),
        task_name_(fmt::format("{}_t{:02d}",
                               params.ti_kernel_name,
                               params.task_id_in_kernel)) {
    allow_undefined_visitor = true;
    invoke_default_visitor = true;

    fill_snode_to_root();
    ir_ = std::make_shared<spirv::IRBuilder>(arch_, caps_);
  }

  void fill_snode_to_root() {
    for (int root = 0; root < compiled_structs_.size(); ++root) {
      for (auto &[node_id, node] : compiled_structs_[root].snode_descriptors) {
        snode_to_root_[node_id] = root;
      }
    }
  }

  // Replace the wild '%' in the format string with "%%".
  std::string sanitize_format_string(std::string const &str) {
    std::string sanitized_str;
    for (char c : str) {
      if (c == '%') {
        sanitized_str += "%%";
      } else {
        sanitized_str += c;
      }
    }
    return sanitized_str;
  }

  struct Result {
    std::vector<uint32_t> spirv_code;
    TaskAttributes task_attribs;
    std::unordered_map<std::vector<int>,
                       irpass::ExternalPtrAccess,
                       hashing::Hasher<std::vector<int>>>
        arr_access;
  };

  Result run() {
    ir_->init_header();
    kernel_function_ = ir_->new_function();  // void main();
    ir_->debug_name(spv::OpName, kernel_function_, "main");

    if (task_ir_->task_type == OffloadedTaskType::serial) {
      generate_serial_kernel(task_ir_);
    } else if (task_ir_->task_type == OffloadedTaskType::range_for) {
      // struct_for is automatically lowered to ranged_for for dense snodes
      generate_range_for_kernel(task_ir_);
    } else if (task_ir_->task_type == OffloadedTaskType::struct_for) {
      generate_struct_for_kernel(task_ir_);
    } else {
      TI_ERROR("Unsupported offload type={} on SPIR-V codegen",
               task_ir_->task_name());
    }
    // Headers need global information, so it has to be delayed after visiting
    // the task IR.
    emit_headers();

    Result res;
    res.spirv_code = ir_->finalize();
    res.task_attribs = std::move(task_attribs_);
    res.arr_access = irpass::detect_external_ptr_access_in_task(task_ir_);

    return res;
  }

  void visit(OffloadedStmt *) override {
    TI_ERROR("This codegen is supposed to deal with one offloaded task");
  }

  void visit(Block *stmt) override {
    for (auto &s : stmt->statements) {
      if (offload_loop_motion_.find(s.get()) == offload_loop_motion_.end()) {
        s->accept(this);
      }
    }
  }

  void visit(PrintStmt *stmt) override {
    if (!caps_->get(DeviceCapability::spirv_has_non_semantic_info)) {
      return;
    }

    std::string formats;
    std::vector<Value> vals;

    for (auto i = 0; i < stmt->contents.size(); ++i) {
      auto const &content = stmt->contents[i];
      auto const &format = stmt->formats[i];
      if (std::holds_alternative<Stmt *>(content)) {
        auto arg_stmt = std::get<Stmt *>(content);
        TI_ASSERT(!arg_stmt->ret_type->is<TensorType>());

        auto value = ir_->query_value(arg_stmt->raw_name());
        vals.push_back(value);

        auto &&merged_format = merge_printf_specifier(
            format, data_type_format(arg_stmt->ret_type));
        // Vulkan doesn't support length, flags, or width specifier, except for
        // unsigned long.
        // https://vulkan.lunarg.com/doc/view/1.3.204.1/windows/debug_printf.html
        auto &&[format_flags, format_width, format_precision, format_length,
                format_conversion] = parse_printf_specifier(merged_format);
        if (!format_flags.empty()) {
          TI_WARN(
              "The printf flags '{}' are not supported in Vulkan, "
              "and will be discarded.",
              format_flags);
          format_flags.clear();
        }
        if (!format_width.empty()) {
          TI_WARN(
              "The printf width modifier '{}' is not supported in Vulkan, "
              "and will be discarded.",
              format_width);
          format_width.clear();
        }
        if (!format_length.empty() &&
            !(format_length == "l" &&
              (format_conversion == "u" || format_conversion == "x"))) {
          TI_WARN(
              "The printf length modifier '{}' is not supported in Vulkan, "
              "and will be discarded.",
              format_length);
          format_length.clear();
        }
        formats +=
            "%" +
            format_precision.append(format_length).append(format_conversion);
      } else {
        auto arg_str = std::get<std::string>(content);
        formats += sanitize_format_string(arg_str);
      }
    }
    ir_->call_debugprintf(formats, vals);
  }

  void visit(ConstStmt *const_stmt) override {
    auto get_const = [&](const TypedConstant &const_val) {
      auto dt = const_val.dt.ptr_removed();
      spirv::SType stype = ir_->get_primitive_type(dt);

      if (dt->is_primitive(PrimitiveTypeID::f32)) {
        return ir_->float_immediate_number(
            stype, static_cast<double>(const_val.val_f32), false);
      } else if (dt->is_primitive(PrimitiveTypeID::f16)) {
        // Ref: See taichi::lang::TypedConstant::TypedConstant()
        // FP16 is stored as FP32 on host side,
        // as some CPUs does not have native FP16 (and no libc support)
        return ir_->float_immediate_number(
            stype, static_cast<double>(const_val.val_f32), false);
      } else if (dt->is_primitive(PrimitiveTypeID::i32)) {
        return ir_->int_immediate_number(
            stype, static_cast<int64_t>(const_val.val_i32), false);
      } else if (dt->is_primitive(PrimitiveTypeID::i64)) {
        return ir_->int_immediate_number(
            stype, static_cast<int64_t>(const_val.val_i64), false);
      } else if (dt->is_primitive(PrimitiveTypeID::f64)) {
        return ir_->float_immediate_number(
            stype, static_cast<double>(const_val.val_f64), false);
      } else if (dt->is_primitive(PrimitiveTypeID::i8)) {
        return ir_->int_immediate_number(
            stype, static_cast<int64_t>(const_val.val_i8), false);
      } else if (dt->is_primitive(PrimitiveTypeID::i16)) {
        return ir_->int_immediate_number(
            stype, static_cast<int64_t>(const_val.val_i16), false);
      } else if (dt->is_primitive(PrimitiveTypeID::u1)) {
        return ir_->uint_immediate_number(
            stype, static_cast<uint64_t>(const_val.val_u1), false);
      } else if (dt->is_primitive(PrimitiveTypeID::u8)) {
        return ir_->uint_immediate_number(
            stype, static_cast<uint64_t>(const_val.val_u8), false);
      } else if (dt->is_primitive(PrimitiveTypeID::u16)) {
        return ir_->uint_immediate_number(
            stype, static_cast<uint64_t>(const_val.val_u16), false);
      } else if (dt->is_primitive(PrimitiveTypeID::u32)) {
        return ir_->uint_immediate_number(
            stype, static_cast<uint64_t>(const_val.val_u32), false);
      } else if (dt->is_primitive(PrimitiveTypeID::u64)) {
        return ir_->uint_immediate_number(
            stype, static_cast<uint64_t>(const_val.val_u64), false);
      } else {
        TI_P(data_type_name(dt));
        TI_NOT_IMPLEMENTED
        return spirv::Value();
      }
    };

    spirv::Value val = get_const(const_stmt->val);
    ir_->register_value(const_stmt->raw_name(), val);
  }

  void visit(AllocaStmt *alloca) override {
    spirv::Value ptr_val;
    auto alloca_type = alloca->ret_type.ptr_removed();
    if (auto tensor_type = alloca_type->cast<TensorType>()) {
      auto elem_num = tensor_type->get_num_elements();
      spirv::SType elem_type =
          ir_->get_primitive_type(tensor_type->get_element_type());
      spirv::SType arr_type = ir_->get_array_type(elem_type, elem_num);
      if (alloca->is_shared) {  // for shared memory / workgroup memory
        ptr_val = ir_->alloca_workgroup_array(arr_type);
        shared_array_binds_.push_back(ptr_val);
      } else {  // for function memory
        ptr_val = ir_->alloca_variable(arr_type);
      }
    } else {
      // Alloca for a single variable
      spirv::SType src_type = ir_->get_primitive_type(alloca_type);
      ptr_val = ir_->alloca_variable(src_type);
      ir_->store_variable(ptr_val, ir_->get_zero(src_type));
    }
    ir_->register_value(alloca->raw_name(), ptr_val);
  }

  void visit(MatrixPtrStmt *stmt) override {
    spirv::Value ptr_val;
    spirv::Value origin_val = ir_->query_value(stmt->origin->raw_name());
    spirv::Value offset_val = ir_->query_value(stmt->offset->raw_name());
    auto dt = stmt->element_type().ptr_removed();
    if (stmt->offset_used_as_index()) {
      if (stmt->origin->is<AllocaStmt>()) {
        spirv::SType ptr_type = ir_->get_pointer_type(
            ir_->get_primitive_type(dt), origin_val.stype.storage_class);
        ptr_val = ir_->make_value(spv::OpAccessChain, ptr_type, origin_val,
                                  offset_val);
        if (stmt->origin->as<AllocaStmt>()->is_shared) {
          ptr_to_buffers_[stmt] = ptr_to_buffers_[stmt->origin];
        }
      } else if (stmt->origin->is<GlobalTemporaryStmt>()) {
        spirv::Value dt_bytes = ir_->int_immediate_number(
            ir_->i32_type(), ir_->get_primitive_type_size(dt), false);
        spirv::Value offset_bytes = ir_->mul(dt_bytes, offset_val);
        ptr_val = ir_->add(origin_val, offset_bytes);
        ptr_to_buffers_[stmt] = ptr_to_buffers_[stmt->origin];
      } else {
        TI_NOT_IMPLEMENTED;
      }
    } else {  // offset used as bytes
      ptr_val = ir_->add(origin_val, ir_->cast(origin_val.stype, offset_val));
      ptr_to_buffers_[stmt] = ptr_to_buffers_[stmt->origin];
    }
    ir_->register_value(stmt->raw_name(), ptr_val);
  }

  void visit(LocalLoadStmt *stmt) override {
    auto ptr = stmt->src;
    spirv::Value ptr_val = ir_->query_value(ptr->raw_name());
    spirv::Value val = ir_->load_variable(
        ptr_val, ir_->get_primitive_type(stmt->element_type()));
    ir_->register_value(stmt->raw_name(), val);
  }

  void visit(LocalStoreStmt *stmt) override {
    spirv::Value ptr_val = ir_->query_value(stmt->dest->raw_name());
    spirv::Value val = ir_->query_value(stmt->val->raw_name());
    ir_->store_variable(ptr_val, val);
  }

  void visit(GetRootStmt *stmt) override {
    const int root_id = snode_to_root_.at(stmt->root()->id);
    root_stmts_[root_id] = stmt;
    // get_buffer_value({BufferType::Root, root_id}, PrimitiveType::u32);
    spirv::Value root_val = make_pointer(0);
    ir_->register_value(stmt->raw_name(), root_val);
  }

  void visit(GetChStmt *stmt) override {
    // TODO: GetChStmt -> GetComponentStmt ?
    const int root = snode_to_root_.at(stmt->input_snode->id);

    const auto &snode_descs = compiled_structs_[root].snode_descriptors;
    auto *out_snode = stmt->output_snode;
    TI_ASSERT(snode_descs.at(stmt->input_snode->id).get_child(stmt->chid) ==
              out_snode);

    const auto &desc = snode_descs.at(out_snode->id);

    spirv::Value input_ptr_val = ir_->query_value(stmt->input_ptr->raw_name());
    spirv::Value offset = make_pointer(desc.mem_offset_in_parent_cell);
    spirv::Value val = ir_->add(input_ptr_val, offset);
    ir_->register_value(stmt->raw_name(), val);

    if (out_snode->is_place()) {
      TI_ASSERT(ptr_to_buffers_.count(stmt) == 0);
      ptr_to_buffers_[stmt] = BufferInfo(BufferType::Root, root);
    }
  }

  enum class ActivationOp { activate, deactivate, query };

  spirv::Value bitmasked_activation(ActivationOp op,
                                    spirv::Value parent_ptr,
                                    int root_id,
                                    const SNode *sn,
                                    spirv::Value input_index) {
    spirv::SType ptr_dt = parent_ptr.stype;
    const auto &snode_descs = compiled_structs_[root_id].snode_descriptors;
    const auto &desc = snode_descs.at(sn->id);

    auto bitmask_word_index =
        ir_->make_value(spv::OpShiftRightLogical, ptr_dt, input_index,
                        ir_->uint_immediate_number(ptr_dt, 5));
    auto bitmask_bit_index =
        ir_->make_value(spv::OpBitwiseAnd, ptr_dt, input_index,
                        ir_->uint_immediate_number(ptr_dt, 31));
    auto bitmask_mask = ir_->make_value(spv::OpShiftLeftLogical, ptr_dt,
                                        ir_->const_i32_one_, bitmask_bit_index);

    auto buffer = get_buffer_value(BufferInfo(BufferType::Root, root_id),
                                   PrimitiveType::u32);
    auto bitmask_word_ptr =
        ir_->make_value(spv::OpShiftLeftLogical, ptr_dt, bitmask_word_index,
                        ir_->uint_immediate_number(ir_->u32_type(), 2));
    bitmask_word_ptr = ir_->add(
        bitmask_word_ptr,
        make_pointer(desc.cell_stride * desc.snode->num_cells_per_container));
    bitmask_word_ptr = ir_->add(parent_ptr, bitmask_word_ptr);
    bitmask_word_ptr = ir_->make_value(
        spv::OpShiftRightLogical, ir_->u32_type(), bitmask_word_ptr,
        ir_->uint_immediate_number(ir_->u32_type(), 2));
    bitmask_word_ptr =
        ir_->struct_array_access(ir_->u32_type(), buffer, bitmask_word_ptr);

    if (op == ActivationOp::activate) {
      return ir_->make_value(spv::OpAtomicOr, ir_->u32_type(), bitmask_word_ptr,
                             /*scope=*/ir_->const_i32_one_,
                             /*semantics=*/ir_->const_i32_zero_, bitmask_mask);
    } else if (op == ActivationOp::deactivate) {
      bitmask_mask = ir_->make_value(spv::OpNot, ir_->u32_type(), bitmask_mask);
      return ir_->make_value(spv::OpAtomicAnd, ir_->u32_type(),
                             bitmask_word_ptr,
                             /*scope=*/ir_->const_i32_one_,
                             /*semantics=*/ir_->const_i32_zero_, bitmask_mask);
    } else {
      auto bitmask_val = ir_->load_variable(bitmask_word_ptr, ir_->u32_type());
      auto bit = ir_->make_value(spv::OpShiftRightLogical, ir_->u32_type(),
                                 bitmask_val, bitmask_bit_index);
      bit = ir_->make_value(spv::OpBitwiseAnd, ir_->u32_type(), bit,
                            ir_->uint_immediate_number(ir_->u32_type(), 1));
      return ir_->make_value(spv::OpUGreaterThan, ir_->bool_type(), bit,
                             ir_->uint_immediate_number(ir_->u32_type(), 0));
    }
  }

  void visit(SNodeOpStmt *stmt) override {
    const int root_id = snode_to_root_.at(stmt->snode->id);
    std::string parent = stmt->ptr->raw_name();
    spirv::Value parent_val = ir_->query_value(parent);

    if (stmt->snode->type == SNodeType::bitmasked) {
      spirv::Value input_index_val =
          ir_->cast(parent_val.stype, ir_->query_value(stmt->val->raw_name()));

      if (stmt->op_type == SNodeOpType::is_active) {
        auto is_active =
            bitmasked_activation(ActivationOp::query, parent_val, root_id,
                                 stmt->snode, input_index_val);
        is_active =
            ir_->cast(ir_->get_primitive_type(stmt->ret_type), is_active);
        is_active = ir_->make_value(spv::OpSNegate, is_active.stype, is_active);
        ir_->register_value(stmt->raw_name(), is_active);
      } else if (stmt->op_type == SNodeOpType::deactivate) {
        bitmasked_activation(ActivationOp::deactivate, parent_val, root_id,
                             stmt->snode, input_index_val);
      } else if (stmt->op_type == SNodeOpType::activate) {
        bitmasked_activation(ActivationOp::activate, parent_val, root_id,
                             stmt->snode, input_index_val);
      } else {
        TI_NOT_IMPLEMENTED;
      }
    } else {
      TI_NOT_IMPLEMENTED;
    }
  }

  void visit(SNodeLookupStmt *stmt) override {
    // TODO: SNodeLookupStmt -> GetSNodeCellStmt ?
    bool is_root{false};  // Eliminate first root snode access
    const int root_id = snode_to_root_.at(stmt->snode->id);
    std::string parent;

    if (stmt->input_snode) {
      parent = stmt->input_snode->raw_name();
    } else {
      TI_ASSERT(root_stmts_.at(root_id) != nullptr);
      parent = root_stmts_.at(root_id)->raw_name();
    }
    const auto *sn = stmt->snode;

    spirv::Value parent_val = ir_->query_value(parent);

    if (stmt->activate) {
      if (sn->type == SNodeType::dense) {
        // Do nothing
      } else if (sn->type == SNodeType::bitmasked) {
        spirv::Value input_index_val =
            ir_->query_value(stmt->input_index->raw_name());
        bitmasked_activation(ActivationOp::activate, parent_val, root_id, sn,
                             input_index_val);
      } else {
        TI_NOT_IMPLEMENTED;
      }
    }

    spirv::Value val;
    if (is_root) {
      val = parent_val;  // Assert Root[0] access at first time
    } else {
      const auto &snode_descs = compiled_structs_[root_id].snode_descriptors;
      const auto &desc = snode_descs.at(sn->id);

      spirv::Value input_index_val = ir_->cast(
          parent_val.stype, ir_->query_value(stmt->input_index->raw_name()));
      spirv::Value stride = make_pointer(desc.cell_stride);
      spirv::Value offset = ir_->mul(input_index_val, stride);
      val = ir_->add(parent_val, offset);
    }
    ir_->register_value(stmt->raw_name(), val);
  }

  void visit(RandStmt *stmt) override {
    spirv::Value val;
    spirv::Value global_tmp =
        get_buffer_value(BufferType::GlobalTmps, PrimitiveType::u32);
    if (stmt->element_type()->is_primitive(PrimitiveTypeID::i32)) {
      val = ir_->rand_i32(global_tmp);
    } else if (stmt->element_type()->is_primitive(PrimitiveTypeID::u32)) {
      val = ir_->rand_u32(global_tmp);
    } else if (stmt->element_type()->is_primitive(PrimitiveTypeID::f32)) {
      val = ir_->rand_f32(global_tmp);
    } else if (stmt->element_type()->is_primitive(PrimitiveTypeID::f16)) {
      auto highp_val = ir_->rand_f32(global_tmp);
      val = ir_->cast(ir_->f16_type(), highp_val);
    } else {
      TI_ERROR("rand only support 32-bit type");
    }
    ir_->register_value(stmt->raw_name(), val);
  }

  void visit(LinearizeStmt *stmt) override {
    spirv::Value val = ir_->const_i32_zero_;
    for (size_t i = 0; i < stmt->inputs.size(); ++i) {
      spirv::Value strides_val =
          ir_->int_immediate_number(ir_->i32_type(), stmt->strides[i]);
      spirv::Value input_val = ir_->query_value(stmt->inputs[i]->raw_name());
      val = ir_->add(ir_->mul(val, strides_val), input_val);
    }
    ir_->register_value(stmt->raw_name(), val);
  }

  void visit(LoopIndexStmt *stmt) override {
    const auto stmt_name = stmt->raw_name();
    if (stmt->loop->is<OffloadedStmt>()) {
      const auto type = stmt->loop->as<OffloadedStmt>()->task_type;
      if (type == OffloadedTaskType::range_for) {
        TI_ASSERT(stmt->index == 0);
        spirv::Value loop_var = ir_->query_value("ii");
        // spirv::Value val = ir_->add(loop_var, ir_->const_i32_zero_);
        ir_->register_value(stmt_name, loop_var);
      } else {
        TI_NOT_IMPLEMENTED;
      }
    } else if (stmt->loop->is<RangeForStmt>()) {
      TI_ASSERT(stmt->index == 0);
      spirv::Value loop_var = ir_->query_value(stmt->loop->raw_name());
      spirv::Value val = ir_->add(loop_var, ir_->const_i32_zero_);
      ir_->register_value(stmt_name, val);
    } else {
      TI_NOT_IMPLEMENTED;
    }
  }

  void visit(GlobalStoreStmt *stmt) override {
    spirv::Value val = ir_->query_value(stmt->val->raw_name());

    store_buffer(stmt->dest, val);
  }

  void visit(GlobalLoadStmt *stmt) override {
    auto dt = stmt->element_type();

    auto val = load_buffer(stmt->src, dt);

    ir_->register_value(stmt->raw_name(), val);
  }

  void visit(ArgLoadStmt *stmt) override {
    const auto arg_id = stmt->arg_id;
    const std::vector<int> indices_l(stmt->arg_id.begin(),
                                     stmt->arg_id.begin() + stmt->arg_depth);
    const std::vector<int> indices_r(stmt->arg_id.begin() + stmt->arg_depth,
                                     stmt->arg_id.end());
    const auto arg_type =
        stmt->arg_depth == 0
            ? ctx_attribs_->args_type()->get_element_type(arg_id)
            : ctx_attribs_->argpack_type(indices_l)
                  ->as<lang::StructType>()
                  ->get_element_type(indices_r);
    if (arg_type->is<PointerType>() ||
        (arg_type->is<lang::StructType>() &&
         arg_type->as<lang::StructType>()->elements().size() >= 2 &&
         arg_type->as<lang::StructType>()
             ->get_element_type({1})
             ->is<PointerType>())) {
      // Do not shift! We are indexing the buffers at byte granularity.
      // spirv::Value val =
      //    ir_->int_immediate_number(ir_->i32_type(), offset_in_mem);
      // ir_->register_value(stmt->raw_name(), val);
    } else {
      spirv::Value buffer_val, buffer_value;
      bool is_bool = arg_type->is_primitive(PrimitiveTypeID::u1);
      // `val_type` must be assigned after `get_buffer_value` because
      // `args_struct_types_` needs to be initialized by `get_buffer_value`.
      SType val_type;
      if (stmt->arg_depth > 0) {
        // Inside argpacks, load value from argpack buffer
        buffer_value = get_buffer_value({BufferType::ArgPack, indices_l},
                                        PrimitiveType::i32);
        val_type = is_bool ? ir_->i32_type()
                           : argpack_struct_types_[indices_l][indices_r];
        buffer_val = ir_->make_access_chain(
            ir_->get_pointer_type(val_type, spv::StorageClassUniform),
            buffer_value, indices_r);
      } else {
        // Not in argpacks, load value from args buffer
        buffer_value = get_buffer_value(BufferType::Args, PrimitiveType::i32);
        val_type = is_bool ? ir_->i32_type() : args_struct_types_[arg_id];
        buffer_val = ir_->make_access_chain(
            ir_->get_pointer_type(val_type, spv::StorageClassUniform),
            buffer_value, arg_id);
      }
      buffer_val.flag = ValueKind::kVariablePtr;
      if (!stmt->create_load) {
        ir_->register_value(stmt->raw_name(), buffer_val);
        return;
      }
      spirv::Value val = ir_->load_variable(buffer_val, val_type);
      if (is_bool) {
        val = ir_->make_value(spv::OpINotEqual, ir_->bool_type(), val,
                              ir_->int_immediate_number(ir_->i32_type(), 0));
      }
      ir_->register_value(stmt->raw_name(), val);
    }
  }

  void visit(GetElementStmt *stmt) override {
    spirv::Value val = ir_->query_value(stmt->src->raw_name());
    const auto val_type = ir_->get_primitive_type(stmt->element_type());
    const auto val_type_ptr =
        ir_->get_pointer_type(val_type, spv::StorageClassUniform);
    val = ir_->make_access_chain(val_type_ptr, val, stmt->index);
    val = ir_->load_variable(val, val_type);
    ir_->register_value(stmt->raw_name(), val);
  }

  void visit(ReturnStmt *stmt) override {
    TI_ASSERT(ctx_attribs_->has_rets());
    // The `PrimitiveType::i32` in this function call is a placeholder.
    auto buffer_value = get_buffer_value(BufferType::Rets, PrimitiveType::i32);
    // Function to store variable using indices provided by
    // `calc_indices_and_store`.
    auto store_variable = [&](int index, const std::vector<int> &indices) {
      auto dt = stmt->element_types()[index];
      auto val_type = ir_->get_primitive_type(dt);
      // Extend u1 values to i32 to be passed to the host.
      if (dt->is_primitive(PrimitiveTypeID::u1))
        val_type = ir_->i32_type();
      spirv::Value buffer_val;
      // Accessing based on `indices` using OpAccessChain.
      buffer_val = ir_->make_access_chain(
          ir_->get_storage_pointer_type(val_type), buffer_value, indices);
      buffer_val.flag = ValueKind::kVariablePtr;
      spirv::Value val = ir_->query_value(stmt->values[index]->raw_name());
      // Extend u1 values to i32 to be passed to the host.
      if (dt->is_primitive(PrimitiveTypeID::u1))
        val = ir_->select(val, ir_->const_i32_one_, ir_->const_i32_zero_);
      ir_->store_variable(buffer_val, val);
    };
    // Function to traverse struct tree in depth-first order recursively to
    // calculate AccessChain indices.
    std::function<void(const taichi::lang::Type *, int &, std::vector<int> &)>
        calc_indices_and_store = [&](const taichi::lang::Type *type, int &index,
                                     std::vector<int> &indices) {
          if (auto struct_type = type->cast<taichi::lang::StructType>()) {
            for (int i = 0; i < struct_type->elements().size(); ++i) {
              indices.push_back(i);
              calc_indices_and_store(struct_type->elements()[i].type, index,
                                     indices);
              indices.pop_back();
            }
          } else if (auto tensor_type =
                         type->cast<taichi::lang::TensorType>()) {
            int num = tensor_type->get_num_elements();
            for (int i = 0; i < num; ++i) {
              indices.push_back(i);
              store_variable(index++, indices);
              indices.pop_back();
            }
          } else {
            store_variable(index++, indices);
          }
        };
    // Launch depth-first traversal using `calc_indices_and_store` on return
    // struct.
    std::vector<int> indices;
    int index = 0;
    for (int i = 0; i < ctx_attribs_->rets_type()->elements().size(); ++i) {
      indices.push_back(i);
      calc_indices_and_store(ctx_attribs_->rets_type()->elements()[i].type,
                             index, indices);
      indices.pop_back();
    }
  }

  void visit(GlobalTemporaryStmt *stmt) override {
    spirv::Value val = ir_->int_immediate_number(ir_->i32_type(), stmt->offset,
                                                 false);  // Named Constant
    ir_->register_value(stmt->raw_name(), val);
    ptr_to_buffers_[stmt] = BufferType::GlobalTmps;
  }

  void visit(ExternalTensorShapeAlongAxisStmt *stmt) override {
    const auto name = stmt->raw_name();
    const auto arg_id = stmt->arg_id;
    const auto axis = stmt->axis;

    spirv::Value var_ptr;
    TI_ASSERT(ctx_attribs_->args_type()
                  ->get_element_type({arg_id})
                  ->is<lang::StructType>());
    std::vector<int> indices = arg_id;
    indices.push_back(TypeFactory::SHAPE_POS_IN_NDARRAY);
    indices.push_back(axis);
    var_ptr = ir_->make_access_chain(
        ir_->get_pointer_type(ir_->i32_type(), spv::StorageClassUniform),
        get_buffer_value(BufferType::Args, PrimitiveType::i32), indices);
    spirv::Value var = ir_->load_variable(var_ptr, ir_->i32_type());

    ir_->register_value(name, var);
  }

  void visit(ExternalPtrStmt *stmt) override {
    // Used mostly for transferring data between host (e.g. numpy array) and
    // device.
    spirv::Value linear_offset = ir_->int_immediate_number(ir_->i32_type(), 0);
    const auto *argload = stmt->base_ptr->as<ArgLoadStmt>();
    const auto arg_id = argload->arg_id;
    {
      const int num_indices = stmt->indices.size();
      std::vector<std::string> size_var_names;
      const auto &element_shape = stmt->element_shape;
      const size_t element_shape_index_offset =
          num_indices - element_shape.size();
      for (int i = 0; i < num_indices - element_shape.size(); i++) {
        std::string var_name = fmt::format("{}_size{}_", stmt->raw_name(), i);
        std::vector<int> indices = arg_id;
        indices.push_back(TypeFactory::SHAPE_POS_IN_NDARRAY);
        indices.push_back(i);
        spirv::Value var_ptr = ir_->make_access_chain(
            ir_->get_pointer_type(ir_->i32_type(), spv::StorageClassUniform),
            get_buffer_value(BufferType::Args, PrimitiveType::i32), indices);
        spirv::Value var = ir_->load_variable(var_ptr, ir_->i32_type());
        ir_->register_value(var_name, var);
        size_var_names.push_back(std::move(var_name));
      }
      int size_var_names_idx = 0;
      for (int i = 0; i < num_indices; i++) {
        spirv::Value size_var;
        // Use immediate numbers to flatten index for element shapes.
        if (i >= element_shape_index_offset &&
            i < element_shape_index_offset + element_shape.size()) {
          size_var = ir_->uint_immediate_number(
              ir_->i32_type(), element_shape[i - element_shape_index_offset]);
        } else {
          size_var = ir_->query_value(size_var_names[size_var_names_idx++]);
        }
        spirv::Value indices = ir_->query_value(stmt->indices[i]->raw_name());
        linear_offset = ir_->mul(linear_offset, size_var);
        linear_offset = ir_->add(linear_offset, indices);
      }
      linear_offset = ir_->make_value(
          spv::OpShiftLeftLogical, ir_->i32_type(), linear_offset,
          ir_->int_immediate_number(ir_->i32_type(),
                                    log2int(ir_->get_primitive_type_size(
                                        stmt->ret_type.ptr_removed()))));
      if (caps_->get(DeviceCapability::spirv_has_no_integer_wrap_decoration)) {
        ir_->decorate(spv::OpDecorate, linear_offset,
                      spv::DecorationNoSignedWrap);
      }
    }
    if (caps_->get(DeviceCapability::spirv_has_physical_storage_buffer)) {
      std::vector<int> indices = arg_id;
      indices.push_back(1);
      spirv::Value addr_ptr = ir_->make_access_chain(
          ir_->get_pointer_type(ir_->u64_type(), spv::StorageClassUniform),
          get_buffer_value(BufferType::Args, PrimitiveType::i32), indices);
      spirv::Value addr = ir_->load_variable(addr_ptr, ir_->u64_type());
      addr = ir_->add(addr, ir_->make_value(spv::OpSConvert, ir_->u64_type(),
                                            linear_offset));
      ir_->register_value(stmt->raw_name(), addr);
    } else {
      ir_->register_value(stmt->raw_name(), linear_offset);
    }

    if (ctx_attribs_->arg_at(arg_id).is_array) {
      ptr_to_buffers_[stmt] = {BufferType::ExtArr, arg_id};
    } else {
      ptr_to_buffers_[stmt] = BufferType::Args;
    }
  }

  void visit(DecorationStmt *stmt) override {
  }

  void visit(UnaryOpStmt *stmt) override {
    const auto operand_name = stmt->operand->raw_name();

    const auto src_dt = stmt->operand->element_type();
    const auto dst_dt = stmt->element_type();
    spirv::SType src_type = ir_->get_primitive_type(src_dt);
    spirv::SType dst_type;
    if (dst_dt.is_pointer()) {
      auto stype = dst_dt.ptr_removed()->as<lang::StructType>();
      std::vector<std::tuple<SType, std::string, size_t>> components;
      for (int i = 0; i < stype->elements().size(); i++) {
        components.push_back(
            {ir_->get_primitive_type(stype->get_element_type({i})),
             fmt::format("element{}", i), stype->get_element_offset({i})});
      }
      dst_type = ir_->create_struct_type(components);
    } else {
      dst_type = ir_->get_primitive_type(dst_dt);
    }
    spirv::Value operand_val = ir_->query_value(operand_name);
    spirv::Value val = spirv::Value();

    if (stmt->op_type == UnaryOpType::logic_not) {
      spirv::Value zero =
          ir_->get_zero(src_type);  // Math zero type to left hand side
      if (is_integral(src_dt)) {
        if (is_signed(src_dt)) {
          zero = ir_->int_immediate_number(src_type, 0);
        } else {
          zero = ir_->uint_immediate_number(src_type, 0);
        }
      } else if (is_real(src_dt)) {
        zero = ir_->float_immediate_number(src_type, 0);
      } else {
        TI_NOT_IMPLEMENTED
      }
      val = ir_->cast(dst_type, ir_->eq(operand_val, zero));
    } else if (stmt->op_type == UnaryOpType::neg) {
      operand_val = ir_->cast(dst_type, operand_val);
      if (is_integral(dst_dt)) {
        if (is_signed(dst_dt)) {
          val = ir_->make_value(spv::OpSNegate, dst_type, operand_val);
        } else {
          TI_NOT_IMPLEMENTED
        }
      } else if (is_real(dst_dt)) {
        val = ir_->make_value(spv::OpFNegate, dst_type, operand_val);
      } else {
        TI_NOT_IMPLEMENTED
      }
    } else if (stmt->op_type == UnaryOpType::rsqrt) {
      const uint32_t InverseSqrt_id = 32;
      if (is_real(src_dt)) {
        val = ir_->call_glsl450(src_type, InverseSqrt_id, operand_val);
        val = ir_->cast(dst_type, val);
      } else {
        TI_NOT_IMPLEMENTED
      }
    } else if (stmt->op_type == UnaryOpType::sgn) {
      const uint32_t FSign_id = 6;
      const uint32_t SSign_id = 7;
      if (is_integral(src_dt)) {
        if (is_signed(src_dt)) {
          val = ir_->call_glsl450(src_type, SSign_id, operand_val);
        } else {
          TI_NOT_IMPLEMENTED
        }
      } else if (is_real(src_dt)) {
        val = ir_->call_glsl450(src_type, FSign_id, operand_val);
      } else {
        TI_NOT_IMPLEMENTED
      }
      val = ir_->cast(dst_type, val);
    } else if (stmt->op_type == UnaryOpType::bit_not) {
      operand_val = ir_->cast(dst_type, operand_val);
      if (is_integral(dst_dt)) {
        val = ir_->make_value(spv::OpNot, dst_type, operand_val);
      } else {
        TI_NOT_IMPLEMENTED
      }
    } else if (stmt->op_type == UnaryOpType::cast_value) {
      val = ir_->cast(dst_type, operand_val);
    } else if (stmt->op_type == UnaryOpType::cast_bits) {
      if (data_type_bits(src_dt) == data_type_bits(dst_dt)) {
        val = ir_->make_value(spv::OpBitcast, dst_type, operand_val);
      } else {
        TI_ERROR("bit_cast is only supported between data type with same size");
      }
    } else if (stmt->op_type == UnaryOpType::abs) {
      const uint32_t FAbs_id = 4;
      const uint32_t SAbs_id = 5;
      if (src_type.id == dst_type.id) {
        if (is_integral(src_dt)) {
          if (is_signed(src_dt)) {
            val = ir_->call_glsl450(src_type, SAbs_id, operand_val);
          } else {
            TI_NOT_IMPLEMENTED
          }
        } else if (is_real(src_dt)) {
          val = ir_->call_glsl450(src_type, FAbs_id, operand_val);
        } else {
          TI_NOT_IMPLEMENTED
        }
      } else {
        TI_NOT_IMPLEMENTED
      }
    } else if (stmt->op_type == UnaryOpType::inv) {
      if (is_real(dst_dt)) {
        val = ir_->div(ir_->float_immediate_number(dst_type, 1), operand_val);
      } else {
        TI_NOT_IMPLEMENTED
      }
    } else if (stmt->op_type == UnaryOpType::frexp) {
      // FrexpStruct is the same type of the first member.
      val = ir_->alloca_variable(dst_type);
      auto v = ir_->call_glsl450(dst_type, 52, operand_val);
      ir_->store_variable(val, v);
    } else if (stmt->op_type == UnaryOpType::popcnt) {
      val = ir_->popcnt(operand_val);
    }
#define UNARY_OP_TO_SPIRV(op, instruction, instruction_id, max_bits)           \
  else if (stmt->op_type == UnaryOpType::op) {                                 \
    const uint32_t instruction = instruction_id;                               \
    if (is_real(src_dt)) {                                                     \
      if (data_type_bits(src_dt) > max_bits) {                                 \
        TI_ERROR("Instruction {}({}) does not {}bits operation", #instruction, \
                 instruction_id, data_type_bits(src_dt));                      \
      }                                                                        \
      val = ir_->call_glsl450(src_type, instruction, operand_val);             \
    } else {                                                                   \
      TI_NOT_IMPLEMENTED                                                       \
    }                                                                          \
  }
    UNARY_OP_TO_SPIRV(round, Round, 1, 64)
    UNARY_OP_TO_SPIRV(floor, Floor, 8, 64)
    UNARY_OP_TO_SPIRV(ceil, Ceil, 9, 64)
    UNARY_OP_TO_SPIRV(sin, Sin, 13, 32)
    UNARY_OP_TO_SPIRV(asin, Asin, 16, 32)
    UNARY_OP_TO_SPIRV(cos, Cos, 14, 32)
    UNARY_OP_TO_SPIRV(acos, Acos, 17, 32)
    UNARY_OP_TO_SPIRV(tan, Tan, 15, 32)
    UNARY_OP_TO_SPIRV(tanh, Tanh, 21, 32)
    UNARY_OP_TO_SPIRV(exp, Exp, 27, 32)
    UNARY_OP_TO_SPIRV(log, Log, 28, 32)
    UNARY_OP_TO_SPIRV(sqrt, Sqrt, 31, 64)
#undef UNARY_OP_TO_SPIRV
    else {TI_NOT_IMPLEMENTED} ir_->register_value(stmt->raw_name(), val);
  }

  void generate_overflow_branch(const spirv::Value &cond_v,
                                const std::string &op,
                                const std::string &tb) {
    spirv::Value cond =
        ir_->ne(cond_v, ir_->cast(cond_v.stype, ir_->const_i32_zero_));
    spirv::Label then_label = ir_->new_label();
    spirv::Label merge_label = ir_->new_label();
    ir_->make_inst(spv::OpSelectionMerge, merge_label,
                   spv::SelectionControlMaskNone);
    ir_->make_inst(spv::OpBranchConditional, cond, then_label, merge_label);
    // then block
    ir_->start_label(then_label);
    ir_->call_debugprintf(op + " overflow detected in " + tb, {});
    ir_->make_inst(spv::OpBranch, merge_label);
    // merge label
    ir_->start_label(merge_label);
  }

  spirv::Value generate_uadd_overflow(const spirv::Value &a,
                                      const spirv::Value &b,
                                      const std::string &tb) {
    std::vector<std::tuple<spirv::SType, std::string, size_t>>
        struct_components_;
    struct_components_.emplace_back(a.stype, "result", 0);
    struct_components_.emplace_back(a.stype, "carry",
                                    ir_->get_primitive_type_size(a.stype.dt));
    auto struct_type = ir_->create_struct_type(struct_components_);
    auto add_carry = ir_->make_value(spv::OpIAddCarry, struct_type, a, b);
    auto result =
        ir_->make_value(spv::OpCompositeExtract, a.stype, add_carry, 0);
    auto carry =
        ir_->make_value(spv::OpCompositeExtract, a.stype, add_carry, 1);
    generate_overflow_branch(carry, "Addition", tb);
    return result;
  }

  spirv::Value generate_usub_overflow(const spirv::Value &a,
                                      const spirv::Value &b,
                                      const std::string &tb) {
    std::vector<std::tuple<spirv::SType, std::string, size_t>>
        struct_components_;
    struct_components_.emplace_back(a.stype, "result", 0);
    struct_components_.emplace_back(a.stype, "borrow",
                                    ir_->get_primitive_type_size(a.stype.dt));
    auto struct_type = ir_->create_struct_type(struct_components_);
    auto add_carry = ir_->make_value(spv::OpISubBorrow, struct_type, a, b);
    auto result =
        ir_->make_value(spv::OpCompositeExtract, a.stype, add_carry, 0);
    auto borrow =
        ir_->make_value(spv::OpCompositeExtract, a.stype, add_carry, 1);
    generate_overflow_branch(borrow, "Subtraction", tb);
    return result;
  }

  spirv::Value generate_sadd_overflow(const spirv::Value &a,
                                      const spirv::Value &b,
                                      const std::string &tb) {
    // overflow iff (sign(a) == sign(b)) && (sign(a) != sign(result))
    auto result = ir_->make_value(spv::OpIAdd, a.stype, a, b);
    auto zero = ir_->int_immediate_number(a.stype, 0);
    auto a_sign = ir_->make_value(spv::OpSLessThan, ir_->bool_type(), a, zero);
    auto b_sign = ir_->make_value(spv::OpSLessThan, ir_->bool_type(), b, zero);
    auto r_sign =
        ir_->make_value(spv::OpSLessThan, ir_->bool_type(), result, zero);
    auto a_eq_b =
        ir_->make_value(spv::OpLogicalEqual, ir_->bool_type(), a_sign, b_sign);
    auto a_neq_r = ir_->make_value(spv::OpLogicalNotEqual, ir_->bool_type(),
                                   a_sign, r_sign);
    auto overflow =
        ir_->make_value(spv::OpLogicalAnd, ir_->bool_type(), a_eq_b, a_neq_r);
    generate_overflow_branch(overflow, "Addition", tb);
    return result;
  }

  spirv::Value generate_ssub_overflow(const spirv::Value &a,
                                      const spirv::Value &b,
                                      const std::string &tb) {
    // overflow iff (sign(a) != sign(b)) && (sign(a) != sign(result))
    auto result = ir_->make_value(spv::OpISub, a.stype, a, b);
    auto zero = ir_->int_immediate_number(a.stype, 0);
    auto a_sign = ir_->make_value(spv::OpSLessThan, ir_->bool_type(), a, zero);
    auto b_sign = ir_->make_value(spv::OpSLessThan, ir_->bool_type(), b, zero);
    auto r_sign =
        ir_->make_value(spv::OpSLessThan, ir_->bool_type(), result, zero);
    auto a_neq_b = ir_->make_value(spv::OpLogicalNotEqual, ir_->bool_type(),
                                   a_sign, b_sign);
    auto a_neq_r = ir_->make_value(spv::OpLogicalNotEqual, ir_->bool_type(),
                                   a_sign, r_sign);
    auto overflow =
        ir_->make_value(spv::OpLogicalAnd, ir_->bool_type(), a_neq_b, a_neq_r);
    generate_overflow_branch(overflow, "Subtraction", tb);
    return result;
  }

  spirv::Value generate_umul_overflow(const spirv::Value &a,
                                      const spirv::Value &b,
                                      const std::string &tb) {
    // overflow iff high bits != 0
    std::vector<std::tuple<spirv::SType, std::string, size_t>>
        struct_components_;
    struct_components_.emplace_back(a.stype, "low", 0);
    struct_components_.emplace_back(a.stype, "high",
                                    ir_->get_primitive_type_size(a.stype.dt));
    auto struct_type = ir_->create_struct_type(struct_components_);
    auto mul_ext = ir_->make_value(spv::OpUMulExtended, struct_type, a, b);
    auto low = ir_->make_value(spv::OpCompositeExtract, a.stype, mul_ext, 0);
    auto high = ir_->make_value(spv::OpCompositeExtract, a.stype, mul_ext, 1);
    generate_overflow_branch(high, "Multiplication", tb);
    return low;
  }

  spirv::Value generate_smul_overflow(const spirv::Value &a,
                                      const spirv::Value &b,
                                      const std::string &tb) {
    // overflow if high bits are not all sign bit (0 if positive, -1 if
    // negative) or the sign bit of the low bits is not the expected sign bit.
    std::vector<std::tuple<spirv::SType, std::string, size_t>>
        struct_components_;
    struct_components_.emplace_back(a.stype, "low", 0);
    struct_components_.emplace_back(a.stype, "high",
                                    ir_->get_primitive_type_size(a.stype.dt));
    auto struct_type = ir_->create_struct_type(struct_components_);
    auto mul_ext = ir_->make_value(spv::OpSMulExtended, struct_type, a, b);
    auto low = ir_->make_value(spv::OpCompositeExtract, a.stype, mul_ext, 0);
    auto high = ir_->make_value(spv::OpCompositeExtract, a.stype, mul_ext, 1);
    auto zero = ir_->int_immediate_number(a.stype, 0);
    auto minus_one = ir_->int_immediate_number(a.stype, -1);
    auto a_sign = ir_->make_value(spv::OpSLessThan, ir_->bool_type(), a, zero);
    auto b_sign = ir_->make_value(spv::OpSLessThan, ir_->bool_type(), b, zero);
    auto a_not_zero = ir_->ne(a, zero);
    auto b_not_zero = ir_->ne(b, zero);
    auto a_b_not_zero = ir_->make_value(spv::OpLogicalAnd, ir_->bool_type(),
                                        a_not_zero, b_not_zero);
    auto low_sign =
        ir_->make_value(spv::OpSLessThan, ir_->bool_type(), low, zero);
    auto expected_sign = ir_->make_value(spv::OpLogicalNotEqual,
                                         ir_->bool_type(), a_sign, b_sign);
    expected_sign = ir_->make_value(spv::OpLogicalAnd, ir_->bool_type(),
                                    expected_sign, a_b_not_zero);
    auto not_expected_sign = ir_->ne(low_sign, expected_sign);
    auto expected_high = ir_->select(expected_sign, minus_one, zero);
    auto not_expected_high = ir_->ne(high, expected_high);
    auto overflow = ir_->make_value(spv::OpLogicalOr, ir_->bool_type(),
                                    not_expected_high, not_expected_sign);
    generate_overflow_branch(overflow, "Multiplication", tb);
    return low;
  }

  spirv::Value generate_ushl_overflow(const spirv::Value &a,
                                      const spirv::Value &b,
                                      const std::string &tb) {
    // overflow iff a << b >> b != a
    auto result = ir_->make_value(spv::OpShiftLeftLogical, a.stype, a, b);
    auto restore =
        ir_->make_value(spv::OpShiftRightLogical, a.stype, result, b);
    auto overflow = ir_->ne(a, restore);
    generate_overflow_branch(overflow, "Shift left", tb);
    return result;
  }

  spirv::Value generate_sshl_overflow(const spirv::Value &a,
                                      const spirv::Value &b,
                                      const std::string &tb) {
    // overflow iff a << b >> b != a
    auto result = ir_->make_value(spv::OpShiftLeftLogical, a.stype, a, b);
    auto restore =
        ir_->make_value(spv::OpShiftRightArithmetic, a.stype, result, b);
    auto overflow = ir_->ne(a, restore);
    generate_overflow_branch(overflow, "Shift left", tb);
    return result;
  }

  void visit(BinaryOpStmt *bin) override {
    const auto lhs_name = bin->lhs->raw_name();
    const auto rhs_name = bin->rhs->raw_name();
    const auto bin_name = bin->raw_name();
    const auto op_type = bin->op_type;

    spirv::SType dst_type = ir_->get_primitive_type(bin->element_type());
    spirv::Value lhs_value = ir_->query_value(lhs_name);
    spirv::Value rhs_value = ir_->query_value(rhs_name);
    spirv::Value bin_value = spirv::Value();

    TI_WARN_IF(lhs_value.stype.id != rhs_value.stype.id,
               "${} type {} != ${} type {}\n{}", lhs_name,
               lhs_value.stype.dt->to_string(), rhs_name,
               rhs_value.stype.dt->to_string(), bin->get_tb());

    bool debug = caps_->get(DeviceCapability::spirv_has_non_semantic_info);

    if (debug && op_type == BinaryOpType::add && is_integral(dst_type.dt)) {
      if (is_unsigned(dst_type.dt)) {
        bin_value = generate_uadd_overflow(lhs_value, rhs_value, bin->get_tb());
      } else {
        bin_value = generate_sadd_overflow(lhs_value, rhs_value, bin->get_tb());
      }
      bin_value = ir_->cast(dst_type, bin_value);
    } else if (debug && op_type == BinaryOpType::sub &&
               is_integral(dst_type.dt)) {
      if (is_unsigned(dst_type.dt)) {
        bin_value = generate_usub_overflow(lhs_value, rhs_value, bin->get_tb());
      } else {
        bin_value = generate_ssub_overflow(lhs_value, rhs_value, bin->get_tb());
      }
      bin_value = ir_->cast(dst_type, bin_value);
    } else if (debug && op_type == BinaryOpType::mul &&
               is_integral(dst_type.dt)) {
      if (is_unsigned(dst_type.dt)) {
        bin_value = generate_umul_overflow(lhs_value, rhs_value, bin->get_tb());
      } else {
        bin_value = generate_smul_overflow(lhs_value, rhs_value, bin->get_tb());
      }
      bin_value = ir_->cast(dst_type, bin_value);
    }
#define BINARY_OP_TO_SPIRV_ARTHIMATIC(op, func)  \
  else if (op_type == BinaryOpType::op) {        \
    bin_value = ir_->func(lhs_value, rhs_value); \
    bin_value = ir_->cast(dst_type, bin_value);  \
  }

    BINARY_OP_TO_SPIRV_ARTHIMATIC(add, add)
    BINARY_OP_TO_SPIRV_ARTHIMATIC(sub, sub)
    BINARY_OP_TO_SPIRV_ARTHIMATIC(mul, mul)
    BINARY_OP_TO_SPIRV_ARTHIMATIC(div, div)
    BINARY_OP_TO_SPIRV_ARTHIMATIC(mod, mod)
#undef BINARY_OP_TO_SPIRV_ARTHIMATIC

#define BINARY_OP_TO_SPIRV_BITWISE(op, sym)                                \
  else if (op_type == BinaryOpType::op) {                                  \
    bin_value = ir_->make_value(spv::sym, dst_type, lhs_value, rhs_value); \
  }

    else if (debug && op_type == BinaryOpType::bit_shl) {
      if (is_unsigned(dst_type.dt)) {
        bin_value = generate_ushl_overflow(lhs_value, rhs_value, bin->get_tb());
      } else {
        bin_value = generate_sshl_overflow(lhs_value, rhs_value, bin->get_tb());
      }
    }
    BINARY_OP_TO_SPIRV_BITWISE(bit_and, OpBitwiseAnd)
    BINARY_OP_TO_SPIRV_BITWISE(bit_or, OpBitwiseOr)
    BINARY_OP_TO_SPIRV_BITWISE(bit_xor, OpBitwiseXor)
    BINARY_OP_TO_SPIRV_BITWISE(bit_shl, OpShiftLeftLogical)
    // NOTE: `OpShiftRightArithmetic` will treat the first bit as sign bit even
    // it's the unsigned type
    else if (op_type == BinaryOpType::bit_sar) {
      bin_value = ir_->make_value(is_unsigned(dst_type.dt)
                                      ? spv::OpShiftRightLogical
                                      : spv::OpShiftRightArithmetic,
                                  dst_type, lhs_value, rhs_value);
    }
#undef BINARY_OP_TO_SPIRV_BITWISE

#define BINARY_OP_TO_SPIRV_LOGICAL(op, func)     \
  else if (op_type == BinaryOpType::op) {        \
    bin_value = ir_->func(lhs_value, rhs_value); \
    bin_value = ir_->cast(dst_type, bin_value);  \
  }

    BINARY_OP_TO_SPIRV_LOGICAL(cmp_lt, lt)
    BINARY_OP_TO_SPIRV_LOGICAL(cmp_le, le)
    BINARY_OP_TO_SPIRV_LOGICAL(cmp_gt, gt)
    BINARY_OP_TO_SPIRV_LOGICAL(cmp_ge, ge)
    BINARY_OP_TO_SPIRV_LOGICAL(cmp_eq, eq)
    BINARY_OP_TO_SPIRV_LOGICAL(cmp_ne, ne)
    BINARY_OP_TO_SPIRV_LOGICAL(logical_and, logical_and)
    BINARY_OP_TO_SPIRV_LOGICAL(logical_or, logical_or)
#undef BINARY_OP_TO_SPIRV_LOGICAL

#define FLOAT_BINARY_OP_TO_SPIRV_FLOAT_FUNC(op, instruction, instruction_id,   \
                                            max_bits)                          \
  else if (op_type == BinaryOpType::op) {                                      \
    const uint32_t instruction = instruction_id;                               \
    if (is_real(bin->element_type())) {                                        \
      if (data_type_bits(bin->element_type()) > max_bits) {                    \
        TI_ERROR(                                                              \
            "[glsl450] the operand type of instruction {}({}) must <= {}bits", \
            #instruction, instruction_id, max_bits);                           \
      }                                                                        \
      bin_value =                                                              \
          ir_->call_glsl450(dst_type, instruction, lhs_value, rhs_value);      \
    } else {                                                                   \
      TI_NOT_IMPLEMENTED                                                       \
    }                                                                          \
  }

    FLOAT_BINARY_OP_TO_SPIRV_FLOAT_FUNC(atan2, Atan2, 25, 32)
    FLOAT_BINARY_OP_TO_SPIRV_FLOAT_FUNC(pow, Pow, 26, 32)
#undef FLOAT_BINARY_OP_TO_SPIRV_FLOAT_FUNC

#define BINARY_OP_TO_SPIRV_FUNC(op, S_inst, S_inst_id, U_inst, U_inst_id,      \
                                F_inst, F_inst_id)                             \
  else if (op_type == BinaryOpType::op) {                                      \
    const uint32_t S_inst = S_inst_id;                                         \
    const uint32_t U_inst = U_inst_id;                                         \
    const uint32_t F_inst = F_inst_id;                                         \
    const auto dst_dt = bin->element_type();                                   \
    if (is_integral(dst_dt)) {                                                 \
      if (is_signed(dst_dt)) {                                                 \
        bin_value = ir_->call_glsl450(dst_type, S_inst, lhs_value, rhs_value); \
      } else {                                                                 \
        bin_value = ir_->call_glsl450(dst_type, U_inst, lhs_value, rhs_value); \
      }                                                                        \
    } else if (is_real(dst_dt)) {                                              \
      bin_value = ir_->call_glsl450(dst_type, F_inst, lhs_value, rhs_value);   \
    } else {                                                                   \
      TI_NOT_IMPLEMENTED                                                       \
    }                                                                          \
  }

    BINARY_OP_TO_SPIRV_FUNC(min, SMin, 39, UMin, 38, FMin, 37)
    BINARY_OP_TO_SPIRV_FUNC(max, SMax, 42, UMax, 41, FMax, 40)
#undef BINARY_OP_TO_SPIRV_FUNC
    else if (op_type == BinaryOpType::truediv) {
      lhs_value = ir_->cast(dst_type, lhs_value);
      rhs_value = ir_->cast(dst_type, rhs_value);
      bin_value = ir_->div(lhs_value, rhs_value);
    }
    else {TI_NOT_IMPLEMENTED} ir_->register_value(bin_name, bin_value);
  }

  void visit(TernaryOpStmt *tri) override {
    TI_ASSERT(tri->op_type == TernaryOpType::select);
    spirv::Value op1 = ir_->query_value(tri->op1->raw_name());
    spirv::Value op2 = ir_->query_value(tri->op2->raw_name());
    spirv::Value op3 = ir_->query_value(tri->op3->raw_name());
    spirv::Value tri_val =
        ir_->cast(ir_->get_primitive_type(tri->element_type()),
                  ir_->select(ir_->cast(ir_->bool_type(), op1), op2, op3));
    ir_->register_value(tri->raw_name(), tri_val);
  }

  inline bool ends_with(std::string const &value, std::string const &ending) {
    if (ending.size() > value.size())
      return false;
    return std::equal(ending.rbegin(), ending.rend(), value.rbegin());
  }

  void visit(TexturePtrStmt *stmt) override {
    spirv::Value val;

    auto arg_id = stmt->arg_load_stmt->as<ArgLoadStmt>()->arg_id;
    if (argid_to_tex_value_.find(arg_id) != argid_to_tex_value_.end()) {
      val = argid_to_tex_value_.at(arg_id);
    } else {
      if (stmt->is_storage) {
        BufferFormat format = stmt->format;

        int binding = binding_head_++;
        val =
            ir_->storage_image_argument(/*num_channels=*/4, stmt->dimensions,
                                        /*descriptor_set=*/0, binding, format);
        TextureBind bind;
        bind.arg_id = arg_id;
        bind.binding = binding;
        bind.is_storage = true;
        texture_binds_.push_back(bind);
        argid_to_tex_value_[arg_id] = val;
      } else {
        int binding = binding_head_++;
        val = ir_->texture_argument(/*num_channels=*/4, stmt->dimensions,
                                    /*descriptor_set=*/0, binding);
        TextureBind bind;
        bind.arg_id = arg_id;
        bind.binding = binding;
        texture_binds_.push_back(bind);
        argid_to_tex_value_[arg_id] = val;
      }
    }

    ir_->register_value(stmt->raw_name(), val);
  }

  void visit(TextureOpStmt *stmt) override {
    spirv::Value tex = ir_->query_value(stmt->texture_ptr->raw_name());
    spirv::Value val;
    if (stmt->op == TextureOpType::kSampleLod ||
        stmt->op == TextureOpType::kFetchTexel) {
      // Texture Ops
      std::vector<spirv::Value> args;
      for (int i = 0; i < stmt->args.size() - 1; i++) {
        args.push_back(ir_->query_value(stmt->args[i]->raw_name()));
      }
      spirv::Value lod = ir_->query_value(stmt->args.back()->raw_name());
      if (stmt->op == TextureOpType::kSampleLod) {
        // Sample
        val = ir_->sample_texture(tex, args, lod);
      } else if (stmt->op == TextureOpType::kFetchTexel) {
        // Texel fetch
        val = ir_->fetch_texel(tex, args, lod);
      }
      ir_->register_value(stmt->raw_name(), val);
    } else if (stmt->op == TextureOpType::kLoad ||
               stmt->op == TextureOpType::kStore) {
      // Image Ops
      std::vector<spirv::Value> args;
      for (int i = 0; i < stmt->args.size(); i++) {
        args.push_back(ir_->query_value(stmt->args[i]->raw_name()));
      }
      if (stmt->op == TextureOpType::kLoad) {
        // Image Load
        val = ir_->image_load(tex, args);
        ir_->register_value(stmt->raw_name(), val);
      } else if (stmt->op == TextureOpType::kStore) {
        // Image Store
        ir_->image_store(tex, args);
      }
    } else {
      TI_NOT_IMPLEMENTED;
    }
  }

  void visit(InternalFuncStmt *stmt) override {
    spirv::Value val;

    if (stmt->func_name == "composite_extract_0") {
      val = ir_->make_value(spv::OpCompositeExtract, ir_->f32_type(),
                            ir_->query_value(stmt->args[0]->raw_name()), 0);
    } else if (stmt->func_name == "composite_extract_1") {
      val = ir_->make_value(spv::OpCompositeExtract, ir_->f32_type(),
                            ir_->query_value(stmt->args[0]->raw_name()), 1);
    } else if (stmt->func_name == "composite_extract_2") {
      val = ir_->make_value(spv::OpCompositeExtract, ir_->f32_type(),
                            ir_->query_value(stmt->args[0]->raw_name()), 2);
    } else if (stmt->func_name == "composite_extract_3") {
      val = ir_->make_value(spv::OpCompositeExtract, ir_->f32_type(),
                            ir_->query_value(stmt->args[0]->raw_name()), 3);
    }

    const std::unordered_set<std::string> reduction_ops{
        "subgroupAdd", "subgroupMul", "subgroupMin", "subgroupMax",
        "subgroupAnd", "subgroupOr",  "subgroupXor"};

    const std::unordered_set<std::string> inclusive_scan_ops{
        "subgroupInclusiveAdd", "subgroupInclusiveMul", "subgroupInclusiveMin",
        "subgroupInclusiveMax", "subgroupInclusiveAnd", "subgroupInclusiveOr",
        "subgroupInclusiveXor"};

    const std::unordered_set<std::string> shuffle_ops{
        "subgroupShuffleDown", "subgroupShuffleUp", "subgroupShuffle"};

    if (stmt->func_name == "workgroupBarrier") {
      ir_->make_inst(
          spv::OpControlBarrier,
          ir_->int_immediate_number(ir_->i32_type(), spv::ScopeWorkgroup),
          ir_->int_immediate_number(ir_->i32_type(), spv::ScopeWorkgroup),
          ir_->int_immediate_number(
              ir_->i32_type(), spv::MemorySemanticsWorkgroupMemoryMask |
                                   spv::MemorySemanticsAcquireReleaseMask));
      val = ir_->const_i32_zero_;
    } else if (stmt->func_name == "localInvocationId") {
      val = ir_->cast(ir_->i32_type(), ir_->get_local_invocation_id(0));
    } else if (stmt->func_name == "globalInvocationId") {
      val = ir_->cast(ir_->i32_type(), ir_->get_global_invocation_id(0));
    } else if (stmt->func_name == "workgroupMemoryBarrier") {
      ir_->make_inst(
          spv::OpMemoryBarrier,
          ir_->int_immediate_number(ir_->i32_type(), spv::ScopeWorkgroup),
          ir_->int_immediate_number(
              ir_->i32_type(), spv::MemorySemanticsWorkgroupMemoryMask |
                                   spv::MemorySemanticsAcquireReleaseMask));
      val = ir_->const_i32_zero_;
    } else if (stmt->func_name == "subgroupElect") {
      val = ir_->make_value(
          spv::OpGroupNonUniformElect, ir_->bool_type(),
          ir_->int_immediate_number(ir_->i32_type(), spv::ScopeSubgroup));
      val = ir_->cast(ir_->i32_type(), val);
    } else if (stmt->func_name == "subgroupBarrier") {
      ir_->make_inst(
          spv::OpControlBarrier,
          ir_->int_immediate_number(ir_->i32_type(), spv::ScopeSubgroup),
          ir_->int_immediate_number(ir_->i32_type(), spv::ScopeSubgroup),
          ir_->const_i32_zero_);
      val = ir_->const_i32_zero_;
    } else if (stmt->func_name == "subgroupMemoryBarrier") {
      ir_->make_inst(
          spv::OpMemoryBarrier,
          ir_->int_immediate_number(ir_->i32_type(), spv::ScopeSubgroup),
          ir_->const_i32_zero_);
      val = ir_->const_i32_zero_;
    } else if (stmt->func_name == "subgroupSize") {
      val = ir_->cast(ir_->i32_type(), ir_->get_subgroup_size());
    } else if (stmt->func_name == "subgroupInvocationId") {
      val = ir_->cast(ir_->i32_type(), ir_->get_subgroup_invocation_id());
    } else if (stmt->func_name == "subgroupBroadcast") {
      auto value = ir_->query_value(stmt->args[0]->raw_name());
      auto index = ir_->query_value(stmt->args[1]->raw_name());
      val = ir_->make_value(
          spv::OpGroupNonUniformBroadcast, value.stype,
          ir_->int_immediate_number(ir_->i32_type(), spv::ScopeSubgroup), value,
          index);
    } else if (reduction_ops.find(stmt->func_name) != reduction_ops.end() ||
               inclusive_scan_ops.find(stmt->func_name) !=
                   inclusive_scan_ops.end()) {
      auto arg = ir_->query_value(stmt->args[0]->raw_name());
      auto stype = ir_->get_primitive_type(stmt->args[0]->ret_type);
      spv::Op spv_op;

      if (ends_with(stmt->func_name, "Add")) {
        if (is_integral(stmt->args[0]->ret_type)) {
          spv_op = spv::OpGroupNonUniformIAdd;
        } else {
          spv_op = spv::OpGroupNonUniformFAdd;
        }
      } else if (ends_with(stmt->func_name, "Mul")) {
        if (is_integral(stmt->args[0]->ret_type)) {
          spv_op = spv::OpGroupNonUniformIMul;
        } else {
          spv_op = spv::OpGroupNonUniformFMul;
        }
      } else if (ends_with(stmt->func_name, "Min")) {
        if (is_integral(stmt->args[0]->ret_type)) {
          if (is_signed(stmt->args[0]->ret_type)) {
            spv_op = spv::OpGroupNonUniformSMin;
          } else {
            spv_op = spv::OpGroupNonUniformUMin;
          }
        } else {
          spv_op = spv::OpGroupNonUniformFMin;
        }
      } else if (ends_with(stmt->func_name, "Max")) {
        if (is_integral(stmt->args[0]->ret_type)) {
          if (is_signed(stmt->args[0]->ret_type)) {
            spv_op = spv::OpGroupNonUniformSMax;
          } else {
            spv_op = spv::OpGroupNonUniformUMax;
          }
        } else {
          spv_op = spv::OpGroupNonUniformFMax;
        }
      } else if (ends_with(stmt->func_name, "And")) {
        spv_op = spv::OpGroupNonUniformBitwiseAnd;
      } else if (ends_with(stmt->func_name, "Or")) {
        spv_op = spv::OpGroupNonUniformBitwiseOr;
      } else if (ends_with(stmt->func_name, "Xor")) {
        spv_op = spv::OpGroupNonUniformBitwiseXor;
      } else {
        TI_ERROR("Unsupported operation: {}", stmt->func_name);
      }

      spv::GroupOperation group_op;

      if (reduction_ops.find(stmt->func_name) != reduction_ops.end()) {
        group_op = spv::GroupOperationReduce;
      } else if (inclusive_scan_ops.find(stmt->func_name) !=
                 inclusive_scan_ops.end()) {
        group_op = spv::GroupOperationInclusiveScan;
      }

      val = ir_->make_value(
          spv_op, stype,
          ir_->int_immediate_number(ir_->i32_type(), spv::ScopeSubgroup),
          group_op, arg);
    } else if (shuffle_ops.find(stmt->func_name) != shuffle_ops.end()) {
      auto arg0 = ir_->query_value(stmt->args[0]->raw_name());
      auto arg1 = ir_->query_value(stmt->args[1]->raw_name());
      auto stype = ir_->get_primitive_type(stmt->args[0]->ret_type);
      spv::Op spv_op;

      if (ends_with(stmt->func_name, "Down")) {
        spv_op = spv::OpGroupNonUniformShuffleDown;
      } else if (ends_with(stmt->func_name, "Up")) {
        spv_op = spv::OpGroupNonUniformShuffleUp;
      } else if (ends_with(stmt->func_name, "Shuffle")) {
        spv_op = spv::OpGroupNonUniformShuffle;
      } else {
        TI_ERROR("Unsupported operation: {}", stmt->func_name);
      }

      val = ir_->make_value(
          spv_op, stype,
          ir_->int_immediate_number(ir_->i32_type(), spv::ScopeSubgroup), arg0,
          arg1);
    }
    ir_->register_value(stmt->raw_name(), val);
  }

  void visit(AtomicOpStmt *stmt) override {
    const auto dt = stmt->dest->element_type().ptr_removed();

    spirv::Value data = ir_->query_value(stmt->val->raw_name());
    spirv::Value val;
    bool use_subgroup_reduction = false;

    if (stmt->is_reduction &&
        caps_->get(DeviceCapability::spirv_has_subgroup_arithmetic)) {
      spv::Op atomic_op = spv::OpNop;
      bool negation = false;
      if (is_integral(dt)) {
        if (stmt->op_type == AtomicOpType::add) {
          atomic_op = spv::OpGroupIAdd;
        } else if (stmt->op_type == AtomicOpType::sub) {
          atomic_op = spv::OpGroupIAdd;
          negation = true;
        } else if (stmt->op_type == AtomicOpType::min) {
          atomic_op = is_signed(dt) ? spv::OpGroupSMin : spv::OpGroupUMin;
        } else if (stmt->op_type == AtomicOpType::max) {
          atomic_op = is_signed(dt) ? spv::OpGroupSMax : spv::OpGroupUMax;
        }
      } else if (is_real(dt)) {
        if (stmt->op_type == AtomicOpType::add) {
          atomic_op = spv::OpGroupFAdd;
        } else if (stmt->op_type == AtomicOpType::sub) {
          atomic_op = spv::OpGroupFAdd;
          negation = true;
        } else if (stmt->op_type == AtomicOpType::min) {
          atomic_op = spv::OpGroupFMin;
        } else if (stmt->op_type == AtomicOpType::max) {
          atomic_op = spv::OpGroupFMax;
        }
      }

      if (atomic_op != spv::OpNop) {
        spirv::Value scope_subgroup =
            ir_->int_immediate_number(ir_->i32_type(), 3);
        spirv::Value operation_reduce = ir_->const_i32_zero_;
        if (negation) {
          if (is_integral(dt)) {
            data = ir_->make_value(spv::OpSNegate, data.stype, data);
          } else {
            data = ir_->make_value(spv::OpFNegate, data.stype, data);
          }
        }
        data = ir_->make_value(atomic_op, ir_->get_primitive_type(dt),
                               scope_subgroup, operation_reduce, data);
        val = data;
        use_subgroup_reduction = true;
      }
    }

    spirv::Label then_label;
    spirv::Label merge_label;

    if (use_subgroup_reduction) {
      spirv::Value subgroup_id = ir_->get_subgroup_invocation_id();
      spirv::Value cond = ir_->make_value(spv::OpIEqual, ir_->bool_type(),
                                          subgroup_id, ir_->const_i32_zero_);

      then_label = ir_->new_label();
      merge_label = ir_->new_label();
      ir_->make_inst(spv::OpSelectionMerge, merge_label,
                     spv::SelectionControlMaskNone);
      ir_->make_inst(spv::OpBranchConditional, cond, then_label, merge_label);
      ir_->start_label(then_label);
    }

    spirv::Value addr_ptr;
    spirv::Value dest_val = ir_->query_value(stmt->dest->raw_name());
    // Shared arrays have already created an accesschain, use it directly.
    const bool dest_is_ptr = dest_val.stype.flag == TypeKind::kPtr;

    if (dt->is_primitive(PrimitiveTypeID::f64)) {
      if (caps_->get(DeviceCapability::spirv_has_atomic_float64_add) &&
          stmt->op_type == AtomicOpType::add) {
        addr_ptr = at_buffer(stmt->dest, dt);
      } else {
<<<<<<< HEAD
        addr_ptr = dest_is_ptr
                       ? dest_val
                       : at_buffer(
            stmt->dest, ir_->get_taichi_uint_type(dt));
=======
        addr_ptr = dest_is_matrix_ptr
                       ? dest_val
                       : at_buffer(stmt->dest, ir_->get_taichi_uint_type(dt));
>>>>>>> 462b3578
      }
    } else if (dt->is_primitive(PrimitiveTypeID::f32)) {
      if (caps_->get(DeviceCapability::spirv_has_atomic_float_add) &&
          stmt->op_type == AtomicOpType::add) {
        addr_ptr = at_buffer(stmt->dest, dt);
      } else {
        addr_ptr = dest_is_ptr
                       ? dest_val
                       : at_buffer(stmt->dest, ir_->get_taichi_uint_type(dt));
      }
    } else {
      addr_ptr = dest_is_ptr ? dest_val : at_buffer(stmt->dest, dt);
    }

    auto ret_type = ir_->get_primitive_type(dt);

    if (is_real(dt)) {
      spv::Op atomic_fp_op;
      if (stmt->op_type == AtomicOpType::add) {
        atomic_fp_op = spv::OpAtomicFAddEXT;
      }

      bool use_native_atomics = false;

      if (dt->is_primitive(PrimitiveTypeID::f64)) {
        if (caps_->get(DeviceCapability::spirv_has_atomic_float64_add) &&
            stmt->op_type == AtomicOpType::add) {
          use_native_atomics = true;
        }
      } else if (dt->is_primitive(PrimitiveTypeID::f32)) {
        if (caps_->get(DeviceCapability::spirv_has_atomic_float_add) &&
            stmt->op_type == AtomicOpType::add) {
          use_native_atomics = true;
        }
      } else if (dt->is_primitive(PrimitiveTypeID::f16)) {
        if (caps_->get(DeviceCapability::spirv_has_atomic_float16_add) &&
            stmt->op_type == AtomicOpType::add) {
          use_native_atomics = true;
        }
      }

      if (use_native_atomics) {
        val =
            ir_->make_value(atomic_fp_op, ir_->get_primitive_type(dt), addr_ptr,
                            /*scope=*/ir_->const_i32_one_,
                            /*semantics=*/ir_->const_i32_zero_, data);
      } else {
        val = ir_->float_atomic(stmt->op_type, addr_ptr, data, dt);
      }
    } else if (is_integral(dt)) {
      bool use_native_atomics = false;
      spv::Op op;
      if (stmt->op_type == AtomicOpType::add) {
        op = spv::OpAtomicIAdd;
        use_native_atomics = true;
      } else if (stmt->op_type == AtomicOpType::sub) {
        op = spv::OpAtomicISub;
        use_native_atomics = true;
      } else if (stmt->op_type == AtomicOpType::mul) {
        addr_ptr = at_buffer(stmt->dest, ir_->get_taichi_uint_type(dt));
        val = ir_->integer_atomic(stmt->op_type, addr_ptr, data, dt);
        use_native_atomics = false;
      } else if (stmt->op_type == AtomicOpType::min) {
        op = is_signed(dt) ? spv::OpAtomicSMin : spv::OpAtomicUMin;
        use_native_atomics = true;
      } else if (stmt->op_type == AtomicOpType::max) {
        op = is_signed(dt) ? spv::OpAtomicSMax : spv::OpAtomicUMax;
        use_native_atomics = true;
      } else if (stmt->op_type == AtomicOpType::bit_or) {
        op = spv::OpAtomicOr;
        use_native_atomics = true;
      } else if (stmt->op_type == AtomicOpType::bit_and) {
        op = spv::OpAtomicAnd;
        use_native_atomics = true;
      } else if (stmt->op_type == AtomicOpType::bit_xor) {
        op = spv::OpAtomicXor;
        use_native_atomics = true;
      } else {
        TI_NOT_IMPLEMENTED
      }

      if (use_native_atomics) {
        auto uint_type = ir_->get_primitive_uint_type(dt);

        if (data.stype.id != addr_ptr.stype.element_type_id) {
          data = ir_->make_value(spv::OpBitcast, ret_type, data);
        }

        // Semantics = (UniformMemory 0x40) | (AcquireRelease 0x8)
        ir_->make_inst(
            spv::OpMemoryBarrier, ir_->const_i32_one_,
            ir_->uint_immediate_number(
                ir_->u32_type(), spv::MemorySemanticsAcquireReleaseMask |
                                     spv::MemorySemanticsUniformMemoryMask));
        val = ir_->make_value(op, ret_type, addr_ptr,
                              /*scope=*/ir_->const_i32_one_,
                              /*semantics=*/ir_->const_i32_zero_, data);

        if (val.stype.id != ret_type.id) {
          val = ir_->make_value(spv::OpBitcast, ret_type, val);
        }
      }
    } else {
      TI_NOT_IMPLEMENTED
    }

    if (use_subgroup_reduction) {
      ir_->make_inst(spv::OpBranch, merge_label);
      ir_->start_label(merge_label);
    }

    ir_->register_value(stmt->raw_name(), val);
  }

  void visit(IfStmt *if_stmt) override {
    spirv::Value cond_v = ir_->cast(
        ir_->bool_type(), ir_->query_value(if_stmt->cond->raw_name()));
    spirv::Value cond =
        ir_->ne(cond_v, ir_->cast(ir_->bool_type(), ir_->const_i32_zero_));
    spirv::Label then_label = ir_->new_label();
    spirv::Label merge_label = ir_->new_label();
    spirv::Label else_label = ir_->new_label();
    ir_->make_inst(spv::OpSelectionMerge, merge_label,
                   spv::SelectionControlMaskNone);
    ir_->make_inst(spv::OpBranchConditional, cond, then_label, else_label);
    // then block
    ir_->start_label(then_label);
    if (if_stmt->true_statements) {
      if_stmt->true_statements->accept(this);
    }
    // ContinueStmt must be in IfStmt
    if (gen_label_) {  // Skip OpBranch, because ContinueStmt already generated
                       // one
      gen_label_ = false;
    } else {
      ir_->make_inst(spv::OpBranch, merge_label);
    }
    // else block
    ir_->start_label(else_label);
    if (if_stmt->false_statements) {
      if_stmt->false_statements->accept(this);
    }
    if (gen_label_) {
      gen_label_ = false;
    } else {
      ir_->make_inst(spv::OpBranch, merge_label);
    }
    // merge label
    ir_->start_label(merge_label);
  }

  void visit(RangeForStmt *for_stmt) override {
    auto loop_var_name = for_stmt->raw_name();
    // Must get init label after making value(to make sure they are correct)
    spirv::Label init_label = ir_->current_label();
    spirv::Label head_label = ir_->new_label();
    spirv::Label body_label = ir_->new_label();
    spirv::Label continue_label = ir_->new_label();
    spirv::Label merge_label = ir_->new_label();

    spirv::Value begin_ = ir_->query_value(for_stmt->begin->raw_name());
    spirv::Value end_ = ir_->query_value(for_stmt->end->raw_name());
    spirv::Value init_value;
    spirv::Value extent_value;
    if (!for_stmt->reversed) {
      init_value = begin_;
      extent_value = end_;
    } else {
      // reversed for loop
      init_value = ir_->sub(end_, ir_->const_i32_one_);
      extent_value = begin_;
    }
    ir_->make_inst(spv::OpBranch, head_label);

    // Loop head
    ir_->start_label(head_label);
    spirv::PhiValue loop_var = ir_->make_phi(init_value.stype, 2);
    loop_var.set_incoming(0, init_value, init_label);
    spirv::Value loop_cond;
    if (!for_stmt->reversed) {
      loop_cond = ir_->lt(loop_var, extent_value);
    } else {
      loop_cond = ir_->ge(loop_var, extent_value);
    }
    ir_->make_inst(spv::OpLoopMerge, merge_label, continue_label,
                   spv::LoopControlMaskNone);
    ir_->make_inst(spv::OpBranchConditional, loop_cond, body_label,
                   merge_label);

    // loop body
    ir_->start_label(body_label);
    push_loop_control_labels(continue_label, merge_label);
    ir_->register_value(loop_var_name, spirv::Value(loop_var));
    for_stmt->body->accept(this);
    pop_loop_control_labels();
    ir_->make_inst(spv::OpBranch, continue_label);

    // loop continue
    ir_->start_label(continue_label);
    spirv::Value next_value;
    if (!for_stmt->reversed) {
      next_value = ir_->add(loop_var, ir_->const_i32_one_);
    } else {
      next_value = ir_->sub(loop_var, ir_->const_i32_one_);
    }
    loop_var.set_incoming(1, next_value, ir_->current_label());
    ir_->make_inst(spv::OpBranch, head_label);
    // loop merge
    ir_->start_label(merge_label);
  }

  void visit(WhileStmt *stmt) override {
    spirv::Label head_label = ir_->new_label();
    spirv::Label body_label = ir_->new_label();
    spirv::Label continue_label = ir_->new_label();
    spirv::Label merge_label = ir_->new_label();
    ir_->make_inst(spv::OpBranch, head_label);

    // Loop head
    ir_->start_label(head_label);
    ir_->make_inst(spv::OpLoopMerge, merge_label, continue_label,
                   spv::LoopControlMaskNone);
    ir_->make_inst(spv::OpBranch, body_label);

    // loop body
    ir_->start_label(body_label);
    push_loop_control_labels(continue_label, merge_label);
    stmt->body->accept(this);
    pop_loop_control_labels();
    ir_->make_inst(spv::OpBranch, continue_label);

    // loop continue
    ir_->start_label(continue_label);
    ir_->make_inst(spv::OpBranch, head_label);

    // loop merge
    ir_->start_label(merge_label);
  }

  void visit(WhileControlStmt *stmt) override {
    spirv::Value cond_v =
        ir_->cast(ir_->bool_type(), ir_->query_value(stmt->cond->raw_name()));
    spirv::Value cond =
        ir_->eq(cond_v, ir_->cast(ir_->bool_type(), ir_->const_i32_zero_));
    spirv::Label then_label = ir_->new_label();
    spirv::Label merge_label = ir_->new_label();

    ir_->make_inst(spv::OpSelectionMerge, merge_label,
                   spv::SelectionControlMaskNone);
    ir_->make_inst(spv::OpBranchConditional, cond, then_label, merge_label);
    ir_->start_label(then_label);
    ir_->make_inst(spv::OpBranch, current_merge_label());  // break;
    ir_->start_label(merge_label);
  }

  void visit(ContinueStmt *stmt) override {
    auto stmt_in_off_for = [stmt]() {
      TI_ASSERT(stmt->scope != nullptr);
      if (auto *offl = stmt->scope->cast<OffloadedStmt>(); offl) {
        TI_ASSERT(offl->task_type == OffloadedStmt::TaskType::range_for ||
                  offl->task_type == OffloadedStmt::TaskType::struct_for);
        return true;
      }
      return false;
    };
    if (stmt_in_off_for()) {
      // Return means end THIS main loop and start next loop, not exit kernel
      ir_->make_inst(spv::OpBranch, return_label());
    } else {
      ir_->make_inst(spv::OpBranch, current_continue_label());
    }
    gen_label_ = true;  // Only ContinueStmt will cause duplicate OpBranch,
                        // which should be eliminated
  }

 private:
  void emit_headers() {
    /*
    for (int root = 0; root < compiled_structs_.size(); ++root) {
      get_buffer_value({BufferType::Root, root});
    }
    */
    std::array<int, 3> group_size = {
        task_attribs_.advisory_num_threads_per_group, 1, 1};
    ir_->set_work_group_size(group_size);
    std::vector<spirv::Value> buffers;
    if (caps_->get(DeviceCapability::spirv_version) > 0x10300) {
      buffers = shared_array_binds_;
      // One buffer can be bound to different bind points but has to be unique
      // in OpEntryPoint interface declarations.
      // From Spec: before SPIR-V version 1.4, duplication of these interface id
      // is tolerated. Starting with version 1.4, an interface id must not
      // appear more than once.
      std::unordered_set<spirv::Value, spirv::ValueHasher> entry_point_values;
      for (const auto &bb : task_attribs_.buffer_binds) {
        for (auto &it : buffer_value_map_) {
          if (it.first.first == bb.buffer) {
            entry_point_values.insert(it.second);
          }
        }
      }
      buffers.insert(buffers.end(), entry_point_values.begin(),
                     entry_point_values.end());
    }
    ir_->commit_kernel_function(kernel_function_, "main", buffers,
                                group_size);  // kernel entry
  }

  void generate_serial_kernel(OffloadedStmt *stmt) {
    task_attribs_.name = task_name_;
    task_attribs_.task_type = OffloadedTaskType::serial;
    task_attribs_.advisory_total_num_threads = 1;
    task_attribs_.advisory_num_threads_per_group = 1;

    // The computation for a single work is wrapped inside a function, so that
    // we can do grid-strided loop.
    ir_->start_function(kernel_function_);
    spirv::Value cond =
        ir_->eq(ir_->get_global_invocation_id(0),
                ir_->uint_immediate_number(
                    ir_->u32_type(), 0));  // if (gl_GlobalInvocationID.x > 0)
    spirv::Label then_label = ir_->new_label();
    spirv::Label merge_label = ir_->new_label();
    kernel_return_label_ = merge_label;

    ir_->make_inst(spv::OpSelectionMerge, merge_label,
                   spv::SelectionControlMaskNone);
    ir_->make_inst(spv::OpBranchConditional, cond, then_label, merge_label);
    ir_->start_label(then_label);

    // serial kernel
    stmt->body->accept(this);

    ir_->make_inst(spv::OpBranch, merge_label);
    ir_->start_label(merge_label);
    ir_->make_inst(spv::OpReturn);       // return;
    ir_->make_inst(spv::OpFunctionEnd);  // } Close kernel

    task_attribs_.buffer_binds = get_buffer_binds();
    task_attribs_.texture_binds = get_texture_binds();
  }

  void gen_array_range(Stmt *stmt) {
    /* Fix issue 7493
     *
     * Prevent repeated range generation for the same array
     * when loop range has multiple dimensions.
     */
    if (ir_->check_value_existence(stmt->raw_name())) {
      return;
    }
    int num_operands = stmt->num_operands();
    for (int i = 0; i < num_operands; i++) {
      gen_array_range(stmt->operand(i));
    }
    offload_loop_motion_.insert(stmt);
    stmt->accept(this);
  }

  void generate_range_for_kernel(OffloadedStmt *stmt) {
    task_attribs_.name = task_name_;
    task_attribs_.task_type = OffloadedTaskType::range_for;

    task_attribs_.range_for_attribs = TaskAttributes::RangeForAttributes();
    auto &range_for_attribs = task_attribs_.range_for_attribs.value();
    range_for_attribs.const_begin = stmt->const_begin;
    range_for_attribs.const_end = stmt->const_end;
    range_for_attribs.begin =
        (stmt->const_begin ? stmt->begin_value : stmt->begin_offset);
    range_for_attribs.end =
        (stmt->const_end ? stmt->end_value : stmt->end_offset);

    ir_->start_function(kernel_function_);
    const std::string total_elems_name("total_elems");
    spirv::Value total_elems;
    spirv::Value begin_expr_value;
    if (range_for_attribs.const_range()) {
      const int num_elems = range_for_attribs.end - range_for_attribs.begin;
      begin_expr_value = ir_->int_immediate_number(
          ir_->i32_type(), stmt->begin_value, false);  // Named Constant
      total_elems = ir_->int_immediate_number(ir_->i32_type(), num_elems,
                                              false);  // Named Constant
      task_attribs_.advisory_total_num_threads = num_elems;
    } else {
      spirv::Value end_expr_value;
      if (stmt->end_stmt) {
        // Range from args
        TI_ASSERT(stmt->const_begin);
        begin_expr_value = ir_->int_immediate_number(ir_->i32_type(),
                                                     stmt->begin_value, false);
        gen_array_range(stmt->end_stmt);
        end_expr_value = ir_->query_value(stmt->end_stmt->raw_name());
      } else {
        // Range from gtmp / constant
        if (!stmt->const_begin) {
          spirv::Value begin_idx = ir_->make_value(
              spv::OpShiftRightArithmetic, ir_->i32_type(),
              ir_->int_immediate_number(ir_->i32_type(), stmt->begin_offset),
              ir_->int_immediate_number(ir_->i32_type(), 2));
          begin_expr_value = ir_->load_variable(
              ir_->struct_array_access(
                  ir_->i32_type(),
                  get_buffer_value(BufferType::GlobalTmps, PrimitiveType::i32),
                  begin_idx),
              ir_->i32_type());
        } else {
          begin_expr_value = ir_->int_immediate_number(
              ir_->i32_type(), stmt->begin_value, false);  // Named Constant
        }
        if (!stmt->const_end) {
          spirv::Value end_idx = ir_->make_value(
              spv::OpShiftRightArithmetic, ir_->i32_type(),
              ir_->int_immediate_number(ir_->i32_type(), stmt->end_offset),
              ir_->int_immediate_number(ir_->i32_type(), 2));
          end_expr_value = ir_->load_variable(
              ir_->struct_array_access(
                  ir_->i32_type(),
                  get_buffer_value(BufferType::GlobalTmps, PrimitiveType::i32),
                  end_idx),
              ir_->i32_type());
        } else {
          end_expr_value =
              ir_->int_immediate_number(ir_->i32_type(), stmt->end_value, true);
        }
      }
      total_elems = ir_->sub(end_expr_value, begin_expr_value);
      task_attribs_.advisory_total_num_threads = kMaxNumThreadsGridStrideLoop;
    }
    task_attribs_.advisory_num_threads_per_group = stmt->block_dim;
    ir_->debug_name(spv::OpName, begin_expr_value, "begin_expr_value");
    ir_->debug_name(spv::OpName, total_elems, total_elems_name);

    spirv::Value begin_ =
        ir_->add(ir_->cast(ir_->i32_type(), ir_->get_global_invocation_id(0)),
                 begin_expr_value);
    ir_->debug_name(spv::OpName, begin_, "begin_");
    spirv::Value end_ = ir_->add(total_elems, begin_expr_value);
    ir_->debug_name(spv::OpName, end_, "end_");
    const std::string total_invocs_name = "total_invocs";
    // For now, |total_invocs_name| is equal to |total_elems|. Once we support
    // dynamic range, they will be different.
    // https://www.khronos.org/opengl/wiki/Compute_Shader#Inputs

    // HLSL & WGSL cross compilers do not support this builtin
    spirv::Value total_invocs = ir_->cast(
        ir_->i32_type(),
        ir_->mul(ir_->get_num_work_groups(0),
                 ir_->uint_immediate_number(
                     ir_->u32_type(),
                     task_attribs_.advisory_num_threads_per_group, true)));
    /*
    const int group_x = (task_attribs_.advisory_total_num_threads +
                         task_attribs_.advisory_num_threads_per_group - 1) /
                        task_attribs_.advisory_num_threads_per_group;
    spirv::Value total_invocs = ir_->uint_immediate_number(
        ir_->i32_type(), group_x * task_attribs_.advisory_num_threads_per_group,
        false);
        */

    ir_->debug_name(spv::OpName, total_invocs, total_invocs_name);

    // Must get init label after making value(to make sure they are correct)
    spirv::Label init_label = ir_->current_label();
    spirv::Label head_label = ir_->new_label();
    spirv::Label body_label = ir_->new_label();
    spirv::Label continue_label = ir_->new_label();
    spirv::Label merge_label = ir_->new_label();
    ir_->make_inst(spv::OpBranch, head_label);

    // loop head
    ir_->start_label(head_label);
    spirv::PhiValue loop_var = ir_->make_phi(begin_.stype, 2);
    ir_->register_value("ii", loop_var);
    loop_var.set_incoming(0, begin_, init_label);
    spirv::Value loop_cond = ir_->lt(loop_var, end_);
    ir_->make_inst(spv::OpLoopMerge, merge_label, continue_label,
                   spv::LoopControlMaskNone);
    ir_->make_inst(spv::OpBranchConditional, loop_cond, body_label,
                   merge_label);

    // loop body
    ir_->start_label(body_label);
    push_loop_control_labels(continue_label, merge_label);

    // loop kernel
    stmt->body->accept(this);
    pop_loop_control_labels();
    ir_->make_inst(spv::OpBranch, continue_label);

    // loop continue
    ir_->start_label(continue_label);
    spirv::Value next_value = ir_->add(loop_var, total_invocs);
    loop_var.set_incoming(1, next_value, ir_->current_label());
    ir_->make_inst(spv::OpBranch, head_label);

    // loop merge
    ir_->start_label(merge_label);

    ir_->make_inst(spv::OpReturn);
    ir_->make_inst(spv::OpFunctionEnd);

    task_attribs_.buffer_binds = get_buffer_binds();
    task_attribs_.texture_binds = get_texture_binds();
  }

  void generate_struct_for_kernel(OffloadedStmt *stmt) {
    task_attribs_.name = task_name_;
    task_attribs_.task_type = OffloadedTaskType::struct_for;
    task_attribs_.advisory_total_num_threads = 65536;
    task_attribs_.advisory_num_threads_per_group = 128;

    // The computation for a single work is wrapped inside a function, so that
    // we can do grid-strided loop.
    ir_->start_function(kernel_function_);

    auto listgen_buffer =
        get_buffer_value(BufferType::ListGen, PrimitiveType::u32);
    auto listgen_count_ptr = ir_->struct_array_access(
        ir_->u32_type(), listgen_buffer, ir_->const_i32_zero_);
    auto listgen_count = ir_->load_variable(listgen_count_ptr, ir_->u32_type());

    auto invoc_index = ir_->get_global_invocation_id(0);

    spirv::Label loop_head = ir_->new_label();
    spirv::Label loop_body = ir_->new_label();
    spirv::Label loop_merge = ir_->new_label();

    auto loop_index_var = ir_->alloca_variable(ir_->u32_type());
    ir_->store_variable(loop_index_var, invoc_index);

    ir_->make_inst(spv::OpBranch, loop_head);
    ir_->start_label(loop_head);
    // for (; index < list_size; index += gl_NumWorkGroups.x *
    // gl_WorkGroupSize.x)
    auto loop_index = ir_->load_variable(loop_index_var, ir_->u32_type());
    auto loop_cond = ir_->make_value(spv::OpULessThan, ir_->bool_type(),
                                     loop_index, listgen_count);
    ir_->make_inst(spv::OpLoopMerge, loop_merge, loop_body,
                   spv::LoopControlMaskNone);
    ir_->make_inst(spv::OpBranchConditional, loop_cond, loop_body, loop_merge);
    {
      ir_->start_label(loop_body);
      auto listgen_index_ptr = ir_->struct_array_access(
          ir_->u32_type(), listgen_buffer,
          ir_->add(ir_->uint_immediate_number(ir_->u32_type(), 1), loop_index));
      auto listgen_index =
          ir_->load_variable(listgen_index_ptr, ir_->u32_type());

      // kernel
      ir_->register_value("ii", listgen_index);
      stmt->body->accept(this);

      // continue
      spirv::Value total_invocs = ir_->cast(
          ir_->u32_type(),
          ir_->mul(ir_->get_num_work_groups(0),
                   ir_->uint_immediate_number(
                       ir_->u32_type(),
                       task_attribs_.advisory_num_threads_per_group, true)));
      auto next_index = ir_->add(loop_index, total_invocs);
      ir_->store_variable(loop_index_var, next_index);
      ir_->make_inst(spv::OpBranch, loop_head);
    }
    ir_->start_label(loop_merge);

    ir_->make_inst(spv::OpReturn);       // return;
    ir_->make_inst(spv::OpFunctionEnd);  // } Close kernel

    task_attribs_.buffer_binds = get_buffer_binds();
    task_attribs_.texture_binds = get_texture_binds();
  }

  spirv::Value at_buffer(const Stmt *ptr, DataType dt) {
    spirv::Value ptr_val = ir_->query_value(ptr->raw_name());

    if (ptr_val.stype.dt == PrimitiveType::u64) {
      spirv::Value paddr_ptr = ir_->make_value(
          spv::OpConvertUToPtr,
          ir_->get_pointer_type(ir_->get_primitive_type(dt),
                                spv::StorageClassPhysicalStorageBuffer),
          ptr_val);
      paddr_ptr.flag = ValueKind::kPhysicalPtr;
      return paddr_ptr;
    }

    TI_ERROR_IF(
        !is_integral(ptr_val.stype.dt),
        "at_buffer failed, `ptr_val.stype.dt` is not integeral. Stmt = {} : {}",
        ptr->name(), ptr->type_hint());

    spirv::Value buffer = get_buffer_value(ptr_to_buffers_.at(ptr), dt);
    size_t width = ir_->get_primitive_type_size(dt);
    spirv::Value idx_val = ir_->make_value(
        spv::OpShiftRightLogical, ptr_val.stype, ptr_val,
        ir_->uint_immediate_number(ptr_val.stype, size_t(std::log2(width))));
    spirv::Value ret =
        ir_->struct_array_access(ir_->get_primitive_type(dt), buffer, idx_val);
    return ret;
  }

  spirv::Value load_buffer(const Stmt *ptr, DataType dt) {
    spirv::Value ptr_val = ir_->query_value(ptr->raw_name());

    DataType ti_buffer_type = ir_->get_taichi_uint_type(dt);

    if (ptr_val.stype.dt == PrimitiveType::u64) {
      ti_buffer_type = dt;
    } else if (dt->is_primitive(PrimitiveTypeID::u1)) {
      ti_buffer_type = PrimitiveType::i32;
    }

    auto buf_ptr = at_buffer(ptr, ti_buffer_type);
    auto val_bits =
        ir_->load_variable(buf_ptr, ir_->get_primitive_type(ti_buffer_type));
    if (dt->is_primitive(PrimitiveTypeID::u1))
      return ir_->cast(ir_->bool_type(), val_bits);
    return ti_buffer_type == dt
               ? val_bits
               : ir_->make_value(spv::OpBitcast, ir_->get_primitive_type(dt),
                                 val_bits);
  }

  void store_buffer(const Stmt *ptr, spirv::Value val) {
    spirv::Value ptr_val = ir_->query_value(ptr->raw_name());

    DataType ti_buffer_type = ir_->get_taichi_uint_type(val.stype.dt);

    if (ptr_val.stype.dt == PrimitiveType::u64) {
      ti_buffer_type = val.stype.dt;
    } else if (val.stype.dt->is_primitive(PrimitiveTypeID::u1)) {
      ti_buffer_type = PrimitiveType::i32;
      val = ir_->make_value(spv::OpSelect, ir_->i32_type(), val,
                            ir_->const_i32_one_, ir_->const_i32_zero_);
    }

    auto buf_ptr = at_buffer(ptr, ti_buffer_type);
    auto val_bits =
        val.stype.dt == ti_buffer_type
            ? val
            : ir_->make_value(spv::OpBitcast,
                              ir_->get_primitive_type(ti_buffer_type), val);
    ir_->store_variable(buf_ptr, val_bits);
  }

  spirv::Value get_buffer_value(BufferInfo buffer, DataType dt) {
    auto type = ir_->get_primitive_type(dt);
    auto key = std::make_pair(buffer, type.id);

    const auto it = buffer_value_map_.find(key);
    if (it != buffer_value_map_.end()) {
      return it->second;
    }

    if (buffer.type == BufferType::Args) {
      compile_args_struct();

      buffer_binding_map_[key] = 0;
      buffer_value_map_[key] = args_buffer_value_;
      return args_buffer_value_;
    }

    if (buffer.type == BufferType::Rets) {
      compile_ret_struct();

      buffer_binding_map_[key] = 1;
      buffer_value_map_[key] = ret_buffer_value_;
      return ret_buffer_value_;
    }

    if (buffer.type == BufferType::ArgPack) {
      // Make sure that Args Buffer are loaded first:
      get_buffer_value(BufferType::Args, PrimitiveType::i32);

      int binding = binding_head_++;
      buffer_binding_map_[key] = binding;

      auto buffer_value = compile_argpack_struct(buffer.root_id, binding,
                                                 buffer_instance_name(buffer));
      buffer_value_map_[key] = buffer_value;
      return buffer_value;
    }

    // Binding head starts at 2, so we don't break args and rets
    int binding = binding_head_++;
    buffer_binding_map_[key] = binding;

    spirv::Value buffer_value =
        ir_->buffer_argument(type, 0, binding, buffer_instance_name(buffer));
    buffer_value_map_[key] = buffer_value;
    TI_TRACE("buffer name = {}, value = {}", buffer_instance_name(buffer),
             buffer_value.id);

    return buffer_value;
  }

  spirv::Value make_pointer(size_t offset) {
    if (use_64bit_pointers) {
      // This is hacky, should check out how to encode uint64 values in spirv
      return ir_->uint_immediate_number(ir_->u64_type(), offset);
    } else {
      return ir_->uint_immediate_number(ir_->u32_type(), uint32_t(offset));
    }
  }

  void compile_args_struct() {
    if (!ctx_attribs_->has_args())
      return;

    // Generate struct IR
    tinyir::Block blk;
    std::unordered_map<std::vector<int>, const tinyir::Type *,
                       hashing::Hasher<std::vector<int>>>
        element_types;
    std::unordered_map<std::vector<int>, const taichi::lang::Type *,
                       hashing::Hasher<std::vector<int>>>
        element_taichi_types;
    std::vector<const tinyir::Type *> root_element_types;
    bool has_buffer_ptr =
        caps_->get(DeviceCapability::spirv_has_physical_storage_buffer);
    std::function<void(const std::vector<int> &indices, const Type *type)>
        add_types_to_element_types =
            [&](const std::vector<int> &indices, const Type *type) {
              auto spirv_type = translate_ti_type(blk, type, has_buffer_ptr);
              if (auto struct_type = type->cast<taichi::lang::StructType>()) {
                for (int j = 0; j < struct_type->elements().size(); ++j) {
                  std::vector<int> indices_copy = indices;
                  indices_copy.push_back(j);
                  add_types_to_element_types(indices_copy,
                                             struct_type->elements()[j].type);
                }
              }
              element_taichi_types[indices] = type;
              element_types[indices] = spirv_type;
            };
    for (int i = 0; i < ctx_attribs_->args_type()->elements().size(); i++) {
      auto *type = ctx_attribs_->args_type()->elements()[i].type;
      auto spirv_type = translate_ti_type(blk, type, has_buffer_ptr);
      element_types[{i}] = spirv_type;
      element_taichi_types[{i}] = type;
      root_element_types.push_back(spirv_type);
      if (auto struct_type = type->cast<taichi::lang::StructType>()) {
        for (int j = 0; j < struct_type->elements().size(); ++j) {
          add_types_to_element_types({i, j}, struct_type->elements()[j].type);
        }
      }
    }
    const tinyir::Type *struct_type =
        blk.emplace_back<StructType>(root_element_types);

    // Reduce struct IR
    std::unordered_map<const tinyir::Type *, const tinyir::Type *> old2new;
    auto reduced_blk = ir_reduce_types(&blk, old2new);
    struct_type = old2new[struct_type];

    for (auto &element : root_element_types) {
      element = old2new[element];
    }
    for (auto &element : element_types) {
      element.second = old2new[element.second];
    }

    // Layout & translate to SPIR-V
    STD140LayoutContext layout_ctx;
    auto ir2spirv_map =
        ir_translate_to_spirv(reduced_blk.get(), layout_ctx, ir_.get());
    args_struct_type_.id = ir2spirv_map[struct_type];

    // Must use the same type in ArgLoadStmt as in the args struct,
    // otherwise the validation will fail.
    for (auto &element : element_types) {
      spirv::SType spirv_type;
      spirv_type.id = ir2spirv_map.at(element.second);
      spirv_type.dt = element_taichi_types[element.first];
      args_struct_types_[element.first] = spirv_type;
    }

    args_buffer_value_ =
        ir_->uniform_struct_argument(args_struct_type_, 0, 0, "args");
  }

  spirv::Value compile_argpack_struct(const std::vector<int> &arg_id,
                                      int binding,
                                      const std::string &buffer_name) {
    spirv::SType argpack_struct_type;
    // Generate struct IR
    tinyir::Block blk;
    std::unordered_map<std::vector<int>, const tinyir::Type *,
                       hashing::Hasher<std::vector<int>>>
        element_types;
    std::unordered_map<std::vector<int>, const taichi::lang::Type *,
                       hashing::Hasher<std::vector<int>>>
        element_taichi_types;
    std::vector<const tinyir::Type *> root_element_types;
    bool has_buffer_ptr =
        caps_->get(DeviceCapability::spirv_has_physical_storage_buffer);
    std::function<void(const std::vector<int> &indices, const Type *type)>
        add_types_to_element_types =
            [&](const std::vector<int> &indices, const Type *type) {
              auto spirv_type = translate_ti_type(blk, type, has_buffer_ptr);
              if (auto struct_type = type->cast<taichi::lang::StructType>()) {
                for (int j = 0; j < struct_type->elements().size(); ++j) {
                  std::vector<int> indices_copy = indices;
                  indices_copy.push_back(j);
                  add_types_to_element_types(indices_copy,
                                             struct_type->elements()[j].type);
                }
              }
              element_taichi_types[indices] = type;
              element_types[indices] = spirv_type;
            };
    const lang::StructType *argpack_type =
        ctx_attribs_->argpack_type(arg_id)->as<lang::StructType>();
    for (int i = 0; i < argpack_type->elements().size(); i++) {
      auto *type = argpack_type->elements()[i].type;
      auto spirv_type = translate_ti_type(blk, type, has_buffer_ptr);
      element_types[{i}] = spirv_type;
      element_taichi_types[{i}] = type;
      root_element_types.push_back(spirv_type);
      if (auto struct_type = type->cast<taichi::lang::StructType>()) {
        for (int j = 0; j < struct_type->elements().size(); ++j) {
          add_types_to_element_types({i, j}, struct_type->elements()[j].type);
        }
      }
    }
    const tinyir::Type *struct_type =
        blk.emplace_back<StructType>(root_element_types);

    // Reduce struct IR
    std::unordered_map<const tinyir::Type *, const tinyir::Type *> old2new;
    auto reduced_blk = ir_reduce_types(&blk, old2new);
    struct_type = old2new[struct_type];

    for (auto &element : root_element_types) {
      element = old2new[element];
    }
    for (auto &element : element_types) {
      element.second = old2new[element.second];
    }

    // Layout & translate to SPIR-V
    STD140LayoutContext layout_ctx;
    auto ir2spirv_map =
        ir_translate_to_spirv(reduced_blk.get(), layout_ctx, ir_.get());
    argpack_struct_type.id = ir2spirv_map[struct_type];
    argpack_struct_type.dt = argpack_type;

    // Must use the same type in ArgLoadStmt as in the args struct,
    // otherwise the validation will fail.
    for (auto &element : element_types) {
      spirv::SType spirv_type;
      spirv_type.id = ir2spirv_map.at(element.second);
      spirv_type.dt = element_taichi_types[element.first];
      argpack_struct_types_[arg_id][element.first] = spirv_type;
    }

    argpack_types_[arg_id] = argpack_struct_type;
    argpack_buffer_values_[arg_id] = ir_->uniform_struct_argument(
        argpack_struct_type, 0, binding, buffer_name);
    return argpack_buffer_values_[arg_id];
  }

  void compile_ret_struct() {
    if (!ctx_attribs_->has_rets())
      return;

    // Generate struct IR
    tinyir::Block blk;
    std::vector<const tinyir::Type *> element_types;
    bool has_buffer_ptr =
        caps_->get(DeviceCapability::spirv_has_physical_storage_buffer);
    for (auto &element : ctx_attribs_->rets_type()->elements()) {
      element_types.push_back(
          translate_ti_type(blk, element.type, has_buffer_ptr));
    }
    const tinyir::Type *struct_type =
        blk.emplace_back<StructType>(element_types);

    // Reduce struct IR
    std::unordered_map<const tinyir::Type *, const tinyir::Type *> old2new;
    auto reduced_blk = ir_reduce_types(&blk, old2new);
    struct_type = old2new[struct_type];

    for (auto &element : element_types) {
      element = old2new[element];
    }

    // Layout & translate to SPIR-V
    STD430LayoutContext layout_ctx;
    auto ir2spirv_map =
        ir_translate_to_spirv(reduced_blk.get(), layout_ctx, ir_.get());
    ret_struct_type_.id = ir2spirv_map[struct_type];

    rets_struct_types_.resize(element_types.size());
    for (int i = 0; i < element_types.size(); i++) {
      rets_struct_types_[i].id = ir2spirv_map.at(element_types[i]);
      if (i < ctx_attribs_->rets_type()->elements().size()) {
        rets_struct_types_[i].dt =
            ctx_attribs_->rets_type()->get_element_type({i});
      } else {
        rets_struct_types_[i].dt = PrimitiveType::i32;
      }
    }

    ret_buffer_value_ =
        ir_->buffer_struct_argument(ret_struct_type_, 0, 1, "rets");
  }

  std::vector<BufferBind> get_buffer_binds() {
    std::vector<BufferBind> result;
    for (auto &[key, val] : buffer_binding_map_) {
      result.push_back(BufferBind{key.first, int(val)});
    }
    return result;
  }

  std::vector<TextureBind> get_texture_binds() {
    return texture_binds_;
  }

  void push_loop_control_labels(spirv::Label continue_label,
                                spirv::Label merge_label) {
    continue_label_stack_.push_back(continue_label);
    merge_label_stack_.push_back(merge_label);
  }

  void pop_loop_control_labels() {
    continue_label_stack_.pop_back();
    merge_label_stack_.pop_back();
  }

  const spirv::Label current_continue_label() const {
    return continue_label_stack_.back();
  }

  const spirv::Label current_merge_label() const {
    return merge_label_stack_.back();
  }

  const spirv::Label return_label() const {
    return continue_label_stack_.front();
  }

  Arch arch_;
  DeviceCapabilityConfig *caps_;

  struct BufferInfoTypeTupleHasher {
    std::size_t operator()(const std::pair<BufferInfo, int> &buf) const {
      return BufferInfoHasher()(buf.first) ^ (buf.second << 5);
    }
  };

  spirv::SType args_struct_type_;
  spirv::Value args_buffer_value_;

  std::unordered_map<std::vector<int>,
                     spirv::SType,
                     hashing::Hasher<std::vector<int>>>
      args_struct_types_;
  std::unordered_map<std::vector<int>,
                     std::unordered_map<std::vector<int>,
                                        spirv::SType,
                                        hashing::Hasher<std::vector<int>>>,
                     hashing::Hasher<std::vector<int>>>
      argpack_struct_types_;
  std::unordered_map<std::vector<int>,
                     spirv::SType,
                     hashing::Hasher<std::vector<int>>>
      argpack_types_;
  std::unordered_map<std::vector<int>,
                     spirv::Value,
                     hashing::Hasher<std::vector<int>>>
      argpack_buffer_values_;

  std::vector<spirv::SType> rets_struct_types_;

  spirv::SType ret_struct_type_;
  spirv::Value ret_buffer_value_;

  std::shared_ptr<spirv::IRBuilder> ir_;  // spirv binary code builder
  std::unordered_map<std::pair<BufferInfo, int>,
                     spirv::Value,
                     BufferInfoTypeTupleHasher>
      buffer_value_map_;
  std::unordered_map<std::pair<BufferInfo, int>,
                     uint32_t,
                     BufferInfoTypeTupleHasher>
      buffer_binding_map_;
  std::vector<TextureBind> texture_binds_;
  std::vector<spirv::Value> shared_array_binds_;
  spirv::Value kernel_function_;
  spirv::Label kernel_return_label_;
  bool gen_label_{false};

  int binding_head_{2};  // Args:0, Ret:1

  /*
  std::unordered_map<int, spirv::CompiledSpirvSNode>
      spirv_snodes_;  // maps root id to spirv snode
      */

  OffloadedStmt *const task_ir_;  // not owned
  std::vector<CompiledSNodeStructs> compiled_structs_;
  std::unordered_map<int, int> snode_to_root_;
  const KernelContextAttributes *const ctx_attribs_;  // not owned
  const std::string task_name_;
  std::vector<spirv::Label> continue_label_stack_;
  std::vector<spirv::Label> merge_label_stack_;

  std::unordered_set<const Stmt *> offload_loop_motion_;

  TaskAttributes task_attribs_;
  std::unordered_map<int, GetRootStmt *>
      root_stmts_;  // maps root id to get root stmt
  std::unordered_map<const Stmt *, BufferInfo> ptr_to_buffers_;
  std::unordered_map<std::vector<int>, Value, hashing::Hasher<std::vector<int>>>
      argid_to_tex_value_;
};
}  // namespace

static void spriv_message_consumer(spv_message_level_t level,
                                   const char *source,
                                   const spv_position_t &position,
                                   const char *message) {
  // TODO: Maybe we can add a macro, e.g. TI_LOG_AT_LEVEL(lv, ...)
  if (level <= SPV_MSG_FATAL) {
    TI_ERROR("{}\n[{}:{}:{}] {}", source, position.index, position.line,
             position.column, message);
  } else if (level <= SPV_MSG_WARNING) {
    TI_WARN("{}\n[{}:{}:{}] {}", source, position.index, position.line,
            position.column, message);
  } else if (level <= SPV_MSG_INFO) {
    TI_INFO("{}\n[{}:{}:{}] {}", source, position.index, position.line,
            position.column, message);
  } else if (level <= SPV_MSG_INFO) {
    TI_TRACE("{}\n[{}:{}:{}] {}", source, position.index, position.line,
             position.column, message);
  }
}

KernelCodegen::KernelCodegen(const Params &params)
    : params_(params), ctx_attribs_(*params.kernel, &params.caps) {
  TI_ASSERT(params.kernel);
  TI_ASSERT(params.ir_root);

  uint32_t spirv_version = params.caps.get(DeviceCapability::spirv_version);

  spv_target_env target_env;
  if (spirv_version >= 0x10600) {
    target_env = SPV_ENV_VULKAN_1_3;
  } else if (spirv_version >= 0x10500) {
    target_env = SPV_ENV_VULKAN_1_2;
  } else if (spirv_version >= 0x10400) {
    target_env = SPV_ENV_VULKAN_1_1_SPIRV_1_4;
  } else if (spirv_version >= 0x10300) {
    target_env = SPV_ENV_VULKAN_1_1;
  } else {
    target_env = SPV_ENV_VULKAN_1_0;
  }

  spirv_opt_ = std::make_unique<spvtools::Optimizer>(target_env);
  spirv_opt_->SetMessageConsumer(spriv_message_consumer);
  if (params.enable_spv_opt) {
    // From: SPIRV-Tools/source/opt/optimizer.cpp
    spirv_opt_->RegisterPass(spvtools::CreateWrapOpKillPass())
        .RegisterPass(spvtools::CreateDeadBranchElimPass())
        .RegisterPass(spvtools::CreateMergeReturnPass())
        .RegisterPass(spvtools::CreateInlineExhaustivePass())
        .RegisterPass(spvtools::CreateEliminateDeadFunctionsPass())
        .RegisterPass(spvtools::CreateAggressiveDCEPass())
        .RegisterPass(spvtools::CreatePrivateToLocalPass())
        .RegisterPass(spvtools::CreateLocalSingleBlockLoadStoreElimPass())
        .RegisterPass(spvtools::CreateLocalSingleStoreElimPass())
        .RegisterPass(spvtools::CreateScalarReplacementPass())
        .RegisterPass(spvtools::CreateLocalAccessChainConvertPass())
        .RegisterPass(spvtools::CreateLocalMultiStoreElimPass())
        .RegisterPass(spvtools::CreateCCPPass())
        .RegisterPass(spvtools::CreateLoopUnrollPass(true))
        .RegisterPass(spvtools::CreateRedundancyEliminationPass())
        .RegisterPass(spvtools::CreateCombineAccessChainsPass())
        .RegisterPass(spvtools::CreateSimplificationPass())
        .RegisterPass(spvtools::CreateSSARewritePass())
        .RegisterPass(spvtools::CreateVectorDCEPass())
        .RegisterPass(spvtools::CreateDeadInsertElimPass())
        .RegisterPass(spvtools::CreateIfConversionPass())
        .RegisterPass(spvtools::CreateCopyPropagateArraysPass())
        .RegisterPass(spvtools::CreateReduceLoadSizePass())
        .RegisterPass(spvtools::CreateBlockMergePass());
  }
  spirv_opt_options_.set_run_validator(false);

  spirv_tools_ = std::make_unique<spvtools::SpirvTools>(target_env);
}

void KernelCodegen::run(TaichiKernelAttributes &kernel_attribs,
                        std::vector<std::vector<uint32_t>> &generated_spirv) {
  auto *root = params_.ir_root->as<Block>();
  auto &tasks = root->statements;
  for (int i = 0; i < tasks.size(); ++i) {
    TaskCodegen::Params tp;
    tp.task_ir = tasks[i]->as<OffloadedStmt>();
    tp.task_id_in_kernel = i;
    tp.compiled_structs = params_.compiled_structs;
    tp.ctx_attribs = &ctx_attribs_;
    tp.ti_kernel_name = fmt::format("{}_{}", params_.ti_kernel_name, i);
    tp.arch = params_.arch;
    tp.caps = &params_.caps;

    TaskCodegen cgen(tp);
    auto task_res = cgen.run();

    for (auto &[id, access] : task_res.arr_access) {
      for (auto &arr_access_element : ctx_attribs_.arr_access) {
        if (arr_access_element.first == id) {
          arr_access_element.second = arr_access_element.second | access;
        }
      }
    }

    std::vector<uint32_t> optimized_spv(task_res.spirv_code);

    bool success = true;
    {
      bool result = false;
      TI_WARN_IF(
          (result = !spirv_opt_->Run(optimized_spv.data(), optimized_spv.size(),
                                     &optimized_spv, spirv_opt_options_)),
          "SPIRV optimization failed");
      if (result) {
        success = false;
      }
    }

    TI_TRACE("SPIRV-Tools-opt: binary size, before={}, after={}",
             task_res.spirv_code.size(), optimized_spv.size());

    // Enable to dump SPIR-V assembly of kernels
    if constexpr (false) {
      std::vector<uint32_t> &spirv =
          success ? optimized_spv : task_res.spirv_code;

      std::string spirv_asm;
      spirv_tools_->Disassemble(optimized_spv, &spirv_asm);
      auto kernel_name = tp.ti_kernel_name;
      TI_WARN("SPIR-V Assembly dump for {} :\n{}\n\n", kernel_name, spirv_asm);

      std::ofstream fout(kernel_name + ".spv",
                         std::ios::binary | std::ios::out);
      fout.write(reinterpret_cast<const char *>(spirv.data()),
                 spirv.size() * sizeof(uint32_t));
      fout.close();
    }

    kernel_attribs.tasks_attribs.push_back(std::move(task_res.task_attribs));
    generated_spirv.push_back(std::move(optimized_spv));
  }
  kernel_attribs.ctx_attribs = std::move(ctx_attribs_);
  kernel_attribs.name = params_.ti_kernel_name;
}

}  // namespace spirv
}  // namespace taichi::lang<|MERGE_RESOLUTION|>--- conflicted
+++ resolved
@@ -1609,16 +1609,10 @@
           stmt->op_type == AtomicOpType::add) {
         addr_ptr = at_buffer(stmt->dest, dt);
       } else {
-<<<<<<< HEAD
         addr_ptr = dest_is_ptr
                        ? dest_val
                        : at_buffer(
             stmt->dest, ir_->get_taichi_uint_type(dt));
-=======
-        addr_ptr = dest_is_matrix_ptr
-                       ? dest_val
-                       : at_buffer(stmt->dest, ir_->get_taichi_uint_type(dt));
->>>>>>> 462b3578
       }
     } else if (dt->is_primitive(PrimitiveTypeID::f32)) {
       if (caps_->get(DeviceCapability::spirv_has_atomic_float_add) &&
