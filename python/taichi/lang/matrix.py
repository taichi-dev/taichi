--- conflicted
+++ resolved
@@ -1830,16 +1830,14 @@
                 else float(mat(i, j)) for j in range(self.m)
             ] for i in range(self.n)],
                           ndim=self.ndim)
-<<<<<<< HEAD
-        if impl.current_cfg().real_matrix:
+
+        if isinstance(mat, impl.Expr) and mat.ptr.is_tensor():
+            return ops_mod.cast(mat, self.dtype)
+        
+        if isinstance(mat, Matrix) and impl.current_cfg().real_matrix
             arr = mat.entries
             return ops_mod.cast(make_matrix(arr), self.dtype)
-=======
-
-        if isinstance(mat, impl.Expr) and mat.ptr.is_tensor():
-            return ops_mod.cast(mat, self.dtype)
-
->>>>>>> f98ca7ac
+
         return mat.cast(self.dtype)
 
     def filled_with_scalar(self, value):
@@ -1928,16 +1926,14 @@
                 int(vec(i)) if self.dtype in primitive_types.integer_types else
                 float(vec(i)) for i in range(self.n)
             ])
-<<<<<<< HEAD
-        if impl.current_cfg().real_matrix:
+
+        if isinstance(vec, impl.Expr) and vec.ptr.is_tensor():
+            return ops_mod.cast(vec, self.dtype)
+
+        if isinstance(vec, Matrix) and impl.current_cfg().real_matrix
             arr = vec.entries
             return ops_mod.cast(make_matrix(arr), self.dtype)
-=======
-
-        if isinstance(vec, impl.Expr) and vec.ptr.is_tensor():
-            return ops_mod.cast(vec, self.dtype)
-
->>>>>>> f98ca7ac
+
         return vec.cast(self.dtype)
 
     def filled_with_scalar(self, value):
