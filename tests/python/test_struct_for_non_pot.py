import taichi as ti
from tests import test_utils


@test_utils.test()
def test_1d():
    x = ti.field(ti.i32)
    sum = ti.field(ti.i32)

    n = 100

    ti.root.dense(ti.k, n).place(x)
    ti.root.place(sum)

    @ti.kernel
    def accumulate():
        for i in x:
            ti.atomic_add(sum[None], i)

    accumulate()

    for i in range(n):
        assert sum[None] == 4950


@test_utils.test()
def test_2d():
    x = ti.field(ti.i32)
    sum = ti.field(ti.i32)

    n = 100
    m = 19

    ti.root.dense(ti.k, n).dense(ti.i, m).place(x)
    ti.root.place(sum)

    @ti.kernel
    def accumulate():
        for i, k in x:
            ti.atomic_add(sum[None], i + k * 2)

    gt = 0
    for k in range(n):
        for i in range(m):
            gt += i + k * 2

    accumulate()

    for i in range(n):
<<<<<<< HEAD
        assert sum[None] == gt
=======
        assert sum[None] == gt


@test_utils.test(require=ti.extension.sparse)
def test_2d_pointer():
    block_size, leaf_size = 3, 8
    x = ti.field(ti.i32)
    block = ti.root.pointer(ti.ij, (block_size, block_size))
    block.dense(ti.ij, (leaf_size, leaf_size)).place(x)

    @ti.kernel
    def activate():
        x[7, 7] = 1

    activate()

    @ti.kernel
    def test() -> ti.i32:
        res = 0
        for I in ti.grouped(x):
            res += I[0] + I[1] * 2
        return res

    ans = 0
    for i in range(leaf_size):
        for j in range(leaf_size):
            ans += i + j * 2

    assert ans == test()
>>>>>>> cc21ab68
<|MERGE_RESOLUTION|>--- conflicted
+++ resolved
@@ -47,9 +47,6 @@
     accumulate()
 
     for i in range(n):
-<<<<<<< HEAD
-        assert sum[None] == gt
-=======
         assert sum[None] == gt
 
 
@@ -78,5 +75,4 @@
         for j in range(leaf_size):
             ans += i + j * 2
 
-    assert ans == test()
->>>>>>> cc21ab68
+    assert ans == test()