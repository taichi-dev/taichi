#include "memory_pool.h"

#include <memory>

#include "taichi/system/timer.h"
#include "taichi/rhi/cuda/cuda_driver.h"
#include "taichi/rhi/cuda/cuda_device.h"

#include "taichi/common/core.h"

#if defined(TI_PLATFORM_UNIX)
#include <sys/mman.h>
#else
#include "taichi/platform/windows/windows.h"
#endif

namespace taichi::lang {

const size_t MemoryPool::page_size{1 << 12};  // 4 KB page size by default

MemoryPool &MemoryPool::get_instance(Arch arch) {
  if (!arch_is_cuda(arch) && !arch_is_cpu(arch)) {
    arch = host_arch();
  }

  if (arch_is_cuda(arch)) {
    static MemoryPool *cuda_memory_pool = new MemoryPool(arch);
    return *cuda_memory_pool;
  }

  static MemoryPool *cpu_memory_pool = new MemoryPool(arch);
  return *cpu_memory_pool;
}

MemoryPool::MemoryPool(Arch arch) : arch_(arch) {
  if (arch_is_cpu(arch)) {
    allocator_ = std::unique_ptr<UnifiedAllocator>(new UnifiedAllocator(arch));

    TI_TRACE("Memory pool created. Default buffer size per allocator = {} MB",
             UnifiedAllocator::default_allocator_size / 1024 / 1024);
  } else {
    // TODO: implement CUDA allocation
  }
}

void *MemoryPool::allocate(std::size_t size,
                           std::size_t alignment,
                           bool releasable) {
  std::lock_guard<std::mutex> _(mut_allocation_);

<<<<<<< HEAD
  if (!allocator_) {
    TI_ERROR("Memory pool is already destroyed");
=======
  // TODO: refactor this part to allocator->allocate(size, alignment)
  if (arch_is_cpu(arch_)) {
    if (releasable) {
      // For UnifiedAllocator, we have to make it exclusive to make sure it's
      // releasable, usually used for small memory allocations so it's easy to
      // alloc - release
      allocators.emplace_back(std::make_unique<UnifiedAllocator>(
          size, arch_, true /* is_exclusive */));
      ret = allocators.back()->allocate(size, alignment);

    } else if (!allocators.empty()) {
      ret = allocators.back()->allocate(size, alignment);
    }

    if (!ret) {
      // allocation have failed
      auto new_buffer_size = std::max(size, default_allocator_size);
      allocators.emplace_back(
          std::make_unique<UnifiedAllocator>(new_buffer_size, arch_));
      ret = allocators.back()->allocate(size, alignment);
    }
    TI_ASSERT(ret);
  } else {
    TI_NOT_IMPLEMENTED;
>>>>>>> 6328c2de
  }
  void *ret = allocator_->allocate(size, alignment, releasable);
  return ret;
}

void MemoryPool::release(std::size_t size, void *ptr) {
  std::lock_guard<std::mutex> _(mut_allocation_);

  if (!allocator_) {
    TI_ERROR("Memory pool is already destroyed");
  }

  if (allocator_->release(size, ptr)) {
    if (dynamic_cast<UnifiedAllocator *>(allocator_.get())) {
      deallocate_raw_memory(ptr);  // release raw memory as well
    }
  }
}

void *MemoryPool::allocate_raw_memory(std::size_t size) {
  /*
    Be aware that this methods is not protected by the mutex.

    allocate_raw_memory() is designed to be a private method, and
    should only be called by its Allocators friends.

    The caller ensures that no other thread is accessing the memory pool
    when calling this method.
  */

  void *ptr = nullptr;
  if (arch_is_cpu(arch_)) {
#if defined(TI_PLATFORM_UNIX)
    ptr = mmap(nullptr, size, PROT_READ | PROT_WRITE,
               MAP_PRIVATE | MAP_ANONYMOUS, -1, 0);
    TI_ERROR_IF(ptr == MAP_FAILED, "Virtual memory allocation ({} B) failed.",
                size);
#else
    MEMORYSTATUSEX stat;
    stat.dwLength = sizeof(stat);
    GlobalMemoryStatusEx(&stat);
    if (stat.ullAvailVirtual < size) {
      TI_P(stat.ullAvailVirtual);
      TI_P(size);
      TI_ERROR("Insufficient virtual memory space");
    }
    ptr = VirtualAlloc(nullptr, size, MEM_RESERVE | MEM_COMMIT, PAGE_READWRITE);
    TI_ERROR_IF(ptr == nullptr, "Virtual memory allocation ({} B) failed.",
                size);
#endif
    TI_ERROR_IF(((uint64_t)ptr) % page_size != 0,
                "Allocated address ({:}) is not aligned by page size {}", ptr,
                page_size);
  } else {
    TI_NOT_IMPLEMENTED;
  }

  if (raw_memory_chunks_.count(ptr)) {
    TI_ERROR("Memory address ({:}) is already allocated", ptr);
  }

  raw_memory_chunks_[ptr] = size;
  return ptr;
}

void MemoryPool::deallocate_raw_memory(void *ptr) {
  /*
    Be aware that this methods is not protected by the mutex.

    deallocate_raw_memory() is designed to be a private method, and
    should only be called by its Allocators friends.

    The caller ensures that no other thread is accessing the memory pool
    when calling this method.
  */
  if (!raw_memory_chunks_.count(ptr)) {
    TI_ERROR("Memory address ({:}) is not allocated", ptr);
  }

  std::size_t size = raw_memory_chunks_[ptr];
#if defined(TI_PLATFORM_UNIX)
  if (munmap(ptr, size) != 0)
#else
  // https://docs.microsoft.com/en-us/windows/win32/api/memoryapi/nf-memoryapi-virtualfree
  // According to MS Doc: size must be when using MEM_RELEASE
  if (!VirtualFree(ptr, 0, MEM_RELEASE))
#endif
    TI_ERROR("Failed to free virtual memory ({} B)", size);

  raw_memory_chunks_.erase(ptr);
}

void MemoryPool::reset() {
  std::lock_guard<std::mutex> _(mut_allocation_);
  allocator_ = std::unique_ptr<UnifiedAllocator>(new UnifiedAllocator(arch_));

  const auto ptr_map_copied = raw_memory_chunks_;
  for (auto &ptr : ptr_map_copied) {
    deallocate_raw_memory(ptr.first);
  }
}

MemoryPool::~MemoryPool() {
  reset();
}

}  // namespace taichi::lang<|MERGE_RESOLUTION|>--- conflicted
+++ resolved
@@ -48,35 +48,8 @@
                            bool releasable) {
   std::lock_guard<std::mutex> _(mut_allocation_);
 
-<<<<<<< HEAD
   if (!allocator_) {
     TI_ERROR("Memory pool is already destroyed");
-=======
-  // TODO: refactor this part to allocator->allocate(size, alignment)
-  if (arch_is_cpu(arch_)) {
-    if (releasable) {
-      // For UnifiedAllocator, we have to make it exclusive to make sure it's
-      // releasable, usually used for small memory allocations so it's easy to
-      // alloc - release
-      allocators.emplace_back(std::make_unique<UnifiedAllocator>(
-          size, arch_, true /* is_exclusive */));
-      ret = allocators.back()->allocate(size, alignment);
-
-    } else if (!allocators.empty()) {
-      ret = allocators.back()->allocate(size, alignment);
-    }
-
-    if (!ret) {
-      // allocation have failed
-      auto new_buffer_size = std::max(size, default_allocator_size);
-      allocators.emplace_back(
-          std::make_unique<UnifiedAllocator>(new_buffer_size, arch_));
-      ret = allocators.back()->allocate(size, alignment);
-    }
-    TI_ASSERT(ret);
-  } else {
-    TI_NOT_IMPLEMENTED;
->>>>>>> 6328c2de
   }
   void *ret = allocator_->allocate(size, alignment, releasable);
   return ret;
