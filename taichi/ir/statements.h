--- conflicted
+++ resolved
@@ -187,14 +187,8 @@
 
   bool is_grad;
 
-<<<<<<< HEAD
-  // field_dims of ndarray
-  int field_dims_ = 0;
-
   bool create_load;
 
-=======
->>>>>>> 70aacc15
   ArgLoadStmt(int arg_id,
               const DataType &dt,
               bool is_ptr,
@@ -205,12 +199,6 @@
         is_grad(is_grad),
         create_load(create_load) {
     this->ret_type = dt;
-<<<<<<< HEAD
-    this->field_dims_ = -1;  // -1 means uninitialized
-=======
-    this->is_ptr = is_ptr;
-    this->is_grad = is_grad;
->>>>>>> 70aacc15
     TI_STMT_REG_FIELDS;
   }
 
