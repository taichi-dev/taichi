--- conflicted
+++ resolved
@@ -30,11 +30,7 @@
         for j in range(10):
             y[j] = j
 
-<<<<<<< HEAD
         y.deactivate()
-=======
-        y[None].deactivate()
->>>>>>> 2b76a7ae
         for j in range(10):
             assert y[j] == 0
 
