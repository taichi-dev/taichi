import math
import operator

import numpy as np
import pytest
from taichi._testing import approx

import taichi as ti
<<<<<<< HEAD
from taichi.lang import impl
from taichi import approx
=======
>>>>>>> ab429229

operation_types = [operator.add, operator.sub, operator.matmul]
test_matrix_arrays = [
    np.array([[1, 2], [3, 4]]),
    np.array([[5, 6], [7, 8]]),
    np.array([[2, 8], [-1, 3]])
]

vector_operation_types = [operator.add, operator.sub]
test_vector_arrays = [
    np.array([42, 42]),
    np.array([24, 24]),
    np.array([83, 12])
]


@ti.test(arch=ti.get_host_arch_list())
def test_python_scope_vector_operations():
    for ops in vector_operation_types:
        a, b = test_vector_arrays[:2]
        m1, m2 = ti.Vector(a), ti.Vector(b)
        c = ops(m1, m2)
        assert np.allclose(c.to_numpy(), ops(a, b))


@ti.test(arch=ti.get_host_arch_list())
def test_python_scope_matrix_operations():
    for ops in operation_types:
        a, b = test_matrix_arrays[:2]
        m1, m2 = ti.Matrix(a), ti.Matrix(b)
        c = ops(m1, m2)
        assert np.allclose(c.to_numpy(), ops(a, b))


# TODO: Loops inside the function will cause AssertionError:
# No new variables can be declared after kernel invocations
# or Python-scope field accesses.
# ideally we should use pytest.fixture to parameterize the tests
# over explicit loops
@pytest.mark.parametrize('ops', vector_operation_types)
@ti.test(arch=ti.get_host_arch_list())
def test_python_scope_vector_field(ops):
    t1 = ti.Vector.field(2, dtype=ti.i32, shape=())
    t2 = ti.Vector.field(2, dtype=ti.i32, shape=())
    a, b = test_vector_arrays[:2]
    t1[None], t2[None] = a.tolist(), b.tolist()

    c = ops(t1[None].value, t2[None].value)
    assert np.allclose(c.to_numpy(), ops(a, b))


@pytest.mark.parametrize('ops', vector_operation_types)
@ti.test(arch=ti.get_host_arch_list())
def test_python_scope_matrix_field(ops):
    t1 = ti.Matrix.field(2, 2, dtype=ti.i32, shape=())
    t2 = ti.Matrix.field(2, 2, dtype=ti.i32, shape=())
    a, b = test_matrix_arrays[:2]
    # ndarray not supported here
    t1[None], t2[None] = a.tolist(), b.tolist()

    c = ops(t1[None].value, t2[None].value)
    print(c)

    assert np.allclose(c.to_numpy(), ops(a, b))


@ti.test(arch=ti.get_host_arch_list())
def test_constant_matrices():
    assert ti.cos(math.pi / 3) == approx(0.5)
    assert np.allclose((-ti.Vector([2, 3])).to_numpy(), np.array([-2, -3]))
    assert ti.cos(ti.Vector([2,
                             3])).to_numpy() == approx(np.cos(np.array([2,
                                                                        3])))
    assert ti.max(2, 3) == 3
    res = ti.max(4, ti.Vector([3, 4, 5]))
    assert np.allclose(res.to_numpy(), np.array([4, 4, 5]))
    res = ti.Vector([2, 3]) + ti.Vector([3, 4])
    assert np.allclose(res.to_numpy(), np.array([5, 7]))
    res = ti.atan2(ti.Vector([2, 3]), ti.Vector([3, 4]))
    assert res.to_numpy() == approx(
        np.arctan2(np.array([2, 3]), np.array([3, 4])))
    res = ti.Matrix([[2, 3], [4, 5]]) @ ti.Vector([2, 3])
    assert np.allclose(res.to_numpy(), np.array([13, 23]))
    v = ti.Vector([3, 4])
    w = ti.Vector([5, -12])
    r = ti.Vector([1, 2, 3, 4])
    s = ti.Matrix([[1, 2], [3, 4]])
    assert v.normalized().to_numpy() == approx(np.array([0.6, 0.8]))
    assert v.cross(w) == approx(-12 * 3 - 4 * 5)
    w.y = v.x * w[0]
    r.x = r.y
    r.y = r.z
    r.z = r.w
    r.w = r.x
    assert np.allclose(w.to_numpy(), np.array([5, 15]))
    assert ti.select(ti.Vector([1, 0]), ti.Vector([2, 3]),
                     ti.Vector([4, 5])) == ti.Vector([2, 5])
    s[0, 1] = 2
    assert s[0, 1] == 2

    @ti.kernel
    def func(t: ti.i32):
        m = ti.Matrix([[2, 3], [4, t]])
        print(m @ ti.Vector([2, 3]))
        m += ti.Matrix([[3, 4], [5, t]])
        print(m @ v)
        print(r.x, r.y, r.z, r.w)
        s = w.transpose() @ m
        print(s)
        print(m)

    func(5)


@pytest.mark.parametrize('ops', vector_operation_types)
@ti.test(arch=ti.get_host_arch_list())
def test_taichi_scope_vector_operations_with_global_vectors(ops):
    a, b, c = test_vector_arrays[:3]
    m1, m2 = ti.Vector(a), ti.Vector(b)
    r1 = ti.Vector.field(2, dtype=ti.i32, shape=())
    r2 = ti.Vector.field(2, dtype=ti.i32, shape=())
    m3 = ti.Vector.field(2, dtype=ti.i32, shape=())
    m3.from_numpy(c)

    @ti.kernel
    def run():
        r1[None] = ops(m1, m2)
        r2[None] = ops(m1, m3[None])

    run()

    assert np.allclose(r1[None].value.to_numpy(), ops(a, b))
    assert np.allclose(r2[None].value.to_numpy(), ops(a, c))


@pytest.mark.parametrize('ops', vector_operation_types)
@ti.test(arch=ti.get_host_arch_list())
def test_taichi_scope_matrix_operations_with_global_matrices(ops):
    a, b, c = test_matrix_arrays[:3]
    m1, m2 = ti.Matrix(a), ti.Matrix(b)
    r1 = ti.Matrix.field(2, 2, dtype=ti.i32, shape=())
    r2 = ti.Matrix.field(2, 2, dtype=ti.i32, shape=())
    m3 = ti.Matrix.field(2, 2, dtype=ti.i32, shape=())
    m3.from_numpy(c)

    @ti.kernel
    def run():
        r1[None] = ops(m1, m2)
        r2[None] = ops(m1, m3[None])

    run()

    assert np.allclose(r1[None].value.to_numpy(), ops(a, b))
    assert np.allclose(r2[None].value.to_numpy(), ops(a, c))


@ti.test()
def test_matrix_non_constant_index_numpy():
    @ti.kernel
    def func1(a: ti.any_arr(element_dim=2)):
        for i in range(5):
            for j, k in ti.ndrange(2, 2):
                a[i][j, k] = j * j + k * k

    m = np.empty((5, 2, 2), dtype=np.int32)
    func1(m)
    assert m[1][0, 1] == 1
    assert m[2][1, 0] == 1
    assert m[3][1, 1] == 2
    assert m[4][0, 1] == 1

    @ti.kernel
    def func2(b: ti.any_arr(element_dim=1, layout=ti.Layout.SOA)):
        for i in range(5):
            for j in range(4):
                b[i][j * j] = j * j

    v = np.empty((10, 5), dtype=np.int32)
    func2(v)
    assert v[0][1] == 0
    assert v[1][1] == 1
    assert v[4][1] == 4
    assert v[9][1] == 9


@ti.test(require=ti.extension.dynamic_index, dynamic_index=True, debug=True)
def test_matrix_non_constant_index():
    m = ti.Matrix.field(2, 2, ti.i32, 5)
    v = ti.Vector.field(10, ti.i32, 5)

    @ti.kernel
    def func1():
        for i in range(5):
            for j, k in ti.ndrange(2, 2):
                m[i][j, k] = j * j + k * k
        assert m[1][0, 1] == 1
        assert m[2][1, 0] == 1
        assert m[3][1, 1] == 2

    func1()
    assert m[4][0, 1] == 1

    @ti.kernel
    def func2():
        for i in range(5):
            for j in range(4):
                v[i][j * j] = j * j
        assert v[1][0] == 0
        assert v[1][1] == 1
        assert v[1][4] == 4

    func2()
    assert v[1][9] == 9

    @ti.kernel
    def func3():
        tmp = ti.Vector([1, 2, 3])
        for i in range(3):
            tmp[i] = i * i
            vec = ti.Vector([4, 5, 6])
            for j in range(3):
                vec[tmp[i] % 3] += vec[j % 3]
        assert tmp[0] == 0
        assert tmp[1] == 1
        assert tmp[2] == 4

    func3()

    @ti.kernel
    def func4(k: ti.i32):
        tmp = ti.Vector([k, k * 2, k * 3])
        assert tmp[0] == k
        assert tmp[1] == k * 2
        assert tmp[2] == k * 3

    func4(10)


@ti.test(arch=ti.cpu)
def test_matrix_constant_index():
    m = ti.Matrix.field(2, 2, ti.i32, 5)

    @ti.kernel
    def func():
        for i in range(5):
            for j, k in ti.static(ti.ndrange(2, 2)):
                m[i][j, k] = 12

    func()

    assert np.allclose(m.to_numpy(), np.ones((5, 2, 2), np.int32) * 12)


@ti.test(arch=ti.cpu)
def test_vector_to_list():
    a = ti.Vector.field(2, float, ())

    data = [2, 3]
    b = ti.Vector(data)
    assert list(b) == data
    assert len(b) == len(data)

    a[None] = b
    assert all(a[None].value == ti.Vector(data))


@ti.test(arch=ti.cpu)
def test_matrix_to_list():
    a = ti.Matrix.field(2, 3, float, ())

    data = [[2, 3, 4], [5, 6, 7]]
    b = ti.Matrix(data)
    assert list(b) == data
    assert len(b) == len(data)

    a[None] = b
    assert all(a[None].value == ti.Matrix(data))


@ti.test()
def test_matrix_needs_grad():
    # Just make sure the usage doesn't crash, see https://github.com/taichi-dev/taichi/pull/1545
    n = 8
    m1 = ti.Matrix.field(2, 2, ti.f32, n, needs_grad=True)
    m2 = ti.Matrix.field(2, 2, ti.f32, n, needs_grad=True)
    gr = ti.Matrix.field(2, 2, ti.f32, n)

    @ti.kernel
    def func():
        for i in range(n):
            gr[i] = m1.grad[i] + m2.grad[i]

    func()


@ti.test(debug=True)
def test_copy_python_scope_matrix_to_taichi_scope():
    a = ti.Vector([1, 2, 3])

    @ti.kernel
    def test():
        b = a
        assert b[0] == 1
        assert b[1] == 2
        assert b[2] == 3
        b = ti.Vector([4, 5, 6])
        assert b[0] == 4
        assert b[1] == 5
        assert b[2] == 6

    test()


@ti.test(debug=True)
def test_copy_matrix_field_element_to_taichi_scope():
    a = ti.Vector.field(3, ti.i32, shape=())
    a[None] = ti.Vector([1, 2, 3])

    @ti.kernel
    def test():
        b = a[None]
        assert b[0] == 1
        assert b[1] == 2
        assert b[2] == 3
        b[0] = 5
        b[1] = 9
        b[2] = 7
        assert b[0] == 5
        assert b[1] == 9
        assert b[2] == 7
        assert a[None][0] == 1
        assert a[None][1] == 2
        assert a[None][2] == 3

    test()


@ti.test(debug=True)
def test_copy_matrix_in_taichi_scope():
    @ti.kernel
    def test():
        a = ti.Vector([1, 2, 3])
        b = a
        assert b[0] == 1
        assert b[1] == 2
        assert b[2] == 3
        b[0] = 5
        b[1] = 9
        b[2] = 7
        assert b[0] == 5
        assert b[1] == 9
        assert b[2] == 7
        assert a[0] == 1
        assert a[1] == 2
        assert a[2] == 3

    test()


@ti.test(arch=[ti.cpu, ti.cuda], dynamic_index=True, debug=True)
def test_matrix_field_dynamic_index_stride():
    # placeholders
    temp_a = ti.field(ti.f32)
    temp_b = ti.field(ti.f32)
    temp_c = ti.field(ti.f32)
    # target
    v = ti.Vector.field(3, ti.i32)
    x = v.get_scalar_field(0)
    y = v.get_scalar_field(1)
    z = v.get_scalar_field(2)

    S0 = ti.root
    S1 = S0.pointer(ti.i, 4)
    S2 = S1.dense(ti.i, 2)
    S3 = S2.pointer(ti.i, 8)
    S3.place(temp_a)
    S4 = S2.dense(ti.i, 16)
    S4.place(x)
    S5 = S1.dense(ti.i, 2)
    S6 = S5.pointer(ti.i, 8)
    S6.place(temp_b)
    S7 = S5.dense(ti.i, 16)
    S7.place(y)
    S8 = S1.dense(ti.i, 2)
    S9 = S8.dense(ti.i, 32)
    S9.place(temp_c)
    S10 = S8.dense(ti.i, 16)
    S10.place(z)

    @ti.kernel
    def check_stride():
        for i in range(128):
            assert ti.get_addr(y, i) - ti.get_addr(x,
                                                   i) == v.dynamic_index_stride
            assert ti.get_addr(z, i) - ti.get_addr(y,
                                                   i) == v.dynamic_index_stride

    check_stride()

    @ti.kernel
    def run():
        for i in range(128):
            for j in range(3):
                v[i][j] = i * j

    run()
    for i in range(128):
        for j in range(3):
            assert v[i][j] == i * j


@ti.test(arch=[ti.cpu, ti.cuda])
def test_matrix_field_dynamic_index_different_path_length():
    v = ti.Vector.field(2, ti.i32)
    x = v.get_scalar_field(0)
    y = v.get_scalar_field(1)

    ti.root.dense(ti.i, 8).place(x)
    ti.root.dense(ti.i, 2).dense(ti.i, 4).place(y)

    impl.get_runtime().materialize()
    assert v.dynamic_index_stride is None


@ti.test(arch=[ti.cpu, ti.cuda])
def test_matrix_field_dynamic_index_not_pure_dense():
    v = ti.Vector.field(2, ti.i32)
    x = v.get_scalar_field(0)
    y = v.get_scalar_field(1)

    ti.root.dense(ti.i, 2).pointer(ti.i, 4).place(x)
    ti.root.dense(ti.i, 2).dense(ti.i, 4).place(y)

    impl.get_runtime().materialize()
    assert v.dynamic_index_stride is None


@ti.test(arch=[ti.cpu, ti.cuda])
def test_matrix_field_dynamic_index_different_cell_size_bytes():
    temp = ti.field(ti.f32)

    v = ti.Vector.field(2, ti.i32)
    x = v.get_scalar_field(0)
    y = v.get_scalar_field(1)

    ti.root.dense(ti.i, 8).place(x, temp)
    ti.root.dense(ti.i, 8).place(y)

    impl.get_runtime().materialize()
    assert v.dynamic_index_stride is None


@ti.test(arch=[ti.cpu, ti.cuda])
def test_matrix_field_dynamic_index_different_offset_bytes_in_parent_cell():
    temp_a = ti.field(ti.f32)
    temp_b = ti.field(ti.f32)

    v = ti.Vector.field(2, ti.i32)
    x = v.get_scalar_field(0)
    y = v.get_scalar_field(1)

    ti.root.dense(ti.i, 8).place(temp_a, x)
    ti.root.dense(ti.i, 8).place(y, temp_b)

    impl.get_runtime().materialize()
    assert v.dynamic_index_stride is None


@ti.test(arch=[ti.cpu, ti.cuda])
def test_matrix_field_dynamic_index_different_stride():
    temp = ti.field(ti.f32)

    v = ti.Vector.field(3, ti.i32)
    x = v.get_scalar_field(0)
    y = v.get_scalar_field(1)
    z = v.get_scalar_field(2)

    ti.root.dense(ti.i, 8).place(x, y, temp, z)

    impl.get_runtime().materialize()
    assert v.dynamic_index_stride is None


@ti.test(arch=[ti.cpu, ti.cuda], dynamic_index=True)
def test_matrix_field_dynamic_index_multiple_materialize():
    @ti.kernel
    def empty():
        pass

    empty()

    n = 5
    a = ti.Vector.field(3, dtype=ti.i32, shape=n)

    @ti.kernel
    def func():
        for i in a:
            a[i][i % 3] = i

    func()
    for i in range(n):
        for j in range(3):
            assert a[i][j] == (i if j == i % 3 else 0)


@ti.test(arch=[ti.cpu, ti.cuda], dynamic_index=True, debug=True)
def test_local_vector_initialized_in_a_loop():
    @ti.kernel
    def foo():
        for c in range(10):
            p = ti.Vector([c, c * 2])
            for i in range(2):
                assert p[i] == c * (i + 1)

    foo()<|MERGE_RESOLUTION|>--- conflicted
+++ resolved
@@ -3,14 +3,10 @@
 
 import numpy as np
 import pytest
+
+import taichi as ti
+from taichi.lang import impl
 from taichi._testing import approx
-
-import taichi as ti
-<<<<<<< HEAD
-from taichi.lang import impl
-from taichi import approx
-=======
->>>>>>> ab429229
 
 operation_types = [operator.add, operator.sub, operator.matmul]
 test_matrix_arrays = [
@@ -79,7 +75,7 @@
 
 @ti.test(arch=ti.get_host_arch_list())
 def test_constant_matrices():
-    assert ti.cos(math.pi / 3) == approx(0.5)
+    assert ti.cos(ti.math.pi / 3) == approx(0.5)
     assert np.allclose((-ti.Vector([2, 3])).to_numpy(), np.array([-2, -3]))
     assert ti.cos(ti.Vector([2,
                              3])).to_numpy() == approx(np.cos(np.array([2,
@@ -431,7 +427,7 @@
     ti.root.dense(ti.i, 8).place(x)
     ti.root.dense(ti.i, 2).dense(ti.i, 4).place(y)
 
-    impl.get_runtime().materialize()
+    ti.get_runtime().materialize()
     assert v.dynamic_index_stride is None
 
 
@@ -444,7 +440,7 @@
     ti.root.dense(ti.i, 2).pointer(ti.i, 4).place(x)
     ti.root.dense(ti.i, 2).dense(ti.i, 4).place(y)
 
-    impl.get_runtime().materialize()
+    ti.get_runtime().materialize()
     assert v.dynamic_index_stride is None
 
 
@@ -459,7 +455,7 @@
     ti.root.dense(ti.i, 8).place(x, temp)
     ti.root.dense(ti.i, 8).place(y)
 
-    impl.get_runtime().materialize()
+    ti.get_runtime().materialize()
     assert v.dynamic_index_stride is None
 
 
@@ -475,7 +471,7 @@
     ti.root.dense(ti.i, 8).place(temp_a, x)
     ti.root.dense(ti.i, 8).place(y, temp_b)
 
-    impl.get_runtime().materialize()
+    ti.get_runtime().materialize()
     assert v.dynamic_index_stride is None
 
 
@@ -490,7 +486,7 @@
 
     ti.root.dense(ti.i, 8).place(x, y, temp, z)
 
-    impl.get_runtime().materialize()
+    ti.get_runtime().materialize()
     assert v.dynamic_index_stride is None
 
 
