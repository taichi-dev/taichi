--- conflicted
+++ resolved
@@ -88,26 +88,6 @@
     assert val.loop_range().snode().parent(4) == ti.root
 
 
-<<<<<<< HEAD
-@ti.all_archs
-def test_parent_exceeded():
-    val = ti.var(ti.f32)
-
-    m = 7
-    n = 3
-
-    blk1 = ti.root.dense(ti.i, m)
-    blk2 = blk1.dense(ti.j, n)
-    blk2.place(val)
-
-    assert val.snode().parent() == blk2
-    assert val.snode().parent(2) == blk1
-    assert val.snode().parent(3) == ti.root
-    assert val.snode().parent(4) == None
-    assert val.snode().parent(42) == None
-
-    assert ti.root.parent() == None
-=======
 @pytest.mark.filterwarnings('ignore')
 @ti.host_arch_only
 def test_deprecated():
@@ -129,4 +109,22 @@
     assert mat.shape() == (n, m, p)
     assert blk3.dim() == 3
     assert blk3.shape() == (n, m, p)
->>>>>>> 477b1e1d
+
+@ti.all_archs
+def test_parent_exceeded():
+    val = ti.var(ti.f32)
+
+    m = 7
+    n = 3
+
+    blk1 = ti.root.dense(ti.i, m)
+    blk2 = blk1.dense(ti.j, n)
+    blk2.place(val)
+
+    assert val.snode().parent() == blk2
+    assert val.snode().parent(2) == blk1
+    assert val.snode().parent(3) == ti.root
+    assert val.snode().parent(4) == None
+    assert val.snode().parent(42) == None
+
+    assert ti.root.parent() == None