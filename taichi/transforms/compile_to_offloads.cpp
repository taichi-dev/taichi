#include "taichi/ir/ir.h"
#include "taichi/ir/transforms.h"
#include "taichi/ir/analysis.h"
#include "taichi/ir/visitors.h"

TLANG_NAMESPACE_BEGIN

namespace irpass {

void compile_to_offloads(IRNode *ir,
                         const CompileConfig &config,
                         bool vectorize,
                         bool grad,
                         bool ad_use_stack,
                         bool verbose,
                         bool lower_global_access) {
  TI_AUTO_PROF;

  auto print = [&](const std::string &name) {
    if (verbose) {
      TI_INFO(name + ":");
      irpass::re_id(ir);
      irpass::print(ir);
    }
  };

  print("Initial IR");

  if (grad) {
    irpass::reverse_segments(ir);
    print("Segment reversed (for autodiff)");
  }

  irpass::lower(ir);
  print("Lowered");

  irpass::typecheck(ir);
  print("Typechecked");
  irpass::analysis::verify(ir);

  if (vectorize) {
    irpass::loop_vectorize(ir);
    print("Loop Vectorized");
    irpass::analysis::verify(ir);

    irpass::vector_split(ir, config.max_vector_width, config.serial_schedule);
    print("Loop Split");
    irpass::analysis::verify(ir);
  }
  irpass::simplify(ir);
  print("Simplified I");
  irpass::analysis::verify(ir);

  if (grad) {
    irpass::demote_atomics(ir);
    irpass::full_simplify(ir);
    irpass::make_adjoint(ir, ad_use_stack);
    irpass::full_simplify(ir);
    print("Adjoint");
    irpass::analysis::verify(ir);
  }

  if (config.demote_dense_struct_fors) {
    irpass::demote_dense_struct_fors(ir);
    irpass::typecheck(ir);
    print("Dense struct-for demoted");
    irpass::analysis::verify(ir);
  }

  if (config.check_out_of_bound) {
    irpass::check_out_of_bound(ir);
    print("Bound checked");
    irpass::analysis::verify(ir);
  }

  irpass::variable_optimization(ir, false);
  print("Store forwarded");
  irpass::analysis::verify(ir);

  irpass::flag_access(ir);
  print("Access flagged I");
  irpass::analysis::verify(ir);

  irpass::full_simplify(ir);
  print("Simplified II");
  irpass::analysis::verify(ir);

  irpass::constant_fold(ir);
  print("Constant folded");

  irpass::offload(ir);
  print("Offloaded");
  irpass::analysis::verify(ir);

  irpass::flag_access(ir);
  print("Access flagged II");
  irpass::analysis::verify(ir);

  if (lower_global_access) {
    irpass::lower_access(ir, true);
    print("Access lowered");
    irpass::analysis::verify(ir);

    irpass::die(ir);
    print("DIE");
    irpass::analysis::verify(ir);

    irpass::flag_access(ir);
    print("Access flagged III");
    irpass::analysis::verify(ir);
  }

  irpass::demote_atomics(ir);
  print("Atomics demoted");
  irpass::analysis::verify(ir);

<<<<<<< HEAD
  irpass::full_simplify(ir);
  print("Simplified III");

  irpass::binary_op_simplify(ir);
  print("binary_op_simplify");

  irpass::extract_constant(ir);
  print("Constant extracted III");

=======
>>>>>>> 4d427a2f
  irpass::variable_optimization(ir, true);
  print("Store forwarded II");

  irpass::cfg_optimization(ir);
  print("Optimized by CFG");
  irpass::analysis::verify(ir);

  irpass::full_simplify(ir);
  print("Simplified III");

  // Final field registration correctness & type checking
  irpass::typecheck(ir);
  irpass::analysis::verify(ir);
}

}  // namespace irpass

TLANG_NAMESPACE_END<|MERGE_RESOLUTION|>--- conflicted
+++ resolved
@@ -114,18 +114,6 @@
   print("Atomics demoted");
   irpass::analysis::verify(ir);
 
-<<<<<<< HEAD
-  irpass::full_simplify(ir);
-  print("Simplified III");
-
-  irpass::binary_op_simplify(ir);
-  print("binary_op_simplify");
-
-  irpass::extract_constant(ir);
-  print("Constant extracted III");
-
-=======
->>>>>>> 4d427a2f
   irpass::variable_optimization(ir, true);
   print("Store forwarded II");
 
