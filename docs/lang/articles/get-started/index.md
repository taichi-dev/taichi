---
sidebar_position: 1
slug: /
---


# Getting Started

Taichi is a high-performance parallel programming language embedded in Python.

<<<<<<< HEAD
You can write computationally intensive tasks in Python while obeying a few extra rules imposed by Taichi to take advantage of the latter's high performance. Use decorators `@ti.func` and `@ti.kernel` as signals for Taichi to take over the implementation of the tasks, and Taichi's just-in-time (JIT) compiler would compile the decorated functions to machine code. All subsequent calls to them are executed on multi-CPU cores or GPUs. In a typical compute-intensive scenario (such as a numerical simulation), Taichi can lead to a 50x~100x speed up over native Python code.
=======
You can write computation-intensive tasks in Python while obeying a few extra rules imposed by Taichi to take advantage of the latter's high performance. Use decorators `@ti.func` and `@ti.kernel` as signals for Taichi to take over the implementation of the tasks, and Taichi's just-in-time (JIT) compiler would compile the decorated functions to machine code. All subsequent calls to them are executed on multi-CPU cores or GPUs. In a typical computation-intensive scenario (such as a numerical simulation), Taichi can lead to a 50x~100x speed up over native Python code.
>>>>>>> e741b9a7

Taichi's built-in ahead-of-time (AOT) system also allows you to export your code as binary/shader files, which can then be invoked in C/C++ and run without the Python environment. See [AOT deployment](../deployment/ndarray_android.md) for more details.

## Prerequisites

1. Python: 3.7/3.8/3.9/3.10 (64-bit)
2. OS: Windows, OS X, and Linux (64-bit)
3. Supported GPU backends (optional): CUDA, Vulkan, OpenGL, Metal, and DirectX 11

## Installation

Taichi is available as a PyPI package:

```bash
pip install taichi
```
You can also build Taichi from source: See our [developer's guide](../contribution/dev_install.md) for full details. We *do not* advise you to do so if you are a first-time user, unless you want to experience the most up-to-date features.

To verify a successful installation, run the following command in the terminal:

```bash
ti gallery
```

If Taichi is successfully installed, a window like the following image would pop up:

<center>

![image](https://raw.githubusercontent.com/taichi-dev/public_files/master/taichi/taichi-gallery.png)

</center>

Then click to choose and run the examples.

You can also run the command `ti example` to view the full list of selected Taichi demos.

## Hello, world!

We would like to familiarize you with the Taichi programming language through a basic fractal example, the [Julia fractal](https://en.wikipedia.org/wiki/Julia_set):

```python title=fractal.py
import taichi as ti
import taichi.math as tm

ti.init(arch=ti.gpu)

n = 320
pixels = ti.field(dtype=float, shape=(n * 2, n))

@ti.func
def complex_sqr(z):  # complex square of a 2D vector
    return tm.vec2(z[0] * z[0] - z[1] * z[1], 2 * z[0] * z[1])

@ti.kernel
def paint(t: float):
    for i, j in pixels:  # Parallelized over all pixels
        c = tm.vec2(-0.8, tm.cos(t) * 0.2)
        z = tm.vec2(i / n - 1, j / n - 0.5) * 2
        iterations = 0
        while z.norm() < 20 and iterations < 50:
            z = complex_sqr(z) + c
            iterations += 1
        pixels[i, j] = 1 - iterations * 0.02

gui = ti.GUI("Julia Set", res=(n * 2, n))

for i in range(1000000):
    paint(i * 0.03)
    gui.set_image(pixels)
    gui.show()
```

To run this program: Save the code above to your disk or execute the command `ti example fractal` directly in the terminal.
You will see the following animation:

<center>

![image](https://raw.githubusercontent.com/taichi-dev/public_files/master/taichi/fractal.gif)

</center>

Let's dive into this simple Taichi program.


### Import Taichi

```python
import taichi as ti
import taichi.math as tm
```

The first two lines serve to import Taichi and its `math` module. The `math` module contains some frequently used math functions as well as the built-in vectors and matrices of small dimensions, such as `vec2` for 2D real vectors and `mat3` for 3 x 3 real matrices.

```python
ti.init(arch=ti.gpu)
```

This line calls the `ti.init` function to initialize some environment variables. The `init` function accepts several arguments to allow users to custom the runtime program. For now, we only introduce the most important one, namely the `arch`.

The argument `arch` specifies the *backend* to execute the compiled code. A backend can be either `ti.cpu` or `ti.gpu`. When `ti.gpu` is designated, Taichi will opt for `ti.cuda`, `ti.vulkan`, or `ti.opengl/ti.metal` in descending order of preference. If no GPU architecture is available, Taichi will fall back to your CPU device.

You can also directly specify the backend like `arch=ti.cuda`, Taichi will raise an error if this architecture is unavailable.


### Define a field

The next two lines

```python
n = 320
pixels = ti.field(dtype=float, shape=(n * 2, n))
```

define a field of shape (640, 320) of float type. `field` is the most important and frequently used data structure in Taichi. You can think of it as an analog of Numpy's `ndarray` or PyTorch's `tensor`, but we emphasize here that Taichi's `field` is a much more powerful and flexible data structure than the other two counterparts. For example, Taichi fields can be [spatially sparse](../basic/sparse.md), and can easily [switch between different data layouts](../basic/layout.md).

You will meet these features in more advanced tutorials later. You can now think of `pixels` as a dense 2D array.

### Kernels and functions

Between lines 9-22 we defined two functions. One decorated by `@ti.func` and one decorated by `@ti.kernel`. Such functions are called *Taichi functions* and *kernels* respectively. They are not executed by Python's interpreter but will be taken over by Taichi's JIT compiler and will execute rapidly on your parallel CPU cores or GPU.

The main differences between Taichi functions and kernels are:

1. Kernels are the entrances for Taichi to take over the subsequent task. Kernels can be called anywhere in your program, but Taichi functions can only be called by kernels or by other Taichi functions. In the above example, the Taichi function `complex_sqr` is called by the kernel `paint`.
2. The arguments and returns of a kernel function must all be type hinted, Taichi functions do not have such restrictions. In the above example, the argument `t` in the kernel `paint` is type hinted, but the argument `z` in the Taichi function `complex_sqr` is not.
3. Nested kernels are *not supported*, nested functions are *supported*. Recursively calling Taichi functions are *not supported for now*.

:::tip
​
For those who come from the world of CUDA, `ti.func` corresponds to `__device__` and `ti.kernel` corresponds to `__global__`.

For those who come from the world of OpenGL, `ti.func` corresponds to the usual function in GLSL and `ti.kernel` corresponds to a `compute shader`.
​:::


### Parallel for loop

The real magic happens at line 15:

```python
for i, j in pixels:
```

This is a `for` loop at the outermost scope in a Taichi kernel and this loop is *automatically paralleled*.

In fact, any `for` loop at the outermost scope in a kernel will be automatically paralleled. This is a very handy syntax sugar offered by Taichi. It allows users to parallel their tasks just in one plain and innocent loop, without bothering any underlying hooks like thread allocating/recycling and memory management!

Note that the field `pixels` is treated as an iterator, `i,j` are the indices of the elements and are integers in the range `[0, 2*n-1]` and `[0, n-1]`, respectively. They are listed in the row-majored order `(0, 0)`, `(0, 1)`, ..., `(0, n-1)`, `(1, n-1)`, ..., `(2*n-1, n-1)`.

Here we also emphasize that *for loops not at the outermost scope will not be paralleled*, they are handled in serialized order:

```python {3,7,14-15}
@ti.kernel
def fill():
    total = 0
    for i in range(10): # Paralleled
        for j in range(5): # Serialized in each parallel thread
            total += i * j

    if total > 10:
        for k in range(5):  # not paralleled since not at the outermost scope
```

:::caution WARNING

`break` statement is *not* supported in parallel loops:

```python
@ti.kernel
def foo():
    for i in x:
        ...
        break # Error!

@ti.kernel
def foo():
    for i in x:
        for j in range(10):
            ...
            break # OK!
```
:::

### Display the result

Lines 18-23 display the result in `pixels` to screen using Taichi's built-in [GUI system](../visualization/gui_system.md).

```python
gui = ti.GUI("Julia Set", res=(n * 2, n))

for i in range(1000000):
    paint(i * 0.03)
    gui.set_image(pixels)
    gui.show()
```

The line

```python
gui = ti.GUI("Julia Set", res=(n * 2, n))
```

sets the window title and the window resolution in pixels. Then in each round (we just render the animation 1000000 times) we compute the updated fractal pattern stored in `pixels`, call `gui.set_image` to set the window content as those in `pixels`, and call `gui.show()` to display the result to the screen.


### Summary

Congratulations! After walking through the above short example, you have learned the most significant features of Taichi:

1. Taichi compiles and runs Taichi functions and kernels on the designated backend.
2. A `for` loop at the outermost scope in a kernel is automatically paralleled.
3. The field data container and how to loop over it.

Now, you are well prepared to move on to the more advanced features of Taichi!<|MERGE_RESOLUTION|>--- conflicted
+++ resolved
@@ -8,11 +8,7 @@
 
 Taichi is a high-performance parallel programming language embedded in Python.
 
-<<<<<<< HEAD
 You can write computationally intensive tasks in Python while obeying a few extra rules imposed by Taichi to take advantage of the latter's high performance. Use decorators `@ti.func` and `@ti.kernel` as signals for Taichi to take over the implementation of the tasks, and Taichi's just-in-time (JIT) compiler would compile the decorated functions to machine code. All subsequent calls to them are executed on multi-CPU cores or GPUs. In a typical compute-intensive scenario (such as a numerical simulation), Taichi can lead to a 50x~100x speed up over native Python code.
-=======
-You can write computation-intensive tasks in Python while obeying a few extra rules imposed by Taichi to take advantage of the latter's high performance. Use decorators `@ti.func` and `@ti.kernel` as signals for Taichi to take over the implementation of the tasks, and Taichi's just-in-time (JIT) compiler would compile the decorated functions to machine code. All subsequent calls to them are executed on multi-CPU cores or GPUs. In a typical computation-intensive scenario (such as a numerical simulation), Taichi can lead to a 50x~100x speed up over native Python code.
->>>>>>> e741b9a7
 
 Taichi's built-in ahead-of-time (AOT) system also allows you to export your code as binary/shader files, which can then be invoked in C/C++ and run without the Python environment. See [AOT deployment](../deployment/ndarray_android.md) for more details.
 
@@ -114,31 +110,30 @@
 
 The argument `arch` specifies the *backend* to execute the compiled code. A backend can be either `ti.cpu` or `ti.gpu`. When `ti.gpu` is designated, Taichi will opt for `ti.cuda`, `ti.vulkan`, or `ti.opengl/ti.metal` in descending order of preference. If no GPU architecture is available, Taichi will fall back to your CPU device.
 
-You can also directly specify the backend like `arch=ti.cuda`, Taichi will raise an error if this architecture is unavailable.
-
+You can also directly specify the GPU backend by setting, for example, `arch=ti.cuda`. Taichi will raise an error if the target architecture is unavailable.
 
 ### Define a field
 
-The next two lines
+Let's move on to the next two lines.
 
 ```python
 n = 320
 pixels = ti.field(dtype=float, shape=(n * 2, n))
 ```
 
-define a field of shape (640, 320) of float type. `field` is the most important and frequently used data structure in Taichi. You can think of it as an analog of Numpy's `ndarray` or PyTorch's `tensor`, but we emphasize here that Taichi's `field` is a much more powerful and flexible data structure than the other two counterparts. For example, Taichi fields can be [spatially sparse](../basic/sparse.md), and can easily [switch between different data layouts](../basic/layout.md).
+Here, we define a field whose shape is (640, 320) and whose elements are float-type data. `field` is the most important and frequently used data structure in Taichi. You can compare it to NumPy's `ndarray` or PyTorch's `tensor`. But we need to emphasize that Taichi's `field` is more powerful and flexible than the two counterparts. For example, a Taichi field can be [spatially sparse](../basic/sparse.md) and can easily [switch between different data layouts](../basic/layout.md).
 
 You will meet these features in more advanced tutorials later. You can now think of `pixels` as a dense 2D array.
 
 ### Kernels and functions
 
-Between lines 9-22 we defined two functions. One decorated by `@ti.func` and one decorated by `@ti.kernel`. Such functions are called *Taichi functions* and *kernels* respectively. They are not executed by Python's interpreter but will be taken over by Taichi's JIT compiler and will execute rapidly on your parallel CPU cores or GPU.
+Between Line 9 and Line 22, we define two functions, one decorated with `@ti.func` and the other with `@ti.kernel`. They are called the *Taichi function* and *kernel*, respectively. Taichi functions and kernels are not executed by Python's interpreter; they are taken over by Taichi's JIT compiler and deployed to your parallel CPU cores or GPU.
 
 The main differences between Taichi functions and kernels are:
 
-1. Kernels are the entrances for Taichi to take over the subsequent task. Kernels can be called anywhere in your program, but Taichi functions can only be called by kernels or by other Taichi functions. In the above example, the Taichi function `complex_sqr` is called by the kernel `paint`.
-2. The arguments and returns of a kernel function must all be type hinted, Taichi functions do not have such restrictions. In the above example, the argument `t` in the kernel `paint` is type hinted, but the argument `z` in the Taichi function `complex_sqr` is not.
-3. Nested kernels are *not supported*, nested functions are *supported*. Recursively calling Taichi functions are *not supported for now*.
+1. Kernels are the entry points where Taichi kicks in and takes over the task. Kernels can be called anywhere, anytime in your program, but Taichi functions can only be called from inside kernels or from inside other Taichi functions. In the example above, the Taichi function `complex_sqr` is called by the kernel `paint`.
+2. A kernel *must* take type-hinted arguments and returns type-hinted results; but Taichi functions do not require type hinting compulsorily. In the example above, the argument `t` in the kernel `paint` is type hinted, but the argument `z` in the Taichi function `complex_sqr` is not.
+3. Taichi *supports* nested functions but *does not support* nested kernels. Calling Taichi functions recursively is *not supported for now*.
 
 :::tip
 ​
@@ -150,19 +145,19 @@
 
 ### Parallel for loop
 
-The real magic happens at line 15:
+The real magic happens at Line 15:
 
 ```python
 for i, j in pixels:
 ```
 
-This is a `for` loop at the outermost scope in a Taichi kernel and this loop is *automatically paralleled*.
-
-In fact, any `for` loop at the outermost scope in a kernel will be automatically paralleled. This is a very handy syntax sugar offered by Taichi. It allows users to parallel their tasks just in one plain and innocent loop, without bothering any underlying hooks like thread allocating/recycling and memory management!
-
-Note that the field `pixels` is treated as an iterator, `i,j` are the indices of the elements and are integers in the range `[0, 2*n-1]` and `[0, n-1]`, respectively. They are listed in the row-majored order `(0, 0)`, `(0, 1)`, ..., `(0, n-1)`, `(1, n-1)`, ..., `(2*n-1, n-1)`.
-
-Here we also emphasize that *for loops not at the outermost scope will not be paralleled*, they are handled in serialized order:
+This is a `for` loop at the outermost scope in a Taichi kernel and thus is *automatically parallelized*.
+
+Taichi offers a handy syntax sugar: It parallelizes any `for` loop at the outermost scope in a kernel. This means that you can parallel your task using just one plain loop, without the need to know what is going on under the hood, be it thread allocation/recycling or memory management.
+
+Note that the field `pixels` is treated as an iterator. As the indices of the field elements, `i` and `j` are integers falling in the ranges `[0, 2*n-1]` and `[0, n-1]`, respectively. They are arranged in the row-majored order, i.e., `(0, 0)`, `(0, 1)`, ..., `(0, n-1)`, `(1, n-1)`, ..., `(2*n-1, n-1)`.
+
+You should keep it in mind that the *for loops not at the outermost scope will not be parallelized*; they are handled serially:
 
 ```python {3,7,14-15}
 @ti.kernel
@@ -178,7 +173,7 @@
 
 :::caution WARNING
 
-`break` statement is *not* supported in parallel loops:
+The `break` statement is *not* supported in parallelized loops:
 
 ```python
 @ti.kernel
@@ -209,13 +204,11 @@
     gui.show()
 ```
 
-The line
-
 ```python
 gui = ti.GUI("Julia Set", res=(n * 2, n))
 ```
 
-sets the window title and the window resolution in pixels. Then in each round (we just render the animation 1000000 times) we compute the updated fractal pattern stored in `pixels`, call `gui.set_image` to set the window content as those in `pixels`, and call `gui.show()` to display the result to the screen.
+This line sets the window title and the resolution. We plan to iterate over the `pixels` 1000000 times, and the fractal pattern stored in `pixels` is updated accordingly. Then, we call `gui.set_image` to set the window and call `gui.show()` to display the synchronized result on the screen.
 
 
 ### Summary
