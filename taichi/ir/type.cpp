--- conflicted
+++ resolved
@@ -84,26 +84,6 @@
   return data_type_name(DataType(const_cast<PrimitiveType *>(this)));
 }
 
-size_t PrimitiveType::type_size() {
-  if (type == PrimitiveTypeID::i8 || type == PrimitiveTypeID::u8 ||
-      type == PrimitiveTypeID::u1) {
-    return 1;
-  }
-  if (type == PrimitiveTypeID::i16 || type == PrimitiveTypeID::u16 ||
-      type == PrimitiveTypeID::f16) {
-    return 2;
-  }
-  if (type == PrimitiveTypeID::i32 || type == PrimitiveTypeID::u32 ||
-      type == PrimitiveTypeID::f32) {
-    return 4;
-  }
-  if (type == PrimitiveTypeID::i64 || type == PrimitiveTypeID::u64 ||
-      type == PrimitiveTypeID::f64) {
-    return 8;
-  }
-  TI_NOT_IMPLEMENTED;
-}
-
 std::string PointerType::to_string() const {
   if (is_bit_pointer_) {
     // "^" for bit-level pointers
@@ -121,6 +101,10 @@
   }
   s += fmt::format(") {}]", element_->to_string());
   return s;
+}
+
+size_t TensorType::get_element_offset(int ind) const {
+  return data_type_size(element_) * ind;
 }
 
 std::string StructType::to_string() const {
@@ -159,10 +143,7 @@
       offset += tensor_type->get_element_offset(ind);
       type_now = tensor_type->get_element_type();
     } else {
-<<<<<<< HEAD
       offset += type_now->as<StructType>()->elements_[ind].offset;
-=======
->>>>>>> 28d5e93f
       type_now = type_now->as<StructType>()->elements_[ind].type;
     }
   }
