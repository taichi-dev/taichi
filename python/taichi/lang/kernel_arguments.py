from taichi.core.primitive_types import u64
from taichi.core.util import ti_core as _ti_core
from taichi.lang.enums import Layout
from taichi.lang.expr import Expr
from taichi.lang.ext_array import AnyArray, ExtArray
from taichi.lang.snode import SNode
from taichi.lang.sparse_matrix import SparseMatrixProxy
from taichi.lang.util import cook_dtype, to_taichi_type


class ArgExtArray:
    """Type annotation for external arrays.

    External array is formally defined as the data from other Python frameworks.
    For now, Taichi supports numpy and pytorch.

    Args:
        dim (int, optional): must be 1.
    """
    def __init__(self, dim=1):
        assert dim == 1

    def extract(self, x):
        return to_taichi_type(x.dtype), len(x.shape)


ext_arr = ArgExtArray
"""Alias for :class:`~taichi.lang.kernel_arguments.ArgExtArray`.

Example::

    >>> @ti.kernel
    >>> def to_numpy(arr: ti.ext_arr()):
    >>>     for i in x:
    >>>         arr[i] = x[i]
    >>>
    >>> arr = numpy.zeros(...)
    >>> to_numpy(arr)  # `arr` will be filled with `x`'s data.
"""


class ArgAnyArray:
    """Type annotation for arbitrary arrays, including external arrays and Taichi ndarrays.

    For external arrays, we can treat it as a Taichi field with Vector or Matrix elements by specifying element shape and layout.

    Args:
        element_shape (Tuple[Int], optional): () if scalar elements (default), (n) if vector elements, and (n, m) if matrix elements.
        layout (Layout, optional): Memory layout, AOS by default.
    """
    def __init__(self, element_shape=(), layout=Layout.AOS):
        if len(element_shape) > 2:
            raise ValueError(
                "Only scalars, vectors, and matrices are allowed as elements of ti.any_arr()"
            )
        self.element_shape = element_shape
        self.layout = layout

    def extract(self, x):
        shape = tuple(x.shape)
        element_dim = len(self.element_shape)
        if len(shape) < element_dim:
            raise ValueError("Invalid argument passed to ti.any_arr()")
        if element_dim > 0:
            if self.layout == Layout.SOA:
                if shape[:element_dim] != self.element_shape:
                    raise ValueError("Invalid argument passed to ti.any_arr()")
            else:
                if shape[-element_dim:] != self.element_shape:
                    raise ValueError("Invalid argument passed to ti.any_arr()")
        return to_taichi_type(
            x.dtype), len(shape), self.element_shape, self.layout


any_arr = ArgAnyArray
"""Alias for :class:`~taichi.lang.kernel_arguments.ArgAnyArray`.

Example::

    >>> @ti.kernel
    >>> def to_numpy(x: ti.any_arr(), y: ti.any_arr()):
    >>>     for i in range(n):
    >>>         x[i] = y[i]
    >>>
    >>> y = ti.ndarray(ti.f64, shape=n)
    >>> ... # calculate y
    >>> x = numpy.zeros(n)
    >>> to_numpy(x, y)  # `x` will be filled with `y`'s data.
"""


class Template:
    """Type annotation for template kernel parameter.

    See also https://docs.taichi.graphics/docs/lang/articles/advanced/meta.

    Args:
        tensor (Any): unused
        dim (Any): unused
    """
    def __init__(self, tensor=None, dim=None):
        self.tensor = tensor
        self.dim = dim

    def extract(self, x):
        if isinstance(x, SNode):
            return x.ptr
        if isinstance(x, Expr):
            return x.ptr.get_underlying_ptr_address()
        if isinstance(x, _ti_core.Expr):
            return x.get_underlying_ptr_address()
        if isinstance(x, tuple):
            return tuple(self.extract(item) for item in x)
        return x


template = Template
"""Alias for :class:`~taichi.lang.kernel_arguments.Template`.
"""


def decl_scalar_arg(dtype):
    dtype = cook_dtype(dtype)
    arg_id = _ti_core.decl_arg(dtype, False)
    return Expr(_ti_core.make_arg_load_expr(arg_id, dtype))


def decl_ext_arr_arg(dtype, dim):
    dtype = cook_dtype(dtype)
    arg_id = _ti_core.decl_arg(dtype, True)
    return ExtArray(_ti_core.make_external_tensor_expr(dtype, dim, arg_id))


<<<<<<< HEAD
# TODO: add data type
def decl_sparse_matrix():
    ptr_type = cook_dtype(u64)
    # Treat sparse matrix argument as a scalar since we only need to pass in the base pointer
    arg_id = _ti_core.decl_arg(ptr_type, False)
    return SparseMatrixProxy(_ti_core.make_arg_load_expr(arg_id, ptr_type))


def decl_any_arr_arg(dtype, dim, element_shape, is_soa):
=======
def decl_any_arr_arg(dtype, dim, element_shape, layout):
>>>>>>> 0c2df00c
    dtype = cook_dtype(dtype)
    arg_id = _ti_core.decl_arg(dtype, True)
    return AnyArray(_ti_core.make_external_tensor_expr(dtype, dim, arg_id),
                    element_shape, layout)


def decl_scalar_ret(dtype):
    dtype = cook_dtype(dtype)
    return _ti_core.decl_ret(dtype)<|MERGE_RESOLUTION|>--- conflicted
+++ resolved
@@ -131,8 +131,6 @@
     return ExtArray(_ti_core.make_external_tensor_expr(dtype, dim, arg_id))
 
 
-<<<<<<< HEAD
-# TODO: add data type
 def decl_sparse_matrix():
     ptr_type = cook_dtype(u64)
     # Treat sparse matrix argument as a scalar since we only need to pass in the base pointer
@@ -140,10 +138,7 @@
     return SparseMatrixProxy(_ti_core.make_arg_load_expr(arg_id, ptr_type))
 
 
-def decl_any_arr_arg(dtype, dim, element_shape, is_soa):
-=======
 def decl_any_arr_arg(dtype, dim, element_shape, layout):
->>>>>>> 0c2df00c
     dtype = cook_dtype(dtype)
     arg_id = _ti_core.decl_arg(dtype, True)
     return AnyArray(_ti_core.make_external_tensor_expr(dtype, dim, arg_id),
