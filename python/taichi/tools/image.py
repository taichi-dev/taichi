import numpy as np
from taichi._lib import core as _ti_core

import taichi as ti


def cook_image_to_bytes(img):
    """
    Takes a NumPy array or Taichi field of any type.
    Returns a NumPy array of uint8.
    This is used by ti.imwrite.
    """
    if not isinstance(img, np.ndarray):
        img = img.to_numpy()

    if img.dtype in [np.uint16, np.uint32, np.uint64]:
        img = (img // (np.iinfo(img.dtype).max // 256)).astype(np.uint8)
    elif img.dtype in [np.float32, np.float64]:
        img = (np.clip(img, 0, 1) * 255.0 + 0.5).astype(np.uint8)
    elif img.dtype != np.uint8:
        raise ValueError(f'Data type {img.dtype} not supported in ti.imwrite')

    assert len(img.shape) in [2,
                              3], "Image must be either RGB/RGBA or greyscale"

    if len(img.shape) == 2:
        img = img.reshape(*img.shape, 1)

    assert img.shape[2] in [1, 3,
                            4], "Image must be either RGB/RGBA or greyscale"

    return img.swapaxes(0, 1)[::-1, :]


def imresize(img, w, h=None):
    """Resize an image to a specific size.

    Args:
        img (Union[ti.field, np.ndarray]): A field of of array with shape `(width, height, ...)`
        w (int): The output width after resize.
        h (int, optional): The output height after resize, will be the same as width if not set. Default to `None`.

    Returns:
        np.ndarray: An output image after resize input.
    """
    if not isinstance(img, np.ndarray):
        img = img.to_numpy()
    if h is None:
        h = w
    if (w, h) == img.shape[:2]:
        return img
    assert isinstance(w, int) and isinstance(h, int) and w > 1 and h > 1
    u, v = (img.shape[0]) / (w), (img.shape[1]) / (h)
    x = np.clip(np.arange(w) * u, 0, img.shape[0] - 1).astype(np.int32)
    y = np.clip(np.arange(h) * v, 0, img.shape[1] - 1).astype(np.int32)
    return img[tuple(np.meshgrid(x, y))].swapaxes(0, 1)


def imwrite(img, filename):
    """Save a field to a a specific file.

    Args:
        img (Union[ti.field, np.ndarray]): A field of shape `(height, width)` or `(height, width, 3)` or `(height, width, 4)`, \
            if dtype is float-type (`ti.f16`, `ti.f32`, `np.float32` etc), **the value of each pixel should be float between \[0.0, 1.0\]**. Otherwise `ti.imwrite` will first clip them into \[0.0, 1.0\]\
                if dtype is int-type (`ti.u8`, `ti.u16`, `np.uint8` etc), , **the value of each pixel can be any valid integer in its own bounds**. These integers in this field will be scaled to \[0, 255\] by being divided over the upper bound of its basic type accordingly.
        filename (str): The filename to save to.
    """
    img = cook_image_to_bytes(img)
    img = np.ascontiguousarray(img)
    ptr = img.ctypes.data
    resy, resx, comp = img.shape
    _ti_core.imwrite(filename, ptr, resx, resy, comp)


def imread(filename, channels=0):
    """Load image from a specific file.

    Args:
        filename (str): An image filename to load from.
        channels (int, optinal): The channels hint of input image, Default to 0.

    Returns:
        np.ndarray : An output image loaded from given filename.
    """
    ptr, resx, resy, comp = _ti_core.imread(filename, channels)
    img = np.ndarray(shape=(resy, resx, comp), dtype=np.uint8)
    img = np.ascontiguousarray(img)
    # TODO(archibate): Figure out how np.ndarray constructor works and replace:
    _ti_core.C_memcpy(img.ctypes.data, ptr, resx * resy * comp)
    # Discussion: https://github.com/taichi-dev/taichi/issues/802
    return img.swapaxes(0, 1)[:, ::-1, :]


def imshow(img, title='imshow'):
    """Display a taichi.field or a numpy.ndarray in a Taichi GUI window or an interative Ipython notebook.
    For interactive Ipython environment the image will be shown in the notebook.

    Args:
        img (Union[ti.field, np.ndarray]): A field of of array with shape `(width, height)` or `(height, width, 3)` or `(height, width, 4)`.
        title (str, optional): The title of GUI window. Default to `imshow`.
    """
<<<<<<< HEAD
    try:  # check if we are in Ipython environment
        get_ipython()
    except:
        if not isinstance(img, np.ndarray):
            img = img.to_numpy()
            assert len(
                img.shape) in [2,
                               3], "Image must be either RGB/RGBA or greyscale"

        with ti.GUI(title, res=img.shape[:2]) as gui:
            img = gui.cook_image(img)
            while gui.running:
                if gui.get_event(ti.GUI.ESCAPE):
                    gui.running = False

                gui.set_image(img)
                gui.show()
    else:
        import IPython.display  # pylint: disable=C0415
        import PIL.Image  # pylint: disable=C0415
        img = cook_image_to_bytes(img)
        IPython.display.display(PIL.Image.fromarray(img))
=======
    if not isinstance(img, np.ndarray):
        img = img.to_numpy()
    assert len(img.shape) in [2,
                              3], "Image must be either RGB/RGBA or greyscale"

    with ti.GUI(window_name, res=img.shape[:2]) as gui:
        img = gui.cook_image(img)
        while gui.running:
            if gui.get_event(ti.GUI.ESCAPE):
                gui.running = False

            gui.set_image(img)
            gui.show()


__all__ = ['imdisplay', 'imread', 'imresize', 'imshow', 'imwrite']
>>>>>>> d4343ce2
<|MERGE_RESOLUTION|>--- conflicted
+++ resolved
@@ -99,7 +99,6 @@
         img (Union[ti.field, np.ndarray]): A field of of array with shape `(width, height)` or `(height, width, 3)` or `(height, width, 4)`.
         title (str, optional): The title of GUI window. Default to `imshow`.
     """
-<<<<<<< HEAD
     try:  # check if we are in Ipython environment
         get_ipython()
     except:
@@ -122,21 +121,6 @@
         import PIL.Image  # pylint: disable=C0415
         img = cook_image_to_bytes(img)
         IPython.display.display(PIL.Image.fromarray(img))
-=======
-    if not isinstance(img, np.ndarray):
-        img = img.to_numpy()
-    assert len(img.shape) in [2,
-                              3], "Image must be either RGB/RGBA or greyscale"
-
-    with ti.GUI(window_name, res=img.shape[:2]) as gui:
-        img = gui.cook_image(img)
-        while gui.running:
-            if gui.get_event(ti.GUI.ESCAPE):
-                gui.running = False
-
-            gui.set_image(img)
-            gui.show()
 
 
-__all__ = ['imdisplay', 'imread', 'imresize', 'imshow', 'imwrite']
->>>>>>> d4343ce2
+__all__ = ['imdisplay', 'imread', 'imresize', 'imshow', 'imwrite']