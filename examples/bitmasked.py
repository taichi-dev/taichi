--- conflicted
+++ resolved
@@ -14,16 +14,8 @@
 def activate():
     # All elements in bitmasked is initially deactivated
     # Let's activate elements in the rectangle now!
-<<<<<<< HEAD
-    for i, j in ti.ndrange((100, 125), (100, 125)):  # loop over a rectangle area
+    for i, j in ti.ndrange((100, 125), (100, 125)):
         x[i, j] = 0  # assign any value to activate the element at (i, j)
-=======
-    for i, j in ti.ndrange((100, 125),
-                           (100, 125)):  # loop over a rectangle area
-        # In taichi, in order to activate an element,
-        # simply **assign any value** to that element.
-        x[i, j] = 0  # assign to activate!
->>>>>>> 87654a7a
 
 
 @ti.kernel
