--- conflicted
+++ resolved
@@ -12,33 +12,6 @@
 # FIXME: enable ggui tests on ti.cpu backend. It's blocked by macos10.15
 supported_archs = [ti.vulkan, ti.cuda]
 
-<<<<<<< HEAD
-=======
-
-def verify_image(image, image_name, tolerance=0.1):
-    if REGENERATE_GROUNDTRUTH_IMAGES:
-        ground_truth_name = f"tests/python/expected/{image_name}.png"
-        ti.tools.imwrite(image, ground_truth_name)
-    else:
-        ground_truth_name = str(
-            pathlib.Path(__file__).parent) + f"/expected/{image_name}.png"
-        ground_truth_np = ti.tools.imread(ground_truth_name)
-
-        with tempfile.NamedTemporaryFile(suffix='.png') as fp:
-            actual_name = fp.name
-            ti.tools.imwrite(image, actual_name)
-            actual_np = ti.tools.imread(actual_name)
-
-            assert len(ground_truth_np.shape) == len(actual_np.shape)
-            for i in range(len(ground_truth_np.shape)):
-                assert ground_truth_np.shape[i] == actual_np.shape[i]
-
-            diff = ground_truth_np - actual_np
-            mse = np.mean(diff * diff)
-            assert mse <= tolerance  # the pixel values are 0~255
-
-
->>>>>>> 1006cd8f
 @pytest.mark.skipif(not _ti_core.GGUI_AVAILABLE, reason="GGUI Not Available")
 @test_utils.test(arch=supported_archs)
 def test_geometry_2d():
