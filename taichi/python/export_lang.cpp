--- conflicted
+++ resolved
@@ -304,12 +304,11 @@
            [](ASTBuilder *self, std::size_t func_addr, std::string source,
               std::string filename, std::string funcname, const ExprGroup &args,
               const ExprGroup &outputs) {
-             auto expr = Expr::make<ExternalFuncCallExpression>(
+             auto stmt = Stmt::make<FrontendExternalFuncStmt>(
                  (void *)func_addr, source, filename, funcname, args.exprs,
                  outputs.exprs);
-
-             self->insert(Stmt::make<FrontendExprStmt>(expr));
-           })
+             self->insert(std::move(stmt));
+        });
       .def("expr_alloca",
            [](ASTBuilder *self) {
              auto var = Expr(std::make_shared<IdExpression>());
@@ -693,19 +692,6 @@
           return Append(snode, indices, val);
         });
 
-<<<<<<< HEAD
-=======
-  m.def("insert_external_func_call",
-        [](std::size_t func_addr, std::string source, std::string filename,
-           std::string funcname, const ExprGroup &args,
-           const ExprGroup &outputs) {
-          auto stmt = Stmt::make<FrontendExternalFuncStmt>(
-              (void *)func_addr, source, filename, funcname, args.exprs,
-              outputs.exprs);
-          current_ast_builder().insert(std::move(stmt));
-        });
-
->>>>>>> a86f2561
   m.def("insert_is_active", [](SNode *snode, const ExprGroup &indices) {
     return is_active(snode, indices);
   });
