#pragma once

#include <string>
#include <vector>

#include "taichi/ir/snode_types.h"
#include "taichi/ir/stmt_op_types.h"
#include "taichi/ir/ir.h"
#include "taichi/ir/expression.h"
#include "taichi/rhi/arch.h"
#include "taichi/program/function.h"
#include "taichi/ir/mesh.h"

TLANG_NAMESPACE_BEGIN

struct ForLoopConfig {
  bool is_bit_vectorized{false};
  int num_cpu_threads{0};
  bool strictly_serialized{false};
  MemoryAccessOptions mem_access_opt;
  int block_dim{0};
  bool uniform{false};
};

// Frontend Statements
class FrontendExternalFuncStmt : public Stmt {
 public:
  void *so_func;
  std::string asm_source;
  std::string bc_filename;
  std::string bc_funcname;
  std::vector<Expr> args;
  std::vector<Expr> outputs;

  FrontendExternalFuncStmt(void *so_func,
                           const std::string &asm_source,
                           const std::string &bc_filename,
                           const std::string &bc_funcname,
                           const std::vector<Expr> &args,
                           const std::vector<Expr> &outputs)
      : so_func(so_func),
        asm_source(asm_source),
        bc_filename(bc_filename),
        bc_funcname(bc_funcname),
        args(args),
        outputs(outputs) {
  }

  TI_DEFINE_ACCEPT
};

class FrontendExprStmt : public Stmt {
 public:
  Expr val;

  FrontendExprStmt(const Expr &val) : val(val) {
  }

  TI_DEFINE_ACCEPT
};

class FrontendAllocaStmt : public Stmt {
 public:
  Identifier ident;

  FrontendAllocaStmt(const Identifier &lhs, DataType type)
      : ident(lhs), is_shared(false) {
    ret_type = type;
  }

  FrontendAllocaStmt(const Identifier &lhs,
                     std::vector<int> shape,
                     DataType element,
                     bool is_shared = false)
      : ident(lhs), is_shared(is_shared) {
    ret_type = DataType(TypeFactory::create_tensor_type(shape, element));
  }

  bool is_shared;

  TI_DEFINE_ACCEPT
};

class FrontendSNodeOpStmt : public Stmt {
 public:
  SNodeOpType op_type;
  SNode *snode;
  ExprGroup indices;
  Expr val;

  FrontendSNodeOpStmt(SNodeOpType op_type,
                      SNode *snode,
                      const ExprGroup &indices,
                      const Expr &val = Expr(nullptr));

  TI_DEFINE_ACCEPT
};

class FrontendAssertStmt : public Stmt {
 public:
  std::string text;
  Expr cond;
  std::vector<Expr> args;

  FrontendAssertStmt(const Expr &cond, const std::string &text)
      : text(text), cond(cond) {
  }

  FrontendAssertStmt(const Expr &cond,
                     const std::string &text,
                     const std::vector<Expr> &args_)
      : text(text), cond(cond) {
    for (auto &a : args_) {
      args.push_back(a);
    }
  }

  TI_DEFINE_ACCEPT
};

class FrontendAssignStmt : public Stmt {
 public:
  Expr lhs, rhs;

  FrontendAssignStmt(const Expr &lhs, const Expr &rhs);

  TI_DEFINE_ACCEPT
};

class FrontendIfStmt : public Stmt {
 public:
  Expr condition;
  std::unique_ptr<Block> true_statements, false_statements;

  FrontendIfStmt(const Expr &condition) : condition(condition) {
  }

  bool is_container_statement() const override {
    return true;
  }

  TI_DEFINE_ACCEPT
};

class FrontendPrintStmt : public Stmt {
 public:
  using EntryType = std::variant<Expr, std::string>;
  std::vector<EntryType> contents;

  FrontendPrintStmt(const std::vector<EntryType> &contents_) {
    for (const auto &c : contents_) {
      if (std::holds_alternative<Expr>(c))
        contents.push_back(std::get<Expr>(c));
      else
        contents.push_back(c);
    }
  }

  TI_DEFINE_ACCEPT
};

class FrontendForStmt : public Stmt {
 public:
  Expr begin, end;
  Expr global_var;
  std::unique_ptr<Block> body;
  std::vector<Identifier> loop_var_id;
  bool is_bit_vectorized;
  int num_cpu_threads;
  bool strictly_serialized;
  MemoryAccessOptions mem_access_opt;
  int block_dim;

  bool mesh_for = false;
  mesh::Mesh *mesh;
  mesh::MeshElementType element_type;

  bool is_ranged() const {
    if (global_var.expr == nullptr && !mesh_for) {
      return true;
    } else {
      return false;
    }
  }

  FrontendForStmt(const ExprGroup &loop_var,
                  const Expr &global_var,
                  Arch arch,
                  const ForLoopConfig &config);

  FrontendForStmt(const ExprGroup &loop_var,
                  const mesh::MeshPtr &mesh,
                  const mesh::MeshElementType &element_type,
                  Arch arch,
                  const ForLoopConfig &config);

  FrontendForStmt(const Expr &loop_var,
                  const Expr &begin,
                  const Expr &end,
                  Arch arch,
                  const ForLoopConfig &config);

  bool is_container_statement() const override {
    return true;
  }

  TI_DEFINE_ACCEPT
};

class FrontendFuncDefStmt : public Stmt {
 public:
  std::string funcid;
  std::unique_ptr<Block> body;

  FrontendFuncDefStmt(const std::string &funcid) : funcid(funcid) {
  }

  bool is_container_statement() const override {
    return true;
  }

  TI_DEFINE_ACCEPT
};

class FrontendBreakStmt : public Stmt {
 public:
  FrontendBreakStmt() {
  }

  bool is_container_statement() const override {
    return false;
  }

  TI_DEFINE_ACCEPT
};

class FrontendContinueStmt : public Stmt {
 public:
  FrontendContinueStmt() = default;

  bool is_container_statement() const override {
    return false;
  }

  TI_DEFINE_ACCEPT
};

class FrontendWhileStmt : public Stmt {
 public:
  Expr cond;
  std::unique_ptr<Block> body;

  FrontendWhileStmt(const Expr &cond) : cond(cond) {
  }

  bool is_container_statement() const override {
    return true;
  }

  TI_DEFINE_ACCEPT
};

class FrontendReturnStmt : public Stmt {
 public:
  ExprGroup values;

  FrontendReturnStmt(const ExprGroup &group) : values(group) {
  }

  bool is_container_statement() const override {
    return false;
  }

  TI_DEFINE_ACCEPT
};

// Expressions

class ArgLoadExpression : public Expression {
 public:
  int arg_id;
  DataType dt;
  bool is_ptr;

  ArgLoadExpression(int arg_id, DataType dt, bool is_ptr = false)
      : arg_id(arg_id), dt(dt), is_ptr(is_ptr) {
  }

  void type_check(CompileConfig *config) override;

  void flatten(FlattenContext *ctx) override;

  bool is_lvalue() const override {
    return is_ptr;
  }

  TI_DEFINE_ACCEPT_FOR_EXPRESSION
};

class Texture;

class TexturePtrExpression : public Expression {
 public:
  int arg_id;
  int num_dims;
  bool is_storage{false};

  // Optional, for storage textures
  int num_channels{0};
  DataType channel_format{PrimitiveType::f32};
  int lod{0};

  TexturePtrExpression(int arg_id, int num_dims = 2)
      : arg_id(arg_id), num_dims(num_dims) {
  }

  TexturePtrExpression(int arg_id,
                       int num_dims,
                       int num_channels,
                       DataType channel_format,
                       int lod)
      : arg_id(arg_id),
        num_dims(num_dims),
        is_storage(true),
        num_channels(num_channels),
        channel_format(channel_format),
        lod(lod) {
  }

  void type_check(CompileConfig *config) override;

  void flatten(FlattenContext *ctx) override;

  TI_DEFINE_ACCEPT_FOR_EXPRESSION
};

class RandExpression : public Expression {
 public:
  DataType dt;

  RandExpression(DataType dt) : dt(dt) {
  }

  void type_check(CompileConfig *config) override;

  void flatten(FlattenContext *ctx) override;

  TI_DEFINE_ACCEPT_FOR_EXPRESSION
};

class UnaryOpExpression : public Expression {
 public:
  UnaryOpType type;
  Expr operand;
  DataType cast_type;

  UnaryOpExpression(UnaryOpType type, const Expr &operand)
      : type(type), operand(operand) {
    cast_type = PrimitiveType::unknown;
  }

  UnaryOpExpression(UnaryOpType type, const Expr &operand, DataType cast_type)
      : type(type), operand(operand), cast_type(cast_type) {
  }

  void type_check(CompileConfig *config) override;

  bool is_cast() const;

  void flatten(FlattenContext *ctx) override;

  TI_DEFINE_ACCEPT_FOR_EXPRESSION
};

class BinaryOpExpression : public Expression {
 public:
  BinaryOpType type;
  Expr lhs, rhs;

  BinaryOpExpression(const BinaryOpType &type, const Expr &lhs, const Expr &rhs)
      : type(type), lhs(lhs), rhs(rhs) {
  }

  void type_check(CompileConfig *config) override;

  void flatten(FlattenContext *ctx) override;

  TI_DEFINE_ACCEPT_FOR_EXPRESSION
};

class TernaryOpExpression : public Expression {
 public:
  TernaryOpType type;
  Expr op1, op2, op3;

  TernaryOpExpression(TernaryOpType type,
                      const Expr &op1,
                      const Expr &op2,
                      const Expr &op3)
      : type(type) {
    this->op1.set(op1);
    this->op2.set(op2);
    this->op3.set(op3);
  }

  void type_check(CompileConfig *config) override;

  void flatten(FlattenContext *ctx) override;

  TI_DEFINE_ACCEPT_FOR_EXPRESSION
};

class InternalFuncCallExpression : public Expression {
 public:
  std::string func_name;
  std::vector<Expr> args;
  bool with_runtime_context;

  InternalFuncCallExpression(const std::string &func_name,
                             const std::vector<Expr> &args_,
                             bool with_runtime_context)
      : func_name(func_name), with_runtime_context(with_runtime_context) {
    for (auto &a : args_) {
      args.push_back(a);
    }
  }

  void type_check(CompileConfig *config) override;

  void flatten(FlattenContext *ctx) override;

  TI_DEFINE_ACCEPT_FOR_EXPRESSION
};

// TODO: Make this a non-expr
class ExternalTensorExpression : public Expression {
 public:
  DataType dt;
  int dim;
  int arg_id;
  int element_dim;  // 0: scalar; 1: vector (SOA); 2: matrix (SOA); -1: vector
                    // (AOS); -2: matrix (AOS)

  ExternalTensorExpression(const DataType &dt,
                           int dim,
                           int arg_id,
                           int element_dim) {
    init(dt, dim, arg_id, element_dim);
  }

  ExternalTensorExpression(const DataType &dt,
                           int dim,
                           int arg_id,
                           int element_dim,
                           const std::vector<int> &element_shape) {
    if (element_shape.size() == 0) {
      init(dt, dim, arg_id, element_dim);
    } else {
      TI_ASSERT(dt->is<PrimitiveType>());
<<<<<<< HEAD
=======

      auto tensor_type =
          taichi::lang::TypeFactory::get_instance().create_tensor_type(
              element_shape, dt);
      init(tensor_type, dim, arg_id, element_dim);
    }
  }
>>>>>>> 28b2b607

      auto tensor_type =
          taichi::lang::TypeFactory::get_instance().create_tensor_type(
              element_shape, dt);
      init(tensor_type, dim, arg_id, element_dim);
    }
  }

  void flatten(FlattenContext *ctx) override;

  TI_DEFINE_ACCEPT_FOR_EXPRESSION

 private:
  void init(const DataType &dt, int dim, int arg_id, int element_dim) {
    this->dt = dt;
    this->dim = dim;
    this->arg_id = arg_id;
    this->element_dim = element_dim;
  }
};

// TODO: Make this a non-expr
class GlobalVariableExpression : public Expression {
 public:
  Identifier ident;
  DataType dt;
  std::string name;
  SNode *snode{nullptr};
  SNodeGradType snode_grad_type{SNodeGradType::kPrimal};
  bool has_ambient{false};
  TypedConstant ambient_value;
  Expr adjoint;
  Expr dual;
  Expr adjoint_checkbit;

  GlobalVariableExpression(DataType dt, const Identifier &ident)
      : ident(ident), dt(dt) {
  }

  GlobalVariableExpression(SNode *snode, const Identifier &ident)
      : ident(ident), dt(snode->dt), snode(snode) {
  }

  void type_check(CompileConfig *config) override {
  }

  void set_snode(SNode *snode) {
    this->snode = snode;
    set_attribute("dim", std::to_string(snode->num_active_indices));
  }

  void flatten(FlattenContext *ctx) override;

  TI_DEFINE_ACCEPT_FOR_EXPRESSION
};

/**
 * Creating a local matrix;
 * lowered from ti.Matrix with real_matrix=True
 */
class MatrixExpression : public Expression {
 public:
  std::vector<Expr> elements;
  DataType dt;

  MatrixExpression(const std::vector<Expr> &elements,
                   std::vector<int> shape,
                   DataType element_type)
      : elements(elements) {
    this->dt = DataType(TypeFactory::create_tensor_type(shape, element_type));
  }

  void type_check(CompileConfig *config) override;

  void flatten(FlattenContext *ctx) override;

  TI_DEFINE_ACCEPT_FOR_EXPRESSION
};

class IndexExpression : public Expression {
 public:
  // `var` is one of GlobalVariableExpression, ExternalTensorExpression,
  // IdExpression
  Expr var;
  ExprGroup indices;

  IndexExpression(const Expr &var,
                  const ExprGroup &indices,
                  std::string tb = "")
      : var(var), indices(indices) {
    this->tb = tb;
  }

  void type_check(CompileConfig *config) override;

  void flatten(FlattenContext *ctx) override;

  bool is_lvalue() const override {
    return true;
  }

  // whether the LocalLoad/Store or GlobalLoad/Store is to be used on the
  // compiled stmt
  bool is_local() const;
  bool is_global() const;

  TI_DEFINE_ACCEPT_FOR_EXPRESSION

 private:
  bool is_field() const;
  bool is_ndarray() const;
  bool is_tensor() const;
};

class StrideExpression : public Expression {
 public:
  // `var` must be an IndexExpression on a GlobalVariableExpression
  // therefore the access is always global
  Expr var;
  ExprGroup indices;
  std::vector<int> shape;
  int stride{0};

  StrideExpression(const Expr &var,
                   const ExprGroup &indices,
                   const std::vector<int> &shape,
                   int stride)
      : var(var), indices(indices), shape(shape), stride(stride) {
    // TODO: shape & indices check
  }

  void type_check(CompileConfig *config) override;

  void flatten(FlattenContext *ctx) override;

  bool is_lvalue() const override {
    return true;
  }

  TI_DEFINE_ACCEPT_FOR_EXPRESSION
};

class RangeAssumptionExpression : public Expression {
 public:
  Expr input, base;
  int low, high;

  RangeAssumptionExpression(const Expr &input,
                            const Expr &base,
                            int low,
                            int high)
      : input(input), base(base), low(low), high(high) {
  }

  void type_check(CompileConfig *config) override;

  void flatten(FlattenContext *ctx) override;

  TI_DEFINE_ACCEPT_FOR_EXPRESSION
};

class LoopUniqueExpression : public Expression {
 public:
  Expr input;
  std::vector<SNode *> covers;

  LoopUniqueExpression(const Expr &input, const std::vector<SNode *> &covers)
      : input(input), covers(covers) {
  }

  void type_check(CompileConfig *config) override;

  void flatten(FlattenContext *ctx) override;

  TI_DEFINE_ACCEPT_FOR_EXPRESSION
};

class IdExpression : public Expression {
 public:
  Identifier id;

  IdExpression(const Identifier &id) : id(id) {
  }

  void type_check(CompileConfig *config) override {
  }

  void flatten(FlattenContext *ctx) override;

  Stmt *flatten_noload(FlattenContext *ctx) {
    return ctx->current_block->lookup_var(id);
  }

  bool is_lvalue() const override {
    return true;
  }

  TI_DEFINE_ACCEPT_FOR_EXPRESSION
};

// ti.atomic_*() is an expression with side effect.
class AtomicOpExpression : public Expression {
 public:
  AtomicOpType op_type;
  Expr dest, val;

  AtomicOpExpression(AtomicOpType op_type, const Expr &dest, const Expr &val)
      : op_type(op_type), dest(dest), val(val) {
  }

  void type_check(CompileConfig *config) override;

  void flatten(FlattenContext *ctx) override;

  TI_DEFINE_ACCEPT_FOR_EXPRESSION
};

class SNodeOpExpression : public Expression {
 public:
  SNode *snode;
  SNodeOpType op_type;
  ExprGroup indices;
  Expr value;

  SNodeOpExpression(SNode *snode, SNodeOpType op_type, const ExprGroup &indices)
      : snode(snode), op_type(op_type), indices(indices) {
  }

  SNodeOpExpression(SNode *snode,
                    SNodeOpType op_type,
                    const ExprGroup &indices,
                    const Expr &value)
      : snode(snode), op_type(op_type), indices(indices), value(value) {
  }

  void type_check(CompileConfig *config) override;

  void flatten(FlattenContext *ctx) override;

  TI_DEFINE_ACCEPT_FOR_EXPRESSION
};

class TextureOpExpression : public Expression {
 public:
  TextureOpType op;
  Expr texture_ptr;
  ExprGroup args;

  explicit TextureOpExpression(TextureOpType op,
                               Expr texture_ptr,
                               const ExprGroup &args)
      : op(op), texture_ptr(texture_ptr), args(args) {
  }

  void type_check(CompileConfig *config) override;

  void flatten(FlattenContext *ctx) override;

  TI_DEFINE_ACCEPT_FOR_EXPRESSION
};

class ConstExpression : public Expression {
 public:
  TypedConstant val;

  template <typename T>
  ConstExpression(const T &x) : val(x) {
    ret_type = val.dt;
  }
  template <typename T>
  ConstExpression(const DataType &dt, const T &x) : val({dt, x}) {
    ret_type = dt;
  }

  void type_check(CompileConfig *config) override;

  void flatten(FlattenContext *ctx) override;

  TI_DEFINE_ACCEPT_FOR_EXPRESSION
};

class ExternalTensorShapeAlongAxisExpression : public Expression {
 public:
  Expr ptr;
  int axis;

  ExternalTensorShapeAlongAxisExpression(const Expr &ptr, int axis)
      : ptr(ptr), axis(axis) {
  }

  void type_check(CompileConfig *config) override;

  void flatten(FlattenContext *ctx) override;

  TI_DEFINE_ACCEPT_FOR_EXPRESSION
};

class FuncCallExpression : public Expression {
 public:
  Function *func;
  ExprGroup args;

  void type_check(CompileConfig *config) override;

  FuncCallExpression(Function *func, const ExprGroup &args)
      : func(func), args(args) {
  }

  void flatten(FlattenContext *ctx) override;

  TI_DEFINE_ACCEPT_FOR_EXPRESSION
};

// Mesh related.

class MeshPatchIndexExpression : public Expression {
 public:
  MeshPatchIndexExpression() {
  }

  void type_check(CompileConfig *config) override;

  void flatten(FlattenContext *ctx) override;

  TI_DEFINE_ACCEPT_FOR_EXPRESSION
};

class MeshRelationAccessExpression : public Expression {
 public:
  mesh::Mesh *mesh;
  Expr mesh_idx;
  mesh::MeshElementType to_type;
  Expr neighbor_idx;

  void type_check(CompileConfig *config) override;

  MeshRelationAccessExpression(mesh::Mesh *mesh,
                               const Expr mesh_idx,
                               mesh::MeshElementType to_type)
      : mesh(mesh), mesh_idx(mesh_idx), to_type(to_type) {
  }

  MeshRelationAccessExpression(mesh::Mesh *mesh,
                               const Expr mesh_idx,
                               mesh::MeshElementType to_type,
                               const Expr neighbor_idx)
      : mesh(mesh),
        mesh_idx(mesh_idx),
        to_type(to_type),
        neighbor_idx(neighbor_idx) {
  }

  void flatten(FlattenContext *ctx) override;

  TI_DEFINE_ACCEPT_FOR_EXPRESSION
};

class MeshIndexConversionExpression : public Expression {
 public:
  mesh::Mesh *mesh;
  mesh::MeshElementType idx_type;
  Expr idx;
  mesh::ConvType conv_type;

  void type_check(CompileConfig *config) override;

  MeshIndexConversionExpression(mesh::Mesh *mesh,
                                mesh::MeshElementType idx_type,
                                const Expr idx,
                                mesh::ConvType conv_type)
      : mesh(mesh), idx_type(idx_type), idx(idx), conv_type(conv_type) {
  }

  void flatten(FlattenContext *ctx) override;

  TI_DEFINE_ACCEPT_FOR_EXPRESSION
};

class ReferenceExpression : public Expression {
 public:
  Expr var;
  void type_check(CompileConfig *config) override;

  ReferenceExpression(const Expr &expr) : var(expr) {
  }

  void flatten(FlattenContext *ctx) override;

  TI_DEFINE_ACCEPT_FOR_EXPRESSION
};

class ASTBuilder {
 private:
  enum LoopState { None, Outermost, Inner };
  enum LoopType { NotLoop, For, While };

  class ForLoopDecoratorRecorder {
   public:
    ForLoopConfig config;

    ForLoopDecoratorRecorder() {
      reset();
    }

    void reset() {
      config.is_bit_vectorized = false;
      config.num_cpu_threads = 0;
      config.uniform = false;
      config.mem_access_opt.clear();
      config.block_dim = 0;
      config.strictly_serialized = false;
    }
  };

  std::vector<Block *> stack_;
  std::vector<LoopState> loop_state_stack_;
  Arch arch_;
  ForLoopDecoratorRecorder for_loop_dec_;
  int id_counter_{0};

 public:
  ASTBuilder(Block *initial, Arch arch) : arch_(arch) {
    stack_.push_back(initial);
    loop_state_stack_.push_back(None);
  }

  void insert(std::unique_ptr<Stmt> &&stmt, int location = -1);

  Block *current_block();
  Stmt *get_last_stmt();
  void stop_gradient(SNode *);
  void insert_assignment(Expr &lhs,
                         const Expr &rhs,
                         const std::string &tb = "");
  Expr make_var(const Expr &x, std::string tb);
  void insert_for(const Expr &s,
                  const Expr &e,
                  const std::function<void(Expr)> &func);

  Expr make_id_expr(const std::string &name);
  Expr make_matrix_expr(const std::vector<int> &shape,
                        const DataType &dt,
                        const std::vector<Expr> &elements);
  Expr insert_thread_idx_expr();
  Expr insert_patch_idx_expr();
  void create_kernel_exprgroup_return(const ExprGroup &group);
  void create_print(std::vector<std::variant<Expr, std::string>> contents);
  void begin_func(const std::string &funcid);
  void end_func(const std::string &funcid);
  void begin_frontend_if(const Expr &cond);
  void begin_frontend_if_true();
  void begin_frontend_if_false();
  void insert_external_func_call(std::size_t func_addr,
                                 std::string source,
                                 std::string filename,
                                 std::string funcname,
                                 const ExprGroup &args,
                                 const ExprGroup &outputs);
  Expr expr_alloca();
  Expr expr_alloca_local_tensor(const std::vector<int> &shape,
                                const DataType &element_type,
                                const ExprGroup &elements,
                                std::string tb);
  Expr expr_alloca_shared_array(const std::vector<int> &shape,
                                const DataType &element_type);
  void expr_assign(const Expr &lhs, const Expr &rhs, std::string tb);
  void create_assert_stmt(const Expr &cond,
                          const std::string &msg,
                          const std::vector<Expr> &args);
  void begin_frontend_range_for(const Expr &i, const Expr &s, const Expr &e);
  void begin_frontend_struct_for(const ExprGroup &loop_vars,
                                 const Expr &global);
  void begin_frontend_mesh_for(const Expr &i,
                               const mesh::MeshPtr &mesh_ptr,
                               const mesh::MeshElementType &element_type);
  void begin_frontend_while(const Expr &cond);
  void insert_break_stmt();
  void insert_continue_stmt();
  void insert_expr_stmt(const Expr &val);
  void insert_snode_activate(SNode *snode, const ExprGroup &expr_group);
  void insert_snode_deactivate(SNode *snode, const ExprGroup &expr_group);

  void create_scope(std::unique_ptr<Block> &list, LoopType tp = NotLoop);
  void pop_scope();

  void bit_vectorize() {
    for_loop_dec_.config.is_bit_vectorized = true;
  }

  void parallelize(int v) {
    for_loop_dec_.config.num_cpu_threads = v;
  }

  void strictly_serialize() {
    for_loop_dec_.config.strictly_serialized = true;
  }

  void block_dim(int v) {
    if (arch_ == Arch::cuda || arch_ == Arch::vulkan) {
      TI_ASSERT((v % 32 == 0) || bit::is_power_of_two(v));
    } else {
      TI_ASSERT(bit::is_power_of_two(v));
    }
    for_loop_dec_.config.block_dim = v;
  }

  void insert_snode_access_flag(SNodeAccessFlag v, const Expr &field) {
    for_loop_dec_.config.mem_access_opt.add_flag(field.snode(), v);
  }

  void reset_snode_access_flag() {
    for_loop_dec_.reset();
  }

  Identifier get_next_id(const std::string &name = "") {
    return Identifier(id_counter_++, name);
  }
};

class FrontendContext {
 private:
  std::unique_ptr<ASTBuilder> current_builder_;
  std::unique_ptr<Block> root_node_;

 public:
  FrontendContext(Arch arch);

  ASTBuilder &builder() {
    return *current_builder_;
  }

  IRNode *root();

  std::unique_ptr<Block> get_root() {
    return std::move(root_node_);
  }
};

void flatten_lvalue(Expr expr, Expression::FlattenContext *ctx);

void flatten_rvalue(Expr expr, Expression::FlattenContext *ctx);

TLANG_NAMESPACE_END<|MERGE_RESOLUTION|>--- conflicted
+++ resolved
@@ -457,16 +457,6 @@
       init(dt, dim, arg_id, element_dim);
     } else {
       TI_ASSERT(dt->is<PrimitiveType>());
-<<<<<<< HEAD
-=======
-
-      auto tensor_type =
-          taichi::lang::TypeFactory::get_instance().create_tensor_type(
-              element_shape, dt);
-      init(tensor_type, dim, arg_id, element_dim);
-    }
-  }
->>>>>>> 28b2b607
 
       auto tensor_type =
           taichi::lang::TypeFactory::get_instance().create_tensor_type(
