--- conflicted
+++ resolved
@@ -792,16 +792,6 @@
 
 
 __all__ = [
-<<<<<<< HEAD
-    "acos", "asin", "atan2", "ceil", "clamp", "cos", "cross", "degrees",
-    "determinant", "distance", "dot", "e", "exp", "eye", "floor", "fract",
-    "inf", "inverse", "isinf", "isnan", "ivec2", "ivec3", "ivec4", "length",
-    "log", "log2", "mat2", "mat3", "mat4", "max", "min", "mix", "mod",
-    "translate", "scale", "nan", "normalize", "pi", "pow", "popcnt", "radians",
-    "reflect", "refract", "rot_by_axis", "rot_yaw_pitch_roll", "rotation2d",
-    "rotation3d", "round", "sign", "sin", "smoothstep", "sqrt", "step", "tan",
-    "tanh", "uvec2", "uvec3", "uvec4", "vdir", "vec2", "vec3", "vec4"
-=======
     "acos",
     "asin",
     "atan2",
@@ -841,6 +831,7 @@
     "normalize",
     "pi",
     "pow",
+    "popcnt",
     "radians",
     "reflect",
     "refract",
@@ -863,5 +854,4 @@
     "vec2",
     "vec3",
     "vec4",
->>>>>>> 20f9354a
 ]