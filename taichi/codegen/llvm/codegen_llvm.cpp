#include "taichi/codegen/llvm/codegen_llvm.h"

#include <algorithm>

#ifdef TI_WITH_LLVM
#include "llvm/Bitcode/BitcodeReader.h"
#include "llvm/IR/Module.h"
#include "llvm/Linker/Linker.h"
#include "taichi/analysis/offline_cache_util.h"
#include "taichi/ir/statements.h"
#include "taichi/ir/transforms.h"
#include "taichi/runtime/llvm/launch_arg_info.h"
#include "taichi/runtime/llvm/llvm_offline_cache.h"
#include "taichi/program/extension.h"
#include "taichi/runtime/program_impls/llvm/llvm_program.h"
#include "taichi/codegen/llvm/struct_llvm.h"
#include "taichi/util/file_sequence_writer.h"
#include "taichi/codegen/codegen_utils.h"

namespace taichi::lang {

// TODO: sort function definitions to match declaration order in header

// TODO(k-ye): Hide FunctionCreationGuard inside cpp file
FunctionCreationGuard::FunctionCreationGuard(
    TaskCodeGenLLVM *mb,
    std::vector<llvm::Type *> arguments,
    const std::string &func_name)
    : mb(mb) {
  // Create the loop body function
  auto body_function_type = llvm::FunctionType::get(
      llvm::Type::getVoidTy(*mb->llvm_context), arguments, false);

  body = llvm::Function::Create(body_function_type,
                                llvm::Function::InternalLinkage, func_name,
                                mb->module.get());
  old_func = mb->func;
  // emit into loop body function
  mb->func = body;

  allocas = llvm::BasicBlock::Create(*mb->llvm_context, "allocs", body);
  old_entry = mb->entry_block;
  mb->entry_block = allocas;

  final = llvm::BasicBlock::Create(*mb->llvm_context, "final", body);
  old_final = mb->final_block;
  mb->final_block = final;

  entry = llvm::BasicBlock::Create(*mb->llvm_context, "entry", mb->func);

  ip = mb->builder->saveIP();
  mb->builder->SetInsertPoint(entry);

  auto body_bb =
      llvm::BasicBlock::Create(*mb->llvm_context, "function_body", mb->func);
  mb->builder->CreateBr(body_bb);
  mb->builder->SetInsertPoint(body_bb);
}

FunctionCreationGuard::~FunctionCreationGuard() {
  if (!mb->returned) {
    mb->builder->CreateBr(final);
  }
  mb->builder->SetInsertPoint(final);
  mb->builder->CreateRetVoid();
  mb->returned = false;

  mb->builder->SetInsertPoint(allocas);
  mb->builder->CreateBr(entry);

  mb->entry_block = old_entry;
  mb->final_block = old_final;
  mb->func = old_func;
  mb->builder->restoreIP(ip);

  TI_ASSERT(!llvm::verifyFunction(*body, &llvm::errs()));
}

namespace {

class CodeGenStmtGuard {
 public:
  using Getter = std::function<llvm::BasicBlock *(void)>;
  using Setter = std::function<void(llvm::BasicBlock *)>;

  explicit CodeGenStmtGuard(Getter getter, Setter setter)
      : saved_stmt_(getter()), setter_(std::move(setter)) {
  }

  ~CodeGenStmtGuard() {
    setter_(saved_stmt_);
  }

  CodeGenStmtGuard(CodeGenStmtGuard &&) = default;
  CodeGenStmtGuard &operator=(CodeGenStmtGuard &&) = default;

 private:
  llvm::BasicBlock *saved_stmt_;
  Setter setter_;
};

CodeGenStmtGuard make_loop_reentry_guard(TaskCodeGenLLVM *cg) {
  return CodeGenStmtGuard([cg]() { return cg->current_loop_reentry; },
                          [cg](llvm::BasicBlock *saved_stmt) {
                            cg->current_loop_reentry = saved_stmt;
                          });
}

CodeGenStmtGuard make_while_after_loop_guard(TaskCodeGenLLVM *cg) {
  return CodeGenStmtGuard([cg]() { return cg->current_while_after_loop; },
                          [cg](llvm::BasicBlock *saved_stmt) {
                            cg->current_while_after_loop = saved_stmt;
                          });
}

}  // namespace

// TaskCodeGenLLVM
void TaskCodeGenLLVM::visit(Block *stmt_list) {
  for (auto &stmt : stmt_list->statements) {
    stmt->accept(this);
    if (returned) {
      break;
    }
  }
}

void TaskCodeGenLLVM::visit(AllocaStmt *stmt) {
  if (stmt->ret_type->is<TensorType>()) {
    auto tensor_type = stmt->ret_type->cast<TensorType>();
    auto type = tlctx->get_data_type(tensor_type);
    if (stmt->is_shared) {
      auto base = new llvm::GlobalVariable(
          *module, type, false, llvm::GlobalValue::ExternalLinkage, nullptr,
          fmt::format("shared_array_{}", stmt->id), nullptr,
          llvm::GlobalVariable::NotThreadLocal, 3 /*addrspace=shared*/);
      base->setAlignment(llvm::MaybeAlign(8));
      auto ptr_type = llvm::PointerType::get(type, 0);
      llvm_val[stmt] = builder->CreatePointerCast(base, ptr_type);
    } else {
      llvm_val[stmt] = create_entry_block_alloca(type);
    }
  } else {
    llvm_val[stmt] =
        create_entry_block_alloca(stmt->ret_type, stmt->ret_type.is_pointer());
    // initialize as zero if element is not a pointer
    if (!stmt->ret_type.is_pointer())
      builder->CreateStore(tlctx->get_constant(stmt->ret_type, 0),
                           llvm_val[stmt]);
  }
}

void TaskCodeGenLLVM::visit(RandStmt *stmt) {
  if (stmt->ret_type->is_primitive(PrimitiveTypeID::f16)) {
    // Promoting to f32 since there's no rand_f16 support in runtime.cpp.
    auto val_f32 = call("rand_f32", get_context());
    llvm_val[stmt] =
        builder->CreateFPTrunc(val_f32, llvm::Type::getHalfTy(*llvm_context));
  } else {
    llvm_val[stmt] = call(
        fmt::format("rand_{}", data_type_name(stmt->ret_type)), get_context());
  }
}

void TaskCodeGenLLVM::emit_extra_unary(UnaryOpStmt *stmt) {
  auto input = llvm_val[stmt->operand];
  auto input_taichi_type = stmt->operand->ret_type;
  if (input_taichi_type->is_primitive(PrimitiveTypeID::f16)) {
    // Promote to f32 since we don't have f16 support for extra unary ops in in
    // runtime.cpp.
    input = builder->CreateFPExt(input, llvm::Type::getFloatTy(*llvm_context));
    input_taichi_type = PrimitiveType::f32;
  }

  auto op = stmt->op_type;
  auto input_type = input->getType();

#define UNARY_STD(x)                                                    \
  else if (op == UnaryOpType::x) {                                      \
    if (input_taichi_type->is_primitive(PrimitiveTypeID::f32)) {        \
      llvm_val[stmt] = call(#x "_f32", input);                          \
    } else if (input_taichi_type->is_primitive(PrimitiveTypeID::f64)) { \
      llvm_val[stmt] = call(#x "_f64", input);                          \
    } else if (input_taichi_type->is_primitive(PrimitiveTypeID::i32)) { \
      llvm_val[stmt] = call(#x "_i32", input);                          \
    } else if (input_taichi_type->is_primitive(PrimitiveTypeID::i64)) { \
      llvm_val[stmt] = call(#x "_i64", input);                          \
    } else {                                                            \
      TI_NOT_IMPLEMENTED                                                \
    }                                                                   \
  }
  if (false) {
  }
  UNARY_STD(abs)
  UNARY_STD(exp)
  UNARY_STD(log)
  UNARY_STD(tan)
  UNARY_STD(tanh)
  UNARY_STD(sgn)
  UNARY_STD(logic_not)
  UNARY_STD(acos)
  UNARY_STD(asin)
  UNARY_STD(cos)
  UNARY_STD(sin)
  else if (op == UnaryOpType::sqrt) {
    llvm_val[stmt] =
        builder->CreateIntrinsic(llvm::Intrinsic::sqrt, {input_type}, {input});
  }
  else {
    TI_P(unary_op_type_name(op));
    TI_NOT_IMPLEMENTED
  }
#undef UNARY_STD
  if (stmt->ret_type->is_primitive(PrimitiveTypeID::f16)) {
    // Convert back to f16
    llvm_val[stmt] = builder->CreateFPTrunc(
        llvm_val[stmt], llvm::Type::getHalfTy(*llvm_context));
  }
}

std::unique_ptr<RuntimeObject> TaskCodeGenLLVM::emit_struct_meta_object(
    SNode *snode) {
  std::unique_ptr<RuntimeObject> meta;
  if (snode->type == SNodeType::dense) {
    meta = std::make_unique<RuntimeObject>("DenseMeta", this, builder.get());
    emit_struct_meta_base("Dense", meta->ptr, snode);
    meta->call("set_morton_dim", tlctx->get_constant((int)snode->_morton));
  } else if (snode->type == SNodeType::pointer) {
    meta = std::make_unique<RuntimeObject>("PointerMeta", this, builder.get());
    emit_struct_meta_base("Pointer", meta->ptr, snode);
  } else if (snode->type == SNodeType::root) {
    meta = std::make_unique<RuntimeObject>("RootMeta", this, builder.get());
    emit_struct_meta_base("Root", meta->ptr, snode);
  } else if (snode->type == SNodeType::dynamic) {
    meta = std::make_unique<RuntimeObject>("DynamicMeta", this, builder.get());
    emit_struct_meta_base("Dynamic", meta->ptr, snode);
    meta->call("set_chunk_size", tlctx->get_constant(snode->chunk_size));
  } else if (snode->type == SNodeType::bitmasked) {
    meta =
        std::make_unique<RuntimeObject>("BitmaskedMeta", this, builder.get());
    emit_struct_meta_base("Bitmasked", meta->ptr, snode);
  } else if (snode->type == SNodeType::quant_array) {
    meta = std::make_unique<RuntimeObject>("DenseMeta", this, builder.get());
    emit_struct_meta_base("Dense", meta->ptr, snode);
  } else {
    TI_P(snode_type_name(snode->type));
    TI_NOT_IMPLEMENTED;
  }
  return meta;
}

void TaskCodeGenLLVM::emit_struct_meta_base(const std::string &name,
                                            llvm::Value *node_meta,
                                            SNode *snode) {
  RuntimeObject common("StructMeta", this, builder.get(), node_meta);
  std::size_t element_size;
  if (snode->type == SNodeType::dense) {
    auto body_type =
        StructCompilerLLVM::get_llvm_body_type(module.get(), snode);
    auto element_ty = body_type->getArrayElementType();
    element_size = tlctx->get_type_size(element_ty);
  } else if (snode->type == SNodeType::pointer) {
    auto element_ty = StructCompilerLLVM::get_llvm_node_type(
        module.get(), snode->ch[0].get());
    element_size = tlctx->get_type_size(element_ty);
  } else {
    auto element_ty =
        StructCompilerLLVM::get_llvm_element_type(module.get(), snode);
    element_size = tlctx->get_type_size(element_ty);
  }
  common.set("snode_id", tlctx->get_constant(snode->id));
  common.set("element_size", tlctx->get_constant((uint64)element_size));
  common.set("max_num_elements",
             tlctx->get_constant(snode->max_num_elements()));
  common.set("context", get_context());

  /*
  uint8 *(*lookup_element)(uint8 *, int i);
  uint8 *(*from_parent_element)(uint8 *);
  bool (*is_active)(uint8 *, int i);
  int (*get_num_elements)(uint8 *);
  void (*refine_coordinates)(PhysicalCoordinates *inp_coord,
                             PhysicalCoordinates *refined_coord,
                             int index);
                             */

  std::vector<std::string> functions = {"lookup_element", "is_active",
                                        "get_num_elements"};

  for (auto const &f : functions)
    common.set(f, get_runtime_function(fmt::format("{}_{}", name, f)));

  // "from_parent_element", "refine_coordinates" are different for different
  // snodes, even if they have the same type.
  if (snode->parent)
    common.set("from_parent_element",
               get_struct_function(snode->get_ch_from_parent_func_name(),
                                   snode->get_snode_tree_id()));

  if (snode->type != SNodeType::place)
    common.set("refine_coordinates",
               get_struct_function(snode->refine_coordinates_func_name(),
                                   snode->get_snode_tree_id()));
}

TaskCodeGenLLVM::TaskCodeGenLLVM(const CompileConfig &compile_config,
                                 TaichiLLVMContext &tlctx,
                                 Kernel *kernel,
                                 IRNode *ir,
                                 std::unique_ptr<llvm::Module> &&module)
    // TODO: simplify LLVMModuleBuilder ctor input
    : LLVMModuleBuilder(
          module == nullptr ? tlctx.new_module("kernel") : std::move(module),
          &tlctx),
      compile_config(compile_config),
      kernel(kernel),
      ir(ir),
      prog(kernel->program) {
  if (ir == nullptr)
    this->ir = kernel->ir.get();
  initialize_context();

  context_ty = get_runtime_type("RuntimeContext");
  physical_coordinate_ty = get_runtime_type(kLLVMPhysicalCoordinatesName);

  kernel_name = kernel->name + "_kernel";
  current_callable = kernel;
}

void TaskCodeGenLLVM::visit(DecorationStmt *stmt) {
}

void TaskCodeGenLLVM::create_elementwise_cast(
    UnaryOpStmt *stmt,
    llvm::Type *to_ty,
    std::function<llvm::Value *(llvm::Value *, llvm::Type *)> func,
    bool on_self) {
  auto from_ty = stmt->operand->ret_type->cast<TensorType>();
  TI_ASSERT_INFO(from_ty,
                 "Cannot perform elementwise ops on non-tensor type {}",
                 from_ty->to_string());
  llvm::Value *vec = llvm::UndefValue::get(llvm::VectorType::get(
      to_ty, from_ty->get_num_elements(), /*scalable=*/false));
  for (int i = 0; i < from_ty->get_num_elements(); ++i) {
    auto elem = builder->CreateExtractElement(
        on_self ? llvm_val[stmt] : llvm_val[stmt->operand], i);
    auto cast_value = func(elem, to_ty);
    vec = builder->CreateInsertElement(vec, cast_value, i);
  }
  llvm_val[stmt] = vec;
}

void TaskCodeGenLLVM::visit(UnaryOpStmt *stmt) {
  auto input = llvm_val[stmt->operand];
  auto input_type = input->getType();
  auto op = stmt->op_type;

#define UNARY_INTRINSIC(x)                                                   \
  else if (op == UnaryOpType::x) {                                           \
    llvm_val[stmt] =                                                         \
        builder->CreateIntrinsic(llvm::Intrinsic::x, {input_type}, {input}); \
  }
  if (stmt->op_type == UnaryOpType::cast_value) {
    llvm::CastInst::CastOps cast_op;
    auto from = stmt->operand->ret_type;
    auto to = stmt->ret_type;
    TI_ASSERT_INFO(
        from->is<TensorType>() == to->is<TensorType>(),
        "Cannot cast between tensor type and non-tensor type: {} v.s. {}",
        from->to_string(), to->to_string());

    if (from == to) {
      llvm_val[stmt] = llvm_val[stmt->operand];
    } else if (is_real(from.get_element_type()) !=
               is_real(to.get_element_type())) {
      if (is_real(from.get_element_type()) &&
          (is_integral(to.get_element_type()))) {
        cast_op = (is_signed(to.get_element_type()))
                      ? llvm::Instruction::CastOps::FPToSI
                      : llvm::Instruction::CastOps::FPToUI;
      } else if (is_integral(from.get_element_type()) &&
                 is_real(to.get_element_type())) {
        cast_op = (is_signed(from.get_element_type()))
                      ? llvm::Instruction::CastOps::SIToFP
                      : llvm::Instruction::CastOps::UIToFP;
      } else {
        TI_P(data_type_name(from));
        TI_P(data_type_name(to));
        TI_NOT_IMPLEMENTED;
      }
      bool use_f16 = to->is_primitive(PrimitiveTypeID::f16) ||
                     (to->is<TensorType>() &&
                      to->cast<TensorType>()->get_element_type()->is_primitive(
                          PrimitiveTypeID::f16));
      auto cast_type = use_f16 ? (to->is<TensorType>()
                                      ? TypeFactory::create_tensor_type(
                                            to->cast<TensorType>()->get_shape(),
                                            PrimitiveType::f32)
                                      : PrimitiveType::f32)
                               : stmt->cast_type;

      auto cast_func = [this, cast_op](llvm::Value *value, llvm::Type *type) {
        return this->builder->CreateCast(cast_op, value, type);
      };
      if (!cast_type->is<TensorType>()) {
        llvm_val[stmt] = cast_func(input, tlctx->get_data_type(cast_type));
      } else {
        create_elementwise_cast(
            stmt,
            tlctx->get_data_type(
                cast_type->cast<TensorType>()->get_element_type()),
            cast_func);
      }

      if (use_f16) {
        auto trunc_func = [this](llvm::Value *value, llvm::Type *type) {
          return this->builder->CreateFPTrunc(value, type);
        };
        auto to_ty = llvm::Type::getHalfTy(*llvm_context);
        if (!cast_type->is<TensorType>()) {
          llvm_val[stmt] = trunc_func(llvm_val[stmt], to_ty);
        } else {
          create_elementwise_cast(stmt, to_ty, trunc_func, /*on_self=*/true);
        }
      }
    } else if (is_real(from.get_element_type()) &&
               is_real(to.get_element_type())) {
      auto t1 = from->is<TensorType>()
                    ? from->cast<TensorType>()->get_element_type()
                    : from.operator->();
      auto t2 = to->is<TensorType>()
                    ? to->cast<TensorType>()->get_element_type()
                    : to.operator->();
      if (data_type_size(t1) < data_type_size(t2)) {
        auto cast_func = [this](llvm::Value *value, llvm::Type *type) {
          return this->builder->CreateFPExt(value, type);
        };
        if (!stmt->cast_type->is<TensorType>()) {
          llvm_val[stmt] =
              cast_func(input, tlctx->get_data_type(stmt->cast_type));
        } else {
          create_elementwise_cast(
              stmt,
              tlctx->get_data_type(
                  stmt->cast_type->cast<TensorType>()->get_element_type()),
              cast_func);
        }
      } else {
        if (to->is_primitive(PrimitiveTypeID::f16) ||
            (to->is<TensorType>() &&
             to->cast<TensorType>()->get_element_type()->is_primitive(
                 PrimitiveTypeID::f16))) {
          if (!to->is<TensorType>()) {
            llvm_val[stmt] = builder->CreateFPTrunc(
                builder->CreateFPTrunc(llvm_val[stmt->operand],
                                       llvm::Type::getFloatTy(*llvm_context)),
                llvm::Type::getHalfTy(*llvm_context));
          } else {
            auto tensor_type = to->cast<TensorType>();
            llvm::Value *vec = llvm::UndefValue::get(tlctx->get_data_type(to));
            for (int i = 0; i < tensor_type->get_num_elements(); ++i) {
              auto elem = builder->CreateExtractElement(vec, i);
              auto double_trunced = builder->CreateFPTrunc(
                  builder->CreateFPTrunc(elem,
                                         llvm::Type::getFloatTy(*llvm_context)),
                  llvm::Type::getHalfTy(*llvm_context));
              vec = builder->CreateInsertElement(vec, double_trunced, i);
            }
            llvm_val[stmt] = vec;
          }
        } else {
          auto trunc_fn = [this](llvm::Value *value, llvm::Type *type) {
            return this->builder->CreateFPTrunc(value, type);
          };
          auto cast_type =
              stmt->cast_type->is<TensorType>()
                  ? stmt->cast_type->cast<TensorType>()->get_element_type()
                  : stmt->cast_type.operator->();
          if (!stmt->cast_type->is<TensorType>()) {
            llvm_val[stmt] = trunc_fn(input, tlctx->get_data_type(cast_type));
          } else {
            create_elementwise_cast(
                stmt,
                tlctx->get_data_type(
                    cast_type->cast<TensorType>()->get_element_type()),
                trunc_fn);
          }
        }
      }
    } else if (!is_real(from.get_element_type()) &&
               !is_real(to.get_element_type())) {
      llvm_val[stmt] = builder->CreateIntCast(
          llvm_val[stmt->operand], tlctx->get_data_type(to),
          is_signed(from.get_element_type()));
    }
  } else if (stmt->op_type == UnaryOpType::cast_bits) {
    TI_ASSERT(data_type_size(stmt->ret_type) ==
              data_type_size(stmt->cast_type));
    if (stmt->operand->ret_type.is_pointer()) {
      TI_ASSERT(is_integral(stmt->cast_type));
      llvm_val[stmt] = builder->CreatePtrToInt(
          llvm_val[stmt->operand], tlctx->get_data_type(stmt->cast_type));
    } else {
      llvm_val[stmt] = builder->CreateBitCast(
          llvm_val[stmt->operand], tlctx->get_data_type(stmt->cast_type));
    }
  } else if (op == UnaryOpType::rsqrt) {
    llvm::Function *sqrt_fn = llvm::Intrinsic::getDeclaration(
        module.get(), llvm::Intrinsic::sqrt, input->getType());
    auto intermediate = builder->CreateCall(sqrt_fn, input, "sqrt");
    llvm_val[stmt] = builder->CreateFDiv(
        tlctx->get_constant(stmt->ret_type, 1.0), intermediate);
  } else if (op == UnaryOpType::bit_not) {
    llvm_val[stmt] = builder->CreateNot(input);
  } else if (op == UnaryOpType::neg) {
    if (is_real(stmt->operand->ret_type)) {
      llvm_val[stmt] = builder->CreateFNeg(input, "neg");
    } else {
      llvm_val[stmt] = builder->CreateNeg(input, "neg");
    }
  }
  UNARY_INTRINSIC(round)
  UNARY_INTRINSIC(floor)
  UNARY_INTRINSIC(ceil)
  else {
    emit_extra_unary(stmt);
  }
#undef UNARY_INTRINSIC
}

void TaskCodeGenLLVM::create_elementwise_binary(
    BinaryOpStmt *stmt,
    std::function<llvm::Value *(llvm::Value *lhs, llvm::Value *rhs)> f) {
  TI_ASSERT(stmt->lhs->ret_type->is<TensorType>());
  TI_ASSERT(stmt->rhs->ret_type->is<TensorType>());
  auto lhs_ty = stmt->lhs->ret_type->cast<TensorType>();
  auto rhs_ty = stmt->rhs->ret_type->cast<TensorType>();
  TI_ASSERT(lhs_ty->get_num_elements() == rhs_ty->get_num_elements());
  auto lhs_vec = llvm_val[stmt->lhs];
  auto rhs_vec = llvm_val[stmt->rhs];
  auto elt_type_name = data_type_name(lhs_ty->get_element_type());
  llvm::Value *result =
      llvm::UndefValue::get(tlctx->get_data_type(stmt->ret_type));
  for (int i = 0; i < lhs_ty->get_num_elements(); ++i) {
    auto lhs = builder->CreateExtractElement(lhs_vec, i);
    auto rhs = builder->CreateExtractElement(rhs_vec, i);
    result = builder->CreateInsertElement(result, f(lhs, rhs), i);
  }
  llvm_val[stmt] = result;
}

void TaskCodeGenLLVM::visit(BinaryOpStmt *stmt) {
  auto op = stmt->op_type;
  auto ret_type = stmt->ret_type;

  if (op == BinaryOpType::add) {
    if (is_real(stmt->ret_type.get_element_type())) {
      llvm_val[stmt] =
          builder->CreateFAdd(llvm_val[stmt->lhs], llvm_val[stmt->rhs]);
#if defined(__clang__) || defined(__GNUC__)
    } else if (compile_config.debug && is_integral(stmt->ret_type)) {
      llvm_val[stmt] =
          call("debug_add_" + stmt->ret_type->to_string(), get_arg(0),
               llvm_val[stmt->lhs], llvm_val[stmt->rhs],
               builder->CreateGlobalStringPtr(stmt->tb));
#endif
    } else {
      llvm_val[stmt] =
          builder->CreateAdd(llvm_val[stmt->lhs], llvm_val[stmt->rhs]);
    }
  } else if (op == BinaryOpType::sub) {
    if (is_real(stmt->ret_type.get_element_type())) {
      llvm_val[stmt] =
          builder->CreateFSub(llvm_val[stmt->lhs], llvm_val[stmt->rhs]);
#if defined(__clang__) || defined(__GNUC__)
    } else if (compile_config.debug && is_integral(stmt->ret_type)) {
      llvm_val[stmt] =
          call("debug_sub_" + stmt->ret_type->to_string(), get_arg(0),
               llvm_val[stmt->lhs], llvm_val[stmt->rhs],
               builder->CreateGlobalStringPtr(stmt->tb));
#endif
    } else {
      llvm_val[stmt] =
          builder->CreateSub(llvm_val[stmt->lhs], llvm_val[stmt->rhs]);
    }
  } else if (op == BinaryOpType::mul) {
    if (is_real(stmt->ret_type.get_element_type())) {
      llvm_val[stmt] =
          builder->CreateFMul(llvm_val[stmt->lhs], llvm_val[stmt->rhs]);
#if defined(__clang__) || defined(__GNUC__)
    } else if (compile_config.debug && is_integral(stmt->ret_type)) {
      llvm_val[stmt] =
          call("debug_mul_" + stmt->ret_type->to_string(), get_arg(0),
               llvm_val[stmt->lhs], llvm_val[stmt->rhs],
               builder->CreateGlobalStringPtr(stmt->tb));
#endif
    } else {
      llvm_val[stmt] =
          builder->CreateMul(llvm_val[stmt->lhs], llvm_val[stmt->rhs]);
    }
  } else if (op == BinaryOpType::div) {
    if (is_real(stmt->ret_type.get_element_type())) {
      llvm_val[stmt] =
          builder->CreateFDiv(llvm_val[stmt->lhs], llvm_val[stmt->rhs]);
    } else if (is_signed(stmt->ret_type)) {
      llvm_val[stmt] =
          builder->CreateSDiv(llvm_val[stmt->lhs], llvm_val[stmt->rhs]);
    } else {
      llvm_val[stmt] =
          builder->CreateUDiv(llvm_val[stmt->lhs], llvm_val[stmt->rhs]);
    }
  } else if (op == BinaryOpType::mod) {
    llvm_val[stmt] =
        builder->CreateSRem(llvm_val[stmt->lhs], llvm_val[stmt->rhs]);
  } else if (op == BinaryOpType::bit_and) {
    llvm_val[stmt] =
        builder->CreateAnd(llvm_val[stmt->lhs], llvm_val[stmt->rhs]);
  } else if (op == BinaryOpType::bit_or) {
    llvm_val[stmt] =
        builder->CreateOr(llvm_val[stmt->lhs], llvm_val[stmt->rhs]);
  } else if (op == BinaryOpType::bit_xor) {
    llvm_val[stmt] =
        builder->CreateXor(llvm_val[stmt->lhs], llvm_val[stmt->rhs]);
  } else if (op == BinaryOpType::bit_shl) {
#if defined(__clang__) || defined(__GNUC__)
    if (compile_config.debug && is_integral(stmt->ret_type)) {
      llvm_val[stmt] =
          call("debug_shl_" + stmt->ret_type->to_string(), get_arg(0),
               llvm_val[stmt->lhs], llvm_val[stmt->rhs],
               builder->CreateGlobalStringPtr(stmt->tb));
    } else {
      llvm_val[stmt] =
          builder->CreateShl(llvm_val[stmt->lhs], llvm_val[stmt->rhs]);
    }
#else
    llvm_val[stmt] =
        builder->CreateShl(llvm_val[stmt->lhs], llvm_val[stmt->rhs]);
#endif
  } else if (op == BinaryOpType::bit_sar) {
    if (is_signed(stmt->lhs->element_type())) {
      llvm_val[stmt] =
          builder->CreateAShr(llvm_val[stmt->lhs], llvm_val[stmt->rhs]);
    } else {
      llvm_val[stmt] =
          builder->CreateLShr(llvm_val[stmt->lhs], llvm_val[stmt->rhs]);
    }
  } else if (op == BinaryOpType::max) {
#define BINARYOP_MAX(x)                                            \
  else if (ret_type->is_primitive(PrimitiveTypeID::x)) {           \
    llvm_val[stmt] =                                               \
        call("max_" #x, llvm_val[stmt->lhs], llvm_val[stmt->rhs]); \
  }

    if (is_real(ret_type.get_element_type())) {
      llvm_val[stmt] =
          builder->CreateMaxNum(llvm_val[stmt->lhs], llvm_val[stmt->rhs]);
    }
    BINARYOP_MAX(u16)
    BINARYOP_MAX(i16)
    BINARYOP_MAX(u32)
    BINARYOP_MAX(i32)
    BINARYOP_MAX(u64)
    BINARYOP_MAX(i64)
    else {
      if (auto tensor_ty = ret_type->cast<TensorType>()) {
        auto elt_ty = tensor_ty->get_element_type();
        TI_ASSERT(elt_ty->is_primitive(PrimitiveTypeID::u16) ||
                  elt_ty->is_primitive(PrimitiveTypeID::i16) ||
                  elt_ty->is_primitive(PrimitiveTypeID::u32) ||
                  elt_ty->is_primitive(PrimitiveTypeID::i32) ||
                  elt_ty->is_primitive(PrimitiveTypeID::u64) ||
                  elt_ty->is_primitive(PrimitiveTypeID::i64));
        auto dtype_name = data_type_name(elt_ty);
        auto binary_max = [this, &dtype_name](llvm::Value *lhs,
                                              llvm::Value *rhs) {
          return call("max_" + dtype_name, lhs, rhs);
        };
        create_elementwise_binary(stmt, binary_max);
      } else {
        TI_P(data_type_name(ret_type));
        TI_NOT_IMPLEMENTED
      }
    }
  } else if (op == BinaryOpType::min) {
#define BINARYOP_MIN(x)                                            \
  else if (ret_type->is_primitive(PrimitiveTypeID::x)) {           \
    llvm_val[stmt] =                                               \
        call("min_" #x, llvm_val[stmt->lhs], llvm_val[stmt->rhs]); \
  }

    if (is_real(ret_type.get_element_type())) {
      llvm_val[stmt] =
          builder->CreateMinNum(llvm_val[stmt->lhs], llvm_val[stmt->rhs]);
    }
    BINARYOP_MIN(u16)
    BINARYOP_MIN(i16)
    BINARYOP_MIN(u32)
    BINARYOP_MIN(i32)
    BINARYOP_MIN(u64)
    BINARYOP_MIN(i64)
    else {
      if (auto tensor_ty = ret_type->cast<TensorType>()) {
        auto elt_ty = tensor_ty->get_element_type();
        TI_ASSERT(elt_ty->is_primitive(PrimitiveTypeID::u16) ||
                  elt_ty->is_primitive(PrimitiveTypeID::i16) ||
                  elt_ty->is_primitive(PrimitiveTypeID::u32) ||
                  elt_ty->is_primitive(PrimitiveTypeID::i32) ||
                  elt_ty->is_primitive(PrimitiveTypeID::u64) ||
                  elt_ty->is_primitive(PrimitiveTypeID::i64));
        auto dtype_name = data_type_name(elt_ty);
        auto binary_min = [this, &dtype_name](llvm::Value *lhs,
                                              llvm::Value *rhs) {
          return call("min_" + dtype_name, lhs, rhs);
        };
        create_elementwise_binary(stmt, binary_min);
      } else {
        TI_P(data_type_name(ret_type));
        TI_NOT_IMPLEMENTED
      }
    }
  } else if (is_comparison(op)) {
    llvm::Value *cmp = nullptr;
    auto input_type = stmt->lhs->ret_type;
    if (op == BinaryOpType::cmp_eq) {
      if (is_real(input_type.get_element_type())) {
        cmp = builder->CreateFCmpOEQ(llvm_val[stmt->lhs], llvm_val[stmt->rhs]);
      } else {
        cmp = builder->CreateICmpEQ(llvm_val[stmt->lhs], llvm_val[stmt->rhs]);
      }
    } else if (op == BinaryOpType::cmp_le) {
      if (is_real(input_type.get_element_type())) {
        cmp = builder->CreateFCmpOLE(llvm_val[stmt->lhs], llvm_val[stmt->rhs]);
      } else {
        if (is_signed(input_type.get_element_type())) {
          cmp =
              builder->CreateICmpSLE(llvm_val[stmt->lhs], llvm_val[stmt->rhs]);
        } else {
          cmp =
              builder->CreateICmpULE(llvm_val[stmt->lhs], llvm_val[stmt->rhs]);
        }
      }
    } else if (op == BinaryOpType::cmp_ge) {
      if (is_real(input_type.get_element_type())) {
        cmp = builder->CreateFCmpOGE(llvm_val[stmt->lhs], llvm_val[stmt->rhs]);
      } else {
        if (is_signed(input_type.get_element_type())) {
          cmp =
              builder->CreateICmpSGE(llvm_val[stmt->lhs], llvm_val[stmt->rhs]);
        } else {
          cmp =
              builder->CreateICmpUGE(llvm_val[stmt->lhs], llvm_val[stmt->rhs]);
        }
      }
    } else if (op == BinaryOpType::cmp_lt) {
      if (is_real(input_type.get_element_type())) {
        cmp = builder->CreateFCmpOLT(llvm_val[stmt->lhs], llvm_val[stmt->rhs]);
      } else {
        if (is_signed(input_type.get_element_type())) {
          cmp =
              builder->CreateICmpSLT(llvm_val[stmt->lhs], llvm_val[stmt->rhs]);
        } else {
          cmp =
              builder->CreateICmpULT(llvm_val[stmt->lhs], llvm_val[stmt->rhs]);
        }
      }
    } else if (op == BinaryOpType::cmp_gt) {
      if (is_real(input_type.get_element_type())) {
        cmp = builder->CreateFCmpOGT(llvm_val[stmt->lhs], llvm_val[stmt->rhs]);
      } else {
        if (is_signed(input_type.get_element_type())) {
          cmp =
              builder->CreateICmpSGT(llvm_val[stmt->lhs], llvm_val[stmt->rhs]);
        } else {
          cmp =
              builder->CreateICmpUGT(llvm_val[stmt->lhs], llvm_val[stmt->rhs]);
        }
      }
    } else if (op == BinaryOpType::cmp_ne) {
      if (is_real(input_type.get_element_type())) {
        cmp = builder->CreateFCmpONE(llvm_val[stmt->lhs], llvm_val[stmt->rhs]);
      } else {
        cmp = builder->CreateICmpNE(llvm_val[stmt->lhs], llvm_val[stmt->rhs]);
      }
    } else {
      TI_NOT_IMPLEMENTED
    }
    llvm_val[stmt] =
        builder->CreateSExt(cmp, tlctx->get_data_type(PrimitiveType::i32));
  } else {
    // This branch contains atan2 and pow which use runtime.cpp function for
    // **real** type. We don't have f16 support there so promoting to f32 is
    // necessary.
    llvm::Value *lhs = llvm_val[stmt->lhs];
    llvm::Value *rhs = llvm_val[stmt->rhs];
    if (stmt->lhs->ret_type->is_primitive(PrimitiveTypeID::f16)) {
      lhs = builder->CreateFPExt(lhs, llvm::Type::getFloatTy(*llvm_context));
    }
    if (stmt->rhs->ret_type->is_primitive(PrimitiveTypeID::f16)) {
      rhs = builder->CreateFPExt(rhs, llvm::Type::getFloatTy(*llvm_context));
    }
    if (ret_type->is_primitive(PrimitiveTypeID::f16)) {
      ret_type = PrimitiveType::f32;
    }

    if (op == BinaryOpType::atan2) {
      if (arch_is_cpu(current_arch())) {
        if (ret_type->is_primitive(PrimitiveTypeID::f32)) {
          llvm_val[stmt] = call("atan2_f32", lhs, rhs);
        } else if (ret_type->is_primitive(PrimitiveTypeID::f64)) {
          llvm_val[stmt] = call("atan2_f64", lhs, rhs);
        } else {
          TI_P(data_type_name(ret_type));
          TI_NOT_IMPLEMENTED
        }
      } else {
        TI_NOT_IMPLEMENTED
      }
    } else if (op == BinaryOpType::pow) {
      if (arch_is_cpu(current_arch())) {
        // Note that ret_type here cannot be integral because pow with an
        // integral exponent has been demoted in the demote_operations pass
        if (ret_type->is_primitive(PrimitiveTypeID::f32)) {
          llvm_val[stmt] = call("pow_f32", lhs, rhs);
        } else if (ret_type->is_primitive(PrimitiveTypeID::f64)) {
          llvm_val[stmt] = call("pow_f64", lhs, rhs);
        } else {
          TI_P(data_type_name(ret_type));
          TI_NOT_IMPLEMENTED
        }
      } else {
        TI_NOT_IMPLEMENTED
      }
    } else {
      TI_P(binary_op_type_name(op));
      TI_NOT_IMPLEMENTED
    }

    // Convert back to f16 if applicable.
    if (stmt->ret_type->is_primitive(PrimitiveTypeID::f16)) {
      llvm_val[stmt] = builder->CreateFPTrunc(
          llvm_val[stmt], llvm::Type::getHalfTy(*llvm_context));
    }
  }
}

void TaskCodeGenLLVM::visit(TernaryOpStmt *stmt) {
  TI_ASSERT(stmt->op_type == TernaryOpType::select);
  llvm_val[stmt] = builder->CreateSelect(
      builder->CreateTrunc(llvm_val[stmt->op1],
                           tlctx->get_data_type(PrimitiveType::u1)),
      llvm_val[stmt->op2], llvm_val[stmt->op3]);
}

void TaskCodeGenLLVM::visit(IfStmt *if_stmt) {
  // TODO: take care of vectorized cases
  llvm::BasicBlock *true_block =
      llvm::BasicBlock::Create(*llvm_context, "true_block", func);
  llvm::BasicBlock *false_block =
      llvm::BasicBlock::Create(*llvm_context, "false_block", func);
  llvm::BasicBlock *after_if =
      llvm::BasicBlock::Create(*llvm_context, "after_if", func);
  builder->CreateCondBr(
      builder->CreateICmpNE(llvm_val[if_stmt->cond], tlctx->get_constant(0)),
      true_block, false_block);
  builder->SetInsertPoint(true_block);
  if (if_stmt->true_statements) {
    if_stmt->true_statements->accept(this);
  }
  if (!returned) {
    builder->CreateBr(after_if);
  } else {
    returned = false;
  }
  builder->SetInsertPoint(false_block);
  if (if_stmt->false_statements) {
    if_stmt->false_statements->accept(this);
  }
  if (!returned) {
    builder->CreateBr(after_if);
  } else {
    returned = false;
  }
  builder->SetInsertPoint(after_if);
}

llvm::Value *TaskCodeGenLLVM::create_print(std::string tag,
                                           DataType dt,
                                           llvm::Value *value) {
  if (!arch_is_cpu(compile_config.arch)) {
    TI_WARN("print not supported on arch {}", arch_name(compile_config.arch));
    return nullptr;
  }
  std::vector<llvm::Value *> args;
  std::string format = data_type_format(dt);
  auto runtime_printf = call("LLVMRuntime_get_host_printf", get_runtime());
  args.push_back(builder->CreateGlobalStringPtr(
      ("[llvm codegen debug] " + tag + " = " + format + "\n").c_str(),
      "format_string"));
  if (dt->is_primitive(PrimitiveTypeID::f32))
    value =
        builder->CreateFPExt(value, tlctx->get_data_type(PrimitiveType::f64));
  args.push_back(value);

  auto func_type_func = get_runtime_function("get_func_type_host_printf");
  return call(runtime_printf, func_type_func->getFunctionType(),
              std::move(args));
}

llvm::Value *TaskCodeGenLLVM::create_print(std::string tag,
                                           llvm::Value *value) {
  if (value->getType() == llvm::Type::getFloatTy(*llvm_context))
    return create_print(
        tag,
        TypeFactory::get_instance().get_primitive_type(PrimitiveTypeID::f32),
        value);
  else if (value->getType() == llvm::Type::getInt32Ty(*llvm_context))
    return create_print(
        tag,
        TypeFactory::get_instance().get_primitive_type(PrimitiveTypeID::i32),
        value);
  else if (value->getType() == llvm::Type::getHalfTy(*llvm_context)) {
    auto extended =
        builder->CreateFPExt(value, llvm::Type::getFloatTy(*llvm_context));
    return create_print(
        tag,
        TypeFactory::get_instance().get_primitive_type(PrimitiveTypeID::f32),
        extended);
  } else if (value->getType() == llvm::Type::getInt64Ty(*llvm_context))
    return create_print(
        tag,
        TypeFactory::get_instance().get_primitive_type(PrimitiveTypeID::i64),
        value);
  else if (value->getType() == llvm::Type::getInt16Ty(*llvm_context))
    return create_print(
        tag,
        TypeFactory::get_instance().get_primitive_type(PrimitiveTypeID::i16),
        value);
  else
    TI_NOT_IMPLEMENTED
}

void TaskCodeGenLLVM::visit(PrintStmt *stmt) {
  std::vector<llvm::Value *> args;
  std::string formats;
  auto value_for_printf = [this](llvm::Value *to_print, DataType dtype) {
    if (dtype->is_primitive(PrimitiveTypeID::f32) ||
        dtype->is_primitive(PrimitiveTypeID::f16))
      return this->builder->CreateFPExt(
          to_print, this->tlctx->get_data_type(PrimitiveType::f64));
    if (dtype->is_primitive(PrimitiveTypeID::i8))
      return builder->CreateSExt(to_print,
                                 tlctx->get_data_type(PrimitiveType::i16));
    if (dtype->is_primitive(PrimitiveTypeID::u8))
      return builder->CreateZExt(to_print,
                                 tlctx->get_data_type(PrimitiveType::u16));
    return to_print;
  };
  for (auto i = 0; i < stmt->contents.size(); ++i) {
    auto const &content = stmt->contents[i];
    auto const &format = stmt->formats[i];

    if (std::holds_alternative<Stmt *>(content)) {
      auto arg_stmt = std::get<Stmt *>(content);
      auto value = llvm_val[arg_stmt];
      auto value_type = value->getType();
      if (arg_stmt->ret_type->is<TensorType>()) {
        auto dtype = arg_stmt->ret_type->cast<TensorType>();
        auto elem_type = dtype->get_element_type();
        for (int i = 0; i < dtype->get_num_elements(); ++i) {
          if (codegen_vector_type(compile_config)) {
            TI_ASSERT(llvm::dyn_cast<llvm::VectorType>(value_type));
            auto elem = builder->CreateExtractElement(value, i);
            args.push_back(value_for_printf(elem, elem_type));
          } else {
            TI_ASSERT(llvm::dyn_cast<llvm::ArrayType>(value_type));
            auto elem = builder->CreateExtractValue(value, i);
            args.push_back(value_for_printf(elem, elem_type));
          }
        }
        formats += data_type_format(arg_stmt->ret_type);
      } else {
        args.push_back(value_for_printf(value, arg_stmt->ret_type));
        formats += merge_printf_specifier(
            format, data_type_format(arg_stmt->ret_type), current_arch());
      }
    } else {
      auto arg_str = std::get<std::string>(content);
      auto value = builder->CreateGlobalStringPtr(arg_str, "content_string");
      args.push_back(value);
      formats += "%s";
    }
  }
  auto runtime_printf = call("LLVMRuntime_get_host_printf", get_runtime());
  args.insert(args.begin(),
              builder->CreateGlobalStringPtr(formats.c_str(), "format_string"));
  auto func_type_func = get_runtime_function("get_func_type_host_printf");
  llvm_val[stmt] =
      call(runtime_printf, func_type_func->getFunctionType(), std::move(args));
}

void TaskCodeGenLLVM::visit(ConstStmt *stmt) {
  auto val = stmt->val;
  if (val.dt->is_primitive(PrimitiveTypeID::f32)) {
    llvm_val[stmt] =
        llvm::ConstantFP::get(*llvm_context, llvm::APFloat(val.val_float32()));
  } else if (val.dt->is_primitive(PrimitiveTypeID::f16)) {
    llvm_val[stmt] = llvm::ConstantFP::get(llvm::Type::getHalfTy(*llvm_context),
                                           val.val_float16());
  } else if (val.dt->is_primitive(PrimitiveTypeID::f64)) {
    llvm_val[stmt] =
        llvm::ConstantFP::get(*llvm_context, llvm::APFloat(val.val_float64()));
  } else if (val.dt->is_primitive(PrimitiveTypeID::i8)) {
    llvm_val[stmt] = llvm::ConstantInt::get(
        *llvm_context, llvm::APInt(8, (uint64)val.val_int8(), true));
  } else if (val.dt->is_primitive(PrimitiveTypeID::u8)) {
    llvm_val[stmt] = llvm::ConstantInt::get(
        *llvm_context, llvm::APInt(8, (uint64)val.val_uint8(), false));
  } else if (val.dt->is_primitive(PrimitiveTypeID::i16)) {
    llvm_val[stmt] = llvm::ConstantInt::get(
        *llvm_context, llvm::APInt(16, (uint64)val.val_int16(), true));
  } else if (val.dt->is_primitive(PrimitiveTypeID::u16)) {
    llvm_val[stmt] = llvm::ConstantInt::get(
        *llvm_context, llvm::APInt(16, (uint64)val.val_uint16(), false));
  } else if (val.dt->is_primitive(PrimitiveTypeID::i32)) {
    llvm_val[stmt] = llvm::ConstantInt::get(
        *llvm_context, llvm::APInt(32, (uint64)val.val_int32(), true));
  } else if (val.dt->is_primitive(PrimitiveTypeID::u32)) {
    llvm_val[stmt] = llvm::ConstantInt::get(
        *llvm_context, llvm::APInt(32, (uint64)val.val_uint32(), false));
  } else if (val.dt->is_primitive(PrimitiveTypeID::i64)) {
    llvm_val[stmt] = llvm::ConstantInt::get(
        *llvm_context, llvm::APInt(64, (uint64)val.val_int64(), true));
  } else if (val.dt->is_primitive(PrimitiveTypeID::u64)) {
    llvm_val[stmt] = llvm::ConstantInt::get(
        *llvm_context, llvm::APInt(64, val.val_uint64(), false));
  } else {
    TI_P(data_type_name(val.dt));
    TI_NOT_IMPLEMENTED;
  }
}

void TaskCodeGenLLVM::visit(WhileControlStmt *stmt) {
  using namespace llvm;

  BasicBlock *after_break =
      BasicBlock::Create(*llvm_context, "after_break", func);
  TI_ASSERT(current_while_after_loop);
  auto cond =
      builder->CreateICmpEQ(llvm_val[stmt->cond], tlctx->get_constant(0));
  builder->CreateCondBr(cond, current_while_after_loop, after_break);
  builder->SetInsertPoint(after_break);
}

void TaskCodeGenLLVM::visit(ContinueStmt *stmt) {
  using namespace llvm;
  auto stmt_in_off_range_for = [stmt]() {
    TI_ASSERT(stmt->scope != nullptr);
    if (auto *offl = stmt->scope->cast<OffloadedStmt>(); offl) {
      TI_ASSERT(offl->task_type == OffloadedStmt::TaskType::range_for ||
                offl->task_type == OffloadedStmt::TaskType::struct_for);
      return offl->task_type == OffloadedStmt::TaskType::range_for;
    }
    return false;
  };
  if (stmt_in_off_range_for()) {
    builder->CreateRetVoid();
  } else {
    TI_ASSERT(current_loop_reentry != nullptr);
    builder->CreateBr(current_loop_reentry);
  }
  // Stmts after continue are useless, so we switch the insertion point to
  // /dev/null. In LLVM IR, the "after_continue" label shows "No predecessors!".
  BasicBlock *after_continue =
      BasicBlock::Create(*llvm_context, "after_continue", func);
  builder->SetInsertPoint(after_continue);
}

void TaskCodeGenLLVM::visit(WhileStmt *stmt) {
  using namespace llvm;
  BasicBlock *body = BasicBlock::Create(*llvm_context, "while_loop_body", func);
  builder->CreateBr(body);
  builder->SetInsertPoint(body);
  auto lrg = make_loop_reentry_guard(this);
  current_loop_reentry = body;

  BasicBlock *after_loop =
      BasicBlock::Create(*llvm_context, "after_while", func);
  auto walg = make_while_after_loop_guard(this);
  current_while_after_loop = after_loop;

  stmt->body->accept(this);

  if (!returned) {
    builder->CreateBr(body);  // jump to head
  } else {
    returned = false;
  }

  builder->SetInsertPoint(after_loop);
}

llvm::Value *TaskCodeGenLLVM::cast_pointer(llvm::Value *val,
                                           std::string dest_ty_name,
                                           int addr_space) {
  return builder->CreateBitCast(
      val, llvm::PointerType::get(get_runtime_type(dest_ty_name), addr_space));
}

void TaskCodeGenLLVM::emit_list_gen(OffloadedStmt *listgen) {
  auto snode_child = listgen->snode;
  auto snode_parent = listgen->snode->parent;
  auto meta_child = cast_pointer(emit_struct_meta(snode_child), "StructMeta");
  auto meta_parent = cast_pointer(emit_struct_meta(snode_parent), "StructMeta");
  if (snode_parent->type == SNodeType::root) {
    // Since there's only one container to expand, we need a special kernel for
    // more parallelism.
    call("element_listgen_root", get_runtime(), meta_parent, meta_child);
  } else {
    call("element_listgen_nonroot", get_runtime(), meta_parent, meta_child);
  }
}

void TaskCodeGenLLVM::emit_gc(OffloadedStmt *stmt) {
  auto snode = stmt->snode->id;
  call("node_gc", get_runtime(), tlctx->get_constant(snode));
}

void TaskCodeGenLLVM::emit_gc_rc() {
  call("runtime_context_gc", get_runtime());
}

void TaskCodeGenLLVM::create_increment(llvm::Value *ptr, llvm::Value *value) {
  auto original_value = builder->CreateLoad(value->getType(), ptr);
  builder->CreateStore(builder->CreateAdd(original_value, value), ptr);
}

void TaskCodeGenLLVM::create_naive_range_for(RangeForStmt *for_stmt) {
  using namespace llvm;
  BasicBlock *body = BasicBlock::Create(*llvm_context, "for_loop_body", func);
  BasicBlock *loop_inc =
      BasicBlock::Create(*llvm_context, "for_loop_inc", func);
  BasicBlock *after_loop = BasicBlock::Create(*llvm_context, "after_for", func);
  BasicBlock *loop_test =
      BasicBlock::Create(*llvm_context, "for_loop_test", func);

  auto loop_var_ty = tlctx->get_data_type(PrimitiveType::i32);

  auto loop_var = create_entry_block_alloca(PrimitiveType::i32);
  loop_vars_llvm[for_stmt].push_back(loop_var);

  if (!for_stmt->reversed) {
    builder->CreateStore(llvm_val[for_stmt->begin], loop_var);
  } else {
    builder->CreateStore(
        builder->CreateSub(llvm_val[for_stmt->end], tlctx->get_constant(1)),
        loop_var);
  }
  builder->CreateBr(loop_test);

  {
    // test block
    builder->SetInsertPoint(loop_test);
    llvm::Value *cond;
    if (!for_stmt->reversed) {
      cond = builder->CreateICmp(llvm::CmpInst::Predicate::ICMP_SLT,
                                 builder->CreateLoad(loop_var_ty, loop_var),
                                 llvm_val[for_stmt->end]);
    } else {
      cond = builder->CreateICmp(llvm::CmpInst::Predicate::ICMP_SGE,
                                 builder->CreateLoad(loop_var_ty, loop_var),
                                 llvm_val[for_stmt->begin]);
    }
    builder->CreateCondBr(cond, body, after_loop);
  }

  {
    {
      auto lrg = make_loop_reentry_guard(this);
      // The continue stmt should jump to the loop-increment block!
      current_loop_reentry = loop_inc;
      // body cfg
      builder->SetInsertPoint(body);

      for_stmt->body->accept(this);
    }
    if (!returned) {
      builder->CreateBr(loop_inc);
    } else {
      returned = false;
    }
    builder->SetInsertPoint(loop_inc);

    if (!for_stmt->reversed) {
      create_increment(loop_var, tlctx->get_constant(1));
    } else {
      create_increment(loop_var, tlctx->get_constant(-1));
    }
    builder->CreateBr(loop_test);
  }

  // next cfg
  builder->SetInsertPoint(after_loop);
}

void TaskCodeGenLLVM::visit(RangeForStmt *for_stmt) {
  create_naive_range_for(for_stmt);
}

llvm::Value *TaskCodeGenLLVM::bitcast_from_u64(llvm::Value *val,
                                               DataType type) {
  llvm::Type *dest_ty = nullptr;
  TI_ASSERT(!type->is<PointerType>());
  if (auto qit = type->cast<QuantIntType>()) {
    if (qit->get_is_signed())
      dest_ty = tlctx->get_data_type(PrimitiveType::i32);
    else
      dest_ty = tlctx->get_data_type(PrimitiveType::u32);
  } else {
    dest_ty = tlctx->get_data_type(type);
  }
  auto dest_bits = dest_ty->getPrimitiveSizeInBits();
  if (dest_ty == llvm::Type::getHalfTy(*llvm_context)) {
    // if dest_ty == half, CreateTrunc will only keep low 16bits of mantissa
    // which doesn't mean anything.
    // So we truncate to 32 bits first and then fptrunc to half if applicable
    auto truncated =
        builder->CreateTrunc(val, llvm::Type::getIntNTy(*llvm_context, 32));
    auto casted = builder->CreateBitCast(truncated,
                                         llvm::Type::getFloatTy(*llvm_context));
    return builder->CreateFPTrunc(casted, llvm::Type::getHalfTy(*llvm_context));
  } else {
    auto truncated = builder->CreateTrunc(
        val, llvm::Type::getIntNTy(*llvm_context, dest_bits));

    return builder->CreateBitCast(truncated, dest_ty);
  }
}

llvm::Value *TaskCodeGenLLVM::bitcast_to_u64(llvm::Value *val, DataType type) {
  auto intermediate_bits = 0;
  if (type.is_pointer()) {
    return builder->CreatePtrToInt(val, tlctx->get_data_type<int64>());
  }
  if (auto qit = type->cast<QuantIntType>()) {
    intermediate_bits = data_type_bits(qit->get_compute_type());
  } else {
    intermediate_bits = tlctx->get_data_type(type)->getPrimitiveSizeInBits();
  }
  llvm::Type *dest_ty = tlctx->get_data_type<int64>();
  llvm::Type *intermediate_type = nullptr;
  if (val->getType() == llvm::Type::getHalfTy(*llvm_context)) {
    val = builder->CreateFPExt(val, tlctx->get_data_type<float>());
    intermediate_type = tlctx->get_data_type<int32>();
  } else {
    intermediate_type = llvm::Type::getIntNTy(*llvm_context, intermediate_bits);
  }
  return builder->CreateZExt(builder->CreateBitCast(val, intermediate_type),
                             dest_ty);
}

void TaskCodeGenLLVM::visit(ArgLoadStmt *stmt) {
  if (!stmt->is_grad) {
    llvm_val[stmt] = get_struct_arg({stmt->arg_id});
    return;
  }

  auto raw_arg = stmt->is_grad
                     ? (call(builder.get(), "RuntimeContext_get_grad_args",
                             get_context(), tlctx->get_constant(stmt->arg_id)))
                     : (call(builder.get(), "RuntimeContext_get_args",
                             get_context(), tlctx->get_constant(stmt->arg_id)));
  llvm::Type *dest_ty = nullptr;
  if (stmt->is_ptr) {
    dest_ty = llvm::PointerType::get(
        tlctx->get_data_type(stmt->ret_type.ptr_removed()), 0);
    llvm_val[stmt] = builder->CreateIntToPtr(raw_arg, dest_ty);
  } else {
    llvm_val[stmt] = bitcast_from_u64(raw_arg, stmt->ret_type);
  }
}

void TaskCodeGenLLVM::visit(ReturnStmt *stmt) {
  auto types = stmt->element_types();
  if (std::any_of(types.begin(), types.end(),
                  [](const DataType &t) { return t.is_pointer(); })) {
    TI_NOT_IMPLEMENTED
  } else {
    TI_ASSERT(stmt->values.size() ==
              current_callable->ret_type->get_num_elements());
    auto *buffer = call("RuntimeContext_get_result_buffer", get_context());
    set_struct_to_buffer(current_callable->ret_type, buffer, stmt->values);
  }
  builder->CreateBr(final_block);
  returned = true;
}

void TaskCodeGenLLVM::visit(LocalLoadStmt *stmt) {
  // FIXME: get ptr_ty from taichi instead of llvm.
  llvm::Type *ptr_ty = nullptr;
  auto *val = llvm_val[stmt->src];
  if (auto *alloc = llvm::dyn_cast<llvm::AllocaInst>(val))
    ptr_ty = alloc->getAllocatedType();
  if (!ptr_ty && stmt->src->element_type().is_pointer()) {
    ptr_ty = tlctx->get_data_type(stmt->src->element_type().ptr_removed());
  }
  TI_ASSERT(ptr_ty);
  llvm_val[stmt] = builder->CreateLoad(ptr_ty, llvm_val[stmt->src]);
}

void TaskCodeGenLLVM::visit(LocalStoreStmt *stmt) {
  builder->CreateStore(llvm_val[stmt->val], llvm_val[stmt->dest]);
}

void TaskCodeGenLLVM::visit(AssertStmt *stmt) {
  TI_ASSERT((int)stmt->args.size() <= taichi_error_message_max_num_arguments);
  auto argument_buffer_size = llvm::ArrayType::get(
      llvm::Type::getInt64Ty(*llvm_context), stmt->args.size());

  // TODO: maybe let all asserts in a single offload share a single buffer?
  auto arguments = create_entry_block_alloca(argument_buffer_size);

  std::vector<llvm::Value *> args;
  args.emplace_back(get_runtime());
  args.emplace_back(llvm_val[stmt->cond]);
  args.emplace_back(builder->CreateGlobalStringPtr(stmt->text));

  for (int i = 0; i < stmt->args.size(); i++) {
    auto arg = stmt->args[i];
    TI_ASSERT(llvm_val[arg]);

    // First convert the argument to an integral type with the same number of
    // bits:
    auto cast_type = llvm::Type::getIntNTy(
        *llvm_context, 8 * (std::size_t)data_type_size(arg->ret_type));
    auto cast_int = builder->CreateBitCast(llvm_val[arg], cast_type);

    // Then zero-extend the conversion result into int64:
    auto cast_int64 =
        builder->CreateZExt(cast_int, llvm::Type::getInt64Ty(*llvm_context));

    // Finally store the int64 value to the argument buffer:
    builder->CreateStore(
        cast_int64,
        builder->CreateGEP(argument_buffer_size, arguments,
                           {tlctx->get_constant(0), tlctx->get_constant(i)}));
  }

  args.emplace_back(tlctx->get_constant((int)stmt->args.size()));
  args.emplace_back(
      builder->CreateGEP(argument_buffer_size, arguments,
                         {tlctx->get_constant(0), tlctx->get_constant(0)}));

  llvm_val[stmt] = call("taichi_assert_format", std::move(args));
}

void TaskCodeGenLLVM::visit(SNodeOpStmt *stmt) {
  auto snode = stmt->snode;
  if (stmt->op_type == SNodeOpType::allocate) {
    TI_ASSERT(snode->type == SNodeType::dynamic);
    TI_ASSERT(stmt->ret_type.is_pointer() &&
              stmt->ret_type.ptr_removed()->is_primitive(PrimitiveTypeID::gen));
    auto ptr =
        call(snode, llvm_val[stmt->ptr], "allocate", {llvm_val[stmt->val]});
    llvm_val[stmt] = ptr;
  } else if (stmt->op_type == SNodeOpType::length) {
    TI_ASSERT(snode->type == SNodeType::dynamic);
    llvm_val[stmt] = call(snode, llvm_val[stmt->ptr], "get_num_elements", {});
  } else if (stmt->op_type == SNodeOpType::is_active) {
    llvm_val[stmt] =
        call(snode, llvm_val[stmt->ptr], "is_active", {llvm_val[stmt->val]});
  } else if (stmt->op_type == SNodeOpType::activate) {
    llvm_val[stmt] =
        call(snode, llvm_val[stmt->ptr], "activate", {llvm_val[stmt->val]});
  } else if (stmt->op_type == SNodeOpType::deactivate) {
    if (snode->type == SNodeType::pointer || snode->type == SNodeType::hash ||
        snode->type == SNodeType::bitmasked) {
      llvm_val[stmt] =
          call(snode, llvm_val[stmt->ptr], "deactivate", {llvm_val[stmt->val]});
    } else if (snode->type == SNodeType::dynamic) {
      llvm_val[stmt] = call(snode, llvm_val[stmt->ptr], "deactivate", {});
    }
  } else {
    TI_NOT_IMPLEMENTED
  }
}

llvm::Value *TaskCodeGenLLVM::optimized_reduction(AtomicOpStmt *stmt) {
  return nullptr;
}

llvm::Value *TaskCodeGenLLVM::quant_type_atomic(AtomicOpStmt *stmt) {
  // TODO(type): support all AtomicOpTypes on quant types
  if (stmt->op_type != AtomicOpType::add) {
    return nullptr;
  }

  auto dst_type = stmt->dest->ret_type->as<PointerType>()->get_pointee_type();
  if (auto qit = dst_type->cast<QuantIntType>()) {
    return atomic_add_quant_int(
        llvm_val[stmt->dest],
        tlctx->get_data_type(
            stmt->dest->as<GetChStmt>()->input_snode->physical_type),
        qit, llvm_val[stmt->val], is_signed(stmt->val->ret_type));
  } else if (auto qfxt = dst_type->cast<QuantFixedType>()) {
    return atomic_add_quant_fixed(
        llvm_val[stmt->dest],
        tlctx->get_data_type(
            stmt->dest->as<GetChStmt>()->input_snode->physical_type),
        qfxt, llvm_val[stmt->val]);
  } else {
    return nullptr;
  }
}

llvm::Value *TaskCodeGenLLVM::integral_type_atomic(AtomicOpStmt *stmt) {
  if (!is_integral(stmt->val->ret_type)) {
    return nullptr;
  }

  std::unordered_map<AtomicOpType, llvm::AtomicRMWInst::BinOp> bin_op;
  bin_op[AtomicOpType::add] = llvm::AtomicRMWInst::BinOp::Add;
  if (is_signed(stmt->val->ret_type)) {
    bin_op[AtomicOpType::min] = llvm::AtomicRMWInst::BinOp::Min;
    bin_op[AtomicOpType::max] = llvm::AtomicRMWInst::BinOp::Max;
  } else {
    bin_op[AtomicOpType::min] = llvm::AtomicRMWInst::BinOp::UMin;
    bin_op[AtomicOpType::max] = llvm::AtomicRMWInst::BinOp::UMax;
  }
  bin_op[AtomicOpType::bit_and] = llvm::AtomicRMWInst::BinOp::And;
  bin_op[AtomicOpType::bit_or] = llvm::AtomicRMWInst::BinOp::Or;
  bin_op[AtomicOpType::bit_xor] = llvm::AtomicRMWInst::BinOp::Xor;
  TI_ASSERT(bin_op.find(stmt->op_type) != bin_op.end());
  return builder->CreateAtomicRMW(
      bin_op.at(stmt->op_type), llvm_val[stmt->dest], llvm_val[stmt->val],
      llvm::MaybeAlign(0), llvm::AtomicOrdering::SequentiallyConsistent);
}

llvm::Value *TaskCodeGenLLVM::atomic_op_using_cas(
    llvm::Value *dest,
    llvm::Value *val,
    std::function<llvm::Value *(llvm::Value *, llvm::Value *)> op) {
  using namespace llvm;
  BasicBlock *body = BasicBlock::Create(*llvm_context, "while_loop_body", func);
  BasicBlock *after_loop =
      BasicBlock::Create(*llvm_context, "after_while", func);

  builder->CreateBr(body);
  builder->SetInsertPoint(body);

  llvm::Value *old_val;

  {
    old_val = builder->CreateLoad(val->getType(), dest);
    auto new_val = op(old_val, val);
    dest =
        builder->CreateBitCast(dest, llvm::Type::getInt16PtrTy(*llvm_context));
    auto atomicCmpXchg = builder->CreateAtomicCmpXchg(
        dest,
        builder->CreateBitCast(old_val, llvm::Type::getInt16Ty(*llvm_context)),
        builder->CreateBitCast(new_val, llvm::Type::getInt16Ty(*llvm_context)),
        llvm::MaybeAlign(0), AtomicOrdering::SequentiallyConsistent,
        AtomicOrdering::SequentiallyConsistent);
    // Check whether CAS was succussful
    auto ok = builder->CreateExtractValue(atomicCmpXchg, 1);
    builder->CreateCondBr(builder->CreateNot(ok), body, after_loop);
  }

  builder->SetInsertPoint(after_loop);

  return old_val;
}

llvm::Value *TaskCodeGenLLVM::real_type_atomic(AtomicOpStmt *stmt) {
  if (!is_real(stmt->val->ret_type)) {
    return nullptr;
  }

  PrimitiveTypeID prim_type = stmt->val->ret_type->cast<PrimitiveType>()->type;
  AtomicOpType op = stmt->op_type;
  if (prim_type == PrimitiveTypeID::f16) {
    switch (op) {
      case AtomicOpType::add:
        return atomic_op_using_cas(
            llvm_val[stmt->dest], llvm_val[stmt->val],
            [&](auto v1, auto v2) { return builder->CreateFAdd(v1, v2); });
      case AtomicOpType::max:
        return atomic_op_using_cas(
            llvm_val[stmt->dest], llvm_val[stmt->val],
            [&](auto v1, auto v2) { return builder->CreateMaxNum(v1, v2); });
      case AtomicOpType::min:
        return atomic_op_using_cas(
            llvm_val[stmt->dest], llvm_val[stmt->val],
            [&](auto v1, auto v2) { return builder->CreateMinNum(v1, v2); });
      default:
        break;
    }
  }

  if (op == AtomicOpType::add) {
    return builder->CreateAtomicRMW(
        llvm::AtomicRMWInst::FAdd, llvm_val[stmt->dest], llvm_val[stmt->val],
        llvm::MaybeAlign(0), llvm::AtomicOrdering::SequentiallyConsistent);
  }

  std::unordered_map<PrimitiveTypeID,
                     std::unordered_map<AtomicOpType, std::string>>
      atomics;
  atomics[PrimitiveTypeID::f32][AtomicOpType::min] = "atomic_min_f32";
  atomics[PrimitiveTypeID::f64][AtomicOpType::min] = "atomic_min_f64";
  atomics[PrimitiveTypeID::f32][AtomicOpType::max] = "atomic_max_f32";
  atomics[PrimitiveTypeID::f64][AtomicOpType::max] = "atomic_max_f64";
  TI_ASSERT(atomics.find(prim_type) != atomics.end());
  TI_ASSERT(atomics.at(prim_type).find(op) != atomics.at(prim_type).end());
  return call(atomics.at(prim_type).at(op), llvm_val[stmt->dest],
              llvm_val[stmt->val]);
}

void TaskCodeGenLLVM::visit(AtomicOpStmt *stmt) {
  bool is_local = stmt->dest->is<AllocaStmt>();
  if (is_local) {
    TI_ERROR("Local atomics should have been demoted.");
  }
  llvm::Value *old_value;
  if (llvm::Value *result = optimized_reduction(stmt)) {
    old_value = result;
  } else if (llvm::Value *result = quant_type_atomic(stmt)) {
    old_value = result;
  } else if (llvm::Value *result = real_type_atomic(stmt)) {
    old_value = result;
  } else if (llvm::Value *result = integral_type_atomic(stmt)) {
    old_value = result;
  } else {
    TI_NOT_IMPLEMENTED
  }
  llvm_val[stmt] = old_value;
}

void TaskCodeGenLLVM::visit(GlobalPtrStmt *stmt) {
  TI_ERROR("Global Ptrs should have been lowered.");
}

void TaskCodeGenLLVM::visit(GlobalStoreStmt *stmt) {
  TI_ASSERT(llvm_val[stmt->val]);
  TI_ASSERT(llvm_val[stmt->dest]);
  auto ptr_type = stmt->dest->ret_type->as<PointerType>();
  if (ptr_type->is_bit_pointer()) {
    auto pointee_type = ptr_type->get_pointee_type();
    auto snode = stmt->dest->as<GetChStmt>()->input_snode;
    if (snode->type == SNodeType::bit_struct) {
      TI_ERROR(
          "Bit struct stores with type {} should have been handled by "
          "BitStructStoreStmt.",
          pointee_type->to_string());
    }
    if (auto qit = pointee_type->cast<QuantIntType>()) {
      store_quant_int(llvm_val[stmt->dest],
                      tlctx->get_data_type(snode->physical_type), qit,
                      llvm_val[stmt->val], true);
    } else if (auto qfxt = pointee_type->cast<QuantFixedType>()) {
      store_quant_fixed(llvm_val[stmt->dest],
                        tlctx->get_data_type(snode->physical_type), qfxt,
                        llvm_val[stmt->val], true);
    } else {
      TI_NOT_IMPLEMENTED;
    }
  } else {
    builder->CreateStore(llvm_val[stmt->val], llvm_val[stmt->dest]);
  }
}

llvm::Value *TaskCodeGenLLVM::create_intrinsic_load(llvm::Value *ptr,
                                                    llvm::Type *ty) {
  TI_NOT_IMPLEMENTED;
}

void TaskCodeGenLLVM::create_global_load(GlobalLoadStmt *stmt,
                                         bool should_cache_as_read_only) {
  auto ptr = llvm_val[stmt->src];
  auto ptr_type = stmt->src->ret_type->as<PointerType>();
  if (ptr_type->is_bit_pointer()) {
    auto val_type = ptr_type->get_pointee_type();
    auto get_ch = stmt->src->as<GetChStmt>();
    auto physical_type =
        tlctx->get_data_type(get_ch->input_snode->physical_type);
    auto [byte_ptr, bit_offset] = load_bit_ptr(ptr);
    auto physical_value = should_cache_as_read_only
                              ? create_intrinsic_load(byte_ptr, physical_type)
                              : builder->CreateLoad(physical_type, byte_ptr);
    if (auto qit = val_type->cast<QuantIntType>()) {
      llvm_val[stmt] = extract_quant_int(physical_value, bit_offset, qit);
    } else if (auto qfxt = val_type->cast<QuantFixedType>()) {
      qit = qfxt->get_digits_type()->as<QuantIntType>();
      auto digits = extract_quant_int(physical_value, bit_offset, qit);
      llvm_val[stmt] = reconstruct_quant_fixed(digits, qfxt);
    } else {
      TI_ASSERT(val_type->is<QuantFloatType>());
      TI_ASSERT(get_ch->input_snode->dt->is<BitStructType>());
      llvm_val[stmt] = extract_quant_float(
          physical_value, get_ch->input_snode->dt->as<BitStructType>(),
          get_ch->output_snode->id_in_bit_struct);
    }
  } else {
    // Byte pointer case.
    if (should_cache_as_read_only) {
      llvm_val[stmt] =
          create_intrinsic_load(ptr, tlctx->get_data_type(stmt->ret_type));
    } else {
      llvm_val[stmt] =
          builder->CreateLoad(tlctx->get_data_type(stmt->ret_type), ptr);
    }
  }
}

void TaskCodeGenLLVM::visit(GlobalLoadStmt *stmt) {
  create_global_load(stmt, false);
}

std::string TaskCodeGenLLVM::get_runtime_snode_name(SNode *snode) {
  if (snode->type == SNodeType::root) {
    return "Root";
  } else if (snode->type == SNodeType::dense) {
    return "Dense";
  } else if (snode->type == SNodeType::dynamic) {
    return "Dynamic";
  } else if (snode->type == SNodeType::pointer) {
    return "Pointer";
  } else if (snode->type == SNodeType::hash) {
    return "Hash";
  } else if (snode->type == SNodeType::bitmasked) {
    return "Bitmasked";
  } else if (snode->type == SNodeType::bit_struct) {
    return "BitStruct";
  } else if (snode->type == SNodeType::quant_array) {
    return "QuantArray";
  } else {
    TI_P(snode_type_name(snode->type));
    TI_NOT_IMPLEMENTED
  }
}

llvm::Value *TaskCodeGenLLVM::call(
    SNode *snode,
    llvm::Value *node_ptr,
    const std::string &method,
    const std::vector<llvm::Value *> &arguments) {
  auto prefix = get_runtime_snode_name(snode);
  auto s = emit_struct_meta(snode);
  auto s_ptr =
      builder->CreateBitCast(s, llvm::Type::getInt8PtrTy(*llvm_context));

  node_ptr =
      builder->CreateBitCast(node_ptr, llvm::Type::getInt8PtrTy(*llvm_context));

  std::vector<llvm::Value *> func_arguments{s_ptr, node_ptr};

  func_arguments.insert(func_arguments.end(), arguments.begin(),
                        arguments.end());

  return call(prefix + "_" + method, std::move(func_arguments));
}

llvm::Function *TaskCodeGenLLVM::get_struct_function(const std::string &name,
                                                     int tree_id) {
  used_tree_ids.insert(tree_id);
  auto f = tlctx->get_struct_function(name, tree_id);
  if (!f) {
    TI_ERROR("Struct function {} not found.", name);
  }
  f = llvm::cast<llvm::Function>(
      module
          ->getOrInsertFunction(name, f->getFunctionType(), f->getAttributes())
          .getCallee());
  return f;
}

template <typename... Args>
llvm::Value *TaskCodeGenLLVM::call_struct_func(int tree_id,
                                               const std::string &func_name,
                                               Args &&...args) {
  auto func = get_struct_function(func_name, tree_id);
  auto arglist = std::vector<llvm::Value *>({args...});
  check_func_call_signature(func->getFunctionType(), func->getName(), arglist,
                            builder.get());
  return builder->CreateCall(func, arglist);
}

void TaskCodeGenLLVM::visit(GetRootStmt *stmt) {
  if (stmt->root() == nullptr)
    llvm_val[stmt] = builder->CreateBitCast(
        get_root(SNodeTree::kFirstID),
        llvm::PointerType::get(
            StructCompilerLLVM::get_llvm_node_type(
                module.get(), prog->get_snode_root(SNodeTree::kFirstID)),
            0));
  else
    llvm_val[stmt] = builder->CreateBitCast(
        get_root(stmt->root()->get_snode_tree_id()),
        llvm::PointerType::get(
            StructCompilerLLVM::get_llvm_node_type(module.get(), stmt->root()),
            0));
}

void TaskCodeGenLLVM::visit(LinearizeStmt *stmt) {
  llvm::Value *val = tlctx->get_constant(0);
  for (int i = 0; i < (int)stmt->inputs.size(); i++) {
    val = builder->CreateAdd(
        builder->CreateMul(val, tlctx->get_constant(stmt->strides[i])),
        llvm_val[stmt->inputs[i]]);
  }
  llvm_val[stmt] = val;
}

void TaskCodeGenLLVM::visit(IntegerOffsetStmt *stmt){TI_NOT_IMPLEMENTED}

llvm::Value *TaskCodeGenLLVM::create_bit_ptr(llvm::Value *byte_ptr,
                                             llvm::Value *bit_offset) {
  // 1. define the bit pointer struct (X=8/16/32/64)
  // struct bit_pointer_X {
  //    iX* byte_ptr;
  //    i32 bit_offset;
  // };
  TI_ASSERT(bit_offset->getType()->isIntegerTy(32));
  auto struct_type = llvm::StructType::get(
      *llvm_context, {byte_ptr->getType(), bit_offset->getType()});
  // 2. allocate the bit pointer struct
  auto bit_ptr = create_entry_block_alloca(struct_type);
  // 3. store `byte_ptr`
  builder->CreateStore(byte_ptr, builder->CreateGEP(struct_type, bit_ptr,
                                                    {tlctx->get_constant(0),
                                                     tlctx->get_constant(0)}));
  // 4. store `bit_offset
  builder->CreateStore(
      bit_offset,
      builder->CreateGEP(struct_type, bit_ptr,
                         {tlctx->get_constant(0), tlctx->get_constant(1)}));
  return bit_ptr;
}

std::tuple<llvm::Value *, llvm::Value *> TaskCodeGenLLVM::load_bit_ptr(
    llvm::Value *bit_ptr) {
  // FIXME: get ptr_ty from taichi instead of llvm.
  llvm::Type *ptr_ty = nullptr;
  if (auto *AI = llvm::dyn_cast<llvm::AllocaInst>(bit_ptr))
    ptr_ty = AI->getAllocatedType();
  TI_ASSERT(ptr_ty);
  auto *struct_ty = llvm::cast<llvm::StructType>(ptr_ty);
  auto byte_ptr = builder->CreateLoad(
      struct_ty->getElementType(0),
      builder->CreateGEP(ptr_ty, bit_ptr,
                         {tlctx->get_constant(0), tlctx->get_constant(0)}));
  auto bit_offset = builder->CreateLoad(
      struct_ty->getElementType(1),
      builder->CreateGEP(ptr_ty, bit_ptr,
                         {tlctx->get_constant(0), tlctx->get_constant(1)}));

  return std::make_tuple(byte_ptr, bit_offset);
}

void TaskCodeGenLLVM::visit(SNodeLookupStmt *stmt) {
  llvm::Value *parent = nullptr;
  parent = llvm_val[stmt->input_snode];
  TI_ASSERT(parent);
  auto snode = stmt->snode;
  if (snode->type == SNodeType::root) {
    // FIXME: get parent_type from taichi instead of llvm.
    llvm::Type *parent_ty = builder->getInt8Ty();
    if (auto bit_cast = llvm::dyn_cast<llvm::BitCastInst>(parent)) {
      parent_ty = bit_cast->getDestTy();
      if (auto ptr_ty = llvm::dyn_cast<llvm::PointerType>(parent_ty))
        parent_ty = ptr_ty->getPointerElementType();
    }
    llvm_val[stmt] =
        builder->CreateGEP(parent_ty, parent, llvm_val[stmt->input_index]);
  } else if (snode->type == SNodeType::dense ||
             snode->type == SNodeType::pointer ||
             snode->type == SNodeType::dynamic ||
             snode->type == SNodeType::bitmasked) {
    if (stmt->activate) {
      call(snode, llvm_val[stmt->input_snode], "activate",
           {llvm_val[stmt->input_index]});
    }
    llvm_val[stmt] = call(snode, llvm_val[stmt->input_snode], "lookup_element",
                          {llvm_val[stmt->input_index]});
  } else if (snode->type == SNodeType::bit_struct) {
    llvm_val[stmt] = parent;
  } else if (snode->type == SNodeType::quant_array) {
    auto element_num_bits =
        snode->dt->as<QuantArrayType>()->get_element_num_bits();
    auto offset = tlctx->get_constant(element_num_bits);
    offset = builder->CreateMul(offset, llvm_val[stmt->input_index]);
    llvm_val[stmt] = create_bit_ptr(llvm_val[stmt->input_snode], offset);
  } else {
    TI_INFO(snode_type_name(snode->type));
    TI_NOT_IMPLEMENTED
  }
}

void TaskCodeGenLLVM::visit(GetChStmt *stmt) {
  if (stmt->input_snode->type == SNodeType::quant_array) {
    llvm_val[stmt] = llvm_val[stmt->input_ptr];
  } else if (stmt->ret_type->as<PointerType>()->is_bit_pointer()) {
    auto bit_struct = stmt->input_snode->dt->cast<BitStructType>();
    auto bit_offset =
        bit_struct->get_member_bit_offset(stmt->output_snode->id_in_bit_struct);
    auto offset = tlctx->get_constant(bit_offset);
    llvm_val[stmt] = create_bit_ptr(llvm_val[stmt->input_ptr], offset);
  } else {
    auto ch = call_struct_func(
        stmt->output_snode->get_snode_tree_id(),
        stmt->output_snode->get_ch_from_parent_func_name(),
        builder->CreateBitCast(llvm_val[stmt->input_ptr],
                               llvm::PointerType::getInt8PtrTy(*llvm_context)));
    llvm_val[stmt] = builder->CreateBitCast(
        ch, llvm::PointerType::get(StructCompilerLLVM::get_llvm_node_type(
                                       module.get(), stmt->output_snode),
                                   0));
  }
}

void TaskCodeGenLLVM::visit(MatrixPtrStmt *stmt) {
  if (stmt->offset_used_as_index()) {
    auto type = tlctx->get_data_type(stmt->origin->ret_type.ptr_removed());
    llvm_val[stmt] =
        builder->CreateGEP(type, llvm_val[stmt->origin],
                           {tlctx->get_constant(0), llvm_val[stmt->offset]});
  } else {
    // Access PtrOffset via: base_ptr + offset
    auto origin_address = builder->CreatePtrToInt(
        llvm_val[stmt->origin], llvm::Type::getInt64Ty(*llvm_context));
    auto address_offset = builder->CreateSExt(
        llvm_val[stmt->offset], llvm::Type::getInt64Ty(*llvm_context));
    auto target_address = builder->CreateAdd(origin_address, address_offset);
    auto dt = stmt->ret_type.ptr_removed();
    llvm_val[stmt] = builder->CreateIntToPtr(
        target_address, llvm::PointerType::get(tlctx->get_data_type(dt), 0));
  }
}

void TaskCodeGenLLVM::visit(ExternalPtrStmt *stmt) {
  auto argload = stmt->base_ptr->as<ArgLoadStmt>();
  auto arg_id = argload->arg_id;
  int num_indices = stmt->indices.size();
  std::vector<llvm::Value *> sizes(num_indices);
  auto dt = stmt->ret_type.ptr_removed();
  int num_element_indices =
      dt->is<TensorType>() ? 0 : stmt->element_shape.size();
  const auto layout = stmt->element_dim <= 0 ? ExternalArrayLayout::kAOS
                                             : ExternalArrayLayout::kSOA;

  /*
    ExternalPtrStmt can be divided into "outter" and "inner" parts.

    For example, "x" is an Ndarray with shape = (5, 5, 6), m=2, n=3.
    Indexing to a single element of "x" is of form: x[i, j, k][m, n]

    The "outter" part is x[i, j, k], and the "inner" part is [m, n].
    Shape of the inner part is known at compile time, stored in its ret_type.
    Shape of the outter part is determined at runtime, passed from the
    "extra_args".

    "num_indices - num_element_indices" gives how many "extra_args" to read from
  */
  int num_array_args = num_indices - num_element_indices;
  const size_t element_shape_index_offset =
      (layout == ExternalArrayLayout::kAOS) ? num_array_args : 0;

  for (int i = 0; i < num_array_args; i++) {
    auto raw_arg = call("RuntimeContext_get_extra_args", get_context(),
                        tlctx->get_constant(arg_id), tlctx->get_constant(i));
    sizes[i] = raw_arg;
  }

  auto linear_index = tlctx->get_constant(0);
  size_t size_var_index = 0;
  for (int i = 0; i < num_indices; i++) {
    if (i >= element_shape_index_offset &&
        i < element_shape_index_offset + num_element_indices) {
      // Indexing TensorType-elements
      llvm::Value *size_var = tlctx->get_constant(
          stmt->element_shape[i - element_shape_index_offset]);
      linear_index = builder->CreateMul(linear_index, size_var);
    } else {
      // Indexing array dimensions
      linear_index = builder->CreateMul(linear_index, sizes[size_var_index++]);
    }
    linear_index = builder->CreateAdd(linear_index, llvm_val[stmt->indices[i]]);
  }
  TI_ASSERT(size_var_index == num_indices - num_element_indices);

  /*
    llvm::GEP implicitly indicates alignment when used upon llvm::VectorType.
    For example:

      "getelementptr <10 x i32>* %1, 0, 1" is interpreted as "%1 + 16(aligned)"

    However, this does not fit with Taichi's Ndarray semantics. We will have to
    do pointer arithmetics to manually calculate the offset.
  */
  DataType operand_dtype = argload->ret_type.ptr_removed();
  if (operand_dtype->is<TensorType>()) {
    // Access PtrOffset via: base_ptr + offset * sizeof(element)
    auto primitive_type = operand_dtype.get_element_type();
    auto primitive_ptr = builder->CreateBitCast(
        llvm_val[stmt->base_ptr],
        llvm::PointerType::get(tlctx->get_data_type(primitive_type), 0));

    auto address_offset = builder->CreateSExt(
        linear_index, llvm::Type::getInt64Ty(*llvm_context));

    auto stmt_ret_type = stmt->ret_type.ptr_removed();
    if (stmt_ret_type->is<TensorType>()) {
      // This case corresponds to outter indexing only
      // The stride for linear_index is num_elements() in TensorType.
      address_offset = builder->CreateMul(
          address_offset,
          tlctx->get_constant(
              get_data_type<int64>(),
              stmt_ret_type->cast<TensorType>()->get_num_elements()));
    } else {
      // This case corresponds to outter + inner indexing
      // Since both outter and inner indices are linearized into linear_index,
      // the stride for linear_index is 1, and there's nothing to do here.
    }

    auto ret_ptr = builder->CreateGEP(tlctx->get_data_type(primitive_type),
                                      primitive_ptr, address_offset);
    llvm_val[stmt] = builder->CreateBitCast(
        ret_ptr, llvm::PointerType::get(tlctx->get_data_type(dt), 0));

  } else {
    auto base_ty = tlctx->get_data_type(dt);
    auto base = builder->CreateBitCast(llvm_val[stmt->base_ptr],
                                       llvm::PointerType::get(base_ty, 0));

    llvm_val[stmt] = builder->CreateGEP(base_ty, base, linear_index);
  }
}

void TaskCodeGenLLVM::visit(ExternalTensorShapeAlongAxisStmt *stmt) {
  const auto arg_id = stmt->arg_id;
  const auto axis = stmt->axis;
  llvm_val[stmt] = call("RuntimeContext_get_extra_args", get_context(),
                        tlctx->get_constant(arg_id), tlctx->get_constant(axis));
}

std::string TaskCodeGenLLVM::init_offloaded_task_function(OffloadedStmt *stmt,
                                                          std::string suffix) {
  current_loop_reentry = nullptr;
  current_while_after_loop = nullptr;

  task_function_type =
      llvm::FunctionType::get(llvm::Type::getVoidTy(*llvm_context),
                              {llvm::PointerType::get(context_ty, 0)}, false);

  auto task_kernel_name =
      fmt::format("{}_{}_{}{}", kernel_name, kernel->get_next_task_id(),
                  stmt->task_name(), suffix);
  func = llvm::Function::Create(task_function_type,
                                llvm::Function::ExternalLinkage,
                                task_kernel_name, module.get());

  current_task = std::make_unique<OffloadedTask>(task_kernel_name);

  for (auto &arg : func->args()) {
    kernel_args.push_back(&arg);
  }
  kernel_args[0]->setName("context");
  if (kernel_argument_by_val())
    func->addParamAttr(
        0, llvm::Attribute::getWithByValType(*llvm_context, context_ty));
  // entry_block has all the allocas
  this->entry_block = llvm::BasicBlock::Create(*llvm_context, "entry", func);
  this->final_block = llvm::BasicBlock::Create(*llvm_context, "final", func);

  // The real function body
  func_body_bb = llvm::BasicBlock::Create(*llvm_context, "body", func);
  builder->SetInsertPoint(func_body_bb);
  return task_kernel_name;
}

void TaskCodeGenLLVM::finalize_offloaded_task_function() {
  if (!returned) {
    builder->CreateBr(final_block);
  } else {
    returned = false;
  }
  builder->SetInsertPoint(final_block);
  builder->CreateRetVoid();

  // entry_block should jump to the body after all allocas are inserted
  builder->SetInsertPoint(entry_block);
  builder->CreateBr(func_body_bb);

  if (compile_config.print_kernel_llvm_ir) {
    static FileSequenceWriter writer("taichi_kernel_generic_llvm_ir_{:04d}.ll",
                                     "unoptimized LLVM IR (generic)");
    writer.write(module.get());
  }
  TI_ASSERT(!llvm::verifyFunction(*func, &llvm::errs()));
  // TI_INFO("Kernel function verified.");
}

std::tuple<llvm::Value *, llvm::Value *> TaskCodeGenLLVM::get_range_for_bounds(
    OffloadedStmt *stmt) {
  llvm::Value *begin, *end;
  if (stmt->const_begin) {
    begin = tlctx->get_constant(stmt->begin_value);
  } else {
    auto begin_stmt =
        Stmt::make<GlobalTemporaryStmt>(stmt->begin_offset, PrimitiveType::i32);
    begin_stmt->accept(this);
    begin = builder->CreateLoad(tlctx->get_data_type(PrimitiveType::i32),
                                llvm_val[begin_stmt.get()]);
  }
  if (stmt->const_end) {
    end = tlctx->get_constant(stmt->end_value);
  } else {
    auto end_stmt =
        Stmt::make<GlobalTemporaryStmt>(stmt->end_offset, PrimitiveType::i32);
    end_stmt->accept(this);
    end = builder->CreateLoad(tlctx->get_data_type(PrimitiveType::i32),
                              llvm_val[end_stmt.get()]);
  }
  return std::tuple(begin, end);
}

void TaskCodeGenLLVM::create_offload_struct_for(OffloadedStmt *stmt) {
  using namespace llvm;
  // TODO: instead of constructing tons of LLVM IR, writing the logic in
  // runtime.cpp may be a cleaner solution. See
  // TaskCodeGenCPU::create_offload_range_for as an example.

  llvm::Function *body = nullptr;
  auto leaf_block = stmt->snode;

  // For a bit-vectorized loop over a quant array, we generate struct for on its
  // parent node (must be "dense") instead of itself for higher performance.
  if (stmt->is_bit_vectorized) {
    if (leaf_block->type == SNodeType::quant_array &&
        leaf_block->parent->type == SNodeType::dense) {
      leaf_block = leaf_block->parent;
    } else {
      TI_ERROR(
          "A bit-vectorized struct-for must loop over a quant array with a "
          "dense parent");
    }
  }

  {
    // Create the loop body function
    auto guard = get_function_creation_guard({
        llvm::PointerType::get(get_runtime_type("RuntimeContext"), 0),
        get_tls_buffer_type(),
        llvm::PointerType::get(get_runtime_type("Element"), 0),
        tlctx->get_data_type<int>(),
        tlctx->get_data_type<int>(),
    });

    body = guard.body;

    /* Function structure:
     *
     * function_body (entry):
     *   loop_index = lower_bound;
     *   tls_prologue()
     *   bls_prologue()
     *   goto loop_test
     *
     * loop_test:
     *   if (loop_index < upper_bound)
     *     goto loop_body
     *   else
     *     goto func_exit
     *
     * loop_body:
     *   initialize_coordinates()
     *   if (bitmasked voxel is active)
     *     goto struct_for_body
     *   else
     *     goto loop_body_tail
     *
     * struct_for_body:
     *   ... (Run codegen on the StructForStmt::body Taichi Block)
     *   goto loop_body_tail
     *
     * loop_body_tail:
     *   loop_index += block_dim
     *   goto loop_test
     *
     * func_exit:
     *   bls_epilogue()
     *   tls_epilogue()
     *   return
     */
    auto loop_index_ty = llvm::Type::getInt32Ty(*llvm_context);
    auto loop_index = create_entry_block_alloca(loop_index_ty);

    RuntimeObject element("Element", this, builder.get(), get_arg(2));

    // Loop ranges
    auto lower_bound = get_arg(3);
    auto upper_bound = get_arg(4);

    parent_coordinates = element.get_ptr("pcoord");
    block_corner_coordinates =
        create_entry_block_alloca(physical_coordinate_ty);

    auto refine =
        get_struct_function(leaf_block->refine_coordinates_func_name(),
                            leaf_block->get_snode_tree_id());
    // A block corner is the global coordinate/index of the lower-left corner
    // cell within that block, and is the same for all the cells within that
    // block.
    call(refine, parent_coordinates, block_corner_coordinates,
         tlctx->get_constant(0));

    if (stmt->tls_prologue) {
      stmt->tls_prologue->accept(this);
    }

    if (stmt->bls_prologue) {
      call("block_barrier");  // "__syncthreads()"
      stmt->bls_prologue->accept(this);
      call("block_barrier");  // "__syncthreads()"
    }

    auto [thread_idx, block_dim] = this->get_spmd_info();
    builder->CreateStore(builder->CreateAdd(thread_idx, lower_bound),
                         loop_index);

    auto loop_test_bb = BasicBlock::Create(*llvm_context, "loop_test", func);
    auto loop_body_bb = BasicBlock::Create(*llvm_context, "loop_body", func);
    auto body_tail_bb =
        BasicBlock::Create(*llvm_context, "loop_body_tail", func);
    auto func_exit = BasicBlock::Create(*llvm_context, "func_exit", func);
    auto struct_for_body_bb =
        BasicBlock::Create(*llvm_context, "struct_for_body_body", func);

    auto lrg = make_loop_reentry_guard(this);
    current_loop_reentry = body_tail_bb;

    builder->CreateBr(loop_test_bb);

    {
      // loop_test:
      //   if (loop_index < upper_bound)
      //     goto loop_body;
      //   else
      //     goto func_exit

      builder->SetInsertPoint(loop_test_bb);
      auto cond = builder->CreateICmp(
          llvm::CmpInst::Predicate::ICMP_SLT,
          builder->CreateLoad(loop_index_ty, loop_index), upper_bound);
      builder->CreateCondBr(cond, loop_body_bb, func_exit);
    }

    // ***********************
    // Begin loop_body_bb:
    builder->SetInsertPoint(loop_body_bb);

    // initialize the coordinates
    auto new_coordinates = create_entry_block_alloca(physical_coordinate_ty);

    call(refine, parent_coordinates, new_coordinates,
         builder->CreateLoad(loop_index_ty, loop_index));

    // For a bit-vectorized loop over a quant array, one more refine step is
    // needed to make final coordinates non-consecutive, since each thread will
    // process multiple coordinates via vectorization
    if (stmt->is_bit_vectorized) {
      refine = get_struct_function(stmt->snode->refine_coordinates_func_name(),
                                   stmt->snode->get_snode_tree_id());
      call(refine, new_coordinates, new_coordinates, tlctx->get_constant(0));
    }

    current_coordinates = new_coordinates;

    // exec_cond: safe-guard the execution of loop body:
    //  - if non-POT field dim exists, make sure we don't go out of bounds
    //  - if leaf block is bitmasked, make sure we only loop over active
    //    voxels
    auto exec_cond = tlctx->get_constant(true);
    auto coord_object = RuntimeObject(kLLVMPhysicalCoordinatesName, this,
                                      builder.get(), new_coordinates);

    if (leaf_block->type == SNodeType::bitmasked ||
        leaf_block->type == SNodeType::pointer) {
      // test whether the current voxel is active or not
      auto is_active = call(leaf_block, element.get("element"), "is_active",
                            {builder->CreateLoad(loop_index_ty, loop_index)});
      is_active =
          builder->CreateTrunc(is_active, llvm::Type::getInt1Ty(*llvm_context));
      exec_cond = builder->CreateAnd(exec_cond, is_active);
    }

    builder->CreateCondBr(exec_cond, struct_for_body_bb, body_tail_bb);

    {
      builder->SetInsertPoint(struct_for_body_bb);

      // The real loop body of the StructForStmt
      stmt->body->accept(this);

      builder->CreateBr(body_tail_bb);
    }

    {
      // body tail: increment loop_index and jump to loop_test
      builder->SetInsertPoint(body_tail_bb);

      create_increment(loop_index, block_dim);
      builder->CreateBr(loop_test_bb);

      builder->SetInsertPoint(func_exit);
    }

    if (stmt->bls_epilogue) {
      call("block_barrier");  // "__syncthreads()"
      stmt->bls_epilogue->accept(this);
      call("block_barrier");  // "__syncthreads()"
    }

    if (stmt->tls_epilogue) {
      stmt->tls_epilogue->accept(this);
    }
  }

  int list_element_size = std::min(leaf_block->max_num_elements(),
                                   (int64)taichi_listgen_max_element_size);
  int num_splits = std::max(1, list_element_size / stmt->block_dim +
                                   (list_element_size % stmt->block_dim != 0));

  auto struct_for_func = get_runtime_function("parallel_struct_for");

  if (arch_is_gpu(current_arch())) {
    struct_for_func = llvm::cast<llvm::Function>(
        module
            ->getOrInsertFunction(
                tlctx->get_struct_for_func_name(stmt->tls_size),
                struct_for_func->getFunctionType(),
                struct_for_func->getAttributes())
            .getCallee());
    struct_for_tls_sizes.insert(stmt->tls_size);
  }
  // Loop over nodes in the element list, in parallel
  call(struct_for_func, get_context(), tlctx->get_constant(leaf_block->id),
       tlctx->get_constant(list_element_size), tlctx->get_constant(num_splits),
       body, tlctx->get_constant(stmt->tls_size),
       tlctx->get_constant(stmt->num_cpu_threads));
  // TODO: why do we need num_cpu_threads on GPUs?

  current_coordinates = nullptr;
  parent_coordinates = nullptr;
  block_corner_coordinates = nullptr;
}

void TaskCodeGenLLVM::visit(LoopIndexStmt *stmt) {
  if (stmt->loop->is<OffloadedStmt>() &&
      stmt->loop->as<OffloadedStmt>()->task_type ==
          OffloadedStmt::TaskType::struct_for) {
    llvm::Type *struct_ty = nullptr;
    // FIXME: get struct_ty from taichi instead of llvm.
    if (auto *alloca = llvm::dyn_cast<llvm::AllocaInst>(current_coordinates)) {
      struct_ty = alloca->getAllocatedType();
    }
    TI_ASSERT(struct_ty);
    auto *GEP =
        builder->CreateGEP(struct_ty, current_coordinates,
                           {tlctx->get_constant(0), tlctx->get_constant(0),
                            tlctx->get_constant(stmt->index)});
    if (stmt->index == 0 && !llvm::isa<llvm::GEPOperator>(GEP))
      GEP = builder->CreateBitCast(GEP, struct_ty->getPointerTo());
    llvm_val[stmt] =
        builder->CreateLoad(llvm::Type::getInt32Ty(*llvm_context), GEP);
  } else {
    llvm_val[stmt] =
        builder->CreateLoad(llvm::Type::getInt32Ty(*llvm_context),
                            loop_vars_llvm[stmt->loop][stmt->index]);
  }
}

void TaskCodeGenLLVM::visit(LoopLinearIndexStmt *stmt) {
  if (stmt->loop->is<OffloadedStmt>() &&
      (stmt->loop->as<OffloadedStmt>()->task_type ==
           OffloadedStmt::TaskType::struct_for ||
       stmt->loop->as<OffloadedStmt>()->task_type ==
           OffloadedStmt::TaskType::mesh_for)) {
    llvm_val[stmt] = call("thread_idx");
  } else {
    TI_NOT_IMPLEMENTED;
  }
}

void TaskCodeGenLLVM::visit(BlockCornerIndexStmt *stmt) {
  if (stmt->loop->is<OffloadedStmt>() &&
      stmt->loop->as<OffloadedStmt>()->task_type ==
          OffloadedStmt::TaskType::struct_for) {
    TI_ASSERT(block_corner_coordinates);
    // Make sure physical_coordinate_ty matches
    // struct PhysicalCoordinates {
    //   i32 val[taichi_max_num_indices];
    // };
    TI_ASSERT(physical_coordinate_ty->isStructTy());
    auto physical_coordinate_ty_as_struct =
        llvm::cast<llvm::StructType>(physical_coordinate_ty);
    TI_ASSERT(physical_coordinate_ty_as_struct);
    TI_ASSERT(physical_coordinate_ty_as_struct->getNumElements() == 1);
    auto val_ty = physical_coordinate_ty_as_struct->getElementType(0);
    TI_ASSERT(val_ty->isArrayTy());
    auto val_ty_as_array = llvm::cast<llvm::ArrayType>(val_ty);
    llvm_val[stmt] = builder->CreateLoad(
        val_ty_as_array->getElementType(),
        builder->CreateGEP(physical_coordinate_ty, block_corner_coordinates,
                           {tlctx->get_constant(0), tlctx->get_constant(0),
                            tlctx->get_constant(stmt->index)}));
  } else {
    TI_NOT_IMPLEMENTED;
  }
}

void TaskCodeGenLLVM::visit(GlobalTemporaryStmt *stmt) {
  auto runtime = get_runtime();
  auto buffer = call("get_temporary_pointer", runtime,
                     tlctx->get_constant((int64)stmt->offset));

  auto ptr_type = llvm::PointerType::get(
      tlctx->get_data_type(stmt->ret_type.ptr_removed()), 0);
  llvm_val[stmt] = builder->CreatePointerCast(buffer, ptr_type);
}

void TaskCodeGenLLVM::visit(ThreadLocalPtrStmt *stmt) {
  auto base = get_tls_base_ptr();
  auto ptr = builder->CreateGEP(llvm::Type::getInt8Ty(*llvm_context), base,
                                tlctx->get_constant(stmt->offset));
  auto ptr_type = llvm::PointerType::get(
      tlctx->get_data_type(stmt->ret_type.ptr_removed()), 0);
  llvm_val[stmt] = builder->CreatePointerCast(ptr, ptr_type);
}

void TaskCodeGenLLVM::visit(BlockLocalPtrStmt *stmt) {
  TI_ASSERT(bls_buffer);
  auto base = bls_buffer;
  auto ptr =
      builder->CreateGEP(base->getValueType(), base,
                         {tlctx->get_constant(0), llvm_val[stmt->offset]});
  auto ptr_type = llvm::PointerType::get(
      tlctx->get_data_type(stmt->ret_type.ptr_removed()), 0);
  llvm_val[stmt] = builder->CreatePointerCast(ptr, ptr_type);
}

void TaskCodeGenLLVM::visit(ClearListStmt *stmt) {
  auto snode_child = stmt->snode;
  auto snode_parent = stmt->snode->parent;
  auto meta_child = cast_pointer(emit_struct_meta(snode_child), "StructMeta");
  auto meta_parent = cast_pointer(emit_struct_meta(snode_parent), "StructMeta");
  call("clear_list", get_runtime(), meta_parent, meta_child);
}

void TaskCodeGenLLVM::visit(InternalFuncStmt *stmt) {
  std::vector<llvm::Value *> args;

  if (stmt->with_runtime_context)
    args.push_back(get_context());

  for (auto s : stmt->args) {
    args.push_back(llvm_val[s]);
  }
  llvm_val[stmt] = call(stmt->func_name, std::move(args));
}

void TaskCodeGenLLVM::visit(AdStackAllocaStmt *stmt) {
  TI_ASSERT_INFO(stmt->max_size > 0,
                 "Adaptive autodiff stack's size should have been determined.");
  auto type = llvm::ArrayType::get(llvm::Type::getInt8Ty(*llvm_context),
                                   stmt->size_in_bytes());
  auto alloca = create_entry_block_alloca(type, sizeof(int64));
  llvm_val[stmt] = builder->CreateBitCast(
      alloca, llvm::PointerType::getInt8PtrTy(*llvm_context));
  call("stack_init", llvm_val[stmt]);
}

void TaskCodeGenLLVM::visit(AdStackPopStmt *stmt) {
  call("stack_pop", llvm_val[stmt->stack]);
}

void TaskCodeGenLLVM::visit(AdStackPushStmt *stmt) {
  auto stack = stmt->stack->as<AdStackAllocaStmt>();
  call("stack_push", llvm_val[stack], tlctx->get_constant(stack->max_size),
       tlctx->get_constant(stack->element_size_in_bytes()));
  auto primal_ptr = call("stack_top_primal", llvm_val[stack],
                         tlctx->get_constant(stack->element_size_in_bytes()));
  primal_ptr = builder->CreateBitCast(
      primal_ptr,
      llvm::PointerType::get(tlctx->get_data_type(stmt->ret_type), 0));
  builder->CreateStore(llvm_val[stmt->v], primal_ptr);
}

void TaskCodeGenLLVM::visit(AdStackLoadTopStmt *stmt) {
  auto stack = stmt->stack->as<AdStackAllocaStmt>();
  auto primal_ptr = call("stack_top_primal", llvm_val[stack],
                         tlctx->get_constant(stack->element_size_in_bytes()));
  auto primal_ty = tlctx->get_data_type(stmt->ret_type);
  primal_ptr =
      builder->CreateBitCast(primal_ptr, llvm::PointerType::get(primal_ty, 0));
  llvm_val[stmt] = builder->CreateLoad(primal_ty, primal_ptr);
}

void TaskCodeGenLLVM::visit(AdStackLoadTopAdjStmt *stmt) {
  auto stack = stmt->stack->as<AdStackAllocaStmt>();
  auto adjoint = call("stack_top_adjoint", llvm_val[stack],
                      tlctx->get_constant(stack->element_size_in_bytes()));
  auto adjoint_ty = tlctx->get_data_type(stmt->ret_type);
  adjoint =
      builder->CreateBitCast(adjoint, llvm::PointerType::get(adjoint_ty, 0));
  llvm_val[stmt] = builder->CreateLoad(adjoint_ty, adjoint);
}

void TaskCodeGenLLVM::visit(AdStackAccAdjointStmt *stmt) {
  auto stack = stmt->stack->as<AdStackAllocaStmt>();
  auto adjoint_ptr = call("stack_top_adjoint", llvm_val[stack],
                          tlctx->get_constant(stack->element_size_in_bytes()));
  auto adjoint_ty = tlctx->get_data_type(stack->ret_type);
  adjoint_ptr = builder->CreateBitCast(adjoint_ptr,
                                       llvm::PointerType::get(adjoint_ty, 0));
  auto old_val = builder->CreateLoad(adjoint_ty, adjoint_ptr);
  TI_ASSERT(is_real(stmt->v->ret_type));
  auto new_val = builder->CreateFAdd(old_val, llvm_val[stmt->v]);
  builder->CreateStore(new_val, adjoint_ptr);
}

void TaskCodeGenLLVM::visit(RangeAssumptionStmt *stmt) {
  llvm_val[stmt] = llvm_val[stmt->input];
}

void TaskCodeGenLLVM::visit(LoopUniqueStmt *stmt) {
  llvm_val[stmt] = llvm_val[stmt->input];
}

void TaskCodeGenLLVM::visit_call_bitcode(ExternalFuncCallStmt *stmt) {
  TI_ASSERT(stmt->type == ExternalFuncCallStmt::BITCODE);
  std::vector<llvm::Value *> arg_values;
  for (const auto &s : stmt->arg_stmts)
    arg_values.push_back(llvm_val[s]);
  // Link external module to the core module
  if (linked_modules.find(stmt->bc_filename) == linked_modules.end()) {
    linked_modules.insert(stmt->bc_filename);
    std::unique_ptr<llvm::Module> external_module =
        module_from_bitcode_file(stmt->bc_filename, llvm_context);
    auto *func_ptr = external_module->getFunction(stmt->bc_funcname);
    TI_ASSERT_INFO(func_ptr != nullptr, "{} is not found in {}.",
                   stmt->bc_funcname, stmt->bc_filename);
    auto link_error =
        llvm::Linker::linkModules(*module, std::move(external_module));
    TI_ASSERT(!link_error);
  }
  // Retrieve function again. Do it here to detect name conflicting.
  auto *func_ptr = module->getFunction(stmt->bc_funcname);
  // Convert pointer type from a[n * m] to a[n][m]
  for (int i = 0; i < func_ptr->getFunctionType()->getNumParams(); ++i) {
    TI_ASSERT_INFO(func_ptr->getArg(i)->getType()->getTypeID() ==
                       arg_values[i]->getType()->getTypeID(),
                   "TypeID {} != {} with {}",
                   (int)func_ptr->getArg(i)->getType()->getTypeID(),
                   (int)arg_values[i]->getType()->getTypeID(), i);
    auto tmp_value = arg_values[i];
    arg_values[i] =
        builder->CreatePointerCast(tmp_value, func_ptr->getArg(i)->getType());
  }
  call(func_ptr, arg_values);
}

void TaskCodeGenLLVM::visit_call_shared_object(ExternalFuncCallStmt *stmt) {
  TI_ASSERT(stmt->type == ExternalFuncCallStmt::SHARED_OBJECT);
  std::vector<llvm::Type *> arg_types;
  std::vector<llvm::Value *> arg_values;

  for (const auto &s : stmt->arg_stmts) {
    arg_types.push_back(tlctx->get_data_type(s->ret_type));
    arg_values.push_back(llvm_val[s]);
  }

  for (const auto &s : stmt->output_stmts) {
    auto t = tlctx->get_data_type(s->ret_type);
    auto ptr = llvm::PointerType::get(t, 0);
    arg_types.push_back(ptr);
    arg_values.push_back(llvm_val[s]);
  }

  auto func_type = llvm::FunctionType::get(llvm::Type::getVoidTy(*llvm_context),
                                           arg_types, false);
  auto func_ptr_type = llvm::PointerType::get(func_type, 0);

  auto addr = tlctx->get_constant((std::size_t)stmt->so_func);
  auto func = builder->CreateIntToPtr(addr, func_ptr_type);
  call(func, func_type, arg_values);
}

void TaskCodeGenLLVM::visit(ExternalFuncCallStmt *stmt) {
  TI_NOT_IMPLEMENTED
}

void TaskCodeGenLLVM::visit(MeshPatchIndexStmt *stmt) {
  llvm_val[stmt] = get_arg(2);
}

void TaskCodeGenLLVM::visit(MatrixInitStmt *stmt) {
  auto type = tlctx->get_data_type(stmt->ret_type->as<TensorType>());
  llvm::Value *vec = llvm::UndefValue::get(type);
  for (int i = 0; i < stmt->values.size(); ++i) {
    auto *elem = llvm_val[stmt->values[i]];
    if (codegen_vector_type(compile_config)) {
      TI_ASSERT(llvm::dyn_cast<llvm::VectorType>(type));
      vec = builder->CreateInsertElement(vec, elem, i);
    } else {
      TI_ASSERT(llvm::dyn_cast<llvm::ArrayType>(type));
      vec = builder->CreateInsertValue(vec, elem, i);
    }
  }
  llvm_val[stmt] = vec;
}

void TaskCodeGenLLVM::eliminate_unused_functions() {
  TaichiLLVMContext::eliminate_unused_functions(
      module.get(), [&](std::string func_name) {
        for (auto &task : offloaded_tasks) {
          if (task.name == func_name)
            return true;
        }
        return false;
      });
}

FunctionCreationGuard TaskCodeGenLLVM::get_function_creation_guard(
    std::vector<llvm::Type *> argument_types,
    const std::string &func_name) {
  return FunctionCreationGuard(this, argument_types, func_name);
}

void TaskCodeGenLLVM::initialize_context() {
  TI_ASSERT(tlctx != nullptr);
  llvm_context = tlctx->get_this_thread_context();
  builder = std::make_unique<llvm::IRBuilder<>>(*llvm_context);
}

llvm::Value *TaskCodeGenLLVM::get_arg(int i) {
  std::vector<llvm::Value *> args;
  for (auto &arg : func->args()) {
    args.push_back(&arg);
  }
  return args[i];
}

llvm::Value *TaskCodeGenLLVM::get_context() {
  return get_arg(0);
}

llvm::Value *TaskCodeGenLLVM::get_tls_base_ptr() {
  return get_arg(1);
}

llvm::Type *TaskCodeGenLLVM::get_tls_buffer_type() {
  return llvm::Type::getInt8PtrTy(*llvm_context);
}

std::vector<llvm::Type *> TaskCodeGenLLVM::get_xlogue_argument_types() {
  return {llvm::PointerType::get(get_runtime_type("RuntimeContext"), 0),
          get_tls_buffer_type()};
}

std::vector<llvm::Type *> TaskCodeGenLLVM::get_mesh_xlogue_argument_types() {
  return {llvm::PointerType::get(get_runtime_type("RuntimeContext"), 0),
          get_tls_buffer_type(), tlctx->get_data_type<uint32_t>()};
}

llvm::Type *TaskCodeGenLLVM::get_xlogue_function_type() {
  return llvm::FunctionType::get(llvm::Type::getVoidTy(*llvm_context),
                                 get_xlogue_argument_types(), false);
}

llvm::Type *TaskCodeGenLLVM::get_mesh_xlogue_function_type() {
  return llvm::FunctionType::get(llvm::Type::getVoidTy(*llvm_context),
                                 get_mesh_xlogue_argument_types(), false);
}

llvm::Value *TaskCodeGenLLVM::get_root(int snode_tree_id) {
  return call("LLVMRuntime_get_roots", get_runtime(),
              tlctx->get_constant(snode_tree_id));
}

llvm::Value *TaskCodeGenLLVM::get_runtime() {
  auto runtime_ptr = call("RuntimeContext_get_runtime", get_context());
  return builder->CreateBitCast(
      runtime_ptr, llvm::PointerType::get(get_runtime_type("LLVMRuntime"), 0));
}

llvm::Value *TaskCodeGenLLVM::emit_struct_meta(SNode *snode) {
  auto obj = emit_struct_meta_object(snode);
  TI_ASSERT(obj != nullptr);
  return obj->ptr;
}

void TaskCodeGenLLVM::emit_to_module() {
  TI_AUTO_PROF
  ir->accept(this);
}

LLVMCompiledTask TaskCodeGenLLVM::run_compilation() {
  // Final lowering
  auto offload_to_executable = [](IRNode *ir, const CompileConfig &config,
                                  Kernel *kernel) {
    bool verbose = config.print_ir;
    if ((kernel->is_accessor && !config.print_accessor_ir) ||
        (kernel->is_evaluator && !config.print_evaluator_ir)) {
      verbose = false;
    }
    irpass::offload_to_executable(
        ir, config, kernel, verbose,
        /*determine_ad_stack_size=*/kernel->autodiff_mode ==
            AutodiffMode::kReverse,
        /*lower_global_access=*/true,
        /*make_thread_local=*/config.make_thread_local,
        /*make_block_local=*/
        is_extension_supported(config.arch, Extension::bls) &&
            config.make_block_local);
  };

  offload_to_executable(ir, compile_config, kernel);

  emit_to_module();
  eliminate_unused_functions();

  if (compile_config.arch == Arch::cuda) {
    // CUDA specific metadata
    for (const auto &task : offloaded_tasks) {
      llvm::Function *func = module->getFunction(task.name);
      TI_ASSERT(func);
      tlctx->mark_function_as_cuda_kernel(func, task.block_dim);
    }
  } else if (compile_config.arch == Arch::amdgpu) {
    for (const auto &task : offloaded_tasks) {
      llvm::Function *func = module->getFunction(task.name);
      TI_ASSERT(func);
      tlctx->mark_function_as_amdgpu_kernel(func);
    }
  }

  return {std::move(offloaded_tasks), std::move(module),
          std::move(used_tree_ids), std::move(struct_for_tls_sizes)};
}

llvm::Value *TaskCodeGenLLVM::create_xlogue(std::unique_ptr<Block> &block) {
  llvm::Value *xlogue;

  auto xlogue_type = get_xlogue_function_type();
  auto xlogue_ptr_type = llvm::PointerType::get(xlogue_type, 0);

  if (block) {
    auto guard = get_function_creation_guard(get_xlogue_argument_types());
    block->accept(this);
    xlogue = guard.body;
  } else {
    xlogue = llvm::ConstantPointerNull::get(xlogue_ptr_type);
  }

  return xlogue;
}

llvm::Value *TaskCodeGenLLVM::create_mesh_xlogue(
    std::unique_ptr<Block> &block) {
  llvm::Value *xlogue;

  auto xlogue_type = get_mesh_xlogue_function_type();
  auto xlogue_ptr_type = llvm::PointerType::get(xlogue_type, 0);

  if (block) {
    auto guard = get_function_creation_guard(get_mesh_xlogue_argument_types());
    block->accept(this);
    xlogue = guard.body;
  } else {
    xlogue = llvm::ConstantPointerNull::get(xlogue_ptr_type);
  }

  return xlogue;
}

void TaskCodeGenLLVM::visit(ReferenceStmt *stmt) {
  llvm_val[stmt] = llvm_val[stmt->var];
}

void TaskCodeGenLLVM::visit(FuncCallStmt *stmt) {
  if (!func_map.count(stmt->func)) {
    auto guard = get_function_creation_guard(
        {llvm::PointerType::get(get_runtime_type("RuntimeContext"), 0)},
        stmt->func->get_name());
    Callable *old_callable = current_callable;
    current_callable = stmt->func;
    func_map.insert({stmt->func, guard.body});
    stmt->func->ir->accept(this);
    current_callable = old_callable;
  }
  llvm::Function *llvm_func = func_map[stmt->func];
  auto *new_ctx = call("allocate_runtime_context", get_runtime());
  call("RuntimeContext_set_runtime", new_ctx, get_runtime());
  if (!stmt->func->parameter_list.empty()) {
    auto *buffer =
        builder->CreateAlloca(tlctx->get_data_type(stmt->func->args_type));
    set_args_ptr(stmt->func, new_ctx, buffer);
    set_struct_to_buffer(stmt->func->args_type, buffer, stmt->args);
  }
  llvm::Value *result_buffer = nullptr;
  if (!stmt->func->rets.empty()) {
    auto *ret_type = tlctx->get_data_type(stmt->ret_type);
    result_buffer = builder->CreateAlloca(ret_type);
    auto *result_buffer_u64 = builder->CreatePointerCast(
        result_buffer,
        llvm::PointerType::get(tlctx->get_data_type<uint64>(), 0));
    call("RuntimeContext_set_result_buffer", new_ctx, result_buffer_u64);
  }
  call(llvm_func, new_ctx);
  llvm_val[stmt] = result_buffer;
  call("recycle_runtime_context", get_runtime(), new_ctx);
}

void TaskCodeGenLLVM::visit(GetElementStmt *stmt) {
  auto *struct_type = tlctx->get_data_type(stmt->src->ret_type);
  std::vector<llvm::Value *> index;
  index.reserve(stmt->index.size() + 1);
  index.push_back(tlctx->get_constant(0));
  for (auto &i : stmt->index) {
    index.push_back(tlctx->get_constant(i));
  }
  auto *gep = builder->CreateGEP(struct_type, llvm_val[stmt->src], index);
  auto *val = builder->CreateLoad(tlctx->get_data_type(stmt->ret_type), gep);
  llvm_val[stmt] = val;
}

void TaskCodeGenLLVM::set_struct_to_buffer(
    llvm::Value *buffer,
    llvm::Type *buffer_type,
    const std::vector<Stmt *> &elements,
    const Type *current_type,
    int &current_element,
    std::vector<llvm::Value *> &current_index) {
  if (auto primitive_type = current_type->cast<PrimitiveType>()) {
    TI_ASSERT((Type *)elements[current_element]->ret_type == current_type);
    auto *gep = builder->CreateGEP(buffer_type, buffer, current_index);
    builder->CreateStore(llvm_val[elements[current_element]], gep);
    current_element++;
  } else if (auto pointer_type = current_type->cast<PointerType>()) {
    TI_ASSERT((Type *)elements[current_element]->ret_type == current_type);
    auto *gep = builder->CreateGEP(buffer_type, buffer, current_index);
    builder->CreateStore(llvm_val[elements[current_element]], gep);
    current_element++;
  } else if (auto struct_type = current_type->cast<StructType>()) {
    int i = 0;
    for (const auto &element : struct_type->elements()) {
      current_index.push_back(tlctx->get_constant(i++));
      set_struct_to_buffer(buffer, buffer_type, elements, element.type,
                           current_element, current_index);
      current_index.pop_back();
    }
  } else if (auto tensor_type = current_type->cast<TensorType>()) {
    int num_elements = tensor_type->get_num_elements();
    Type *element_type = tensor_type->get_element_type();
    for (int i = 0; i < num_elements; i++) {
      current_index.push_back(tlctx->get_constant(i));
      set_struct_to_buffer(buffer, buffer_type, elements, element_type,
                           current_element, current_index);
      current_index.pop_back();
    }
  } else {
    TI_INFO("{}", current_type->to_string());
    TI_NOT_IMPLEMENTED
  }
}

void TaskCodeGenLLVM::set_struct_to_buffer(
    const StructType *struct_type,
    llvm::Value *buffer,
    const std::vector<Stmt *> &elements) {
  auto buffer_type = tlctx->get_data_type(struct_type);
  buffer = builder->CreatePointerCast(buffer,
                                      llvm::PointerType::get(buffer_type, 0));
  int current_element = 0;
  std::vector<llvm::Value *> current_index = {tlctx->get_constant(0)};
  set_struct_to_buffer(buffer, buffer_type, elements, struct_type,
                       current_element, current_index);
}

<<<<<<< HEAD
llvm::Value *TaskCodeGenLLVM::get_struct_arg(std::vector<int> index) {
  auto *args_ptr = get_args_ptr(current_callable, get_context());
  auto *args_type = current_callable->args_type;
  auto *arg_type = args_type->get_element_type(index);
  std::vector<llvm::Value *> gep_index;
  gep_index.push_back(tlctx->get_constant(0));
  for (int ind : index) {
    gep_index.push_back(tlctx->get_constant(ind));
  }
  auto *gep =
      builder->CreateGEP(tlctx->get_data_type(args_type), args_ptr, gep_index);
  return builder->CreateLoad(tlctx->get_data_type(arg_type), gep);
}

llvm::Value *TaskCodeGenLLVM::get_args_ptr(Callable *callable,
                                           llvm::Value *context) {
  auto *runtime_context_type = get_runtime_type("RuntimeContext");
  auto *args_type = tlctx->get_data_type(callable->args_type);
  auto *zero = tlctx->get_constant(0);
  auto *args_ptr =
      builder->CreateGEP(runtime_context_type, context, {zero, zero});
  args_ptr = builder->CreatePointerCast(
      args_ptr,
      llvm::PointerType::get(llvm::PointerType::get(args_type, 0), 0));
  args_ptr =
      builder->CreateLoad(llvm::PointerType::get(args_type, 0), args_ptr);
  return args_ptr;
}
void TaskCodeGenLLVM::set_args_ptr(Callable *callable,
                                   llvm::Value *context,
                                   llvm::Value *ptr) {
  auto *runtime_context_type = get_runtime_type("RuntimeContext");
  auto *args_type = tlctx->get_data_type(callable->args_type);
  auto *zero = tlctx->get_constant(0);
  auto *args_ptr =
      builder->CreateGEP(runtime_context_type, context, {zero, zero});
  args_ptr = builder->CreatePointerCast(
      args_ptr,
      llvm::PointerType::get(llvm::PointerType::get(args_type, 0), 0));
  builder->CreateStore(ptr, args_ptr);
};
=======
>>>>>>> 3dbf7611
LLVMCompiledTask LLVMCompiledTask::clone() const {
  return {tasks, llvm::CloneModule(*module), used_tree_ids,
          struct_for_tls_sizes};
}

LLVMCompiledKernel LLVMCompiledKernel::clone() const {
  return {tasks, llvm::CloneModule(*module)};
}

}  // namespace taichi::lang

#endif  // #ifdef TI_WITH_LLVM<|MERGE_RESOLUTION|>--- conflicted
+++ resolved
@@ -2788,7 +2788,6 @@
                        current_element, current_index);
 }
 
-<<<<<<< HEAD
 llvm::Value *TaskCodeGenLLVM::get_struct_arg(std::vector<int> index) {
   auto *args_ptr = get_args_ptr(current_callable, get_context());
   auto *args_type = current_callable->args_type;
@@ -2830,8 +2829,7 @@
       llvm::PointerType::get(llvm::PointerType::get(args_type, 0), 0));
   builder->CreateStore(ptr, args_ptr);
 };
-=======
->>>>>>> 3dbf7611
+
 LLVMCompiledTask LLVMCompiledTask::clone() const {
   return {tasks, llvm::CloneModule(*module), used_tree_ids,
           struct_for_tls_sizes};
