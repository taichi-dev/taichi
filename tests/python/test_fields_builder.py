--- conflicted
+++ resolved
@@ -14,7 +14,6 @@
     x = ti.field(ti.f32, shape=shape_size_1d)
     y = ti.field(ti.f32, shape=shape_size_1d)
 
-    # [shape] 1. Test and validation for assigning fields once
     @ti.kernel
     def assign_field_single():
         for i in range(shape_size_1d):
@@ -24,7 +23,6 @@
     for i in range(shape_size_1d):
         assert x[i] == i
 
-    # [shape] 2. Test and validation for assigning fields twice
     @ti.kernel
     def assign_field_multiple():
         for i in range(shape_size_1d):
@@ -37,7 +35,6 @@
         assert x[i] == i * 3
         assert y[i] == i * 2
 
-    # [shape] 3. Test and validation for Re-assigning variable of field
     assign_field_single()
     for i in range(shape_size_1d):
         assert x[i] == i
@@ -122,14 +119,14 @@
     fb2.finalize()
 
     @ti.kernel
-    def assign_field_multiple0(a=2, b=5, c=10):
+    def assign_field_multiple0(a, b, c):
         # test range-for
         for i in range(shape_size_1d):
-            x[i] = i * 2
-        for i in range(shape_size_1d):
-            y[i] = i + 5
-        for i in range(shape_size_1d):
-            z[i] = i + 10
+            x[i] = i * a
+        for i in range(shape_size_1d):
+            y[i] = i + b
+        for i in range(shape_size_1d):
+            z[i] = i + c
 
     assign_field_multiple0(2, 5, 10)
     for i in range(shape_size_1d):
@@ -162,28 +159,14 @@
 
 @ti.test(arch=[ti.cpu, ti.cuda, ti.vulkan])
 def test_fields_builder_destroy():
-<<<<<<< HEAD
     test_sizes = [1] # [1, 2, 3]
     size_extend_factor = 1 # 10 ** 3
     # note: currently only consider precison that all platform supported,
-=======
-
-    # [destroy] Args of main body
-    test_sizes = [1]  # [1, 2, 3]
-    size_extend_factor = 1  # 10 ** 3
-    # note: currently only consider preicison all paltform supported,
->>>>>>> e665b6b6
     # more detailed here: https://docs.taichi.graphics/lang/articles/basic/type#supported-primitive-types
     field_types = [ti.f32, ti.i32]
     field_sizes = [1]  # [1, 5, 10]
 
-<<<<<<< HEAD
     def test_for_single_destroy_multi_fields(test_sizes, size_extend_factor, field_types, field_sizes):
-=======
-    # [destroy] 1. test for single destroy multiple fields
-    def test_for_single_destroy_multi_fields(test_sizes, size_extend_factor,
-                                             field_types, field_sizes):
->>>>>>> e665b6b6
         fb = ti.FieldsBuilder()
         for tsize_idx in range(len(test_sizes)):
             for ftype_idx in range(len(field_types)):
@@ -201,14 +184,7 @@
     test_for_single_destroy_multi_fields(test_sizes, size_extend_factor,
                                          field_types, field_sizes)
 
-<<<<<<< HEAD
-    def test_for_multi_destroy_multi_fields(test_sizes, size_extend_factor, field_types, field_sizes): #size_1d_0, size_1d_1):
-=======
-    # [destroy] 2. test for multiple destroy for multiple fields
-    def test_for_multi_destroy_multi_fields(
-            test_sizes, size_extend_factor, field_types,
-            field_sizes):  #size_1d_0, size_1d_1):
->>>>>>> e665b6b6
+    def test_for_multi_destroy_multi_fields(test_sizes, size_extend_factor, field_types, field_sizes):
         fb0 = ti.FieldsBuilder()
         fb1 = ti.FieldsBuilder()
 
@@ -240,35 +216,9 @@
         a = ti.field(ti.f32)
         fb.dense(ti.i, size_1d).place(a)
         c = fb.finalize()
-        c.destroy()
 
         with pytest.raises(InvalidOperationError) as e:
+            # Triggered if destroy twice
             c.destroy()
 
-    test_for_raise_twice_destroy(10)
-
-
-'''
-Test fields with builder exceeds max.
-'''
-
-
-@ti.test(arch=[ti.cpu, ti.cuda])
-def test_fields_builder_exceeds_max():
-    shape_size = (4, 4)
-
-    def create_fb():
-        fb = ti.FieldsBuilder()
-        x = ti.field(ti.f32)
-        fb.dense(ti.ij, shape_size).place(x)
-        fb.finalize()
-
-    # kMaxNumSnodeTreesLlvm=32 in taichi/inc/constants.h
-    # TODO(ysh329): kMaxNumSnodeTreesLlvm=512 not 32 in `taichi/inc/constants.h`.
-    #               Can this value `kMaxNumSnodeTreesLlvm` load from `.h` file?
-    for _ in range(32):
-        create_fb()
-
-    with pytest.raises(RuntimeError) as e:
-        create_fb()
-    assert 'LLVM backend supports up to 32 snode trees' in e.value.args[0]+    test_for_raise_twice_destroy(10)