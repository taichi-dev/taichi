--- conflicted
+++ resolved
@@ -63,10 +63,6 @@
   TI_ASSERT(!lowered_);
   TI_ASSERT(supports_lowering(program->this_thread_config().arch));
 
-<<<<<<< HEAD
-=======
-  CurrentCallableGuard _(program, this);
->>>>>>> 78b8d314
   const auto &config = program->this_thread_config();
   bool verbose = config.print_ir;
   if ((is_accessor && !config.print_accessor_ir) ||
