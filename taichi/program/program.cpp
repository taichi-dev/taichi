// Program, context for Taichi program execution

#include "program.h"

#include "taichi/ir/statements.h"
#include "taichi/program/extension.h"
#include "taichi/codegen/cpu/codegen_cpu.h"
#include "taichi/struct/struct.h"
#include "taichi/runtime/metal/api.h"
#include "taichi/runtime/wasm/aot_module_builder_impl.h"
#include "taichi/runtime/program_impls/opengl/opengl_program.h"
#include "taichi/runtime/program_impls/metal/metal_program.h"
#include "taichi/codegen/cc/cc_program.h"
#include "taichi/platform/cuda/detect_cuda.h"
#include "taichi/system/unified_allocator.h"
#include "taichi/system/timeline.h"
#include "taichi/ir/snode.h"
#include "taichi/ir/frontend_ir.h"
#include "taichi/program/snode_expr_utils.h"
#include "taichi/math/arithmetic.h"
#ifdef TI_WITH_LLVM
#include "taichi/runtime/program_impls/llvm/llvm_program.h"
#include "taichi/codegen/llvm/struct_llvm.h"
#endif

#if defined(TI_WITH_CC)
#include "taichi/codegen/cc/cc_program.h"
#endif
#ifdef TI_WITH_VULKAN
#include "taichi/runtime/program_impls/vulkan/vulkan_program.h"
#include "taichi/rhi/vulkan/vulkan_loader.h"
#endif
#ifdef TI_WITH_OPENGL
#include "taichi/runtime/program_impls/opengl/opengl_program.h"
#include "taichi/rhi/opengl/opengl_api.h"
#endif
#ifdef TI_WITH_DX11
#include "taichi/runtime/program_impls/dx/dx_program.h"
#include "taichi/rhi/dx/dx_api.h"
#endif
#ifdef TI_WITH_DX12
#include "taichi/runtime/program_impls/dx12/dx12_program.h"
#include "taichi/rhi/dx12/dx12_api.h"
#endif

#if defined(_M_X64) || defined(__x86_64)
// For _MM_SET_FLUSH_ZERO_MODE
#include <xmmintrin.h>
#endif  // defined(_M_X64) || defined(__x86_64)

namespace taichi::lang {
std::atomic<int> Program::num_instances_;

Program::Program(Arch desired_arch) : snode_rw_accessors_bank_(this) {
  TI_TRACE("Program initializing...");

  // For performance considerations and correctness of QuantFloatType
  // operations, we force floating-point operations to flush to zero on all
  // backends (including CPUs).
#if defined(_M_X64) || defined(__x86_64)
  _MM_SET_FLUSH_ZERO_MODE(_MM_FLUSH_ZERO_ON);
#endif  // defined(_M_X64) || defined(__x86_64)
#if defined(__arm64__) || defined(__aarch64__)
  // Enforce flush to zero on arm64 CPUs
  // https://developer.arm.com/documentation/100403/0201/register-descriptions/advanced-simd-and-floating-point-registers/aarch64-register-descriptions/fpcr--floating-point-control-register?lang=en
  std::uint64_t fpcr;
  __asm__ __volatile__("");
  __asm__ __volatile__("MRS %0, FPCR" : "=r"(fpcr));
  __asm__ __volatile__("");
  __asm__ __volatile__("MSR FPCR, %0"
                       :
                       : "ri"(fpcr | (1 << 24)));  // Bit 24 is FZ
  __asm__ __volatile__("");
#endif  // defined(__arm64__) || defined(__aarch64__)
  main_thread_id_ = std::this_thread::get_id();
  // Rehash in advance to avoid rehashing during compilation
  configs.rehash(default_compile_config.num_compile_threads + 1);
  configs[main_thread_id_] = default_compile_config;
  configs[main_thread_id_].arch = desired_arch;
  auto &config = this_thread_config();
  // TODO: allow users to run in debug mode without out-of-bound checks
  if (config.debug)
    config.check_out_of_bound = true;
  offline_cache::disable_offline_cache_if_needed(&config);

  profiler = make_profiler(config.arch, config.kernel_profiler);
  if (arch_uses_llvm(config.arch)) {
#ifdef TI_WITH_LLVM
    if (config.arch != Arch::dx12) {
      program_impl_ = std::make_unique<LlvmProgramImpl>(config, profiler.get());
    } else {
      // NOTE: use Dx12ProgramImpl to avoid using LlvmRuntimeExecutor for dx12.
#ifdef TI_WITH_DX12
      TI_ASSERT(directx12::is_dx12_api_available());
      program_impl_ = std::make_unique<Dx12ProgramImpl>(config);
#else
      TI_ERROR("This taichi is not compiled with DX12");
#endif
    }
#else
    TI_ERROR("This taichi is not compiled with LLVM");
#endif
  } else if (config.arch == Arch::metal) {
#ifdef TI_WITH_METAL
    TI_ASSERT(metal::is_metal_api_available());
    program_impl_ = std::make_unique<MetalProgramImpl>(config);
#else
    TI_ERROR("This taichi is not compiled with Metal")
#endif
  } else if (config.arch == Arch::vulkan) {
#ifdef TI_WITH_VULKAN
    TI_ASSERT(vulkan::is_vulkan_api_available());
    program_impl_ = std::make_unique<VulkanProgramImpl>(config);
#else
    TI_ERROR("This taichi is not compiled with Vulkan")
#endif
  } else if (config.arch == Arch::dx11) {
#ifdef TI_WITH_DX11
    TI_ASSERT(directx11::is_dx_api_available());
    program_impl_ = std::make_unique<Dx11ProgramImpl>(config);
#else
    TI_ERROR("This taichi is not compiled with DX11");
#endif
  } else if (config.arch == Arch::opengl) {
#ifdef TI_WITH_OPENGL
    TI_ASSERT(opengl::initialize_opengl(false));
    program_impl_ = std::make_unique<OpenglProgramImpl>(config);
#else
    TI_ERROR("This taichi is not compiled with OpenGL");
#endif
  } else if (config.arch == Arch::gles) {
#ifdef TI_WITH_OPENGL
    TI_ASSERT(opengl::initialize_opengl(true));
    program_impl_ = std::make_unique<OpenglProgramImpl>(config);
#else
    TI_ERROR("This taichi is not compiled with OpenGL");
#endif
  } else if (config.arch == Arch::cc) {
#ifdef TI_WITH_CC
    program_impl_ = std::make_unique<CCProgramImpl>(config);
#else
    TI_ERROR("No C backend detected.");
#endif
  } else {
    TI_NOT_IMPLEMENTED
  }

  // program_impl_ should be set in the if-else branch above
  TI_ASSERT(program_impl_);

  Device *compute_device = nullptr;
  compute_device = program_impl_->get_compute_device();
  // Must have handled all the arch fallback logic by this point.
  memory_pool_ = std::make_unique<MemoryPool>(config.arch, compute_device);
  TI_ASSERT_INFO(num_instances_ == 0, "Only one instance at a time");
  total_compilation_time_ = 0;
  num_instances_ += 1;
  SNode::counter = 0;

  result_buffer = nullptr;
  current_callable = nullptr;
  sync = true;
  finalized_ = false;

  if (!is_extension_supported(config.arch, Extension::assertion)) {
    if (config.check_out_of_bound) {
      TI_WARN("Out-of-bound access checking is not supported on arch={}",
              arch_name(config.arch));
      config.check_out_of_bound = false;
    }
  }

  Timelines::get_instance().set_enabled(config.timeline);

  TI_TRACE("Program ({}) arch={} initialized.", fmt::ptr(this),
           arch_name(config.arch));
}

TypeFactory &Program::get_type_factory() {
  TI_WARN(
      "Program::get_type_factory() will be deprecated, Please use "
      "TypeFactory::get_instance()");
  return TypeFactory::get_instance();
}

Function *Program::create_function(const FunctionKey &func_key) {
  TI_TRACE("Creating function {}...", func_key.get_full_name());
  functions_.emplace_back(std::make_unique<Function>(this, func_key));
  TI_ASSERT(function_map_.count(func_key) == 0);
  function_map_[func_key] = functions_.back().get();
  return functions_.back().get();
}

FunctionType Program::compile(Kernel &kernel) {
  auto start_t = Time::get_time();
  TI_AUTO_PROF;
  auto ret = program_impl_->compile(&kernel);
  TI_ASSERT(ret);
  total_compilation_time_ += Time::get_time() - start_t;
  return ret;
}

void Program::materialize_runtime() {
  program_impl_->materialize_runtime(memory_pool_.get(), profiler.get(),
                                     &result_buffer);
}

void Program::destroy_snode_tree(SNodeTree *snode_tree) {
  TI_ASSERT(arch_uses_llvm(this_thread_config().arch) ||
            this_thread_config().arch == Arch::vulkan ||
            this_thread_config().arch == Arch::dx11 ||
            this_thread_config().arch == Arch::dx12);
  program_impl_->destroy_snode_tree(snode_tree);
  free_snode_tree_ids_.push(snode_tree->id());
}

SNodeTree *Program::add_snode_tree(std::unique_ptr<SNode> root,
                                   bool compile_only) {
  const int id = allocate_snode_tree_id();
  auto tree = std::make_unique<SNodeTree>(id, std::move(root));
  tree->root()->set_snode_tree_id(id);
  if (compile_only) {
    program_impl_->compile_snode_tree_types(tree.get());
  } else {
    program_impl_->materialize_snode_tree(tree.get(), result_buffer);
  }
  if (id < snode_trees_.size()) {
    snode_trees_[id] = std::move(tree);
  } else {
    TI_ASSERT(id == snode_trees_.size());
    snode_trees_.push_back(std::move(tree));
  }
  return snode_trees_[id].get();
}

SNode *Program::get_snode_root(int tree_id) {
  return snode_trees_[tree_id]->root();
}

void Program::check_runtime_error() {
  program_impl_->check_runtime_error(result_buffer);
}

void Program::synchronize() {
  program_impl_->synchronize();
}

StreamSemaphore Program::flush() {
  return program_impl_->flush();
}

int Program::get_snode_tree_size() {
  return snode_trees_.size();
}

std::string capitalize_first(std::string s) {
  s[0] = std::toupper(s[0]);
  return s;
}

std::string latex_short_digit(int v) {
  std::string units = "KMGT";
  int unit_id = -1;
  while (v >= 1024 && unit_id + 1 < (int)units.size()) {
    TI_ASSERT(v % 1024 == 0);
    v /= 1024;
    unit_id++;
  }
  if (unit_id != -1)
    return fmt::format("{}\\mathrm{{{}}}", v, units[unit_id]);
  else
    return std::to_string(v);
}

void Program::visualize_layout(const std::string &fn) {
  {
    std::ofstream ofs(fn);
    TI_ASSERT(ofs);
    auto emit = [&](std::string str) { ofs << str; };

    auto header = R"(
\documentclass[tikz, border=16pt]{standalone}
\usepackage{latexsym}
\usepackage{tikz-qtree,tikz-qtree-compat,ulem}
\begin{document}
\begin{tikzpicture}[level distance=40pt]
\tikzset{level 1/.style={sibling distance=-5pt}}
  \tikzset{edge from parent/.style={draw,->,
    edge from parent path={(\tikzparentnode.south) -- +(0,-4pt) -| (\tikzchildnode)}}}
  \tikzset{every tree node/.style={align=center, font=\small}}
\Tree)";
    emit(header);

    std::function<void(SNode * snode)> visit = [&](SNode *snode) {
      emit("[.{");
      if (snode->type == SNodeType::place) {
        emit(snode->name);
      } else {
        emit("\\textbf{" + capitalize_first(snode_type_name(snode->type)) +
             "}");
      }

      std::string indices;
      for (int i = 0; i < taichi_max_num_indices; i++) {
        if (snode->extractors[i].active) {
          int nb = snode->extractors[i].num_bits;
          indices += fmt::format(
              R"($\mathbf{{{}}}^{{\mathbf{{{}b}}:{}}}_{{\mathbf{{{}b}}:{}}}$)",
              std::string(1, 'I' + i), 0, latex_short_digit(1 << 0), nb,
              latex_short_digit(1 << nb));
        }
      }
      if (!indices.empty())
        emit("\\\\" + indices);
      if (snode->type == SNodeType::place) {
        emit("\\\\" + data_type_name(snode->dt));
      }
      emit("} ");

      for (int i = 0; i < (int)snode->ch.size(); i++) {
        visit(snode->ch[i].get());
      }
      emit("]");
    };

    for (auto &a : snode_trees_) {
      visit(a->root());
    }

    auto tail = R"(
\end{tikzpicture}
\end{document}
)";
    emit(tail);
  }
  trash(system(fmt::format("pdflatex {}", fn).c_str()));
}

Arch Program::get_accessor_arch() {
  if (this_thread_config().arch == Arch::opengl) {
    return Arch::opengl;
  } else if (this_thread_config().arch == Arch::vulkan) {
    return Arch::vulkan;
  } else if (this_thread_config().arch == Arch::cuda) {
    return Arch::cuda;
  } else if (this_thread_config().arch == Arch::metal) {
    return Arch::metal;
  } else if (this_thread_config().arch == Arch::cc) {
    return Arch::cc;
  } else if (this_thread_config().arch == Arch::dx11) {
    return Arch::dx11;
  } else if (this_thread_config().arch == Arch::dx12) {
    return Arch::dx12;
  } else {
    return get_host_arch();
  }
}

Kernel &Program::get_snode_reader(SNode *snode) {
  TI_ASSERT(snode->type == SNodeType::place);
  auto kernel_name = fmt::format("snode_reader_{}", snode->id);
  auto &ker = kernel([snode, this](Kernel *kernel) {
    ExprGroup indices;
    for (int i = 0; i < snode->num_active_indices; i++) {
      auto argload_expr = Expr::make<ArgLoadExpression>(i, PrimitiveType::i32);
      argload_expr->type_check(&this->this_thread_config());
      indices.push_back(std::move(argload_expr));
    }
<<<<<<< HEAD
    auto ret = Stmt::make<FrontendReturnStmt>(
        ExprGroup(Expr(snode_to_fields_.at(snode))[indices]));
    kernel->context->builder().insert(std::move(ret));
=======
    ASTBuilder *builder = this->current_ast_builder();
    auto ret = Stmt::make<FrontendReturnStmt>(ExprGroup(
        builder->expr_subscript(Expr(snode_to_fields_.at(snode)), indices)));
    this->current_ast_builder()->insert(std::move(ret));
>>>>>>> 09eeba31
  });
  ker.set_arch(get_accessor_arch());
  ker.name = kernel_name;
  ker.is_accessor = true;
  for (int i = 0; i < snode->num_active_indices; i++)
    ker.insert_scalar_arg(PrimitiveType::i32);
  ker.insert_ret(snode->dt);
  return ker;
}

Kernel &Program::get_snode_writer(SNode *snode) {
  TI_ASSERT(snode->type == SNodeType::place);
  auto kernel_name = fmt::format("snode_writer_{}", snode->id);
  auto &ker = kernel([snode, this](Kernel *kernel) {
    ExprGroup indices;
    for (int i = 0; i < snode->num_active_indices; i++) {
      auto argload_expr = Expr::make<ArgLoadExpression>(i, PrimitiveType::i32);
      argload_expr->type_check(&this->this_thread_config());
      indices.push_back(std::move(argload_expr));
    }
<<<<<<< HEAD
    auto expr = Expr(snode_to_fields_.at(snode))[indices];
    kernel->context->builder().insert_assignment(
=======
    ASTBuilder *builder = current_ast_builder();
    auto expr =
        builder->expr_subscript(Expr(snode_to_fields_.at(snode)), indices);
    this->current_ast_builder()->insert_assignment(
>>>>>>> 09eeba31
        expr,
        Expr::make<ArgLoadExpression>(snode->num_active_indices,
                                      snode->dt->get_compute_type()),
        expr->tb);
  });
  ker.set_arch(get_accessor_arch());
  ker.name = kernel_name;
  ker.is_accessor = true;
  for (int i = 0; i < snode->num_active_indices; i++)
    ker.insert_scalar_arg(PrimitiveType::i32);
  ker.insert_scalar_arg(snode->dt);
  return ker;
}

uint64 Program::fetch_result_uint64(int i) {
  return program_impl_->fetch_result_uint64(i, result_buffer);
}

void Program::finalize() {
  if (finalized_) {
    return;
  }
  synchronize();
  TI_ASSERT(std::this_thread::get_id() == main_thread_id_);
  TI_TRACE("Program finalizing...");

  synchronize();
  memory_pool_->terminate();
  if (arch_uses_llvm(this_thread_config().arch)) {
    program_impl_->finalize();
  }

  Stmt::reset_counter();

  finalized_ = true;
  num_instances_ -= 1;
  program_impl_->dump_cache_data_to_disk();
  configs.clear();
  configs[main_thread_id_] = default_compile_config;
  TI_TRACE("Program ({}) finalized_.", fmt::ptr(this));
}

int Program::default_block_dim(const CompileConfig &config) {
  if (arch_is_cpu(config.arch)) {
    return config.default_cpu_block_dim;
  } else {
    return config.default_gpu_block_dim;
  }
}

void Program::print_memory_profiler_info() {
  program_impl_->print_memory_profiler_info(snode_trees_, result_buffer);
}

std::size_t Program::get_snode_num_dynamically_allocated(SNode *snode) {
  return program_impl_->get_snode_num_dynamically_allocated(snode,
                                                            result_buffer);
}

Ndarray *Program::create_ndarray(const DataType type,
                                 const std::vector<int> &shape,
                                 ExternalArrayLayout layout) {
  ndarrays_.emplace_back(std::make_unique<Ndarray>(this, type, shape, layout));
  return ndarrays_.back().get();
}

Texture *Program::create_texture(const DataType type,
                                 int num_channels,
                                 const std::vector<int> &shape) {
  BufferFormat buffer_format = type_channels2buffer_format(type, num_channels);
  if (shape.size() == 1) {
    textures_.push_back(
        std::make_unique<Texture>(this, buffer_format, shape[0], 1, 1));
  } else if (shape.size() == 2) {
    textures_.push_back(
        std::make_unique<Texture>(this, buffer_format, shape[0], shape[1], 1));
  } else if (shape.size() == 3) {
    textures_.push_back(std::make_unique<Texture>(this, buffer_format, shape[0],
                                                  shape[1], shape[2]));
  } else {
    TI_ERROR("Texture shape invalid");
  }
  return textures_.back().get();
}

intptr_t Program::get_ndarray_data_ptr_as_int(const Ndarray *ndarray) {
  uint64_t *data_ptr{nullptr};
  if (arch_is_cpu(this_thread_config().arch) ||
      this_thread_config().arch == Arch::cuda) {
    // For the LLVM backends, device allocation is a physical pointer.
    data_ptr =
        program_impl_->get_ndarray_alloc_info_ptr(ndarray->ndarray_alloc_);
  }

  return reinterpret_cast<intptr_t>(data_ptr);
}

void Program::fill_ndarray_fast_u32(Ndarray *ndarray, uint32_t val) {
  // This is a temporary solution to bypass device api.
  // Should be moved to CommandList once available in CUDA.
  program_impl_->fill_ndarray(
      ndarray->ndarray_alloc_,
      ndarray->get_nelement() * ndarray->get_element_size() / sizeof(uint32_t),
      val);
}

Program::~Program() {
  finalize();
}

DeviceCapabilityConfig translate_devcaps(const std::vector<std::string> &caps) {
  // Each device capability assignment is named like this:
  // - `spirv_version=1.3`
  // - `spirv_has_int8`
  DeviceCapabilityConfig cfg{};
  for (const std::string &cap : caps) {
    std::string_view key;
    std::string_view value;
    size_t ieq = cap.find('=');
    if (ieq == std::string::npos) {
      key = cap;
    } else {
      key = std::string_view(cap.c_str(), ieq);
      value = std::string_view(cap.c_str() + ieq + 1);
    }
    DeviceCapability devcap = str2devcap(key);
    switch (devcap) {
      case DeviceCapability::spirv_version: {
        if (value == "1.3") {
          cfg.set(devcap, 0x10300);
        } else if (value == "1.4") {
          cfg.set(devcap, 0x10400);
        } else if (value == "1.5") {
          cfg.set(devcap, 0x10500);
        } else {
          TI_ERROR(
              "'{}' is not a valid value of device capability `spirv_version`",
              value);
        }
        break;
      }
      default:
        cfg.set(devcap, 1);
        break;
    }
  }

  // Assign default caps (that always present).
  if (!cfg.contains(DeviceCapability::spirv_version)) {
    cfg.set(DeviceCapability::spirv_version, 0x10300);
  }
  return cfg;
}

std::unique_ptr<AotModuleBuilder> Program::make_aot_module_builder(
    Arch arch,
    const std::vector<std::string> &caps) {
  DeviceCapabilityConfig cfg = translate_devcaps(caps);
  // FIXME: This couples the runtime backend with the target AOT backend. E.g.
  // If we want to build a Metal AOT module, we have to be on the macOS
  // platform. Consider decoupling this part
  if (arch == Arch::wasm) {
    // Have to check WASM first, or it dispatches to the LlvmProgramImpl.
#ifdef TI_WITH_LLVM
    return std::make_unique<wasm::AotModuleBuilderImpl>();
#else
    TI_NOT_IMPLEMENTED
#endif
  }
  if (arch_uses_llvm(this_thread_config().arch) ||
      this_thread_config().arch == Arch::metal ||
      this_thread_config().arch == Arch::vulkan ||
      this_thread_config().arch == Arch::opengl ||
      this_thread_config().arch == Arch::gles ||
      this_thread_config().arch == Arch::dx12) {
    return program_impl_->make_aot_module_builder(cfg);
  }
  return nullptr;
}

int Program::allocate_snode_tree_id() {
  if (free_snode_tree_ids_.empty()) {
    return snode_trees_.size();
  } else {
    int id = free_snode_tree_ids_.top();
    free_snode_tree_ids_.pop();
    return id;
  }
}

void Program::prepare_runtime_context(RuntimeContext *ctx) {
  ctx->result_buffer = result_buffer;
  program_impl_->prepare_runtime_context(ctx);
}

void Program::enqueue_compute_op_lambda(
    std::function<void(Device *device, CommandList *cmdlist)> op,
    const std::vector<ComputeOpImageRef> &image_refs) {
  program_impl_->enqueue_compute_op_lambda(op, image_refs);
}

}  // namespace taichi::lang<|MERGE_RESOLUTION|>--- conflicted
+++ resolved
@@ -366,16 +366,10 @@
       argload_expr->type_check(&this->this_thread_config());
       indices.push_back(std::move(argload_expr));
     }
-<<<<<<< HEAD
-    auto ret = Stmt::make<FrontendReturnStmt>(
-        ExprGroup(Expr(snode_to_fields_.at(snode))[indices]));
-    kernel->context->builder().insert(std::move(ret));
-=======
-    ASTBuilder *builder = this->current_ast_builder();
+    ASTBuilder &builder = kernel->context->builder();
     auto ret = Stmt::make<FrontendReturnStmt>(ExprGroup(
-        builder->expr_subscript(Expr(snode_to_fields_.at(snode)), indices)));
-    this->current_ast_builder()->insert(std::move(ret));
->>>>>>> 09eeba31
+        builder.expr_subscript(Expr(snode_to_fields_.at(snode)), indices)));
+    builder.insert(std::move(ret));
   });
   ker.set_arch(get_accessor_arch());
   ker.name = kernel_name;
@@ -396,15 +390,10 @@
       argload_expr->type_check(&this->this_thread_config());
       indices.push_back(std::move(argload_expr));
     }
-<<<<<<< HEAD
-    auto expr = Expr(snode_to_fields_.at(snode))[indices];
-    kernel->context->builder().insert_assignment(
-=======
-    ASTBuilder *builder = current_ast_builder();
+    ASTBuilder &builder = kernel->context->builder();
     auto expr =
-        builder->expr_subscript(Expr(snode_to_fields_.at(snode)), indices);
-    this->current_ast_builder()->insert_assignment(
->>>>>>> 09eeba31
+        builder.expr_subscript(Expr(snode_to_fields_.at(snode)), indices);
+    builder.insert_assignment(
         expr,
         Expr::make<ArgLoadExpression>(snode->num_active_indices,
                                       snode->dt->get_compute_type()),
