#include "offline_cache_util.h"

#include "taichi/common/core.h"
#include "taichi/common/serialization.h"
#include "taichi/ir/snode.h"
#include "taichi/ir/transforms.h"
#include "taichi/program/compile_config.h"
#include "taichi/program/kernel.h"

#include "picosha2.h"

#include <vector>

namespace taichi::lang {

static std::vector<std::uint8_t> get_offline_cache_key_of_compile_config(
    CompileConfig *config) {
  TI_ASSERT(config);
  BinaryOutputSerializer serializer;
  serializer.initialize();
  serializer(config->arch);
  serializer(config->debug);
  serializer(config->cfg_optimization);
  serializer(config->check_out_of_bound);
  serializer(config->opt_level);
  serializer(config->external_optimization_level);
  serializer(config->packed);
  serializer(config->move_loop_invariant_outside_if);
  serializer(config->demote_dense_struct_fors);
  serializer(config->advanced_optimization);
  serializer(config->constant_folding);
  serializer(config->kernel_profiler);
  serializer(config->fast_math);
  serializer(config->flatten_if);
  serializer(config->make_thread_local);
  serializer(config->make_block_local);
  serializer(config->detect_read_only);
  serializer(config->default_fp->to_string());
  serializer(config->default_ip.to_string());
  if (arch_is_cpu(config->arch)) {
    serializer(config->default_cpu_block_dim);
    serializer(config->cpu_max_num_threads);
  } else if (arch_is_gpu(config->arch)) {
    serializer(config->default_gpu_block_dim);
    serializer(config->gpu_max_reg);
    serializer(config->saturating_grid_dim);
    serializer(config->cpu_max_num_threads);
  }
  serializer(config->ad_stack_size);
  serializer(config->default_ad_stack_size);
  serializer(config->random_seed);
  if (config->arch == Arch::cc) {
    serializer(config->cc_compile_cmd);
    serializer(config->cc_link_cmd);
  } else if (config->arch == Arch::opengl) {
    serializer(config->allow_nv_shader_extension);
    serializer(config->use_gles);
  }
  serializer(config->make_mesh_block_local);
  serializer(config->optimize_mesh_reordered_mapping);
  serializer(config->mesh_localize_to_end_mapping);
  serializer(config->mesh_localize_from_end_mapping);
  serializer(config->mesh_localize_all_attr_mappings);
  serializer(config->demote_no_access_mesh_fors);
  serializer(config->experimental_auto_mesh_local);
  serializer(config->auto_mesh_local_default_occupacy);
  serializer(config->real_matrix);
  serializer(config->real_matrix_scalarize);
  serializer.finalize();

  return serializer.data;
}

static void get_offline_cache_key_of_snode_impl(
    SNode *snode,
    BinaryOutputSerializer &serializer,
    std::unordered_set<int> &visited) {
  if (auto iter = visited.find(snode->id); iter != visited.end()) {
    serializer(snode->id);  // Use snode->id as placeholder to identify a snode
    return;
  }

  visited.insert(snode->id);
  for (auto &c : snode->ch) {
    get_offline_cache_key_of_snode_impl(c.get(), serializer, visited);
  }
  for (int i = 0; i < taichi_max_num_indices; ++i) {
    auto &extractor = snode->extractors[i];
    serializer(extractor.num_elements_from_root);
    serializer(extractor.shape);
    serializer(extractor.acc_shape);
    serializer(extractor.num_bits);
    serializer(extractor.acc_offset);
    serializer(extractor.active);
  }
  serializer(snode->index_offsets);
  serializer(snode->num_active_indices);
  serializer(snode->physical_index_position);
  serializer(snode->id);
  serializer(snode->depth);
  serializer(snode->name);
  serializer(snode->num_cells_per_container);
  serializer(snode->total_num_bits);
  serializer(snode->total_bit_start);
  serializer(snode->chunk_size);
  serializer(snode->cell_size_bytes);
  serializer(snode->offset_bytes_in_parent_cell);
  serializer(snode->dt->to_string());
  serializer(snode->has_ambient);
  if (!snode->ambient_val.dt->is_primitive(PrimitiveTypeID::unknown)) {
    serializer(snode->ambient_val.stringify());
  }
  if (snode->grad_info && !snode->grad_info->is_primal()) {
    if (auto *adjoint_snode = snode->grad_info->adjoint_snode()) {
      get_offline_cache_key_of_snode_impl(adjoint_snode, serializer, visited);
    }
    if (auto *dual_snode = snode->grad_info->dual_snode()) {
      get_offline_cache_key_of_snode_impl(dual_snode, serializer, visited);
    }
  }
  if (snode->physical_type) {
    serializer(snode->physical_type->to_string());
  }
  serializer(snode->id_in_bit_struct);
  serializer(snode->is_bit_level);
  serializer(snode->is_path_all_dense);
  serializer(snode->node_type_name);
  serializer(snode->type);
  serializer(snode->_morton);
  serializer(snode->get_snode_tree_id());
}

std::string get_hashed_offline_cache_key_of_snode(SNode *snode) {
  TI_ASSERT(snode);

  BinaryOutputSerializer serializer;
  serializer.initialize();
  {
    std::unordered_set<int> visited;
    get_offline_cache_key_of_snode_impl(snode, serializer, visited);
  }
  serializer.finalize();

  picosha2::hash256_one_by_one hasher;
  hasher.process(serializer.data.begin(), serializer.data.end());
  hasher.finish();

  return picosha2::get_hash_hex_string(hasher);
}

std::string get_hashed_offline_cache_key(CompileConfig *config,
                                         Kernel *kernel) {
  std::string kernel_ast_string;
  if (kernel) {
    std::ostringstream oss;
    gen_offline_cache_key(kernel->program, kernel->ir.get(), &oss);
    kernel_ast_string = oss.str();
  }

  std::vector<std::uint8_t> compile_config_key;
  if (config) {
    compile_config_key = get_offline_cache_key_of_compile_config(config);
  }

  std::string autodiff_mode =
      std::to_string(static_cast<std::size_t>(kernel->autodiff_mode));
  picosha2::hash256_one_by_one hasher;
  hasher.process(compile_config_key.begin(), compile_config_key.end());
  hasher.process(kernel_ast_string.begin(), kernel_ast_string.end());
  hasher.process(autodiff_mode.begin(), autodiff_mode.end());
  hasher.finish();

  auto res = picosha2::get_hash_hex_string(hasher);
  res.insert(res.begin(), 'T');  // The key must start with a letter
  return res;
}

<<<<<<< HEAD
}  // namespace lang
}  // namespace taichi
=======
namespace offline_cache {

constexpr std::size_t offline_cache_key_length = 65;
constexpr std::size_t min_mangled_name_length = offline_cache_key_length + 2;

std::string get_cache_path_by_arch(const std::string &base_path, Arch arch) {
  std::string subdir;
  if (arch_uses_llvm(arch)) {
    subdir = "llvm";
  } else if (arch == Arch::vulkan || arch == Arch::opengl) {
    subdir = "gfx";
  } else {
    return base_path;
  }
  return taichi::join_path(base_path, subdir);
}

bool enabled_wip_offline_cache(bool enable_hint) {
  // CompileConfig::offline_cache is a global option to enable offline cache on
  // all backends To disable WIP offline cache by default & enable when
  // developing/testing:
  const char *enable_env = std::getenv("TI_WIP_OFFLINE_CACHE");
  return enable_hint && enable_env && std::strncmp("1", enable_env, 1) == 0;
}

std::string mangle_name(const std::string &primal_name,
                        const std::string &key) {
  // Result: {primal_name}{key: char[65]}_{(checksum(primal_name)) ^
  // checksum(key)}
  if (key.size() != offline_cache_key_length) {
    return primal_name;
  }
  std::size_t checksum1{0}, checksum2{0};
  for (auto &e : primal_name) {
    checksum1 += std::size_t(e);
  }
  for (auto &e : key) {
    checksum2 += std::size_t(e);
  }
  return fmt::format("{}{}_{}", primal_name, key, checksum1 ^ checksum2);
}

bool try_demangle_name(const std::string &mangled_name,
                       std::string &primal_name,
                       std::string &key) {
  if (mangled_name.size() < min_mangled_name_length) {
    return false;
  }

  std::size_t checksum{0}, checksum1{0}, checksum2{0};
  auto pos = mangled_name.find_last_of('_');
  if (pos == std::string::npos) {
    return false;
  }
  try {
    checksum = std::stoull(mangled_name.substr(pos + 1));
  } catch (const std::exception &) {
    return false;
  }

  std::size_t i = 0, primal_len = pos - offline_cache_key_length;
  for (i = 0; i < primal_len; ++i) {
    checksum1 += (int)mangled_name[i];
  }
  for (; i < pos; ++i) {
    checksum2 += (int)mangled_name[i];
  }
  if ((checksum1 ^ checksum2) != checksum) {
    return false;
  }

  primal_name = mangled_name.substr(0, primal_len);
  key = mangled_name.substr(primal_len, offline_cache_key_length);
  TI_ASSERT(key.size() == offline_cache_key_length);
  TI_ASSERT(primal_name.size() + key.size() == pos);
  return true;
}

}  // namespace offline_cache

}  // namespace taichi::lang
>>>>>>> 31f33df5
<|MERGE_RESOLUTION|>--- conflicted
+++ resolved
@@ -175,89 +175,4 @@
   return res;
 }
 
-<<<<<<< HEAD
-}  // namespace lang
-}  // namespace taichi
-=======
-namespace offline_cache {
-
-constexpr std::size_t offline_cache_key_length = 65;
-constexpr std::size_t min_mangled_name_length = offline_cache_key_length + 2;
-
-std::string get_cache_path_by_arch(const std::string &base_path, Arch arch) {
-  std::string subdir;
-  if (arch_uses_llvm(arch)) {
-    subdir = "llvm";
-  } else if (arch == Arch::vulkan || arch == Arch::opengl) {
-    subdir = "gfx";
-  } else {
-    return base_path;
-  }
-  return taichi::join_path(base_path, subdir);
-}
-
-bool enabled_wip_offline_cache(bool enable_hint) {
-  // CompileConfig::offline_cache is a global option to enable offline cache on
-  // all backends To disable WIP offline cache by default & enable when
-  // developing/testing:
-  const char *enable_env = std::getenv("TI_WIP_OFFLINE_CACHE");
-  return enable_hint && enable_env && std::strncmp("1", enable_env, 1) == 0;
-}
-
-std::string mangle_name(const std::string &primal_name,
-                        const std::string &key) {
-  // Result: {primal_name}{key: char[65]}_{(checksum(primal_name)) ^
-  // checksum(key)}
-  if (key.size() != offline_cache_key_length) {
-    return primal_name;
-  }
-  std::size_t checksum1{0}, checksum2{0};
-  for (auto &e : primal_name) {
-    checksum1 += std::size_t(e);
-  }
-  for (auto &e : key) {
-    checksum2 += std::size_t(e);
-  }
-  return fmt::format("{}{}_{}", primal_name, key, checksum1 ^ checksum2);
-}
-
-bool try_demangle_name(const std::string &mangled_name,
-                       std::string &primal_name,
-                       std::string &key) {
-  if (mangled_name.size() < min_mangled_name_length) {
-    return false;
-  }
-
-  std::size_t checksum{0}, checksum1{0}, checksum2{0};
-  auto pos = mangled_name.find_last_of('_');
-  if (pos == std::string::npos) {
-    return false;
-  }
-  try {
-    checksum = std::stoull(mangled_name.substr(pos + 1));
-  } catch (const std::exception &) {
-    return false;
-  }
-
-  std::size_t i = 0, primal_len = pos - offline_cache_key_length;
-  for (i = 0; i < primal_len; ++i) {
-    checksum1 += (int)mangled_name[i];
-  }
-  for (; i < pos; ++i) {
-    checksum2 += (int)mangled_name[i];
-  }
-  if ((checksum1 ^ checksum2) != checksum) {
-    return false;
-  }
-
-  primal_name = mangled_name.substr(0, primal_len);
-  key = mangled_name.substr(primal_len, offline_cache_key_length);
-  TI_ASSERT(key.size() == offline_cache_key_length);
-  TI_ASSERT(primal_name.size() + key.size() == pos);
-  return true;
-}
-
-}  // namespace offline_cache
-
-}  // namespace taichi::lang
->>>>>>> 31f33df5
+}  // namespace taichi::lang