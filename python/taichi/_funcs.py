import math

from taichi.lang import impl, ops
from taichi.lang.impl import get_runtime, grouped, static
from taichi.lang.kernel_impl import func
from taichi.lang.matrix import Matrix, Vector
from taichi.types import f32, f64
from taichi.types.annotations import template


@func
def _randn(dt):
    """
    Generate a random float sampled from univariate standard normal
    (Gaussian) distribution of mean 0 and variance 1, using the
    Box-Muller transformation.
    """
    assert dt == f32 or dt == f64
    u1 = ops.cast(1.0, dt) - ops.random(dt)
    u2 = ops.random(dt)
    r = ops.sqrt(-2 * ops.log(u1))
    c = ops.cos(math.tau * u2)
    return r * c


def randn(dt=None):
    """Generate a random float sampled from univariate standard normal
    (Gaussian) distribution of mean 0 and variance 1, using the
    Box-Muller transformation. Must be called in Taichi scope.

    Args:
        dt (DataType): Data type of the required random number. Default to `None`.
            If set to `None` `dt` will be determined dynamically in runtime.

    Returns:
        The generated random float.

    Example::

        >>> @ti.kernel
        >>> def main():
        >>>     print(ti.randn())
        >>>
        >>> main()
        -0.463608
    """
    if dt is None:
        dt = impl.get_runtime().default_fp
    return _randn(dt)


@func
def _polar_decompose2d(A, dt):
    """Perform polar decomposition (A=UP) for 2x2 matrix.
    Mathematical concept refers to https://en.wikipedia.org/wiki/Polar_decomposition.

    Args:
        A (ti.Matrix(2, 2)): input 2x2 matrix `A`.
        dt (DataType): date type of elements in matrix `A`, typically accepts ti.f32 or ti.f64.

    Returns:
        Decomposed 2x2 matrices `U` and `P`. `U` is a 2x2 orthogonal matrix
        and `P` is a 2x2 positive or semi-positive definite matrix.
    """
    U = Matrix.identity(dt, 2)
    P = ops.cast(A, dt)
    zero = ops.cast(0.0, dt)
    # if A is a zero matrix we simply return the pair (I, A)
    if (A[0, 0] == zero and A[0, 1] == zero and A[1, 0] == zero
            and A[1, 1] == zero):
        pass
    else:
        detA = A[0, 0] * A[1, 1] - A[1, 0] * A[0, 1]
        adetA = abs(detA)
        B = Matrix([[A[0, 0] + A[1, 1], A[0, 1] - A[1, 0]],
                    [A[1, 0] - A[0, 1], A[1, 1] + A[0, 0]]], dt)

        if detA < zero:
            B = Matrix([[A[0, 0] - A[1, 1], A[0, 1] + A[1, 0]],
                        [A[1, 0] + A[0, 1], A[1, 1] - A[0, 0]]], dt)
        # here det(B) != 0 if A is not the zero matrix
        adetB = abs(B[0, 0] * B[1, 1] - B[1, 0] * B[0, 1])
        k = ops.cast(1.0, dt) / ops.sqrt(adetB)
        U = B * k
        P = (A.transpose() @ A + adetA * Matrix.identity(dt, 2)) * k

    return U, P


@func
def _polar_decompose3d(A, dt):
    """Perform polar decomposition (A=UP) for 3x3 matrix.

    Mathematical concept refers to https://en.wikipedia.org/wiki/Polar_decomposition.

    Args:
        A (ti.Matrix(3, 3)): input 3x3 matrix `A`.
        dt (DataType): date type of elements in matrix `A`, typically accepts ti.f32 or ti.f64.

    Returns:
        Decomposed 3x3 matrices `U` and `P`.
    """
    U, sig, V = _svd3d(A, dt)
    return U @ V.transpose(), V @ sig @ V.transpose()


# https://www.seas.upenn.edu/~cffjiang/research/svd/svd.pdf
@func
def _svd2d(A, dt):
    """Perform singular value decomposition (A=USV^T) for 2x2 matrix.

    Mathematical concept refers to https://en.wikipedia.org/wiki/Singular_value_decomposition.

    Args:
        A (ti.Matrix(2, 2)): input 2x2 matrix `A`.
        dt (DataType): date type of elements in matrix `A`, typically accepts ti.f32 or ti.f64.

    Returns:
        Decomposed 2x2 matrices `U`, 'S' and `V`.
    """
    R, S = _polar_decompose2d(A, dt)
    c, s = ops.cast(0.0, dt), ops.cast(0.0, dt)
    s1, s2 = ops.cast(0.0, dt), ops.cast(0.0, dt)
    if abs(S[0, 1]) < 1e-5:
        c, s = 1, 0
        s1, s2 = S[0, 0], S[1, 1]
    else:
        tao = ops.cast(0.5, dt) * (S[0, 0] - S[1, 1])
        w = ops.sqrt(tao**2 + S[0, 1]**2)
        t = ops.cast(0.0, dt)
        if tao > 0:
            t = S[0, 1] / (tao + w)
        else:
            t = S[0, 1] / (tao - w)
        c = 1 / ops.sqrt(t**2 + 1)
        s = -t * c
        s1 = c**2 * S[0, 0] - 2 * c * s * S[0, 1] + s**2 * S[1, 1]
        s2 = s**2 * S[0, 0] + 2 * c * s * S[0, 1] + c**2 * S[1, 1]
    V = Matrix.zero(dt, 2, 2)
    if s1 < s2:
        tmp = s1
        s1 = s2
        s2 = tmp
        V = Matrix([[-s, c], [-c, -s]], dt=dt)
    else:
        V = Matrix([[c, s], [-s, c]], dt=dt)
    U = R @ V
    return U, Matrix([[s1, ops.cast(0, dt)], [ops.cast(0, dt), s2]], dt=dt), V


def _svd3d(A, dt, iters=None):
    """Perform singular value decomposition (A=USV^T) for 3x3 matrix.

    Mathematical concept refers to https://en.wikipedia.org/wiki/Singular_value_decomposition.

    Args:
        A (ti.Matrix(3, 3)): input 3x3 matrix `A`.
        dt (DataType): date type of elements in matrix `A`, typically accepts ti.f32 or ti.f64.
        iters (int): iteration number to control algorithm precision.

    Returns:
        Decomposed 3x3 matrices `U`, 'S' and `V`.
    """
    assert A.n == 3 and A.m == 3
<<<<<<< HEAD
    inputs = get_runtime().prog.current_ast_builder().expand_exprs([A.ptr])
=======
>>>>>>> 6311943d
    assert dt in [f32, f64]
    if iters is None:
        if dt == f32:
            iters = 5
        else:
            iters = 8
    if dt == f32:
        rets = get_runtime().prog.current_ast_builder().sifakis_svd_f32(
            A.ptr, iters)
    else:
        rets = get_runtime().prog.current_ast_builder().sifakis_svd_f64(
            A.ptr, iters)
    assert len(rets) == 21
    U_entries = rets[:9]
    V_entries = rets[9:18]
    sig_entries = rets[18:]

    @func
    def get_result():
        U = Matrix.zero(dt, 3, 3)
        V = Matrix.zero(dt, 3, 3)
        sigma = Matrix.zero(dt, 3, 3)
        for i in static(range(3)):
            for j in static(range(3)):
                U[i, j] = U_entries[i * 3 + j]
                V[i, j] = V_entries[i * 3 + j]
            sigma[i, i] = sig_entries[i]
        return U, sigma, V

    return get_result()


@func
def _eig2x2(A, dt):
    """Compute the eigenvalues and right eigenvectors (Av=lambda v) of a 2x2 real matrix.

    Mathematical concept refers to https://en.wikipedia.org/wiki/Eigendecomposition_of_a_matrix.

    Args:
        A (ti.Matrix(2, 2)): input 2x2 matrix `A`.
        dt (DataType): date type of elements in matrix `A`, typically accepts ti.f32 or ti.f64.

    Returns:
        eigenvalues (ti.Matrix(2, 2)): The eigenvalues in complex form. Each row stores one eigenvalue. The first number of the eigenvalue represents the real part and the second number represents the imaginary part.
        eigenvectors: (ti.Matrix(4, 2)): The eigenvectors in complex form. Each column stores one eigenvector. Each eigenvector consists of 2 entries, each of which is represented by two numbers for its real part and imaginary part.
    """
    tr = A.trace()
    det = A.determinant()
    gap = tr**2 - 4 * det
    lambda1 = Vector.zero(dt, 2)
    lambda2 = Vector.zero(dt, 2)
    v1 = Vector.zero(dt, 4)
    v2 = Vector.zero(dt, 4)
    if gap > 0:
        lambda1 = Vector([tr + ops.sqrt(gap), 0.0], dt=dt) * 0.5
        lambda2 = Vector([tr - ops.sqrt(gap), 0.0], dt=dt) * 0.5
        A1 = A - lambda1[0] * Matrix.identity(dt, 2)
        A2 = A - lambda2[0] * Matrix.identity(dt, 2)
        if all(A1 == Matrix.zero(dt, 2, 2)) and all(
                A1 == Matrix.zero(dt, 2, 2)):
            v1 = Vector([0.0, 0.0, 1.0, 0.0]).cast(dt)
            v2 = Vector([1.0, 0.0, 0.0, 0.0]).cast(dt)
        else:
            v1 = Vector([A2[0, 0], 0.0, A2[1, 0], 0.0], dt=dt).normalized()
            v2 = Vector([A1[0, 0], 0.0, A1[1, 0], 0.0], dt=dt).normalized()
    else:
        lambda1 = Vector([tr, ops.sqrt(-gap)], dt=dt) * 0.5
        lambda2 = Vector([tr, -ops.sqrt(-gap)], dt=dt) * 0.5
        A1r = A - lambda1[0] * Matrix.identity(dt, 2)
        A1i = -lambda1[1] * Matrix.identity(dt, 2)
        A2r = A - lambda2[0] * Matrix.identity(dt, 2)
        A2i = -lambda2[1] * Matrix.identity(dt, 2)
        v1 = Vector([A2r[0, 0], A2i[0, 0], A2r[1, 0], A2i[1, 0]],
                    dt=dt).normalized()
        v2 = Vector([A1r[0, 0], A1i[0, 0], A1r[1, 0], A1i[1, 0]],
                    dt=dt).normalized()
    eigenvalues = Matrix.rows([lambda1, lambda2])
    eigenvectors = Matrix.cols([v1, v2])

    return eigenvalues, eigenvectors


@func
def _sym_eig2x2(A, dt):
    """Compute the eigenvalues and right eigenvectors (Av=lambda v) of a 2x2 real symmetric matrix.

    Mathematical concept refers to https://en.wikipedia.org/wiki/Eigendecomposition_of_a_matrix.

    Args:
        A (ti.Matrix(2, 2)): input 2x2 symmetric matrix `A`.
        dt (DataType): date type of elements in matrix `A`, typically accepts ti.f32 or ti.f64.

    Returns:
        eigenvalues (ti.Vector(2)): The eigenvalues. Each entry store one eigen value.
        eigenvectors (ti.Matrix(2, 2)): The eigenvectors. Each column stores one eigenvector.
    """
    assert all(A == A.transpose()), "A needs to be symmetric"
    tr = A.trace()
    det = A.determinant()
    gap = tr**2 - 4 * det
    lambda1 = (tr + ops.sqrt(gap)) * 0.5
    lambda2 = (tr - ops.sqrt(gap)) * 0.5
    eigenvalues = Vector([lambda1, lambda2], dt=dt)

    A1 = A - lambda1 * Matrix.identity(dt, 2)
    A2 = A - lambda2 * Matrix.identity(dt, 2)
    v1 = Vector.zero(dt, 2)
    v2 = Vector.zero(dt, 2)
    if all(A1 == Matrix.zero(dt, 2, 2)) and all(A1 == Matrix.zero(dt, 2, 2)):
        v1 = Vector([0.0, 1.0]).cast(dt)
        v2 = Vector([1.0, 0.0]).cast(dt)
    else:
        v1 = Vector([A2[0, 0], A2[1, 0]], dt=dt).normalized()
        v2 = Vector([A1[0, 0], A1[1, 0]], dt=dt).normalized()
    eigenvectors = Matrix.cols([v1, v2])
    return eigenvalues, eigenvectors


@func
def _sym_eig3x3(A, dt):
    """Compute the eigenvalues and right eigenvectors (Av=lambda v) of a 3x3 real symmetric matrix using Cardano's method.

    Mathematical concept refers to https://www.mpi-hd.mpg.de/personalhomes/globes/3x3/.

    Args:
        A (ti.Matrix(3, 3)): input 3x3 symmetric matrix `A`.
        dt (DataType): date type of elements in matrix `A`, typically accepts ti.f32 or ti.f64.

    Returns:
        eigenvalues (ti.Vector(3)): The eigenvalues. Each entry store one eigen value.
        eigenvectors (ti.Matrix(3, 3)): The eigenvectors. Each column stores one eigenvector.
    """
    assert all(A == A.transpose()), "A needs to be symmetric"
    M_SQRT3 = 1.73205080756887729352744634151
    m = A.trace()
    dd = A[0, 1] * A[0, 1]
    ee = A[1, 2] * A[1, 2]
    ff = A[0, 2] * A[0, 2]
    c1 = A[0, 0] * A[1, 1] + A[0, 0] * A[2, 2] + A[1, 1] * A[2, 2] - (dd + ee +
                                                                      ff)
    c0 = A[2, 2] * dd + A[0, 0] * ee + A[1, 1] * ff - A[0, 0] * A[1, 1] * A[
        2, 2] - 2.0 * A[0, 2] * A[0, 1] * A[1, 2]

    p = m * m - 3.0 * c1
    q = m * (p - 1.5 * c1) - 13.5 * c0
    sqrt_p = ops.sqrt(ops.abs(p))
    phi = 27.0 * (0.25 * c1 * c1 * (p - c1) + c0 * (q + 6.75 * c0))
    phi = (1.0 / 3.0) * ops.atan2(ops.sqrt(ops.abs(phi)), q)

    c = sqrt_p * ops.cos(phi)
    s = (1.0 / M_SQRT3) * sqrt_p * ops.sin(phi)
    eigenvalues = Vector([0.0, 0.0, 0.0], dt=dt)
    eigenvalues[2] = (1.0 / 3.0) * (m - c)
    eigenvalues[1] = eigenvalues[2] + s
    eigenvalues[0] = eigenvalues[2] + c
    eigenvalues[2] = eigenvalues[2] - s

    t = ops.abs(eigenvalues[0])
    u = ops.abs(eigenvalues[1])
    if u > t:
        t = u
    u = ops.abs(eigenvalues[2])
    if u > t:
        t = u
    if t < 1.0:
        u = t
    else:
        u = t * t
    Q = Matrix.zero(dt, 3, 3)
    Q[0, 1] = A[0, 1] * A[1, 2] - A[0, 2] * A[1, 1]
    Q[1, 1] = A[0, 2] * A[0, 1] - A[1, 2] * A[0, 0]
    Q[2, 1] = A[0, 1] * A[0, 1]

    Q[0, 0] = Q[0, 1] + A[0, 2] * eigenvalues[0]
    Q[1, 0] = Q[1, 1] + A[1, 2] * eigenvalues[0]
    Q[2, 0] = (A[0, 0] - eigenvalues[0]) * (A[1, 1] - eigenvalues[0]) - Q[2, 1]
    norm = Q[0, 0] * Q[0, 0] + Q[1, 0] * Q[1, 0] + Q[2, 0] * Q[2, 0]
    norm = ops.sqrt(1.0 / norm)
    Q[0, 0] *= norm
    Q[1, 0] *= norm
    Q[2, 0] *= norm

    Q[0, 1] = Q[0, 1] + A[0, 2] * eigenvalues[1]
    Q[1, 1] = Q[1, 1] + A[1, 2] * eigenvalues[1]
    Q[2, 1] = (A[0, 0] - eigenvalues[1]) * (A[1, 1] - eigenvalues[1]) - Q[2, 1]
    norm = Q[0, 1] * Q[0, 1] + Q[1, 1] * Q[1, 1] + Q[2, 1] * Q[2, 1]

    norm = ops.sqrt(1.0 / norm)
    Q[0, 1] *= norm
    Q[1, 1] *= norm
    Q[2, 1] *= norm

    Q[0, 2] = Q[1, 0] * Q[2, 1] - Q[2, 0] * Q[1, 1]
    Q[1, 2] = Q[2, 0] * Q[0, 1] - Q[0, 0] * Q[2, 1]
    Q[2, 2] = Q[0, 0] * Q[1, 1] - Q[1, 0] * Q[0, 1]
    return eigenvalues, Q


def polar_decompose(A, dt=None):
    """Perform polar decomposition (A=UP) for arbitrary size matrix.

    Mathematical concept refers to https://en.wikipedia.org/wiki/Polar_decomposition.

    Args:
        A (ti.Matrix(n, n)): input nxn matrix `A`.
        dt (DataType): date type of elements in matrix `A`, typically accepts ti.f32 or ti.f64.

    Returns:
        Decomposed nxn matrices `U` and `P`.
    """
    if dt is None:
        dt = impl.get_runtime().default_fp
    if A.n == 2:
        return _polar_decompose2d(A, dt)
    if A.n == 3:
        return _polar_decompose3d(A, dt)
    raise Exception("Polar decomposition only supports 2D and 3D matrices.")


def svd(A, dt=None):
    """Perform singular value decomposition (A=USV^T) for arbitrary size matrix.

    Mathematical concept refers to https://en.wikipedia.org/wiki/Singular_value_decomposition.

    Args:
        A (ti.Matrix(n, n)): input nxn matrix `A`.
        dt (DataType): date type of elements in matrix `A`, typically accepts ti.f32 or ti.f64.

    Returns:
        Decomposed nxn matrices `U`, 'S' and `V`.
    """
    if dt is None:
        dt = impl.get_runtime().default_fp
    if A.n == 2:
        return _svd2d(A, dt)
    if A.n == 3:
        return _svd3d(A, dt)
    raise Exception("SVD only supports 2D and 3D matrices.")


def eig(A, dt=None):
    """Compute the eigenvalues and right eigenvectors of a real matrix.

    Mathematical concept refers to https://en.wikipedia.org/wiki/Eigendecomposition_of_a_matrix.

    Args:
        A (ti.Matrix(n, n)): 2D Matrix for which the eigenvalues and right eigenvectors will be computed.
        dt (DataType): The datatype for the eigenvalues and right eigenvectors.

    Returns:
        eigenvalues (ti.Matrix(n, 2)): The eigenvalues in complex form. Each row stores one eigenvalue. The first number of the eigenvalue represents the real part and the second number represents the imaginary part.
        eigenvectors (ti.Matrix(n*2, n)): The eigenvectors in complex form. Each column stores one eigenvector. Each eigenvector consists of n entries, each of which is represented by two numbers for its real part and imaginary part.
    """
    if dt is None:
        dt = impl.get_runtime().default_fp
    if A.n == 2:
        return _eig2x2(A, dt)
    raise Exception("Eigen solver only supports 2D matrices.")


def sym_eig(A, dt=None):
    """Compute the eigenvalues and right eigenvectors of a real symmetric matrix.

    Mathematical concept refers to https://en.wikipedia.org/wiki/Eigendecomposition_of_a_matrix.

    Args:
        A (ti.Matrix(n, n)): Symmetric Matrix for which the eigenvalues and right eigenvectors will be computed.
        dt (DataType): The datatype for the eigenvalues and right eigenvectors.

    Returns:
        eigenvalues (ti.Vector(n)): The eigenvalues. Each entry store one eigen value.
        eigenvectors (ti.Matrix(n, n)): The eigenvectors. Each column stores one eigenvector.
    """
    if dt is None:
        dt = impl.get_runtime().default_fp
    if A.n == 2:
        return _sym_eig2x2(A, dt)
    if A.n == 3:
        return _sym_eig3x3(A, dt)
    raise Exception("Symmetric eigen solver only supports 2D and 3D matrices.")


@func
def _gauss_elimination_2x2(Ab, dt):
    if ops.abs(Ab[0, 0]) < ops.abs(Ab[1, 0]):
        Ab[0, 0], Ab[1, 0] = Ab[1, 0], Ab[0, 0]
        Ab[0, 1], Ab[1, 1] = Ab[1, 1], Ab[0, 1]
        Ab[0, 2], Ab[1, 2] = Ab[1, 2], Ab[0, 2]
    assert Ab[0, 0] != 0.0, "Matrix is singular in linear solve."
    scale = Ab[1, 0] / Ab[0, 0]
    Ab[1, 0] = 0.0
    for k in static(range(1, 3)):
        Ab[1, k] -= Ab[0, k] * scale
    x = Vector.zero(dt, 2)
    # Back substitution
    x[1] = Ab[1, 2] / Ab[1, 1]
    x[0] = (Ab[0, 2] - Ab[0, 1] * x[1]) / Ab[0, 0]
    return x


@func
def _gauss_elimination_3x3(Ab, dt):
    for i in static(range(3)):
        max_row = i
        max_v = ops.abs(Ab[i, i])
        for j in static(range(i + 1, 3)):
            if ops.abs(Ab[j, i]) > max_v:
                max_row = j
                max_v = ops.abs(Ab[j, i])
        assert max_v != 0.0, "Matrix is singular in linear solve."
        if i != max_row:
            if max_row == 1:
                for col in static(range(4)):
                    Ab[i, col], Ab[1, col] = Ab[1, col], Ab[i, col]
            else:
                for col in static(range(4)):
                    Ab[i, col], Ab[2, col] = Ab[2, col], Ab[i, col]
        assert Ab[i, i] != 0.0, "Matrix is singular in linear solve."
        for j in static(range(i + 1, 3)):
            scale = Ab[j, i] / Ab[i, i]
            Ab[j, i] = 0.0
            for k in static(range(i + 1, 4)):
                Ab[j, k] -= Ab[i, k] * scale
    # Back substitution
    x = Vector.zero(dt, 3)
    for i in static(range(2, -1, -1)):
        x[i] = Ab[i, 3]
        for k in static(range(i + 1, 3)):
            x[i] -= Ab[i, k] * x[k]
        x[i] = x[i] / Ab[i, i]
    return x


@func
def _combine(A, b, dt):
    n = static(A.n)
    Ab = Matrix.zero(dt, n, n + 1)
    for i in static(range(n)):
        for j in static(range(n)):
            Ab[i, j] = A[i, j]
    for i in static(range(n)):
        Ab[i, n] = b[i]
    return Ab


def solve(A, b, dt=None):
    """Solve a matrix using Gauss elimination method.

    Args:
        A (ti.Matrix(n, n)): input nxn matrix `A`.
        b (ti.Vector(n, 1)): input nx1 vector `b`.
        dt (DataType): The datatype for the `A` and `b`.

    Returns:
        x (ti.Vector(n, 1)): the solution of Ax=b.
    """
    assert A.n == A.m, "Only square matrix is supported"
    assert A.n >= 2 and A.n <= 3, "Only 2D and 3D matrices are supported"
    assert A.m == b.n, "Matrix and Vector dimension dismatch"
    if dt is None:
        dt = impl.get_runtime().default_fp
    Ab = _combine(A, b, dt)
    if A.n == 2:
        return _gauss_elimination_2x2(Ab, dt)
    if A.n == 3:
        return _gauss_elimination_3x3(Ab, dt)
    raise Exception("Solver only supports 2D and 3D matrices.")


@func
def field_fill_taichi_scope(F: template(), val: template()):
    for I in grouped(F):
        F[I] = val


__all__ = ['randn', 'polar_decompose', 'eig', 'sym_eig', 'svd', 'solve']<|MERGE_RESOLUTION|>--- conflicted
+++ resolved
@@ -162,10 +162,6 @@
         Decomposed 3x3 matrices `U`, 'S' and `V`.
     """
     assert A.n == 3 and A.m == 3
-<<<<<<< HEAD
-    inputs = get_runtime().prog.current_ast_builder().expand_exprs([A.ptr])
-=======
->>>>>>> 6311943d
     assert dt in [f32, f64]
     if iters is None:
         if dt == f32:
