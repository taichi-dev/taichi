#include "taichi/ui/utils/utils.h"
#include "taichi/ui/backends/vulkan/app_context.h"
#include "taichi/ui/backends/vulkan/swap_chain.h"
#include "taichi/util/image_io.h"

TI_UI_NAMESPACE_BEGIN

namespace vulkan {

using namespace taichi::lang::vulkan;
using namespace taichi::lang;

void SwapChain::init(class AppContext *app_context) {
  app_context_ = app_context;
  SurfaceConfig config;
  config.vsync = app_context_->config.vsync;
  config.window_handle = app_context_->taichi_window();
  config.width = app_context_->config.width;
  config.height = app_context_->config.height;
  surface_ = app_context_->device().create_surface(config);
  auto [w, h] = surface_->get_size();
  curr_width_ = w;
  curr_height_ = h;
  create_depth_resources();
}

void SwapChain::create_depth_resources() {
  ImageParams params;
  params.dimension = ImageDimension::d2D;
  params.format = BufferFormat::depth32f;
  params.initial_layout = ImageLayout::undefined;
  params.x = curr_width_;
  params.y = curr_height_;
  params.export_sharing = false;

  depth_allocation_ = app_context_->device().create_image(params);
}

void SwapChain::resize(uint32_t width, uint32_t height) {
  surface().resize(width, height);
  app_context_->device().destroy_image(depth_allocation_);
  auto [w, h] = surface_->get_size();
  curr_width_ = w;
  curr_height_ = h;
  create_depth_resources();
}

void SwapChain::cleanup() {
  app_context_->device().destroy_image(depth_allocation_);
  surface_.reset();
}

DeviceAllocation SwapChain::depth_allocation() {
  return depth_allocation_;
}

uint32_t SwapChain::width() {
  return curr_width_;
}
uint32_t SwapChain::height() {
  return curr_height_;
}
taichi::lang::Surface &SwapChain::surface() {
  return *(surface_.get());
}
std::vector<uint32_t> &SwapChain::dump_image_buffer() {
  auto [w, h] = surface_->get_size();
  curr_width_ = w;
  curr_height_ = h;
  image_buffer_data_.clear();
  image_buffer_data_.resize(w * h);
  DeviceAllocation img_buffer = surface_->get_image_data();
  unsigned char *ptr = (unsigned char *)app_context_->device().map(img_buffer);
  auto format = surface_->image_format();
  uint32_t *u32ptr = (uint32_t *)ptr;
  if (format == BufferFormat::bgra8 || format == BufferFormat::bgra8srgb) {
    TI_TRACE(
        "Converting BGRA8 to RGBA8 for converting image format to a standard "
        "format");
    for (int j = 0; j < h; j++) {
      for (int i = 0; i < w; i++) {
        auto pixel = u32ptr[j * w + i];
        image_buffer_data_[j * w + i] =
            ((pixel << 16) & 0xFF0000) | (pixel & 0x0000FF00) |
            ((pixel >> 16) & 0xFF) | (pixel & 0xFF000000);
      }
    }
  } else {
    for (int j = 0; j < h; j++) {
      for (int i = 0; i < w; i++) {
        image_buffer_data_[j * w + i] = u32ptr[j * w + i];
      }
    }
  }
  app_context_->device().unmap(img_buffer);
  return image_buffer_data_;
}

<<<<<<< HEAD
void SwapChain::write_image(const std::string &filename) {  
  dump_image_buffer();
  imwrite(filename, (size_t)image_buffer_data_.data(), curr_width_,
         curr_height_, 4);
=======
void SwapChain::write_image(const std::string &filename) {
  dump_image_buffer();
  imwrite(filename, (size_t)image_buffer_data_.data(), curr_width_,
          curr_height_, 4);
>>>>>>> 0dfd1660
}

}  // namespace vulkan

TI_UI_NAMESPACE_END<|MERGE_RESOLUTION|>--- conflicted
+++ resolved
@@ -96,17 +96,10 @@
   return image_buffer_data_;
 }
 
-<<<<<<< HEAD
-void SwapChain::write_image(const std::string &filename) {  
-  dump_image_buffer();
-  imwrite(filename, (size_t)image_buffer_data_.data(), curr_width_,
-         curr_height_, 4);
-=======
 void SwapChain::write_image(const std::string &filename) {
   dump_image_buffer();
   imwrite(filename, (size_t)image_buffer_data_.data(), curr_width_,
           curr_height_, 4);
->>>>>>> 0dfd1660
 }
 
 }  // namespace vulkan
