--- conflicted
+++ resolved
@@ -516,17 +516,7 @@
 }
 
 void InternalFuncCallExpression::flatten(FlattenContext *ctx) {
-<<<<<<< HEAD
   stmt = op->flatten(ctx, args, ret_type);
-=======
-  std::vector<Stmt *> args_stmts(args.size());
-  for (int i = 0; i < (int)args.size(); ++i) {
-    args_stmts[i] = flatten_rvalue(args[i], ctx);
-  }
-  ctx->push_back<InternalFuncStmt>(func_name, args_stmts, nullptr,
-                                   with_runtime_context);
-  stmt = ctx->back_stmt();
->>>>>>> 06ad09cd
   stmt->tb = tb;
 }
 
