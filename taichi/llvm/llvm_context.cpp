// A llvm backend helper

#include "taichi/llvm/llvm_context.h"

#include "llvm/Transforms/Utils/Cloning.h"
#include "llvm/ADT/APFloat.h"
#include "llvm/ADT/STLExtras.h"
#include "llvm/IR/BasicBlock.h"
#include "llvm/IR/Constants.h"
#include "llvm/IR/DerivedTypes.h"
#include "llvm/IR/Function.h"
#include "llvm/IR/IRBuilder.h"
#include "llvm/IR/Instructions.h"
#include "llvm/ExecutionEngine/Orc/ThreadSafeModule.h"
#include "llvm/IR/Module.h"
#include "llvm/IR/Intrinsics.h"
#include "llvm/IR/IntrinsicsNVPTX.h"
#include "llvm/IR/LLVMContext.h"
#include "llvm/IR/Module.h"
#include "llvm/IR/Type.h"
#include "llvm/IR/Verifier.h"
#include "llvm/Support/TargetSelect.h"
#include "llvm/Support/TargetRegistry.h"
#include "llvm/Target/TargetMachine.h"
#include "llvm/Transforms/InstCombine/InstCombine.h"
#include "llvm/Transforms/Scalar.h"
#include "llvm/Transforms/Scalar/GVN.h"
#include "llvm/Transforms/Utils.h"
#include "llvm/Transforms/IPO.h"
#include "llvm/Transforms/IPO/Internalize.h"
#include "llvm/Transforms/IPO/GlobalDCE.h"
#include "llvm/Pass.h"
#include "llvm/Passes/PassBuilder.h"
#include "llvm/Bitcode/BitcodeReader.h"
#include "llvm/Linker/Linker.h"
#include "llvm/Demangle/Demangle.h"
#include "llvm/Bitcode/BitcodeWriter.h"

#include "taichi/lang_util.h"
#include "taichi/jit/jit_session.h"
#include "taichi/common/task.h"
#include "taichi/util/environ_config.h"
#include "llvm_context.h"

#ifdef _WIN32
// Travis CI seems doesn't support <filesystem>...
#include <filesystem>
#else
#include <unistd.h>
#endif

#if defined(TI_WITH_CUDA)
#include "taichi/backends/cuda/cuda_context.h"
#endif

namespace taichi {
namespace lang {

using namespace llvm;

TaichiLLVMContext::TaichiLLVMContext(LlvmProgramImpl *llvm_prog, Arch arch)
    : arch_(arch) {
  TI_TRACE("Creating Taichi llvm context for arch: {}", arch_name(arch));
  main_thread_id_ = std::this_thread::get_id();
  main_thread_data_ = get_this_thread_data();
  llvm::remove_fatal_error_handler();
  llvm::install_fatal_error_handler(
      [](void *user_data, const std::string &reason, bool gen_crash_diag) {
        TI_ERROR("LLVM Fatal Error: {}", reason);
      },
      nullptr);

  if (arch_is_cpu(arch)) {
#if defined(TI_PLATFORM_OSX) and defined(TI_ARCH_ARM)
    // Note that on Apple Silicon (M1), "native" seems to mean arm instead of
    // arm64 (aka AArch64).
    LLVMInitializeAArch64Target();
    LLVMInitializeAArch64TargetMC();
    LLVMInitializeAArch64TargetInfo();
    LLVMInitializeAArch64AsmPrinter();
#else
    llvm::InitializeNativeTarget();
    llvm::InitializeNativeTargetAsmPrinter();
    llvm::InitializeNativeTargetAsmParser();
#endif
  } else {
#if defined(TI_WITH_CUDA)
    LLVMInitializeNVPTXTarget();
    LLVMInitializeNVPTXTargetMC();
    LLVMInitializeNVPTXTargetInfo();
    LLVMInitializeNVPTXAsmPrinter();
#else
    TI_NOT_IMPLEMENTED
#endif
  }
  jit = JITSession::create(llvm_prog, arch);
  TI_TRACE("Taichi llvm context created.");
}

TaichiLLVMContext::~TaichiLLVMContext() {
}

llvm::Type *TaichiLLVMContext::get_data_type(DataType dt) {
  auto ctx = get_this_thread_context();
  if (dt->is_primitive(PrimitiveTypeID::i32)) {
    return llvm::Type::getInt32Ty(*ctx);
  } else if (dt->is_primitive(PrimitiveTypeID::i8)) {
    return llvm::Type::getInt8Ty(*ctx);
  } else if (dt->is_primitive(PrimitiveTypeID::i16)) {
    return llvm::Type::getInt16Ty(*ctx);
  } else if (dt->is_primitive(PrimitiveTypeID::i64)) {
    return llvm::Type::getInt64Ty(*ctx);
  } else if (dt->is_primitive(PrimitiveTypeID::f32)) {
    return llvm::Type::getFloatTy(*ctx);
  } else if (dt->is_primitive(PrimitiveTypeID::f64)) {
    return llvm::Type::getDoubleTy(*ctx);
  } else if (dt->is_primitive(PrimitiveTypeID::u8)) {
    return llvm::Type::getInt8Ty(*ctx);
  } else if (dt->is_primitive(PrimitiveTypeID::u16)) {
    return llvm::Type::getInt16Ty(*ctx);
  } else if (dt->is_primitive(PrimitiveTypeID::u32)) {
    return llvm::Type::getInt32Ty(*ctx);
  } else if (dt->is_primitive(PrimitiveTypeID::u64)) {
    return llvm::Type::getInt64Ty(*ctx);
  } else if (dt->is_primitive(PrimitiveTypeID::f16)) {
    return llvm::Type::getHalfTy(*ctx);
  } else {
    TI_INFO(data_type_name(dt));
    TI_NOT_IMPLEMENTED
  }
}

std::string find_existing_command(const std::vector<std::string> &commands) {
  for (auto &cmd : commands) {
    if (command_exist(cmd)) {
      return cmd;
    }
  }
  for (const auto &cmd : commands) {
    TI_WARN("Potential command {}", cmd);
  }
  TI_ERROR("None command found.");
}

std::string get_runtime_fn(Arch arch) {
  return fmt::format("runtime_{}.bc", arch_name(arch));
}

std::string libdevice_path() {
  std::string folder;
  folder = runtime_lib_dir();
  auto cuda_version_string = get_cuda_version_string();
  auto cuda_version_major = int(std::atof(cuda_version_string.c_str()));
  return fmt::format("{}/slim_libdevice.{}.bc", folder, cuda_version_major);
}

std::unique_ptr<llvm::Module> TaichiLLVMContext::clone_module_to_context(
    llvm::Module *module,
    llvm::LLVMContext *target_context) {
  // Dump a module from one context to bitcode and then parse the bitcode in a
  // different context
  std::string bitcode;

  {
    std::lock_guard<std::mutex> _(mut_);
    llvm::raw_string_ostream sos(bitcode);
    // Use a scope to make sure sos flushes on destruction
    llvm::WriteBitcodeToFile(*module, sos);
  }

  auto cloned = parseBitcodeFile(
      llvm::MemoryBufferRef(bitcode, "runtime_bitcode"), *target_context);
  if (!cloned) {
    auto error = cloned.takeError();
    TI_ERROR("Bitcode cloned failed.");
  }
  return std::move(cloned.get());
}

std::unique_ptr<llvm::Module>
TaichiLLVMContext::clone_module_to_this_thread_context(llvm::Module *module) {
  TI_TRACE("Cloning struct module");
  TI_ASSERT(module);
  auto this_context = get_this_thread_context();
  return clone_module_to_context(module, this_context);
}

std::unique_ptr<llvm::Module> module_from_bitcode_file(std::string bitcode_path,
                                                       llvm::LLVMContext *ctx) {
  TI_AUTO_PROF
  std::ifstream ifs(bitcode_path, std::ios::binary);
  TI_ERROR_IF(!ifs, "Bitcode file ({}) not found.", bitcode_path);
  std::string bitcode(std::istreambuf_iterator<char>(ifs),
                      (std::istreambuf_iterator<char>()));
  auto runtime =
      parseBitcodeFile(llvm::MemoryBufferRef(bitcode, "runtime_bitcode"), *ctx);
  if (!runtime) {
    auto error = runtime.takeError();
    TI_WARN("Bitcode loading error message:");
    llvm::errs() << error << "\n";
    TI_ERROR("Bitcode {} load failure.", bitcode_path);
  }

  for (auto &f : *(runtime.get()))
    TaichiLLVMContext::mark_inline(&f);

  bool module_broken = llvm::verifyModule(*runtime.get(), &llvm::errs());
  TI_ERROR_IF(module_broken, "Module broken");
  return std::move(runtime.get());
}

// The goal of this function is to rip off huge libdevice functions that are not
// going to be used later, at an early stage. Although the LLVM optimizer will
// ultimately remove unused functions during a global DCE pass, we don't even
// want these functions to waste clock cycles during module cloning and linking.
static void remove_useless_cuda_libdevice_functions(llvm::Module *module) {
  std::vector<std::string> function_name_list = {
      "rnorm3df",
      "norm4df",
      "rnorm4df",
      "normf",
      "rnormf",
      "j0f",
      "j1f",
      "y0f",
      "y1f",
      "ynf",
      "jnf",
      "cyl_bessel_i0f",
      "cyl_bessel_i1f",
      "j0",
      "j1",
      "y0",
      "y1",
      "yn",
      "jn",
      "cyl_bessel_i0",
      "cyl_bessel_i1",
      "tgammaf",
      "lgammaf",
      "tgamma",
      "lgamma",
      "erff",
      "erfinvf",
      "erfcf",
      "erfcxf",
      "erfcinvf",
      "erf",
      "erfinv",
      "erfcx",
      "erfcinv",
      "erfc",
  };
  for (auto fn : function_name_list) {
    module->getFunction("__nv_" + fn)->eraseFromParent();
  }
  module->getFunction("__internal_lgamma_pos")->eraseFromParent();
}

void TaichiLLVMContext::init_runtime_jit_module() {
  update_runtime_jit_module(clone_runtime_module());
}

// Note: runtime_module = init_module < struct_module

std::unique_ptr<llvm::Module> TaichiLLVMContext::clone_runtime_module() {
  TI_AUTO_PROF
  TI_ASSERT(std::this_thread::get_id() == main_thread_id_);
  auto data = get_this_thread_data();
  if (!data->runtime_module) {
    data->runtime_module = clone_module(get_runtime_fn(arch_));
  }

  std::unique_ptr<llvm::Module> cloned;
  {
    TI_PROFILER("clone module");
    cloned = llvm::CloneModule(*data->runtime_module);
  }

  TI_ASSERT(cloned != nullptr);

  return cloned;
}

std::unique_ptr<llvm::Module> TaichiLLVMContext::clone_module(
    const std::string &file) {
  auto ctx = get_this_thread_context();
  std::unique_ptr<llvm::Module> module = module_from_bitcode_file(
      fmt::format("{}/{}", runtime_lib_dir(), file), ctx);
  if (arch_ == Arch::cuda) {
    module->setTargetTriple("nvptx64-nvidia-cuda");

#if defined(TI_WITH_CUDA)
    auto func = module->getFunction("cuda_compute_capability");
    if (func) {
      func->deleteBody();
      auto bb = llvm::BasicBlock::Create(*ctx, "entry", func);
      IRBuilder<> builder(*ctx);
      builder.SetInsertPoint(bb);
      builder.CreateRet(
          get_constant(CUDAContext::get_instance().get_compute_capability()));
      TaichiLLVMContext::mark_inline(func);
    }
#endif

    auto patch_intrinsic = [&](std::string name, Intrinsic::ID intrin,
                               bool ret = true,
                               std::vector<llvm::Type *> types = {},
                               std::vector<llvm::Value *> extra_args = {}) {
      auto func = module->getFunction(name);
      if (!func) {
        return;
      }
      func->deleteBody();
      auto bb = llvm::BasicBlock::Create(*ctx, "entry", func);
      IRBuilder<> builder(*ctx);
      builder.SetInsertPoint(bb);
      std::vector<llvm::Value *> args;
      for (auto &arg : func->args())
        args.push_back(&arg);
      args.insert(args.end(), extra_args.begin(), extra_args.end());
      if (ret) {
        builder.CreateRet(builder.CreateIntrinsic(intrin, types, args));
      } else {
        builder.CreateIntrinsic(intrin, types, args);
        builder.CreateRetVoid();
      }
      TaichiLLVMContext::mark_inline(func);
    };

    auto patch_atomic_add = [&](std::string name,
                                llvm::AtomicRMWInst::BinOp op) {
      auto func = module->getFunction(name);
      if (!func) {
        return;
      }
      func->deleteBody();
      auto bb = llvm::BasicBlock::Create(*ctx, "entry", func);
      IRBuilder<> builder(*ctx);
      builder.SetInsertPoint(bb);
      std::vector<llvm::Value *> args;
      for (auto &arg : func->args())
        args.push_back(&arg);
      builder.CreateRet(builder.CreateAtomicRMW(
          op, args[0], args[1], llvm::AtomicOrdering::SequentiallyConsistent));
      TaichiLLVMContext::mark_inline(func);
    };

    patch_intrinsic("thread_idx", Intrinsic::nvvm_read_ptx_sreg_tid_x);
    patch_intrinsic("cuda_clock_i64", Intrinsic::nvvm_read_ptx_sreg_clock64);
    patch_intrinsic("block_idx", Intrinsic::nvvm_read_ptx_sreg_ctaid_x);
    patch_intrinsic("block_dim", Intrinsic::nvvm_read_ptx_sreg_ntid_x);
    patch_intrinsic("grid_dim", Intrinsic::nvvm_read_ptx_sreg_nctaid_x);
    patch_intrinsic("block_barrier", Intrinsic::nvvm_barrier0, false);
    patch_intrinsic("warp_barrier", Intrinsic::nvvm_bar_warp_sync, false);
    patch_intrinsic("block_memfence", Intrinsic::nvvm_membar_cta, false);
    patch_intrinsic("grid_memfence", Intrinsic::nvvm_membar_gl, false);
    patch_intrinsic("system_memfence", Intrinsic::nvvm_membar_sys, false);

<<<<<<< HEAD
    patch_intrinsic("cuda_all", Intrinsic::nvvm_vote_all);
    patch_intrinsic("cuda_all_sync", Intrinsic::nvvm_vote_all_sync);
=======
    patch_intrinsic("cuda_any", Intrinsic::nvvm_vote_any);
    patch_intrinsic("cuda_any_sync", Intrinsic::nvvm_vote_any_sync);
>>>>>>> 4fd981e1

    patch_intrinsic("cuda_ballot", Intrinsic::nvvm_vote_ballot);
    patch_intrinsic("cuda_ballot_sync", Intrinsic::nvvm_vote_ballot_sync);

    patch_intrinsic("cuda_shfl_down_sync_i32",
                    Intrinsic::nvvm_shfl_sync_down_i32);
    patch_intrinsic("cuda_shfl_down_sync_f32",
                    Intrinsic::nvvm_shfl_sync_down_f32);

    patch_intrinsic("cuda_shfl_up_sync_i32", Intrinsic::nvvm_shfl_sync_up_i32);
    patch_intrinsic("cuda_shfl_up_sync_f32", Intrinsic::nvvm_shfl_sync_up_f32);

    patch_intrinsic("cuda_shfl_sync_i32", Intrinsic::nvvm_shfl_sync_idx_i32);

    patch_intrinsic("cuda_shfl_sync_f32", Intrinsic::nvvm_shfl_sync_idx_f32);

    patch_intrinsic("cuda_shfl_xor_sync_i32",
                    Intrinsic::nvvm_shfl_sync_bfly_i32);

    patch_intrinsic("cuda_match_any_sync_i32",
                    Intrinsic::nvvm_match_any_sync_i32);

    // LLVM 10.0.0 seems to have a bug on this intrinsic function
    /*
    patch_intrinsic("cuda_match_any_sync_i64",
                    Intrinsic::nvvm_match_any_sync_i64);
                    */

    patch_intrinsic("ctlz_i32", Intrinsic::ctlz, true,
                    {llvm::Type::getInt32Ty(*ctx)}, {get_constant(false)});
    patch_intrinsic("cttz_i32", Intrinsic::cttz, true,
                    {llvm::Type::getInt32Ty(*ctx)}, {get_constant(false)});

    patch_atomic_add("atomic_add_i32", llvm::AtomicRMWInst::Add);

    patch_atomic_add("atomic_add_i64", llvm::AtomicRMWInst::Add);

    patch_atomic_add("atomic_add_f32", llvm::AtomicRMWInst::FAdd);

    patch_atomic_add("atomic_add_f64", llvm::AtomicRMWInst::FAdd);

    patch_intrinsic("block_memfence", Intrinsic::nvvm_membar_cta, false);

    link_module_with_cuda_libdevice(module);

    // To prevent potential symbol name conflicts, we use "cuda_vprintf"
    // instead of "vprintf" in llvm/runtime.cpp. Now we change it back for
    // linking
    for (auto &f : *module) {
      if (f.getName() == "cuda_vprintf") {
        f.setName("vprintf");
      }
    }

    // runtime_module->print(llvm::errs(), nullptr);
  }

  return module;
}

void TaichiLLVMContext::link_module_with_cuda_libdevice(
    std::unique_ptr<llvm::Module> &module) {
  TI_AUTO_PROF
  TI_ASSERT(arch_ == Arch::cuda);

  auto libdevice_module =
      module_from_bitcode_file(libdevice_path(), get_this_thread_context());

  std::vector<std::string> libdevice_function_names;
  for (auto &f : *libdevice_module) {
    if (!f.isDeclaration()) {
      libdevice_function_names.push_back(f.getName());
    }
  }

  libdevice_module->setTargetTriple("nvptx64-nvidia-cuda");
  module->setDataLayout(libdevice_module->getDataLayout());

  bool failed = llvm::Linker::linkModules(*module, std::move(libdevice_module));
  if (failed) {
    TI_ERROR("CUDA libdevice linking failure.");
  }

  // Make sure all libdevice functions are linked, and set their linkage to
  // internal
  for (auto func_name : libdevice_function_names) {
    auto func = module->getFunction(func_name);
    if (!func) {
      TI_INFO("Function {} not found", func_name);
    } else
      func->setLinkage(llvm::Function::InternalLinkage);
  }
}

std::unique_ptr<llvm::Module> TaichiLLVMContext::clone_struct_module() {
  TI_AUTO_PROF
  auto struct_module = get_this_thread_struct_module();
  TI_ASSERT(struct_module);
  return llvm::CloneModule(*struct_module);
}

void TaichiLLVMContext::set_struct_module(
    const std::unique_ptr<llvm::Module> &module) {
  auto data = get_this_thread_data();
  TI_ASSERT(module);
  if (llvm::verifyModule(*module, &llvm::errs())) {
    module->print(llvm::errs(), nullptr);
    TI_ERROR("module broken");
  }
  // TODO: Move this after ``if (!arch_is_cpu(arch))``.
  data->struct_module = llvm::CloneModule(*module);
}

template <typename T>
llvm::Value *TaichiLLVMContext::get_constant(DataType dt, T t) {
  auto ctx = get_this_thread_context();
  if (dt->is_primitive(PrimitiveTypeID::f32)) {
    return llvm::ConstantFP::get(*ctx, llvm::APFloat((float32)t));
  } else if (dt->is_primitive(PrimitiveTypeID::f16)) {
    return llvm::ConstantFP::get(llvm::Type::getHalfTy(*ctx), (float32)t);
  } else if (dt->is_primitive(PrimitiveTypeID::f64)) {
    return llvm::ConstantFP::get(*ctx, llvm::APFloat((float64)t));
  } else if (is_integral(dt)) {
    if (is_signed(dt)) {
      return llvm::ConstantInt::get(
          *ctx, llvm::APInt(data_type_bits(dt), (uint64_t)t, true));
    } else {
      return llvm::ConstantInt::get(
          *ctx, llvm::APInt(data_type_bits(dt), (uint64_t)t, false));
    }
  } else {
    TI_NOT_IMPLEMENTED
  }
}

template llvm::Value *TaichiLLVMContext::get_constant(DataType dt, int32 t);
template llvm::Value *TaichiLLVMContext::get_constant(DataType dt, int64 t);
template llvm::Value *TaichiLLVMContext::get_constant(DataType dt, uint32 t);
template llvm::Value *TaichiLLVMContext::get_constant(DataType dt, uint64 t);
template llvm::Value *TaichiLLVMContext::get_constant(DataType dt, float32 t);
template llvm::Value *TaichiLLVMContext::get_constant(DataType dt, float64 t);

template <typename T>
llvm::Value *TaichiLLVMContext::get_constant(T t) {
  auto ctx = get_this_thread_context();
  TI_ASSERT(ctx != nullptr);
  using TargetType = T;
  if constexpr (std::is_same_v<TargetType, float32> ||
                std::is_same_v<TargetType, float64>) {
    return llvm::ConstantFP::get(*ctx, llvm::APFloat(t));
  } else if (std::is_same_v<TargetType, bool>) {
    return llvm::ConstantInt::get(*ctx, llvm::APInt(1, (uint64)t, true));
  } else if (std::is_same_v<TargetType, int32> ||
             std::is_same_v<TargetType, uint32>) {
    return llvm::ConstantInt::get(*ctx, llvm::APInt(32, (uint64)t, true));
  } else if (std::is_same_v<TargetType, int64> ||
             std::is_same_v<TargetType, std::size_t> ||
             std::is_same_v<TargetType, uint64>) {
    static_assert(sizeof(std::size_t) == sizeof(uint64));
    return llvm::ConstantInt::get(*ctx, llvm::APInt(64, (uint64)t, true));
  } else {
    TI_NOT_IMPLEMENTED
  }
}

std::string TaichiLLVMContext::type_name(llvm::Type *type) {
  std::string type_name;
  llvm::raw_string_ostream rso(type_name);
  type->print(rso);
  return rso.str();
}

std::size_t TaichiLLVMContext::get_type_size(llvm::Type *type) {
  return get_data_layout().getTypeAllocSize(type);
}

std::size_t TaichiLLVMContext::get_struct_element_offset(llvm::StructType *type,
                                                         int idx) {
  return get_data_layout().getStructLayout(type)->getElementOffset(idx);
}

void TaichiLLVMContext::mark_inline(llvm::Function *f) {
  for (auto &B : *f)
    for (auto &I : B) {
      if (auto *call = llvm::dyn_cast<llvm::CallInst>(&I)) {
        if (auto func = call->getCalledFunction();
            func && func->getName() == "mark_force_no_inline") {
          // Found "mark_force_no_inline". Do not inline.
          return;
        }
      }
    }
  f->removeAttribute(llvm::AttributeList::FunctionIndex,
                     llvm::Attribute::OptimizeNone);
  f->removeAttribute(llvm::AttributeList::FunctionIndex,
                     llvm::Attribute::NoInline);
  f->addAttribute(llvm::AttributeList::FunctionIndex,
                  llvm::Attribute::AlwaysInline);
}

int TaichiLLVMContext::num_instructions(llvm::Function *func) {
  int counter = 0;
  for (BasicBlock &bb : *func)
    counter += std::distance(bb.begin(), bb.end());
  return counter;
}

void TaichiLLVMContext::print_huge_functions(llvm::Module *module) {
  int total_inst = 0;
  int total_big_inst = 0;

  for (auto &f : *module) {
    int c = num_instructions(&f);
    if (c > 100) {
      total_big_inst += c;
      TI_INFO("{}: {} inst.", std::string(f.getName()), c);
    }
    total_inst += c;
  }
  TI_P(total_inst);
  TI_P(total_big_inst);
}

llvm::DataLayout TaichiLLVMContext::get_data_layout() {
  return jit->get_data_layout();
}

JITModule *TaichiLLVMContext::add_module(std::unique_ptr<llvm::Module> module) {
  return jit->add_module(std::move(module));
}

void TaichiLLVMContext::insert_nvvm_annotation(llvm::Function *func,
                                               std::string key,
                                               int val) {
  /*******************************************************************
  Example annotation from llvm PTX doc:

  define void @kernel(float addrspace(1)* %A,
                      float addrspace(1)* %B,
                      float addrspace(1)* %C);

  !nvvm.annotations = !{!0}
  !0 = !{void (float addrspace(1)*,
               float addrspace(1)*,
               float addrspace(1)*)* @kernel, !"kernel", i32 1}
  *******************************************************************/
  auto ctx = get_this_thread_context();
  llvm::Metadata *md_args[] = {llvm::ValueAsMetadata::get(func),
                               MDString::get(*ctx, key),
                               llvm::ValueAsMetadata::get(get_constant(val))};

  MDNode *md_node = MDNode::get(*ctx, md_args);

  func->getParent()
      ->getOrInsertNamedMetadata("nvvm.annotations")
      ->addOperand(md_node);
}

void TaichiLLVMContext::mark_function_as_cuda_kernel(llvm::Function *func,
                                                     int block_dim) {
  // Mark kernel function as a CUDA __global__ function
  // Add the nvvm annotation that it is considered a kernel function.
  insert_nvvm_annotation(func, "kernel", 1);
  if (block_dim != 0) {
    // CUDA launch bounds
    insert_nvvm_annotation(func, "maxntidx", block_dim);
    insert_nvvm_annotation(func, "minctasm", 2);
  }
}

void TaichiLLVMContext::eliminate_unused_functions(
    llvm::Module *module,
    std::function<bool(const std::string &)> export_indicator) {
  TI_AUTO_PROF
  using namespace llvm;
  TI_ASSERT(module);
  if (false) {
    // temporary fix for now to make LLVM 8 work with CUDA
    // TODO: recover this when it's time
    if (llvm::verifyModule(*module, &llvm::errs())) {
      TI_ERROR("Module broken\n");
    }
  }
  llvm::ModulePassManager manager;
  llvm::ModuleAnalysisManager ana;
  llvm::PassBuilder pb;
  pb.registerModuleAnalyses(ana);
  manager.addPass(llvm::InternalizePass([&](const GlobalValue &val) -> bool {
    return export_indicator(val.getName());
  }));
  manager.addPass(GlobalDCEPass());
  manager.run(*module, ana);
}

TaichiLLVMContext::ThreadLocalData *TaichiLLVMContext::get_this_thread_data() {
  std::lock_guard<std::mutex> _(thread_map_mut_);
  auto tid = std::this_thread::get_id();
  if (per_thread_data_.find(tid) == per_thread_data_.end()) {
    std::stringstream ss;
    ss << tid;
    TI_TRACE("Creating thread local data for thread {}", ss.str());
    per_thread_data_[tid] = std::make_unique<ThreadLocalData>();
  }
  return per_thread_data_[tid].get();
}

llvm::LLVMContext *TaichiLLVMContext::get_this_thread_context() {
  ThreadLocalData *data = get_this_thread_data();
  if (!data->llvm_context) {
    auto ctx = std::make_unique<llvm::LLVMContext>();
    data->llvm_context = ctx.get();
    data->thread_safe_llvm_context =
        std::make_unique<llvm::orc::ThreadSafeContext>(std::move(ctx));
  }
  return data->llvm_context;
}

llvm::orc::ThreadSafeContext *
TaichiLLVMContext::get_this_thread_thread_safe_context() {
  get_this_thread_context();  // make sure the context is created
  ThreadLocalData *data = get_this_thread_data();
  return data->thread_safe_llvm_context.get();
}

llvm::Module *TaichiLLVMContext::get_this_thread_struct_module() {
  ThreadLocalData *data = get_this_thread_data();
  if (!data->struct_module) {
    data->struct_module = clone_module_to_this_thread_context(
        main_thread_data_->struct_module.get());
  }
  return data->struct_module.get();
}

template llvm::Value *TaichiLLVMContext::get_constant(float32 t);
template llvm::Value *TaichiLLVMContext::get_constant(float64 t);

template llvm::Value *TaichiLLVMContext::get_constant(bool t);

template llvm::Value *TaichiLLVMContext::get_constant(int32 t);
template llvm::Value *TaichiLLVMContext::get_constant(uint32 t);

template llvm::Value *TaichiLLVMContext::get_constant(int64 t);
template llvm::Value *TaichiLLVMContext::get_constant(uint64 t);

#ifdef TI_PLATFORM_OSX
template llvm::Value *TaichiLLVMContext::get_constant(unsigned long t);
#endif

auto make_slim_libdevice = [](const std::vector<std::string> &args) {
  TI_ASSERT_INFO(args.size() == 1,
                 "Usage: ti task make_slim_libdevice [libdevice.X.bc file]");

  auto ctx = std::make_unique<llvm::LLVMContext>();
  auto libdevice_module = module_from_bitcode_file(args[0], ctx.get());

  remove_useless_cuda_libdevice_functions(libdevice_module.get());

  std::error_code ec;
  auto output_fn = "slim_" + args[0];
  llvm::raw_fd_ostream os(output_fn, ec, llvm::sys::fs::F_None);
  llvm::WriteBitcodeToFile(*libdevice_module, os);
  os.flush();
  TI_INFO("Slimmed libdevice written to {}", output_fn);
};

void TaichiLLVMContext::update_runtime_jit_module(
    std::unique_ptr<llvm::Module> module) {
  if (arch_ == Arch::cuda) {
    for (auto &f : *module) {
      bool is_kernel = false;
      const std::string func_name = f.getName();
      if (starts_with(func_name, "runtime_")) {
        mark_function_as_cuda_kernel(&f);
        is_kernel = true;
      }

      if (!is_kernel && !f.isDeclaration())
        // set declaration-only functions as internal linking to avoid
        // duplicated symbols and to remove external symbol dependencies such as
        // std::sin
        f.setLinkage(llvm::Function::PrivateLinkage);
    }
  }

  eliminate_unused_functions(module.get(), [](std::string func_name) {
    return starts_with(func_name, "runtime_") ||
           starts_with(func_name, "LLVMRuntime_");
  });
  runtime_jit_module = add_module(std::move(module));
}

void TaichiLLVMContext::delete_functions_of_snode_tree(int id) {
  if (!snode_tree_funcs_.count(id)) {
    return;
  }
  llvm::Module *module = get_this_thread_struct_module();
  for (auto str : snode_tree_funcs_[id]) {
    auto *func = module->getFunction(str);
    func->eraseFromParent();
  }
  snode_tree_funcs_.erase(id);
}

void TaichiLLVMContext::add_function_to_snode_tree(int id, std::string func) {
  snode_tree_funcs_[id].push_back(func);
}

TI_REGISTER_TASK(make_slim_libdevice);

}  // namespace lang
}  // namespace taichi<|MERGE_RESOLUTION|>--- conflicted
+++ resolved
@@ -357,13 +357,11 @@
     patch_intrinsic("grid_memfence", Intrinsic::nvvm_membar_gl, false);
     patch_intrinsic("system_memfence", Intrinsic::nvvm_membar_sys, false);
 
-<<<<<<< HEAD
     patch_intrinsic("cuda_all", Intrinsic::nvvm_vote_all);
     patch_intrinsic("cuda_all_sync", Intrinsic::nvvm_vote_all_sync);
-=======
+    
     patch_intrinsic("cuda_any", Intrinsic::nvvm_vote_any);
     patch_intrinsic("cuda_any_sync", Intrinsic::nvvm_vote_any_sync);
->>>>>>> 4fd981e1
 
     patch_intrinsic("cuda_ballot", Intrinsic::nvvm_vote_ballot);
     patch_intrinsic("cuda_ballot_sync", Intrinsic::nvvm_vote_ballot_sync);
