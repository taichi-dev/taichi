--- conflicted
+++ resolved
@@ -863,11 +863,6 @@
   m.def("make_const_expr_fp",
         Expr::make<ConstExpression, const DataType &, float64>);
 
-<<<<<<< HEAD
-=======
-  m.def("make_global_ptr_expr",
-        Expr::make<GlobalPtrExpression, const Expr &, const ExprGroup &>);
-
   m.def("make_texture_ptr_expr", Expr::make<TexturePtrExpression, int>);
 
   auto &&texture =
@@ -880,7 +875,6 @@
         Expr::make<TextureOpExpression, const TextureOpType &, const Expr &,
                    const ExprGroup &>);
 
->>>>>>> 34a7db4d
   auto &&bin = py::enum_<BinaryOpType>(m, "BinaryOpType", py::arithmetic());
   for (int t = 0; t <= (int)BinaryOpType::undefined; t++)
     bin.value(binary_op_type_name(BinaryOpType(t)).c_str(), BinaryOpType(t));
