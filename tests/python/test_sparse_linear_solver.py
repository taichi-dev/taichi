import numpy as np
import pytest

import taichi as ti
from tests import test_utils


@pytest.mark.parametrize("dtype", [ti.f32])
@pytest.mark.parametrize("solver_type", ["LLT", "LDLT", "LU"])
@pytest.mark.parametrize("ordering", ["AMD", "COLAMD"])
@test_utils.test(arch=ti.cpu)
def test_sparse_LLT_solver(dtype, solver_type, ordering):
    n = 10
    A = np.random.rand(n, n)
    A_psd = np.dot(A, A.transpose())
    Abuilder = ti.linalg.SparseMatrixBuilder(n, n, max_num_triplets=300)
    b = ti.field(ti.f32, shape=n)

    @ti.kernel
    def fill(Abuilder: ti.types.sparse_matrix_builder(),
             InputArray: ti.types.ndarray(), b: ti.template()):
        for i, j in ti.ndrange(n, n):
            Abuilder[i, j] += InputArray[i, j]
        for i in range(n):
            b[i] = i + 1

    fill(Abuilder, A_psd, b)
    A = Abuilder.build()
<<<<<<< HEAD
    solver = ti.linalg.SparseSolver(dtype=dtype,
                                    solver_type=solver_type,
                                    ordering=ordering)
    solver.analyze_pattern(A)
    solver.factorize(A)
    x = solver.solve(b)

    res = np.linalg.solve(A_psd, b.to_numpy())
    for i in range(n):
        assert x[i] == test_utils.approx(res[i], rel=1.0)


@pytest.mark.parametrize("dtype", [ti.f32])
@pytest.mark.parametrize("solver_type", ["LLT", "LDLT", "LU"])
@pytest.mark.parametrize("ordering", ["AMD", "COLAMD"])
@test_utils.test(arch=ti.cpu)
def test_sparse_solver_ndarray_vector(dtype, solver_type, ordering):
    n = 10
    A = np.random.rand(n, n)
    A_psd = np.dot(A, A.transpose())
    Abuilder = ti.linalg.SparseMatrixBuilder(n, n, max_num_triplets=300)
    b = ti.ndarray(ti.f32, shape=n)

    @ti.kernel
    def fill(Abuilder: ti.types.sparse_matrix_builder(),
             InputArray: ti.types.ndarray(), b: ti.types.ndarray()):
        for i, j in ti.ndrange(n, n):
            Abuilder[i, j] += InputArray[i, j]
        for i in range(n):
            b[i] = i + 1

    fill(Abuilder, A_psd, b)
    A = Abuilder.build()
=======
>>>>>>> fc8b6ece
    solver = ti.linalg.SparseSolver(dtype=dtype,
                                    solver_type=solver_type,
                                    ordering=ordering)
    solver.analyze_pattern(A)
    solver.factorize(A)
    x = solver.solve(b)

    res = np.linalg.solve(A_psd, b.to_numpy())
    for i in range(n):
        assert x[i] == test_utils.approx(res[i], rel=1.0)


@test_utils.test(arch=ti.cuda)
def test_gpu_sparse_solver():
    from scipy.sparse import coo_matrix

    @ti.kernel
    def init_b(b: ti.types.ndarray(), nrows: ti.i32):
        for i in range(nrows):
            b[i] = 1.0 + i / nrows

    """
    Generate a positive definite matrix with a given number of rows and columns.
    Reference: https://stackoverflow.com/questions/619335/a-simple-algorithm-for-generating-positive-semidefinite-matrices
    """
    matrixSize = 10
    A = np.random.rand(matrixSize, matrixSize)
    A_psd = np.dot(A, A.transpose())

    A_raw_coo = coo_matrix(A_psd)
    nrows, ncols = A_raw_coo.shape
    nnz = A_raw_coo.nnz

    A_csr = A_raw_coo.tocsr()
    b = ti.ndarray(shape=nrows, dtype=ti.f32)
    init_b(b, nrows)

    # solve Ax = b using cusolver
    A_coo = A_csr.tocoo()
    A_builder = ti.linalg.SparseMatrixBuilder(num_rows=nrows,
                                              num_cols=ncols,
                                              dtype=ti.f32,
                                              max_num_triplets=nnz)

    @ti.kernel
    def fill(A_builder: ti.types.sparse_matrix_builder(),
             row_coo: ti.types.ndarray(), col_coo: ti.types.ndarray(),
             val_coo: ti.types.ndarray()):
        for i in range(nnz):
            A_builder[row_coo[i], col_coo[i]] += val_coo[i]

    fill(A_builder, A_coo.row, A_coo.col, A_coo.data)
    A_ti = A_builder.build()
    x_ti = ti.ndarray(shape=ncols, dtype=ti.float32)
    solver = ti.linalg.SparseSolver()
    x_ti = solver.solve_cu(A_ti, b)
    ti.sync()

    # solve Ax=b using numpy
    b_np = b.to_numpy()
    x_np = np.linalg.solve(A_psd, b_np)
    assert (np.allclose(x_ti.to_numpy(), x_np, rtol=5.0e-3))

    # solve Ax=b using cusolver refectorization
    solver = ti.linalg.SparseSolver()
    solver.analyze_pattern(A_ti)
    solver.factorize(A_ti)
    x_ti = solver.solve(b)
    ti.sync()
    assert (np.allclose(x_ti.to_numpy(), x_np, rtol=5.0e-3))

    # solve Ax = b using compute function
    solver = ti.linalg.SparseSolver()
    solver.compute(A_ti)
    x_cti = solver.solve(b)
    ti.sync()
    assert (np.allclose(x_cti.to_numpy(), x_np, rtol=5.0e-3))


@pytest.mark.parametrize("dtype", [ti.f32])
@test_utils.test(arch=ti.cuda)
def test_gpu_sparse_solver2(dtype):
    n = 10
    A = np.random.rand(n, n)
    A_psd = np.dot(A, A.transpose())
    Abuilder = ti.linalg.SparseMatrixBuilder(n, n, max_num_triplets=300)
    b = ti.ndarray(ti.f32, shape=n)

    @ti.kernel
    def fill(Abuilder: ti.types.sparse_matrix_builder(),
             InputArray: ti.types.ndarray(), b: ti.types.ndarray()):
        for i, j in ti.ndrange(n, n):
            Abuilder[i, j] += InputArray[i, j]
        for i in range(n):
            b[i] = i + 1

    fill(Abuilder, A_psd, b)
    A = Abuilder.build()
    solver = ti.linalg.SparseSolver(dtype=dtype)
    solver.analyze_pattern(A)
    solver.factorize(A)
    x = solver.solve(b)

    res = np.linalg.solve(A_psd, b.to_numpy())
    for i in range(n):
        assert x[i] == test_utils.approx(res[i], rel=1.0)<|MERGE_RESOLUTION|>--- conflicted
+++ resolved
@@ -26,7 +26,6 @@
 
     fill(Abuilder, A_psd, b)
     A = Abuilder.build()
-<<<<<<< HEAD
     solver = ti.linalg.SparseSolver(dtype=dtype,
                                     solver_type=solver_type,
                                     ordering=ordering)
@@ -60,8 +59,6 @@
 
     fill(Abuilder, A_psd, b)
     A = Abuilder.build()
-=======
->>>>>>> fc8b6ece
     solver = ti.linalg.SparseSolver(dtype=dtype,
                                     solver_type=solver_type,
                                     ordering=ordering)
