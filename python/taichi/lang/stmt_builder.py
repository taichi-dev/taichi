import ast
import copy

import astor
from taichi.lang import impl
from taichi.lang.ast.symbol_resolver import ASTResolver
from taichi.lang.ast_builder_utils import Builder, parse_expr, parse_stmt
from taichi.lang.exception import TaichiSyntaxError
from taichi.lang.expr_builder import build_expr, build_exprs
from taichi.lang.util import to_taichi_type

import taichi as ti


class StmtBuilder(Builder):
    @staticmethod
    def set_subscript_index(node, value):
        assert isinstance(node, ast.Subscript), type(node)
        if isinstance(node.slice, ast.Index):
            node.slice.value = value
        else:
            node.slice = value

    @staticmethod
    def make_single_statement(stmts):
        template = 'if 1: pass'
        t = ast.parse(template).body[0]
        t.body = stmts
        return t

    @staticmethod
    def make_constant(value):
        # Do not use ast.Constant which does not exist in python3.5
        node = parse_expr('0')
        node.value = value
        return node

    @staticmethod
    def build_AugAssign(ctx, node):
        node.target = build_expr(ctx, node.target)
        node.value = build_expr(ctx, node.value)
        template = 'x.augassign(0, 0)'
        t = ast.parse(template).body[0]
        t.value.func.value = node.target
        t.value.func.value.ctx = ast.Load()
        t.value.args[0] = node.value
        t.value.args[1] = ast.Str(s=type(node.op).__name__,
                                  ctx=ast.Load(),
                                  kind=None)
        return ast.copy_location(t, node)

    @staticmethod
    def _is_string_mod_args(msg):
        # 1. str % (a, b, c, ...)
        # 2. str % single_item
        # Note that |msg.right| may not be a tuple.
        return isinstance(msg, ast.BinOp) and isinstance(
            msg.left, ast.Str) and isinstance(msg.op, ast.Mod)

    @staticmethod
    def _handle_string_mod_args(ctx, msg):
        assert StmtBuilder._is_string_mod_args(msg)
        s = msg.left.s
        t = None
        if isinstance(msg.right, ast.Tuple):
            t = msg.right
        else:
            # assuming the format is `str % single_item`
            t = ast.Tuple(elts=[msg.right], ctx=ast.Load())
        t = build_expr(ctx, t)
        return s, t

    @staticmethod
    def build_Assert(ctx, node):
        extra_args = ast.List(elts=[], ctx=ast.Load())
        if node.msg is not None:
            if isinstance(node.msg, ast.Constant):
                msg = node.msg.value
            elif isinstance(node.msg, ast.Str):
                msg = node.msg.s
            elif StmtBuilder._is_string_mod_args(node.msg):
                msg = build_expr(ctx, node.msg)
                msg, extra_args = StmtBuilder._handle_string_mod_args(ctx, msg)
            else:
                raise ValueError(
                    f"assert info must be constant, not {ast.dump(node.msg)}")
        else:
            msg = astor.to_source(node.test)
        node.test = build_expr(ctx, node.test)

        new_node = parse_stmt('ti.ti_assert(0, 0, [])')
        new_node.value.args[0] = node.test
        new_node.value.args[1] = parse_expr(f"'{msg.strip()}'")
        new_node.value.args[2] = extra_args
        new_node = ast.copy_location(new_node, node)
        return new_node

    @staticmethod
    def build_Assign(ctx, node):
        node.value = build_expr(ctx, node.value)
        node.targets = build_exprs(ctx, node.targets)

        is_static_assign = isinstance(
            node.value, ast.Call) and ASTResolver.resolve_to(
                node.value.func, ti.static, globals())
        if is_static_assign:
            return node

        # Keep all generated assign statements and compose single one at last.
        # The variable is introduced to support chained assignments.
        # Ref https://github.com/taichi-dev/taichi/issues/2659.
        assign_stmts = []
        for node_target in node.targets:
            if isinstance(node_target, ast.Tuple):
                assign_stmts.append(
                    StmtBuilder.build_assign_unpack(ctx, node, node_target))
            else:
                assign_stmts.append(
                    StmtBuilder.build_assign_basic(ctx, node, node_target,
                                                   node.value))
        return StmtBuilder.make_single_statement(assign_stmts)

    @staticmethod
    def build_assign_unpack(ctx, node, node_target):
        """Build the unpack assignments like this: (target1, target2) = (value1, value2).
        The function should be called only if the node target is a tuple.

        Args:
            ctx (ast_builder_utils.BuilderContext): The builder context.
            node (ast.Assign): An assignment. targets is a list of nodes,
            and value is a single node.
            node_target (ast.Tuple): A list or tuple object. elts holds a
            list of nodes representing the elements.
        """

        targets = node_target.elts

        # Create
        stmts = []

        # Create a temp list and keep values in it, delete it after the initialization is finished.
        holder = parse_stmt('__tmp_tuple = ti.expr_init_list(0, '
                            f'{len(targets)})')
        holder.value.args[0] = node.value

        stmts.append(holder)

        def tuple_indexed(i):
            indexing = parse_stmt('__tmp_tuple[0]')
            StmtBuilder.set_subscript_index(indexing.value, parse_expr(f"{i}"))
            return indexing.value

        # Generate assign statements for every target, then merge them into one.
        for i, target in enumerate(targets):
            stmts.append(
                StmtBuilder.build_assign_basic(ctx, node, target,
                                               tuple_indexed(i)))
        stmts.append(parse_stmt('del __tmp_tuple'))
        return StmtBuilder.make_single_statement(stmts)

    @staticmethod
    def build_assign_basic(ctx, node, target, value):
        """Build basic assginment like this: target = value.

         Args:
            ctx (ast_builder_utils.BuilderContext): The builder context.
            node (ast.Assign): An assignment. targets is a list of nodes,
            and value is a single node.
            target (ast.Name): A variable name. id holds the name as
            a string.
            value: A node representing the value.
        """
        is_local = isinstance(target, ast.Name)
        if is_local and not ctx.is_var_declared(target.id):
            var_name = target.id
            target.ctx = ast.Store()
            # Create, no AST resolution needed
            init = ast.Attribute(value=ast.Name(id='ti', ctx=ast.Load()),
                                 attr='expr_init',
                                 ctx=ast.Load())
            rhs = ast.Call(
                func=init,
                args=[value],
                keywords=[],
            )
            ctx.create_variable(var_name)
            return ast.copy_location(
                ast.Assign(targets=[target], value=rhs, type_comment=None),
                node)
        # Assign
        target.ctx = ast.Load()
        func = ast.Attribute(value=target, attr='assign', ctx=ast.Load())
        call = ast.Call(func=func, args=[value], keywords=[])
        return ast.copy_location(ast.Expr(value=call), node)

    @staticmethod
    def build_Try(ctx, node):
        raise TaichiSyntaxError(
            "Keyword 'try' not supported in Taichi kernels")

    @staticmethod
    def build_While(ctx, node):
        if node.orelse:
            raise TaichiSyntaxError(
                "'else' clause for 'while' not supported in Taichi kernels")

        with ctx.control_scope_guard():
            ctx.current_control_scope().append('while')

            template = '''
if 1:
  ti.core.begin_frontend_while(ti.Expr(1).ptr)
  __while_cond = 0
  if __while_cond:
    pass
  else:
    break
  ti.core.pop_scope()
'''
            cond = node.test
            t = ast.parse(template).body[0]
            t.body[1].value = cond
            t.body = t.body[:3] + node.body + t.body[3:]

            t.body = build_stmts(ctx, t.body)
            return ast.copy_location(t, node)

    @staticmethod
    def build_If(ctx, node):
        node.test = build_expr(ctx, node.test)
        node.body = build_stmts(ctx, node.body)
        node.orelse = build_stmts(ctx, node.orelse)

        is_static_if = isinstance(node.test, ast.Call) and isinstance(
            node.test.func, ast.Attribute)
        if is_static_if:
            attr = node.test.func
            is_static_if = (attr.attr == 'static')

        if is_static_if:
            # Do nothing
            return node

        template = '''
if 1:
  __cond = 0
  ti.begin_frontend_if(__cond)
  ti.core.begin_frontend_if_true()
  ti.core.pop_scope()
  ti.core.begin_frontend_if_false()
  ti.core.pop_scope()
'''
        t = ast.parse(template).body[0]
        cond = node.test
        t.body[0].value = cond
        t.body = t.body[:5] + node.orelse + t.body[5:]
        t.body = t.body[:3] + node.body + t.body[3:]
        return ast.copy_location(t, node)

    @staticmethod
    def get_for_loop_targets(node):
        """
        Returns the list of indices of the for loop |node|.
        See also: https://docs.python.org/3/library/ast.html#ast.For
        """
        if isinstance(node.target, ast.Name):
            return [node.target.id]
        assert isinstance(node.target, ast.Tuple)
        return [name.id for name in node.target.elts]

    @staticmethod
    def get_decorator(node):
        if not isinstance(node, ast.Call):
            return ''
        for wanted, name in [
            (ti.static, 'static'),
            (ti.grouped, 'grouped'),
            (ti.ndrange, 'ndrange'),
        ]:
            if ASTResolver.resolve_to(node.func, wanted, globals()):
                return name
        return ''

    @staticmethod
    def build_static_for(ctx, node, is_grouped):
        # for i in ti.static(range(n))
        # for i, j in ti.static(ti.ndrange(n))
        # for I in ti.static(ti.grouped(ti.ndrange(n, m)))

        ctx.current_control_scope().append('static')
        node.body = build_stmts(ctx, node.body)
        if is_grouped:
            assert len(node.iter.args[0].args) == 1
            template = '''
if 1:
    __ndrange_arg = 0
    from taichi.lang.exception import TaichiSyntaxError
    if not isinstance(__ndrange_arg, ti.ndrange):
        raise TaichiSyntaxError("Only 'ti.ndrange' is allowed in 'ti.static(ti.grouped(...))'.")
    pass
    del a
            '''
            t = ast.parse(template).body[0]
            t.body[0].value = node.iter.args[0].args[0]
            t.body[3] = node
            t.body[3].iter.args[0].args[0] = parse_expr('__ndrange_arg')
        else:
            t = parse_stmt('if 1: pass; del a')
            t.body[0] = node
        target = copy.deepcopy(node.target)
        target.ctx = ast.Del()
        if isinstance(target, ast.Tuple):
            for tar in target.elts:
                tar.ctx = ast.Del()
        t.body[-1].targets = [target]
        return t

    @staticmethod
    def build_range_for(ctx, node):
        # for i in range(n)
        node.body = build_stmts(ctx, node.body)
        loop_var = node.target.id
        ctx.check_loop_var(loop_var)
        template = f'''
if 1:
    {loop_var} = ti.Expr(ti.core.make_id_expr(''))
    ___begin = ti.Expr(0)
    ___end = ti.Expr(0)
    ___begin = ti.cast(___begin, ti.i32)
    ___end = ti.cast(___end, ti.i32)
    ti.core.begin_frontend_range_for({loop_var}.ptr, ___begin.ptr, ___end.ptr)
    ti.core.end_frontend_range_for()
        '''
        t = ast.parse(template).body[0]

        assert len(node.iter.args) in [1, 2]
        if len(node.iter.args) == 2:
            bgn = build_expr(ctx, node.iter.args[0])
            end = build_expr(ctx, node.iter.args[1])
        else:
            bgn = StmtBuilder.make_constant(value=0)
            end = build_expr(ctx, node.iter.args[0])

        t.body[1].value.args[0] = bgn
        t.body[2].value.args[0] = end
        t.body = t.body[:6] + node.body + t.body[6:]
        t.body.append(parse_stmt(f'del {loop_var}'))
        return ast.copy_location(t, node)

    @staticmethod
    def build_ndrange_for(ctx, node):
        # for i, j in ti.ndrange(n)
        template = f'''
if ti.static(1):
    __ndrange{id(node)} = 0
    for __ndrange_I{id(node)} in range(0):
        __I = __ndrange_I{id(node)}
        '''
        t = ast.parse(template).body[0]
        t.body[0].value = node.iter
        t_loop = t.body[1]
        t_loop.iter.args[0] = parse_expr(
            f'__ndrange{id(node)}.acc_dimensions[0]')
        targets = StmtBuilder.get_for_loop_targets(node)
        targets_tmp = ['__' + name for name in targets]
        loop_body = t_loop.body
        for i, (target, target_tmp) in enumerate(zip(targets, targets_tmp)):
            if i + 1 < len(targets):
                stmt = f'{target_tmp} = __I // __ndrange{id(node)}.acc_dimensions[{i + 1}]'
            else:
                stmt = f'{target_tmp} = __I'
            loop_body.append(parse_stmt(stmt))
            stmt = f'{target} = {target_tmp} + __ndrange{id(node)}.bounds[{i}][0]'
            loop_body.append(parse_stmt(stmt))
            if i + 1 < len(targets):
                stmt = f'__I = __I - {target_tmp} * __ndrange{id(node)}.acc_dimensions[{i + 1}]'
                loop_body.append(parse_stmt(stmt))
        loop_body += node.body

        node = ast.copy_location(t, node)
        return build_stmt(ctx, node)  # further translate as a range for

    @staticmethod
    def build_grouped_ndrange_for(ctx, node):
        # for I in ti.grouped(ti.ndrange(n, m))
        node.body = build_stmts(ctx, node.body)
        target = node.target.id
        template = f'''
if ti.static(1):
    __ndrange = 0
    ___begin = ti.Expr(0)
    ___end = __ndrange.acc_dimensions[0]
    ___begin = ti.cast(___begin, ti.i32)
    ___end = ti.cast(___end, ti.i32)
    __ndrange_I = ti.Expr(ti.core.make_id_expr(''))
    ti.core.begin_frontend_range_for(__ndrange_I.ptr, ___begin.ptr, ___end.ptr)
    {target} = ti.expr_init(ti.Vector([0] * len(__ndrange.dimensions), dt=ti.i32))
    __I = __ndrange_I
    for __grouped_I in range(len(__ndrange.dimensions)):
        __grouped_I_tmp = 0
        if __grouped_I + 1 < len(__ndrange.dimensions):
            __grouped_I_tmp = __I // __ndrange.acc_dimensions[__grouped_I + 1]
        else:
            __grouped_I_tmp = __I
        ti.subscript({target}, __grouped_I).assign(__grouped_I_tmp + __ndrange.bounds[__grouped_I][0])
        if __grouped_I + 1 < len(__ndrange.dimensions):
            __I = __I - __grouped_I_tmp * __ndrange.acc_dimensions[__grouped_I + 1]
    ti.core.end_frontend_range_for()
        '''
        t = ast.parse(template).body[0]
        node.iter.args[0].args = build_exprs(ctx, node.iter.args[0].args)
        t.body[0].value = node.iter.args[0]
        cut = len(t.body) - 1
        t.body = t.body[:cut] + node.body + t.body[cut:]
        return ast.copy_location(t, node)

    @staticmethod
    def build_struct_for(ctx, node, is_grouped):
        # for i, j in x
        # for I in ti.grouped(x)
        node.body = build_stmts(ctx, node.body)
        targets = StmtBuilder.get_for_loop_targets(node)

        for loop_var in targets:
            ctx.check_loop_var(loop_var)

<<<<<<< HEAD
        var_decl = ''.join(
            '    {} = ti.Expr(ti.core.make_id_expr(""))\n'.format(name)
            for name in targets)  # indent: 4 spaces
        _vars = ', '.join(targets)
=======
        var_decl = ''.join(f'    {name} = ti.Expr(ti.core.make_id_expr(""))\n'
                           for name in targets)  # indent: 4 spaces
        vars = ', '.join(targets)
>>>>>>> 18b94720
        if is_grouped:
            template = f'''
if 1:
    ___loop_var = 0
    ___loop_indices = ti.lang.expr.make_var_list(size=len(___loop_var.shape))
    ___expr_group = ti.lang.expr.make_expr_group(___loop_indices)
    ti.begin_frontend_struct_for(___expr_group, ___loop_var)
    {vars} = ti.Vector(___loop_indices, dt=ti.i32)
    ti.core.end_frontend_range_for()
<<<<<<< HEAD
            '''.format(_vars, _vars)
=======
            '''
>>>>>>> 18b94720
            t = ast.parse(template).body[0]
            cut = 5
            t.body[0].value = node.iter
            t.body = t.body[:cut] + node.body + t.body[cut:]
        else:
            template = f'''
if 1:
{var_decl}
    ___loop_var = 0
    ___expr_group = ti.lang.expr.make_expr_group({vars})
    ti.begin_frontend_struct_for(___expr_group, ___loop_var)
    ti.core.end_frontend_range_for()
<<<<<<< HEAD
            '''.format(var_decl, _vars)
=======
            '''
>>>>>>> 18b94720
            t = ast.parse(template).body[0]
            cut = len(targets) + 3
            t.body[cut - 3].value = node.iter
            t.body = t.body[:cut] + node.body + t.body[cut:]
        for loop_var in reversed(targets):
            t.body.append(parse_stmt(f'del {loop_var}'))
        return ast.copy_location(t, node)

    @staticmethod
    def build_For(ctx, node):
        if node.orelse:
            raise TaichiSyntaxError(
                "'else' clause for 'for' not supported in Taichi kernels")

        with ctx.control_scope_guard():
            ctx.current_control_scope().append('for')

            decorator = StmtBuilder.get_decorator(node.iter)
            double_decorator = ''
            if decorator != '' and len(node.iter.args) == 1:
                double_decorator = StmtBuilder.get_decorator(node.iter.args[0])
            ast.fix_missing_locations(node)

            if decorator == 'static':
                if double_decorator == 'static':
                    raise TaichiSyntaxError("'ti.static' cannot be nested")
                return StmtBuilder.build_static_for(
                    ctx, node, double_decorator == 'grouped')
            if decorator == 'ndrange':
                if double_decorator != '':
                    raise TaichiSyntaxError(
                        "No decorator is allowed inside 'ti.ndrange")
                return StmtBuilder.build_ndrange_for(ctx, node)
            if decorator == 'grouped':
                if double_decorator == 'static':
                    raise TaichiSyntaxError(
                        "'ti.static' is not allowed inside 'ti.grouped'")
                elif double_decorator == 'ndrange':
                    return StmtBuilder.build_grouped_ndrange_for(ctx, node)
                elif double_decorator == 'grouped':
                    raise TaichiSyntaxError("'ti.grouped' cannot be nested")
                else:
                    return StmtBuilder.build_struct_for(ctx,
                                                        node,
                                                        is_grouped=True)
            if isinstance(node.iter, ast.Call) and isinstance(
                    node.iter.func, ast.Name) and node.iter.func.id == 'range':
                return StmtBuilder.build_range_for(ctx, node)
            # Struct for
            return StmtBuilder.build_struct_for(ctx, node, is_grouped=False)

    @staticmethod
    def build_Break(ctx, node):
        if 'static' in ctx.current_control_scope():
            return node
        return parse_stmt('ti.core.insert_break_stmt()')

    @staticmethod
    def build_Continue(ctx, node):
        if 'static' in ctx.current_control_scope():
            return node
        return parse_stmt('ti.core.insert_continue_stmt()')

    @staticmethod
    def build_FunctionDef(ctx, node):
        args = node.args
        assert args.vararg is None
        assert args.kwonlyargs == []
        assert args.kw_defaults == []
        assert args.kwarg is None

        arg_decls = []

        def transform_as_kernel():
            # Treat return type
            if node.returns is not None:
                ret_init = parse_stmt(
                    'ti.lang.kernel_arguments.decl_scalar_ret(0)')
                ret_init.value.args[0] = node.returns
                ctx.returns = node.returns
                arg_decls.append(ret_init)
                node.returns = None

            for i, arg in enumerate(args.args):
                # Directly pass in template arguments,
                # such as class instances ("self"), fields, SNodes, etc.
                if isinstance(ctx.func.argument_annotations[i], ti.template):
                    continue
                if isinstance(ctx.func.argument_annotations[i],
                              ti.linalg.sparse_matrix_builder):
                    arg_init = parse_stmt(
                        'x = ti.lang.kernel_arguments.decl_sparse_matrix()')
                    arg_init.targets[0].id = arg.arg
                    ctx.create_variable(arg.arg)
                    arg_decls.append(arg_init)
                elif isinstance(ctx.func.argument_annotations[i], ti.any_arr):
                    arg_init = parse_stmt(
                        'x = ti.lang.kernel_arguments.decl_any_arr_arg(0, 0, 0, 0)'
                    )
                    arg_init.targets[0].id = arg.arg
                    ctx.create_variable(arg.arg)
                    array_dt = ctx.arg_features[i][0]
                    array_dim = ctx.arg_features[i][1]
                    array_element_shape = ctx.arg_features[i][2]
                    array_layout = ctx.arg_features[i][3]
                    array_dt = to_taichi_type(array_dt)
                    dt_expr = 'ti.' + ti.core.data_type_name(array_dt)
                    dt = parse_expr(dt_expr)
                    arg_init.value.args[0] = dt
                    arg_init.value.args[1] = parse_expr(f"{array_dim}")
                    arg_init.value.args[2] = parse_expr(
                        f"{array_element_shape}")
                    arg_init.value.args[3] = parse_expr(f"ti.{array_layout}")
                    arg_decls.append(arg_init)
                else:
                    arg_init = parse_stmt(
                        'x = ti.lang.kernel_arguments.decl_scalar_arg(0)')
                    arg_init.targets[0].id = arg.arg
                    dt = arg.annotation
                    arg_init.value.args[0] = dt
                    arg_decls.append(arg_init)
            # remove original args
            node.args.args = []

        if ctx.is_kernel:  # ti.kernel
            for decorator in node.decorator_list:
                if ASTResolver.resolve_to(decorator, ti.func, globals()):
                    raise TaichiSyntaxError(
                        "Function definition not allowed in 'ti.kernel'.")
            transform_as_kernel()

        else:  # ti.func
            for decorator in node.decorator_list:
                if ASTResolver.resolve_to(decorator, ti.func, globals()):
                    raise TaichiSyntaxError(
                        "Function definition not allowed in 'ti.func'.")
            if impl.get_runtime().experimental_real_function:
                transform_as_kernel()
            else:
                # Transform as force-inlined func
                arg_decls = []
                for i, arg in enumerate(args.args):
                    # Remove annotations because they are not used.
                    args.args[i].annotation = None
                    # Template arguments are passed by reference.
                    if isinstance(ctx.func.argument_annotations[i],
                                  ti.template):
                        ctx.create_variable(ctx.func.argument_names[i])
                        continue
                    # Create a copy for non-template arguments,
                    # so that they are passed by value.
                    arg_init = parse_stmt('x = ti.expr_init_func(0)')
                    arg_init.targets[0].id = arg.arg
                    ctx.create_variable(arg.arg)
                    arg_init.value.args[0] = parse_expr(arg.arg +
                                                        '_by_value__')
                    args.args[i].arg += '_by_value__'
                    arg_decls.append(arg_init)

        with ctx.variable_scope_guard():
            node.body = build_stmts(ctx, node.body)

        node.body = arg_decls + node.body
        node.body = [parse_stmt('import taichi as ti')] + node.body
        return node

    @staticmethod
    def build_Return(ctx, node):
        node.value = build_expr(ctx, node.value)
        if ctx.is_kernel or impl.get_runtime().experimental_real_function:
            # TODO: check if it's at the end of a kernel, throw TaichiSyntaxError if not
            if node.value is not None:
                if ctx.returns is None:
                    raise TaichiSyntaxError(
                        f'A {"kernel" if ctx.is_kernel else "function"} '
                        'with a return value must be annotated '
                        'with a return type, e.g. def func() -> ti.f32')
                ret_expr = parse_expr('ti.cast(ti.Expr(0), 0)')
                ret_expr.args[0].args[0] = node.value
                ret_expr.args[1] = ctx.returns
                ret_stmt = parse_stmt('ti.core.create_kernel_return(ret.ptr)')
                # For args[0], it is an ast.Attribute, because it loads the
                # attribute, |ptr|, of the expression |ret_expr|. Therefore we
                # only need to replace the object part, i.e. args[0].value
                ret_stmt.value.args[0].value = ret_expr
                return ret_stmt
        return node

    @staticmethod
    def build_Module(ctx, node):
        with ctx.variable_scope_guard():
            # Do NOT use |build_stmts| which inserts 'del' statements to the
            # end and deletes parameters passed into the module
            node.body = [build_stmt(ctx, stmt) for stmt in list(node.body)]
        return node

    @staticmethod
    def build_Global(ctx, node):
        raise TaichiSyntaxError(
            "Keyword 'global' not supported in Taichi kernels")

    @staticmethod
    def build_Nonlocal(ctx, node):
        raise TaichiSyntaxError(
            "Keyword 'nonlocal' not supported in Taichi kernels")

    @staticmethod
    def build_Raise(ctx, node):
        node.exc = build_expr(ctx, node.exc)
        return node

    @staticmethod
    def build_Expr(ctx, node):
        if not isinstance(node.value, ast.Call):
            # A statement with a single expression.
            return node

        # A function call.
        node.value = build_expr(ctx, node.value)
        # Note that we can only return an ast.Expr instead of an ast.Call.

        if impl.get_runtime().experimental_real_function:
            # Generates code that inserts a FrontendExprStmt if the function
            # called is a Taichi function.
            # We cannot insert the FrontendExprStmt here because we do not
            # know if the function is a Taichi function now.
            node.value.args = [node.value.func] + node.value.args
            node.value.func = parse_expr('ti.insert_expr_stmt_if_ti_func')
        return node

    @staticmethod
    def build_Import(ctx, node):
        return node

    @staticmethod
    def build_ImportFrom(ctx, node):
        return node

    @staticmethod
    def build_Pass(ctx, node):
        return node


build_stmt = StmtBuilder()


def build_stmts(ctx, stmts):
    result = []
    with ctx.variable_scope_guard(result):
        for stmt in list(stmts):
            result.append(build_stmt(ctx, stmt))
    return result<|MERGE_RESOLUTION|>--- conflicted
+++ resolved
@@ -424,16 +424,10 @@
         for loop_var in targets:
             ctx.check_loop_var(loop_var)
 
-<<<<<<< HEAD
-        var_decl = ''.join(
-            '    {} = ti.Expr(ti.core.make_id_expr(""))\n'.format(name)
-            for name in targets)  # indent: 4 spaces
-        _vars = ', '.join(targets)
-=======
+
         var_decl = ''.join(f'    {name} = ti.Expr(ti.core.make_id_expr(""))\n'
                            for name in targets)  # indent: 4 spaces
-        vars = ', '.join(targets)
->>>>>>> 18b94720
+        _vars = ', '.join(targets)
         if is_grouped:
             template = f'''
 if 1:
@@ -441,13 +435,10 @@
     ___loop_indices = ti.lang.expr.make_var_list(size=len(___loop_var.shape))
     ___expr_group = ti.lang.expr.make_expr_group(___loop_indices)
     ti.begin_frontend_struct_for(___expr_group, ___loop_var)
-    {vars} = ti.Vector(___loop_indices, dt=ti.i32)
+    {_vars} = ti.Vector(___loop_indices, dt=ti.i32)
     ti.core.end_frontend_range_for()
-<<<<<<< HEAD
-            '''.format(_vars, _vars)
-=======
             '''
->>>>>>> 18b94720
+
             t = ast.parse(template).body[0]
             cut = 5
             t.body[0].value = node.iter
@@ -457,14 +448,11 @@
 if 1:
 {var_decl}
     ___loop_var = 0
-    ___expr_group = ti.lang.expr.make_expr_group({vars})
+    ___expr_group = ti.lang.expr.make_expr_group({_vars})
     ti.begin_frontend_struct_for(___expr_group, ___loop_var)
     ti.core.end_frontend_range_for()
-<<<<<<< HEAD
-            '''.format(var_decl, _vars)
-=======
             '''
->>>>>>> 18b94720
+
             t = ast.parse(template).body[0]
             cut = len(targets) + 3
             t.body[cut - 3].value = node.iter
