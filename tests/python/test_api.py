--- conflicted
+++ resolved
@@ -273,17 +273,6 @@
     "quant_array",
 ]
 user_api[ti.math] = [
-<<<<<<< HEAD
-    'acos', 'asin', 'atan2', 'cconj', 'cdiv', 'ceil', 'cexp', 'cinv', 'clamp',
-    'clog', 'cmul', 'cos', 'cpow', 'cross', 'csqrt', 'degrees', 'determinant',
-    'distance', 'dot', 'e', 'exp', 'eye', 'floor', 'fract', 'inf', 'inverse',
-    'isinf', 'isnan', 'ivec2', 'ivec3', 'ivec4', 'length', 'log', 'log2',
-    'mat2', 'mat3', 'mat4', 'max', 'min', 'mix', 'mod', 'nan', 'normalize',
-    'pi', 'popcnt', 'pow', 'radians', 'reflect', 'refract', 'rot_by_axis',
-    'rot_yaw_pitch_roll', 'rotation2d', 'rotation3d', 'round', 'scale', 'sign',
-    'sin', 'smoothstep', 'sqrt', 'step', 'tan', 'tanh', 'translate', 'uvec2',
-    'uvec3', 'uvec4', 'vdir', 'vec2', 'vec3', 'vec4'
-=======
     "acos",
     "asin",
     "atan2",
@@ -329,6 +318,7 @@
     "normalize",
     "pi",
     "pow",
+    'popcnt',
     "radians",
     "reflect",
     "refract",
@@ -353,7 +343,6 @@
     "vec2",
     "vec3",
     "vec4",
->>>>>>> 20f9354a
 ]
 user_api[ti.Matrix] = _get_expected_matrix_apis()
 user_api[ti.MatrixField] = [
