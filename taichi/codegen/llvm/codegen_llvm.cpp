--- conflicted
+++ resolved
@@ -2787,13 +2787,13 @@
   set_struct_to_buffer(buffer, buffer_type, elements, struct_type,
                        current_element, current_index);
 }
-<<<<<<< HEAD
 
 llvm::Value *TaskCodeGenLLVM::get_struct_arg(std::vector<int> index) {
   auto *args_ptr = get_args_ptr(current_callable, get_context());
   auto *args_type = current_callable->args_type;
   auto *arg_type = args_type->get_element_type(index);
   std::vector<llvm::Value *> gep_index;
+  gep_index.reserve(index.size() + 1);
   gep_index.push_back(tlctx->get_constant(0));
   for (int ind : index) {
     gep_index.push_back(tlctx->get_constant(ind));
@@ -2808,11 +2808,14 @@
   auto *runtime_context_type = get_runtime_type("RuntimeContext");
   auto *args_type = tlctx->get_data_type(callable->args_type);
   auto *zero = tlctx->get_constant(0);
+  // The address of the arg buffer is the first element of RuntimeContext
   auto *args_ptr =
       builder->CreateGEP(runtime_context_type, context, {zero, zero});
+  // casting from i8 ** to args_type **
   args_ptr = builder->CreatePointerCast(
       args_ptr,
       llvm::PointerType::get(llvm::PointerType::get(args_type, 0), 0));
+  // loading the address of the arg buffer (args_type *)
   args_ptr =
       builder->CreateLoad(llvm::PointerType::get(args_type, 0), args_ptr);
   return args_ptr;
@@ -2823,15 +2826,16 @@
   auto *runtime_context_type = get_runtime_type("RuntimeContext");
   auto *args_type = tlctx->get_data_type(callable->args_type);
   auto *zero = tlctx->get_constant(0);
+  // The address of the arg buffer is the first element of RuntimeContext
   auto *args_ptr =
       builder->CreateGEP(runtime_context_type, context, {zero, zero});
+  // casting from i8 ** to args_type **
   args_ptr = builder->CreatePointerCast(
       args_ptr,
       llvm::PointerType::get(llvm::PointerType::get(args_type, 0), 0));
+  // storing the address of the arg buffer (args_type *)
   builder->CreateStore(ptr, args_ptr);
 };
-=======
->>>>>>> 0559411a
 
 LLVMCompiledTask LLVMCompiledTask::clone() const {
   return {tasks, llvm::CloneModule(*module), used_tree_ids,
