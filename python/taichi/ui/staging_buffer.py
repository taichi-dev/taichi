<<<<<<< HEAD
import numpy as np
=======
from taichi.lang._texture import Texture
>>>>>>> c297d6b8
from taichi.lang.impl import ndarray
from taichi.lang.kernel_impl import kernel
from taichi.lang.matrix import Vector
from taichi.types.annotations import template
from taichi.types.primitive_types import f32, u8, u32

import taichi as ti

vbo_field_cache = {}
depth_ndarray_cache = {}


def get_vbo_field(vertices):
    if vertices not in vbo_field_cache:
        N = vertices.shape[0]
        pos = 3
        normal = 3
        tex_coord = 2
        color = 4
        vertex_stride = pos + normal + tex_coord + color
        vbo = Vector.field(vertex_stride, f32, shape=(N, ))
        vbo_field_cache[vertices] = vbo
        return vbo
    return vbo_field_cache[vertices]


def get_depth_ndarray(window):
    if window not in depth_ndarray_cache:
        w, h = window.get_window_shape()
        depth_arr = ndarray(dtype=ti.f32, shape=w * h)
        depth_ndarray_cache[window] = depth_arr
    return depth_ndarray_cache[window]


@kernel
def copy_to_vbo(vbo: template(), src: template(), offset: template(),
                num_components: template()):
    for i in src:
        for c in ti.static(range(num_components)):
            vbo[i][offset + c] = src[i][c]


@kernel
def fill_vbo(vbo: template(), value: f32, offset: template(),
             num_components: template()):
    for i in vbo:
        for c in ti.static(range(num_components)):
            vbo[i][offset + c] = value


def validate_input_field(f, name):
    if f.dtype != f32:
        raise Exception(f"{name} needs to have dtype f32")
    if hasattr(f, 'n'):
        if f.m != 1:
            raise Exception(
                f'{name} needs to be a Vector field (matrix with 1 column)')
    else:
        raise Exception(f'{name} needs to be a Vector field')
    if len(f.shape) != 1:
        raise Exception(f"the shape of {name} needs to be 1-dimensional")


def copy_vertices_to_vbo(vbo, vertices):
    validate_input_field(vertices, "vertices")
    if not 2 <= vertices.n <= 3:
        raise Exception('vertices can only be 2D or 3D vector fields')
    copy_to_vbo(vbo, vertices, 0, vertices.n)


def copy_normals_to_vbo(vbo, normals):
    validate_input_field(normals, "normals")
    if normals.n != 3:
        raise Exception('normals can only be 3D vector fields')
    copy_to_vbo(vbo, normals, 3, normals.n)


def copy_texcoords_to_vbo(vbo, texcoords):
    validate_input_field(texcoords, "texcoords")
    if texcoords.n != 2:
        raise Exception('texcoords can only be 3D vector fields')
    copy_to_vbo(vbo, texcoords, 6, texcoords.n)


def copy_colors_to_vbo(vbo, colors):
    validate_input_field(colors, "colors")
    if colors.n != 3 and colors.n != 4:
        raise Exception('colors can only be 3D/4D vector fields')
    copy_to_vbo(vbo, colors, 8, colors.n)
    if colors.n == 3:
        fill_vbo(vbo, 1.0, 11, 1)


@ti.kernel
def copy_texture_to_rgba8(src: ti.types.texture(num_dimensions=2),
                          dst: ti.template(), w: ti.i32, h: ti.i32):
    for (i, j) in ti.ndrange(w, h):
        c = src.fetch(ti.Vector([i, j]), 0)
        c = max(0.0, min(1.0, c))
        c = c * 255
        px = ti.cast(c, u32)
        dst[i, j] = (px[0] << 0 | px[1] << 8 | px[2] << 16 | px[3] << 24)


@ti.kernel
def copy_image_f32_to_rgba8(src: ti.template(), dst: ti.template(),
                            num_components: ti.template(),
                            gray_scale: ti.template()):
    for i, j in ti.ndrange(src.shape[0], src.shape[1]):
        px = ti.Vector([0, 0, 0, 0xff], dt=u32)
        if ti.static(gray_scale):
            c = 0.0
            c = src[i, j]
            c = max(0.0, min(1.0, c))
            c = c * 255
            px[0] = px[1] = px[2] = ti.cast(c, u32)
        else:
            for k in ti.static(range(num_components)):
                c = 0.0
                if ti.static(len(src.shape) == 3):
                    # 3D field source image
                    c = src[i, j, k]
                else:
                    # 2D vector field source image
                    c = src[i, j][k]
                c = max(0.0, min(1.0, c))
                c = c * 255
                px[k] = ti.cast(c, u32)
        pack = (px[0] << 0 | px[1] << 8 | px[2] << 16 | px[3] << 24)
        dst[i, j] = pack


@ti.kernel
def copy_image_f32_to_rgba8_np(src: ti.types.ndarray(), dst: ti.template(),
                               num_components: ti.template(),
                               gray_scale: ti.template()):
    for i, j in ti.ndrange(src.shape[0], src.shape[1]):
        px = ti.Vector([0, 0, 0, 0xff], dt=u32)
        if ti.static(gray_scale):
            c = 0.0
            c = src[i, j]
            c = max(0.0, min(1.0, c))
            c = c * 255
            px[0] = px[1] = px[2] = ti.cast(c, u32)
        else:
            for k in ti.static(range(num_components)):
                c = src[i, j, k]
                c = max(0.0, min(1.0, c))
                c = c * 255
                px[k] = ti.cast(c, u32)
        pack = (px[0] << 0 | px[1] << 8 | px[2] << 16 | px[3] << 24)
        dst[i, j] = pack


@ti.kernel
def copy_image_u8_to_rgba8(src: ti.template(), dst: ti.template(),
                           num_components: ti.template(),
                           gray_scale: ti.template()):
    for i, j in ti.ndrange(src.shape[0], src.shape[1]):
        px = ti.Vector([0, 0, 0, 0xff], dt=u32)
        if ti.static(gray_scale):
            px[0] = px[1] = px[2] = ti.cast(src[i, j], u32)
        else:
            for k in ti.static(range(num_components)):
                if ti.static(len(src.shape) == 3):
                    # 3D field source image
                    px[k] = ti.cast(src[i, j, k], u32)
                else:
                    # 2D vector field source image
                    px[k] = ti.cast(src[i, j][k], u32)
        pack = (px[0] << 0 | px[1] << 8 | px[2] << 16 | px[3] << 24)
        dst[i, j] = pack


@ti.kernel
def copy_image_u8_to_rgba8_np(src: ti.types.ndarray(), dst: ti.template(),
                              num_components: ti.template(),
                              gray_scale: ti.template()):
    for i, j in ti.ndrange(src.shape[0], src.shape[1]):
        px = ti.Vector([0, 0, 0, 0xff], dt=u32)
        if ti.static(gray_scale):
            px[0] = px[1] = px[2] = ti.cast(src[i, j], u32)
        else:
            for k in ti.static(range(num_components)):
                px[k] = ti.cast(src[i, j, k], u32)
        pack = (px[0] << 0 | px[1] << 8 | px[2] << 16 | px[3] << 24)
        dst[i, j] = pack


# ggui renderer always assumes the input image to be u8 RGBA
# if the user input is not in this format, a staging ti field is needed
image_field_cache = {}


def to_rgba8(image):
<<<<<<< HEAD
    gray_scale = not hasattr(image, 'n') and len(image.shape) == 2
    channels = 3
    src_numpy = isinstance(image, np.ndarray)
    if not gray_scale:
        if len(image.shape) == 2:
            channels = image.n
        elif len(image.shape) == 3:
            channels = image.shape[2]
        else:
            raise Exception(
                "the shape of the image must be of the form (width,height) or (width,height,channels)"
            )

    staging_key = image.shape[0:2] if src_numpy else image
    if staging_key not in image_field_cache:
        staging_img = ti.field(u32, image.shape[0:2])
        image_field_cache[staging_key] = staging_img
    else:
        staging_img = image_field_cache[staging_key]

    if image.dtype == u8 or image.dtype == np.uint8:
        if src_numpy:
            copy_image_u8_to_rgba8_np(image, staging_img, channels, gray_scale)
        else:
            copy_image_u8_to_rgba8(image, staging_img, channels, gray_scale)
    elif image.dtype == f32 or image.dtype == np.float32:
        if src_numpy:
            copy_image_f32_to_rgba8_np(image, staging_img, channels,
                                       gray_scale)
        else:
            copy_image_f32_to_rgba8(image, staging_img, channels, gray_scale)
=======
    is_texture = isinstance(image, Texture)

    if not is_texture and (not hasattr(image, 'n') or image.m != 1):
        raise Exception(
            'the input image needs to be a Vector field (matrix with 1 column) or a texture'
        )
    if len(image.shape) != 2:
        raise Exception(
            "the shape of the image must be of the form (width,height)")

    if image not in image_field_cache:
        staging_img = ti.field(u32, image.shape)
        image_field_cache[image] = staging_img
    else:
        staging_img = image_field_cache[image]

    if isinstance(image, Texture):
        copy_texture_to_rgba8(image, staging_img, *image.shape[0:2])
    elif image.dtype == u8:
        copy_image_u8_to_rgba8(image, staging_img, image.n)
    elif image.dtype == f32:
        copy_image_f32_to_rgba8(image, staging_img, image.n)
>>>>>>> c297d6b8
    else:
        raise Exception("dtype of input image must either be u8 or f32")

    return staging_img<|MERGE_RESOLUTION|>--- conflicted
+++ resolved
@@ -1,8 +1,5 @@
-<<<<<<< HEAD
 import numpy as np
-=======
 from taichi.lang._texture import Texture
->>>>>>> c297d6b8
 from taichi.lang.impl import ndarray
 from taichi.lang.kernel_impl import kernel
 from taichi.lang.matrix import Vector
@@ -198,10 +195,16 @@
 
 
 def to_rgba8(image):
-<<<<<<< HEAD
+    is_texture = isinstance(image, Texture)
+    
     gray_scale = not hasattr(image, 'n') and len(image.shape) == 2
+    if not is_texture and not gray_scale or image.m != 1):
+        raise Exception(
+            'the input image needs to be a Vector field (matrix with 1 column) or a ndarray or a texture'
+        )
     channels = 3
     src_numpy = isinstance(image, np.ndarray)
+    
     if not gray_scale:
         if len(image.shape) == 2:
             channels = image.n
@@ -213,13 +216,16 @@
             )
 
     staging_key = image.shape[0:2] if src_numpy else image
+    
     if staging_key not in image_field_cache:
         staging_img = ti.field(u32, image.shape[0:2])
         image_field_cache[staging_key] = staging_img
     else:
         staging_img = image_field_cache[staging_key]
-
-    if image.dtype == u8 or image.dtype == np.uint8:
+        
+    if isinstance(image, Texture):
+        copy_texture_to_rgba8(image, staging_img, *image.shape[0:2])
+    elif image.dtype == u8 or image.dtype == np.uint8:
         if src_numpy:
             copy_image_u8_to_rgba8_np(image, staging_img, channels, gray_scale)
         else:
@@ -230,30 +236,6 @@
                                        gray_scale)
         else:
             copy_image_f32_to_rgba8(image, staging_img, channels, gray_scale)
-=======
-    is_texture = isinstance(image, Texture)
-
-    if not is_texture and (not hasattr(image, 'n') or image.m != 1):
-        raise Exception(
-            'the input image needs to be a Vector field (matrix with 1 column) or a texture'
-        )
-    if len(image.shape) != 2:
-        raise Exception(
-            "the shape of the image must be of the form (width,height)")
-
-    if image not in image_field_cache:
-        staging_img = ti.field(u32, image.shape)
-        image_field_cache[image] = staging_img
-    else:
-        staging_img = image_field_cache[image]
-
-    if isinstance(image, Texture):
-        copy_texture_to_rgba8(image, staging_img, *image.shape[0:2])
-    elif image.dtype == u8:
-        copy_image_u8_to_rgba8(image, staging_img, image.n)
-    elif image.dtype == f32:
-        copy_image_f32_to_rgba8(image, staging_img, image.n)
->>>>>>> c297d6b8
     else:
         raise Exception("dtype of input image must either be u8 or f32")
 
