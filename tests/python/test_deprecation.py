--- conflicted
+++ resolved
@@ -69,7 +69,6 @@
             pass
 
 
-<<<<<<< HEAD
 @test_utils.test()
 def test_deprecate_sourceinspect():
     with pytest.warns(
@@ -83,7 +82,7 @@
         @ti.kernel
         def func():
             pass
-=======
+
 @test_utils.test(arch=ti.metal)
 def test_deprecate_metal_sparse():
     with pytest.warns(
@@ -142,5 +141,4 @@
                                          lod=0)):
             for i, j in ti.ndrange(n, n):
                 ret = ti.cast(1, ti.f32)
-                tex.store(ti.Vector([i, j]), ti.Vector([ret, 0.0, 0.0, 0.0]))
->>>>>>> a202762e
+                tex.store(ti.Vector([i, j]), ti.Vector([ret, 0.0, 0.0, 0.0]))