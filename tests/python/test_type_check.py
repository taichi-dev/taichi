--- conflicted
+++ resolved
@@ -27,20 +27,6 @@
         bitwise_float()
 
 
-<<<<<<< HEAD
-@ti.test(arch=ti.cpu)
-def test_ternary_op():
-    @ti.kernel
-    def select():
-        a = 1.1
-        b = 3
-        c = 3.6
-        d = b if a else c
-
-    with pytest.raises(TypeError,
-                       match="for 'select': 'f32', 'i32' and 'f32'"):
-        select()
-=======
 # @ti.test(arch=ti.cpu)
 # def test_ternary_op():
 #     @ti.kernel
@@ -50,9 +36,9 @@
 #         c = 3.6
 #         d = b if a else c
 #
-#     with pytest.raises(SystemExit):
+#     with pytest.raises(TypeError,
+#                        match="for 'select': 'f32', 'i32' and 'f32'"):
 #         select()
->>>>>>> e0787f13
 
 
 @pytest.mark.skipif(not ti.has_pytorch(), reason='Pytorch not installed.')
