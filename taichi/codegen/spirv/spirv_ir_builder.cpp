--- conflicted
+++ resolved
@@ -333,11 +333,7 @@
     return get_primitive_type(dt);
   } else if (dt->is<PointerType>()) {
     if (has_buffer_ptr) {
-<<<<<<< HEAD
-      return t_int64_;
-=======
       return t_uint64_;
->>>>>>> 1a82705c
     } else {
       return t_uint32_;
     }
