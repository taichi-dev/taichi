--- conflicted
+++ resolved
@@ -102,13 +102,8 @@
                           .ptr_removed();
         stmt->ret_type = lookup;
       }
-<<<<<<< HEAD
-    } else if (stmt->src.size() == 1) {
-      auto lookup = stmt->src[0].var->ret_type;
-=======
     } else {
       auto lookup = stmt->src->ret_type;
->>>>>>> 0a7ff865
       stmt->ret_type = lookup;
     }
   }
