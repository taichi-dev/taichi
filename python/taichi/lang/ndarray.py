--- conflicted
+++ resolved
@@ -19,17 +19,7 @@
             import torch
             self.arr = torch.zeros(shape, dtype=to_pytorch_type(cook_dtype(dtype)))
             if impl.current_cfg().arch == _ti_core.Arch.cuda:
-<<<<<<< HEAD
                 self.arr = self.arr.cuda()
-=======
-                device = 'cuda:0'
-            else:
-                device = 'cpu'
-                self.arr = torch.zeros(shape,
-                                       dtype=to_pytorch_type(
-                                           cook_dtype(dtype)),
-                                       device=device)
->>>>>>> 7219cbd1
         else:
             self.arr = _ti_core.Ndarray(impl.get_runtime().prog,
                                         cook_dtype(dtype), shape)
