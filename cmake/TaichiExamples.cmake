--- conflicted
+++ resolved
@@ -28,19 +28,7 @@
 	metal_codegen
 	)
 
-<<<<<<< HEAD
-#if (TI_WITH_CUDA)
-#  target_link_libraries(${EXAMPLES_NAME} PRIVATE
-#	cuda_runtime
-#	cuda_codegen
-#	cuda_rhi
-#	)
-#endif()
-
-# TODO 4832: be specific on the header dependencis here, e.g., ir
-=======
 # TODO 4832: be specific on the header dependencies here, e.g., ir
->>>>>>> a436b9f4
 target_include_directories(${EXAMPLES_NAME}
   PRIVATE
     ${PROJECT_SOURCE_DIR}
