import numbers

from taichi.lang import expr, impl, ops
from taichi.lang.common_ops import TaichiOperations
from taichi.lang.enums import Layout
from taichi.lang.exception import TaichiSyntaxError
from taichi.lang.field import Field, ScalarField, SNodeHostAccess
from taichi.lang.matrix import Matrix
from taichi.lang.util import (cook_dtype, in_python_scope, is_taichi_class,
                              python_scope, taichi_scope)
from taichi.types import primitive_types
from taichi.types.compound_types import CompoundType


class Struct(TaichiOperations):
    """The Struct type class.
    Args:
        entries (Dict[str, Union[Dict, Expr, Matrix, Struct]]): keys and values for struct members.
    """
    _is_taichi_class = True

    def __init__(self, *args, **kwargs):
        # converts lists to matrices and dicts to structs
        if len(args) == 1 and kwargs == {} and isinstance(args[0], dict):
            self.entries = args[0]
        elif len(args) == 0:
            self.entries = kwargs
        else:
            raise TaichiSyntaxError(
                "Custom structs need to be initialized using either dictionary or keyword arguments"
            )
        for k, v in self.entries.items():
            if isinstance(v, (list, tuple)):
                v = Matrix(v)
            if isinstance(v, dict):
                v = Struct(v)
            self.entries[k] = v if in_python_scope() else impl.expr_init(v)
        self._register_members()

    @property
    def keys(self):
        return list(self.entries.keys())

    @property
    def _members(self):
        return list(self.entries.values())

    @property
    def items(self):
        return self.entries.items()

    def _register_members(self):
        for k in self.keys:
            setattr(Struct, k,
                    property(
                        Struct._make_getter(k),
                        Struct._make_setter(k),
                    ))

    def __getitem__(self, key):
        ret = self.entries[key]
        if isinstance(ret, SNodeHostAccess):
            ret = ret.accessor.getter(*ret.key)
        return ret

    def __setitem__(self, key, value):
        if isinstance(self.entries[key], SNodeHostAccess):
            self.entries[key].accessor.setter(value, *self.entries[key].key)
        else:
            if in_python_scope():
                if isinstance(self.entries[key], Struct) or isinstance(
                        self.entries[key], Matrix):
                    self.entries[key]._set_entries(value)
                else:
                    if isinstance(value, numbers.Number):
                        self.entries[key] = value
                    else:
                        raise TypeError(
                            "A number is expected when assigning struct members"
                        )
            else:
                self.entries[key] = value

    def _set_entries(self, value):
        if isinstance(value, dict):
            value = Struct(value)
        for k in self.keys:
            self[k] = value[k]

    @staticmethod
    def _make_getter(key):
        def getter(self):
            """Get an entry from custom struct by name."""
            return self[key]

        return getter

    @staticmethod
    def _make_setter(key):
        @python_scope
        def setter(self, value):
            self[key] = value

        return setter

    def _element_wise_unary(self, foo):
        entries = {}
        for k, v in self.items:
            if is_taichi_class(v):
                entries[k] = v._element_wise_unary(foo)
            else:
                entries[k] = foo(v)
        return Struct(entries)

    def _element_wise_binary(self, foo, other):
        other = self._broadcast_copy(other)
        entries = {}
        for k, v in self.items:
            if is_taichi_class(v):
                entries[k] = v._element_wise_binary(foo, other.entries[k])
            else:
                entries[k] = foo(v, other.entries[k])
        return Struct(entries)

    def _broadcast_copy(self, other):
        if isinstance(other, dict):
            other = Struct(other)
        if not isinstance(other, Struct):
            entries = {}
            for k, v in self.items:
                if is_taichi_class(v):
                    entries[k] = v._broadcast_copy(other)
                else:
                    entries[k] = other
            other = Struct(entries)
        if self.entries.keys() != other.entries.keys():
            raise TypeError(
                f"Member mismatch between structs {self.keys}, {other.keys}")
        return other

    def _element_wise_writeback_binary(self, foo, other):
        if foo.__name__ == 'assign' and not isinstance(other, (dict, Struct)):
            raise TaichiSyntaxError(
                'cannot assign scalar expr to '
                f'taichi class {type(self)}, maybe you want to use `a.fill(b)` instead?'
            )
        other = self._broadcast_copy(other)
        entries = {}
        for k, v in self.items:
            if is_taichi_class(v):
                entries[k] = v._element_wise_binary(foo, other.entries[k])
            else:
                entries[k] = foo(v, other.entries[k])
        return self if foo.__name__ == 'assign' else Struct(entries)

    def _element_wise_ternary(self, foo, other, extra):
        other = self._broadcast_copy(other)
        extra = self._broadcast_copy(extra)
        entries = {}
        for k, v in self.items:
            if is_taichi_class(v):
                entries[k] = v._element_wise_ternary(foo, other.entries[k],
                                                     extra.entries[k])
            else:
                entries[k] = foo(v, other.entries[k], extra.entries[k])
        return Struct(entries)

    @taichi_scope
    def fill(self, val):
        """Fills the Struct with a specific value in Taichi scope.

        Args:
            val (Union[int, float]): Value to fill.
        """
        def assign_renamed(x, y):
            return ops.assign(x, y)

        return self._element_wise_writeback_binary(assign_renamed, val)

    def __len__(self):
        """Get the number of entries in a custom struct"""
        return len(self.entries)

    def __iter__(self):
        return self.entries.values()

    def __str__(self):
        """Python scope struct array print support."""
        if impl.inside_kernel():
            item_str = ", ".join(
                [str(k) + "=" + str(v) for k, v in self.items])
            return f'<ti.Struct {item_str}>'
        return str(self.to_dict())

    def __repr__(self):
        return str(self.to_dict())

    def to_dict(self):
        """Converts the Struct to a dictionary.

        Args:

        Returns:
            Dict: The result dictionary.
        """
        return {
            k: v.to_dict() if isinstance(v, Struct) else
            v.to_list() if isinstance(v, Matrix) else v
            for k, v in self.entries.items()
        }

    @classmethod
    @python_scope
    def field(cls,
              members,
              shape=None,
              name="<Struct>",
              offset=None,
              needs_grad=False,
              layout=Layout.AOS):

        if shape is None and offset is not None:
            raise TaichiSyntaxError(
                "shape cannot be None when offset is being set")

        field_dict = {}

        for key, dtype in members.items():
            field_name = name + '.' + key
            if isinstance(dtype, CompoundType):
                field_dict[key] = dtype.field(shape=None,
                                              name=field_name,
                                              offset=offset,
                                              needs_grad=needs_grad)
            else:
                field_dict[key] = impl.field(dtype,
                                             shape=None,
                                             name=field_name,
                                             offset=offset,
                                             needs_grad=needs_grad)

        if shape is not None:
            if isinstance(shape, numbers.Number):
                shape = (shape, )
            if isinstance(offset, numbers.Number):
                offset = (offset, )

            if offset is not None and len(shape) != len(offset):
                raise TaichiSyntaxError(
                    f'The dimensionality of shape and offset must be the same ({len(shape)} != {len(offset)})'
                )
            dim = len(shape)
            if layout == Layout.SOA:
                for e in field_dict.values():
                    impl.root.dense(impl.index_nd(dim),
                                    shape).place(e, offset=offset)
                if needs_grad:
                    for e in field_dict.values():
                        impl.root.dense(impl.index_nd(dim),
                                        shape).place(e.grad, offset=offset)
            else:
                impl.root.dense(impl.index_nd(dim),
                                shape).place(*tuple(field_dict.values()),
                                             offset=offset)
                if needs_grad:
                    grads = tuple(e.grad for e in field_dict.values())
                    impl.root.dense(impl.index_nd(dim),
                                    shape).place(*grads, offset=offset)
        return StructField(field_dict, name=name)


class _IntermediateStruct(Struct):
    """Intermediate struct class for compiler internal use only.

    Args:
        entries (Dict[str, Union[Expr, Matrix, Struct]]): keys and values for struct members.
    """
    def __init__(self, entries):
        assert isinstance(entries, dict)
        self.entries = entries
        self._register_members()


class StructField(Field):
    """Taichi struct field with SNode implementation.
       Instead of directly contraining Expr entries, the StructField object
       directly hosts members as `Field` instances to support nested structs.

    Args:
        field_dict (Dict[str, Field]): Struct field members.
        name (string, optional): The custom name of the field.
    """
    def __init__(self, field_dict, name=None):
        # will not call Field initializer
        self.field_dict = field_dict
        self.__name = name
        self._register_fields()

    @property
    def _name(self):
        return self.__name

    @property
    def keys(self):
        return list(self.field_dict.keys())

    @property
    def _members(self):
        return list(self.field_dict.values())

    @property
    def _items(self):
        return self.field_dict.items()

    @staticmethod
    def _make_getter(key):
        def getter(self):
            """Get an entry from custom struct by name."""
            return self.field_dict[key]

        return getter

    @staticmethod
    def _make_setter(key):
        @python_scope
        def setter(self, value):
            self.field_dict[key] = value

        return setter

    def _register_fields(self):
        for k in self.keys:
            setattr(
                StructField, k,
                property(
                    StructField._make_getter(k),
                    StructField._make_setter(k),
                ))

    def _get_field_members(self):
        """Get A flattened list of all struct elements.

        Returns:
            A list of struct elements.
        """
        field_members = []
        for m in self._members:
            assert isinstance(m, Field)
            field_members += m._get_field_members()
        return field_members

    @property
    def snode(self):
        """Gets representative SNode for info purposes.

        Returns:
            SNode: Representative SNode (SNode of first field member).
        """
        return self._members[0].snode

    def _loop_range(self):
        """Gets representative field member for loop range info.

        Returns:
            taichi_core.Expr: Representative (first) field member.
        """
<<<<<<< HEAD
        return self._members[0].loop_range()
=======
        return self.members[0]._loop_range()
>>>>>>> 063d630e

    @python_scope
    def copy_from(self, other):
        """Copies all elements from another field.

        The shape of the other field needs to be the same as `self`.

        Args:
            other (Field): The source field.
        """
        assert isinstance(other, Field)
        assert set(self.keys) == set(other.keys)
        for k in self.keys:
            self.field_dict[k].copy_from(other[k])

    @python_scope
    def fill(self, val):
        """Fills `self` with a specific value.

        Args:
            val (Union[int, float]): Value to fill.
        """
        for v in self._members:
            v.fill(val)

    def _initialize_host_accessors(self):
        for v in self._members:
            v._initialize_host_accessors()

    def get_member_field(self, key):
        """Creates a ScalarField using a specific field member. Only used for quant.

        Args:
            key (str): Specified key of the field member.

        Returns:
            ScalarField: The result ScalarField.
        """
        return self.field_dict[key]

    @python_scope
    def from_numpy(self, array_dict):
        for k, v in self._items:
            v.from_numpy(array_dict[k])

    @python_scope
    def from_torch(self, array_dict):
        for k, v in self._items:
            v.from_torch(array_dict[k])

    @python_scope
    def to_numpy(self):
        """Converts the Struct field instance to a dictionary of NumPy arrays. The dictionary may be nested when converting
           nested structs.

        Args:
        Returns:
            Dict[str, Union[numpy.ndarray, Dict]]: The result NumPy array.
        """
        return {k: v.to_numpy() for k, v in self._items}

    @python_scope
    def to_torch(self, device=None):
        """Converts the Struct field instance to a dictionary of PyTorch tensors. The dictionary may be nested when converting
           nested structs.

        Args:
            device (torch.device, optional): The desired device of returned tensor.
        Returns:
            Dict[str, Union[torch.Tensor, Dict]]: The result PyTorch tensor.
        """
        return {k: v.to_torch(device=device) for k, v in self._items}

    @python_scope
    def __setitem__(self, indices, element):
        self._initialize_host_accessors()
        self[indices]._set_entries(element)

    @python_scope
    def __getitem__(self, indices):
        self._initialize_host_accessors()
        # scalar fields does not instantiate SNodeHostAccess by default
        entries = {
            k: v._host_access(self._pad_key(indices))[0] if isinstance(
                v, ScalarField) else v[indices]
            for k, v in self._items
        }
        return Struct(entries)


class StructType(CompoundType):
    def __init__(self, **kwargs):
        self.members = {}
        for k, dtype in kwargs.items():
            if isinstance(dtype, CompoundType):
                self.members[k] = dtype
            else:
                self.members[k] = cook_dtype(dtype)

    def __call__(self, *args, **kwargs):
        if len(args) == 0:
            if kwargs == {}:
                raise TaichiSyntaxError(
                    "Custom type instances need to be created with an initial value."
                )
            else:
                # initialize struct members by keywords
                entries = Struct(kwargs)
        elif len(args) == 1:
            # fill a single scalar
            if isinstance(args[0], (numbers.Number, expr.Expr)):
                entries = self.filled_with_scalar(args[0])
            else:
                # initialize struct members by dictionary
                entries = Struct(args[0])
        struct = self.cast(entries)
        return struct

    def cast(self, struct):
        # sanity check members
        if self.members.keys() != struct.entries.keys():
            raise TaichiSyntaxError(
                "Incompatible arguments for custom struct members!")
        entries = {}
        for k, dtype in self.members.items():
            if isinstance(dtype, CompoundType):
                entries[k] = dtype.cast(struct.entries[k])
            else:
                if in_python_scope():
                    v = struct.entries[k]
                    entries[k] = int(
                        v
                    ) if dtype in primitive_types.integer_types else float(v)
                else:
                    entries[k] = ops.cast(struct.entries[k], dtype)
        return Struct(entries)

    def filled_with_scalar(self, value):
        entries = {}
        for k, dtype in self.members.items():
            if isinstance(dtype, CompoundType):
                entries[k] = dtype.filled_with_scalar(value)
            else:
                entries[k] = value
        return Struct(entries)

    def field(self, **kwargs):
        return Struct.field(self.members, **kwargs)


__all__ = ["Struct", "StructField"]<|MERGE_RESOLUTION|>--- conflicted
+++ resolved
@@ -364,11 +364,7 @@
         Returns:
             taichi_core.Expr: Representative (first) field member.
         """
-<<<<<<< HEAD
-        return self._members[0].loop_range()
-=======
         return self.members[0]._loop_range()
->>>>>>> 063d630e
 
     @python_scope
     def copy_from(self, other):
