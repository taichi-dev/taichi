--- conflicted
+++ resolved
@@ -381,12 +381,8 @@
       auto result =
           Stmt::make<BinaryOpStmt>(BinaryOpType::bit_shl, stmt->lhs, new_rhs);
       result->ret_type = stmt->ret_type;
-<<<<<<< HEAD
-      result->dbg_info = stmt->dbg_info;
-=======
-
-      result->set_tb(stmt->tb);
->>>>>>> f69a671b
+
+      result->set_tb(stmt->get_tb());
       stmt->replace_usages_with(result.get());
       modifier.insert_before(stmt, std::move(result));
       modifier.erase(stmt);
