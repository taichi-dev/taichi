--- conflicted
+++ resolved
@@ -210,17 +210,11 @@
                 f'Field with dim {field_dim - element_dim} accessed with indices of dim {index_dim}'
             )
         if element_dim == 0:
-<<<<<<< HEAD
-            return Expr(_ti_core.subscript(value.ptr, indices_expr_group))
-        n = value.element_shape()[0]
-        m = 1 if element_dim == 1 else value.element_shape()[1]
-=======
             return Expr(
                 _ti_core.subscript(value.ptr, indices_expr_group,
                                    get_runtime().get_current_src_info()))
-        n = value.element_shape[0]
-        m = 1 if element_dim == 1 else value.element_shape[1]
->>>>>>> 72df9c03
+        n = value.element_shape()[0]
+        m = 1 if element_dim == 1 else value.element_shape()[1]
         any_array_access = AnyArrayAccess(value, _indices)
         ret = _IntermediateMatrix(n,
                                   m, [
