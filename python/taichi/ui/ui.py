--- conflicted
+++ resolved
@@ -7,13 +7,9 @@
 from .constants import *  # pylint: disable=unused-import,wildcard-import
 from .imgui import Gui  # pylint: disable=unused-import
 from .scene import Scene  # pylint: disable=unused-import
-<<<<<<< HEAD
 from .staging_buffer import \
     set_max_vbo_pool_size  # pylint: disable=unused-import
-from .utils import check_ggui_availability
-=======
 from .utils import check_ggui_availability  # pylint: disable=unused-import
->>>>>>> b6ca4492
 from .window import Window  # pylint: disable=unused-import
 
 
