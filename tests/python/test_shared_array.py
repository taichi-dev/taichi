--- conflicted
+++ resolved
@@ -45,9 +45,7 @@
 
     calc(v_arr, d_arr, reference)
     calc_shared_array(v_arr, d_arr, a_arr)
-<<<<<<< HEAD
     assert np.allclose(reference, a_arr)
-
 
 @test_utils.test(arch=[ti.cuda, ti.vulkan])
 def test_shared_array_nested_loop():
@@ -66,7 +64,4 @@
                  real_matrix=True,
                  real_matrix_scalarize=True)
 def test_shared_array_nested_loop_matrix_scalarize():
-    _test_shared_array_nested_loop()
-=======
-    assert np.allclose(reference, a_arr)
->>>>>>> 6dc3892f
+    _test_shared_array_nested_loop()