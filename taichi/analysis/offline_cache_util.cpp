#include "offline_cache_util.h"

#include "taichi/common/core.h"
#include "taichi/common/serialization.h"
#include "taichi/ir/snode.h"
#include "taichi/ir/transforms.h"
#include "taichi/program/compile_config.h"
#include "taichi/program/kernel.h"

#include "picosha2.h"

#include <vector>

namespace taichi {
namespace lang {

static std::vector<std::uint8_t> get_offline_cache_key_of_compile_config(
    CompileConfig *config) {
  TI_ASSERT(config);
  BinaryOutputSerializer serializer;
  serializer.initialize();
  serializer(config->arch);
  serializer(config->debug);
  serializer(config->cfg_optimization);
  serializer(config->check_out_of_bound);
  serializer(config->opt_level);
  serializer(config->external_optimization_level);
  serializer(config->packed);
  serializer(config->move_loop_invariant_outside_if);
  serializer(config->demote_dense_struct_fors);
  serializer(config->advanced_optimization);
  serializer(config->constant_folding);
  serializer(config->kernel_profiler);
  serializer(config->fast_math);
  serializer(config->flatten_if);
  serializer(config->make_thread_local);
  serializer(config->make_block_local);
  serializer(config->detect_read_only);
  serializer(config->default_fp->to_string());
  serializer(config->default_ip.to_string());
  if (arch_is_cpu(config->arch)) {
    serializer(config->default_cpu_block_dim);
    serializer(config->cpu_max_num_threads);
  } else if (arch_is_gpu(config->arch)) {
    serializer(config->default_gpu_block_dim);
    serializer(config->gpu_max_reg);
    serializer(config->saturating_grid_dim);
    serializer(config->cpu_max_num_threads);
  }
  serializer(config->ad_stack_size);
  serializer(config->default_ad_stack_size);
  serializer(config->random_seed);
  if (config->arch == Arch::cc) {
    serializer(config->cc_compile_cmd);
    serializer(config->cc_link_cmd);
  } else if (config->arch == Arch::opengl) {
    serializer(config->allow_nv_shader_extension);
    serializer(config->use_gles);
  }
  serializer(config->make_mesh_block_local);
  serializer(config->optimize_mesh_reordered_mapping);
  serializer(config->mesh_localize_to_end_mapping);
  serializer(config->mesh_localize_from_end_mapping);
  serializer(config->mesh_localize_all_attr_mappings);
  serializer(config->demote_no_access_mesh_fors);
  serializer(config->experimental_auto_mesh_local);
  serializer(config->auto_mesh_local_default_occupacy);
  serializer.finalize();

  return serializer.data;
}

static void get_offline_cache_key_of_snode_impl(
    SNode *snode,
    BinaryOutputSerializer &serializer,
    std::unordered_set<int> &visited) {
  if (auto iter = visited.find(snode->id); iter != visited.end()) {
    serializer(snode->id);  // Use snode->id as placeholder to identify a snode
    return;
  }

  visited.insert(snode->id);
  for (auto &c : snode->ch) {
    get_offline_cache_key_of_snode_impl(c.get(), serializer, visited);
  }
  for (int i = 0; i < taichi_max_num_indices; ++i) {
    auto &extractor = snode->extractors[i];
    serializer(extractor.num_elements_from_root);
    serializer(extractor.shape);
    serializer(extractor.acc_shape);
    serializer(extractor.num_bits);
    serializer(extractor.acc_offset);
    serializer(extractor.active);
  }
  serializer(snode->index_offsets);
  serializer(snode->num_active_indices);
  serializer(snode->physical_index_position);
  serializer(snode->id);
  serializer(snode->depth);
  serializer(snode->name);
  serializer(snode->num_cells_per_container);
  serializer(snode->total_num_bits);
  serializer(snode->total_bit_start);
  serializer(snode->chunk_size);
  serializer(snode->cell_size_bytes);
  serializer(snode->offset_bytes_in_parent_cell);
  serializer(snode->dt->to_string());
  serializer(snode->has_ambient);
  if (!snode->ambient_val.dt->is_primitive(PrimitiveTypeID::unknown)) {
    serializer(snode->ambient_val.stringify());
  }
  if (snode->grad_info && !snode->grad_info->is_primal()) {
    if (auto *adjoint_snode = snode->grad_info->adjoint_snode()) {
      get_offline_cache_key_of_snode_impl(adjoint_snode, serializer, visited);
    }
    if (auto *dual_snode = snode->grad_info->dual_snode()) {
      get_offline_cache_key_of_snode_impl(dual_snode, serializer, visited);
    }
  }
  if (snode->physical_type) {
    serializer(snode->physical_type->to_string());
  }
  serializer(snode->id_in_bit_struct);
  serializer(snode->is_bit_level);
  serializer(snode->is_path_all_dense);
  serializer(snode->node_type_name);
  serializer(snode->type);
  serializer(snode->_morton);
  serializer(snode->get_snode_tree_id());
}

std::string get_hashed_offline_cache_key_of_snode(SNode *snode) {
  TI_ASSERT(snode);

  BinaryOutputSerializer serializer;
  serializer.initialize();
  {
    std::unordered_set<int> visited;
    get_offline_cache_key_of_snode_impl(snode, serializer, visited);
  }
  serializer.finalize();

  picosha2::hash256_one_by_one hasher;
  hasher.process(serializer.data.begin(), serializer.data.end());
  hasher.finish();

  return picosha2::get_hash_hex_string(hasher);
}

std::string get_hashed_offline_cache_key(CompileConfig *config,
                                         Kernel *kernel) {
  std::string kernel_ast_string;
  if (kernel) {
    std::ostringstream oss;
    gen_offline_cache_key(kernel->program, kernel->ir.get(), &oss);
    kernel_ast_string = oss.str();
  }

  std::vector<std::uint8_t> compile_config_key;
  if (config) {
    compile_config_key = get_offline_cache_key_of_compile_config(config);
  }

  std::string autodiff_mode =
      std::to_string(static_cast<std::size_t>(kernel->autodiff_mode));
  picosha2::hash256_one_by_one hasher;
  hasher.process(compile_config_key.begin(), compile_config_key.end());
  hasher.process(kernel_ast_string.begin(), kernel_ast_string.end());
  hasher.process(autodiff_mode.begin(), autodiff_mode.end());
  hasher.finish();

  auto res = picosha2::get_hash_hex_string(hasher);
  res.insert(res.begin(), 'T');  // The key must start with a letter
  return res;
}

namespace offline_cache {

constexpr std::size_t offline_cache_key_length = 65;
constexpr std::size_t min_mangled_name_length = offline_cache_key_length + 2;

<<<<<<< HEAD
=======
std::string get_cache_path_by_arch(const std::string &base_path, Arch arch) {
  std::string subdir;
  if (arch_uses_llvm(arch)) {
    subdir = "llvm";
  } else if (arch == Arch::vulkan) {
    subdir = "gfx";
  } else {
    return base_path;
  }
  return taichi::join_path(base_path, subdir);
}

bool enabled_wip_offline_cache(bool enable_hint) {
  // CompileConfig::offline_cache is a global option to enable offline cache on
  // all backends To disable WIP offline cache by default & enable when
  // developing/testing:
  const char *enable_env = std::getenv("TI_WIP_OFFLINE_CACHE");
  return enable_hint && enable_env && std::strncmp("1", enable_env, 1) == 0;
}

>>>>>>> 910f58e1
std::string mangle_name(const std::string &primal_name,
                        const std::string &key) {
  // Result: {primal_name}{key: char[65]}_{(checksum(primal_name)) ^
  // checksum(key)}
  if (key.size() != offline_cache_key_length) {
    return primal_name;
  }
  std::size_t checksum1{0}, checksum2{0};
  for (auto &e : primal_name) {
    checksum1 += std::size_t(e);
  }
  for (auto &e : key) {
    checksum2 += std::size_t(e);
  }
  return fmt::format("{}{}_{}", primal_name, key, checksum1 ^ checksum2);
}

bool try_demangle_name(const std::string &mangled_name,
                       std::string &primal_name,
                       std::string &key) {
  if (mangled_name.size() < min_mangled_name_length) {
    return false;
  }

  std::size_t checksum{0}, checksum1{0}, checksum2{0};
  auto pos = mangled_name.find_last_of('_');
  if (pos == std::string::npos) {
    return false;
  }
  try {
    checksum = std::stoull(mangled_name.substr(pos + 1));
  } catch (const std::exception &) {
    return false;
  }

  std::size_t i = 0, primal_len = pos - offline_cache_key_length;
  for (i = 0; i < primal_len; ++i) {
    checksum1 += (int)mangled_name[i];
  }
  for (; i < pos; ++i) {
    checksum2 += (int)mangled_name[i];
  }
  if ((checksum1 ^ checksum2) != checksum) {
    return false;
  }

  primal_name = mangled_name.substr(0, primal_len);
  key = mangled_name.substr(primal_len, offline_cache_key_length);
  TI_ASSERT(key.size() == offline_cache_key_length);
  TI_ASSERT(primal_name.size() + key.size() == pos);
  return true;
}

}  // namespace offline_cache

}  // namespace lang
}  // namespace taichi<|MERGE_RESOLUTION|>--- conflicted
+++ resolved
@@ -31,6 +31,7 @@
   serializer(config->advanced_optimization);
   serializer(config->constant_folding);
   serializer(config->kernel_profiler);
+  serializer(config->kernel_profiler);
   serializer(config->fast_math);
   serializer(config->flatten_if);
   serializer(config->make_thread_local);
@@ -179,8 +180,6 @@
 constexpr std::size_t offline_cache_key_length = 65;
 constexpr std::size_t min_mangled_name_length = offline_cache_key_length + 2;
 
-<<<<<<< HEAD
-=======
 std::string get_cache_path_by_arch(const std::string &base_path, Arch arch) {
   std::string subdir;
   if (arch_uses_llvm(arch)) {
@@ -201,7 +200,6 @@
   return enable_hint && enable_env && std::strncmp("1", enable_env, 1) == 0;
 }
 
->>>>>>> 910f58e1
 std::string mangle_name(const std::string &primal_name,
                         const std::string &key) {
   // Result: {primal_name}{key: char[65]}_{(checksum(primal_name)) ^
