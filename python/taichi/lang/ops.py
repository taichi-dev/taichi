from .expr import *
from .util import *
from .impl import expr_init
from .exception import TaichiSyntaxError
from .util import taichi_lang_core as ti_core
import operator as ops
import numbers
import functools
import math

unary_ops = []


def stack_info():
    s = traceback.extract_stack()[3:-1]
    for i, l in enumerate(s):
        if 'taichi_ast_generator' in l:
            s = s[i + 1:]
            break
    raw = ''.join(traceback.format_list(s))
    # remove the confusing last line
    return '\n'.join(raw.split('\n')[:-5]) + '\n'


def is_taichi_expr(a):
    return isinstance(a, Expr)


def wrap_if_not_expr(a):
    _taichi_skip_traceback = 1
    return Expr(a) if not is_taichi_expr(a) else a


def unary(foo):
    import taichi as ti

    @functools.wraps(foo)
    def imp_foo(x):
        _taichi_skip_traceback = 2
        return foo(x)

    @functools.wraps(foo)
    def wrapped(a):
        _taichi_skip_traceback = 1
        if ti.is_taichi_class(a):
            return a.element_wise_unary(imp_foo)
        else:
            return imp_foo(a)

    unary_ops.append(wrapped)
    return wrapped


binary_ops = []


def binary(foo):
    import taichi as ti

    @functools.wraps(foo)
    def imp_foo(x, y):
        _taichi_skip_traceback = 2
        return foo(x, y)

    @functools.wraps(foo)
    def rev_foo(x, y):
        _taichi_skip_traceback = 2
        return foo(y, x)

    @functools.wraps(foo)
    def wrapped(a, b):
        _taichi_skip_traceback = 1
        if ti.is_taichi_class(a):
            return a.element_wise_binary(imp_foo, b)
        elif ti.is_taichi_class(b):
            return b.element_wise_binary(rev_foo, a)
        else:
            return imp_foo(a, b)

    binary_ops.append(wrapped)
    return wrapped


ternary_ops = []


def ternary(foo):
    import taichi as ti

    @functools.wraps(foo)
    def abc_foo(a, b, c):
        _taichi_skip_traceback = 2
        return foo(a, b, c)

    @functools.wraps(foo)
    def bac_foo(b, a, c):
        _taichi_skip_traceback = 2
        return foo(a, b, c)

    @functools.wraps(foo)
    def cab_foo(c, a, b):
        _taichi_skip_traceback = 2
        return foo(a, b, c)

    @functools.wraps(foo)
    def wrapped(a, b, c):
        _taichi_skip_traceback = 1
        if ti.is_taichi_class(a):
            return a.element_wise_ternary(abc_foo, b, c)
        elif ti.is_taichi_class(b):
            return b.element_wise_ternary(bac_foo, a, c)
        elif ti.is_taichi_class(c):
            return c.element_wise_ternary(cab_foo, a, b)
        else:
            return abc_foo(a, b, c)

    ternary_ops.append(wrapped)
    return wrapped


writeback_binary_ops = []


def writeback_binary(foo):
    import taichi as ti

    @functools.wraps(foo)
    def imp_foo(x, y):
        _taichi_skip_traceback = 2
        return foo(x, wrap_if_not_expr(y))

    @functools.wraps(foo)
    def wrapped(a, b):
        _taichi_skip_traceback = 1
        if ti.is_taichi_class(a):
            return a.element_wise_writeback_binary(imp_foo, b)
        elif ti.is_taichi_class(b):
            raise TaichiSyntaxError(
                f'cannot augassign taichi class {type(b)} to scalar expr')
        else:
            return imp_foo(a, b)

    writeback_binary_ops.append(wrapped)
    return wrapped


def cast(obj, dtype):
    _taichi_skip_traceback = 1
    dtype = cook_dtype(dtype)
    if is_taichi_class(obj):
        # TODO: unify with element_wise_unary
        return obj.cast(dtype)
    else:
        return Expr(ti_core.value_cast(Expr(obj).ptr, dtype))


def bit_cast(obj, dtype):
    _taichi_skip_traceback = 1
    dtype = cook_dtype(dtype)
    if is_taichi_class(obj):
        raise ValueError('Cannot apply bit_cast on Taichi classes')
    else:
        return Expr(ti_core.bits_cast(Expr(obj).ptr, dtype))


def _unary_operation(taichi_op, python_op, a):
    _taichi_skip_traceback = 1
    if is_taichi_expr(a):
        return Expr(taichi_op(a.ptr), tb=stack_info())
    else:
        return python_op(a)


def _binary_operation(taichi_op, python_op, a, b):
    _taichi_skip_traceback = 1
    if is_taichi_expr(a) or is_taichi_expr(b):
        a, b = wrap_if_not_expr(a), wrap_if_not_expr(b)
        return Expr(taichi_op(a.ptr, b.ptr), tb=stack_info())
    else:
        return python_op(a, b)


def _ternary_operation(taichi_op, python_op, a, b, c):
    _taichi_skip_traceback = 1
    if is_taichi_expr(a) or is_taichi_expr(b) or is_taichi_expr(c):
        a, b, c = wrap_if_not_expr(a), wrap_if_not_expr(b), wrap_if_not_expr(c)
        return Expr(taichi_op(a.ptr, b.ptr, c.ptr), tb=stack_info())
    else:
        return python_op(a, b, c)


@unary
def neg(a):
    return _unary_operation(ti_core.expr_neg, ops.neg, a)


@unary
def sin(a):
    return _unary_operation(ti_core.expr_sin, math.sin, a)


@unary
def cos(a):
    return _unary_operation(ti_core.expr_cos, math.cos, a)


@unary
def asin(a):
    return _unary_operation(ti_core.expr_asin, math.asin, a)


@unary
def acos(a):
    return _unary_operation(ti_core.expr_acos, math.acos, a)


@unary
def sqrt(a):
    return _unary_operation(ti_core.expr_sqrt, math.sqrt, a)


@unary
def rsqrt(a):
    def _rsqrt(a):
        return 1 / math.sqrt(a)

    return _unary_operation(ti_core.expr_rsqrt, _rsqrt, a)


@unary
def floor(a):
    return _unary_operation(ti_core.expr_floor, math.floor, a)


@unary
def ceil(a):
    return _unary_operation(ti_core.expr_ceil, math.ceil, a)


@unary
def tan(a):
    return _unary_operation(ti_core.expr_tan, math.tan, a)


@unary
def tanh(a):
    return _unary_operation(ti_core.expr_tanh, math.tanh, a)


@unary
def exp(a):
    return _unary_operation(ti_core.expr_exp, math.exp, a)


@unary
def log(a):
    return _unary_operation(ti_core.expr_log, math.log, a)


@unary
def abs(a):
    import builtins
    return _unary_operation(ti_core.expr_abs, builtins.abs, a)


@unary
def bit_not(a):
    return _unary_operation(ti_core.expr_bit_not, ops.invert, a)


@unary
def logical_not(a):
    return _unary_operation(ti_core.expr_logic_not, lambda x: int(not x), a)


def random(dt=None):
    if dt is None:
        import taichi
        dt = taichi.get_runtime().default_fp
    x = Expr(ti_core.make_rand_expr(dt))
    return expr_init(x)


# NEXT: add matpow(self, power)


@binary
def add(a, b):
    return _binary_operation(ti_core.expr_add, ops.add, a, b)


@binary
def sub(a, b):
    return _binary_operation(ti_core.expr_sub, ops.sub, a, b)


@binary
def mul(a, b):
    return _binary_operation(ti_core.expr_mul, ops.mul, a, b)


@binary
def mod(a, b):
    def expr_python_mod(a, b):
        quotient = Expr(ti_core.expr_floordiv(a, b))
        multiply = Expr(ti_core.expr_mul(b, quotient.ptr))
        return ti_core.expr_sub(a, multiply.ptr)

    return _binary_operation(expr_python_mod, ops.mod, a, b)


@binary
def pow(a, b):
    return _binary_operation(ti_core.expr_pow, ops.pow, a, b)


@binary
def floordiv(a, b):
    return _binary_operation(ti_core.expr_floordiv, ops.floordiv, a, b)


@binary
def truediv(a, b):
    return _binary_operation(ti_core.expr_truediv, ops.truediv, a, b)


@binary
def max(a, b):
    import builtins
    return _binary_operation(ti_core.expr_max, builtins.max, a, b)


@binary
def min(a, b):
    import builtins
    return _binary_operation(ti_core.expr_min, builtins.min, a, b)


@binary
def atan2(a, b):
    return _binary_operation(ti_core.expr_atan2, math.atan2, a, b)


@binary
def raw_div(a, b):
    def c_div(a, b):
        if isinstance(a, int) and isinstance(b, int):
            return a // b
        else:
            return a / b

    return _binary_operation(ti_core.expr_div, c_div, a, b)


@binary
def raw_mod(a, b):
    def c_mod(a, b):
        return a - b * int(float(a) / b)

    return _binary_operation(ti_core.expr_mod, c_mod, a, b)


@binary
def cmp_lt(a, b):
    return _binary_operation(ti_core.expr_cmp_lt, lambda a, b: -int(a < b), a,
                             b)


@binary
def cmp_le(a, b):
    return _binary_operation(ti_core.expr_cmp_le, lambda a, b: -int(a <= b), a,
                             b)


@binary
def cmp_gt(a, b):
    return _binary_operation(ti_core.expr_cmp_gt, lambda a, b: -int(a > b), a,
                             b)


@binary
def cmp_ge(a, b):
    return _binary_operation(ti_core.expr_cmp_ge, lambda a, b: -int(a >= b), a,
                             b)


@binary
def cmp_eq(a, b):
    return _binary_operation(ti_core.expr_cmp_eq, lambda a, b: -int(a == b), a,
                             b)


@binary
def cmp_ne(a, b):
    return _binary_operation(ti_core.expr_cmp_ne, lambda a, b: -int(a != b), a,
                             b)


@binary
def bit_or(a, b):
    return _binary_operation(ti_core.expr_bit_or, ops.or_, a, b)


@binary
def bit_and(a, b):
    return _binary_operation(ti_core.expr_bit_and, ops.and_, a, b)


@binary
def bit_xor(a, b):
    return _binary_operation(ti_core.expr_bit_xor, ops.xor, a, b)


@binary
<<<<<<< HEAD
def bit_sar(a, b):
    return _binary_operation(ti_core.expr_bit_sar, ops.rshift, a, b)
=======
def bit_shl(a, b):
    return _binary_operation(ti_core.expr_bit_shl, ops.lshift, a, b)
>>>>>>> f6f46099


# We don't have logic_and/or instructions yet:
logical_or = bit_or
logical_and = bit_and


@ternary
def select(cond, a, b):
    # TODO: systematically resolve `-1 = True` problem by introducing u1:
    cond = logical_not(logical_not(cond))

    def py_select(cond, a, b):
        return a * cond + b * (1 - cond)

    return _ternary_operation(ti_core.expr_select, py_select, cond, a, b)


@writeback_binary
def atomic_add(a, b):
    return expr_init(
        Expr(ti_core.expr_atomic_add(a.ptr, b.ptr), tb=stack_info()))


@writeback_binary
def atomic_sub(a, b):
    return expr_init(
        Expr(ti_core.expr_atomic_sub(a.ptr, b.ptr), tb=stack_info()))


@writeback_binary
def atomic_min(a, b):
    return expr_init(
        Expr(ti_core.expr_atomic_min(a.ptr, b.ptr), tb=stack_info()))


@writeback_binary
def atomic_max(a, b):
    return expr_init(
        Expr(ti_core.expr_atomic_max(a.ptr, b.ptr), tb=stack_info()))


@writeback_binary
def atomic_and(a, b):
    return expr_init(
        Expr(ti_core.expr_atomic_bit_and(a.ptr, b.ptr), tb=stack_info()))


@writeback_binary
def atomic_or(a, b):
    return expr_init(
        Expr(ti_core.expr_atomic_bit_or(a.ptr, b.ptr), tb=stack_info()))


@writeback_binary
def atomic_xor(a, b):
    return expr_init(
        Expr(ti_core.expr_atomic_bit_xor(a.ptr, b.ptr), tb=stack_info()))


@writeback_binary
def assign(a, b):
    ti_core.expr_assign(a.ptr, b.ptr, stack_info())
    return a


sqr = obsolete('ti.sqr(x)', 'x**2')


def ti_max(*args):
    num_args = len(args)
    assert num_args >= 1
    if num_args == 1:
        return args[0]
    elif num_args == 2:
        return max(args[0], args[1])
    else:
        return max(args[0], ti_max(*args[1:]))


def ti_min(*args):
    num_args = len(args)
    assert num_args >= 1
    if num_args == 1:
        return args[0]
    elif num_args == 2:
        return min(args[0], args[1])
    else:
        return min(args[0], ti_min(*args[1:]))


def ti_any(a):
    return a.any()


def ti_all(a):
    return a.all()


def append(l, indices, val):
    import taichi as ti
    a = ti.expr_init(
        ti_core.insert_append(l.snode.ptr, make_expr_group(indices),
                              Expr(val).ptr))
    return a


def external_func_call(func, args=[], outputs=[]):
    import taichi as ti
    import ctypes
    func_addr = ctypes.cast(func, ctypes.c_void_p).value
    ti_core.insert_external_func_call(func_addr, '', make_expr_group(args),
                                      make_expr_group(outputs))


def asm(source, inputs=[], outputs=[]):
    import taichi as ti
    import ctypes
    ti_core.insert_external_func_call(0, source, make_expr_group(inputs),
                                      make_expr_group(outputs))


def is_active(l, indices):
    return Expr(ti_core.insert_is_active(l.snode.ptr,
                                         make_expr_group(indices)))


def activate(l, indices):
    ti_core.insert_activate(l.snode.ptr, make_expr_group(indices))


def deactivate(l, indices):
    ti_core.insert_deactivate(l.snode.ptr, make_expr_group(indices))


def length(l, indices):
    return Expr(ti_core.insert_len(l.snode.ptr, make_expr_group(indices)))<|MERGE_RESOLUTION|>--- conflicted
+++ resolved
@@ -412,13 +412,13 @@
 
 
 @binary
-<<<<<<< HEAD
+def bit_shl(a, b):
+    return _binary_operation(ti_core.expr_bit_shl, ops.lshift, a, b)
+
+
+@binary
 def bit_sar(a, b):
     return _binary_operation(ti_core.expr_bit_sar, ops.rshift, a, b)
-=======
-def bit_shl(a, b):
-    return _binary_operation(ti_core.expr_bit_shl, ops.lshift, a, b)
->>>>>>> f6f46099
 
 
 # We don't have logic_and/or instructions yet:
