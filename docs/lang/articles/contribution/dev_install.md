--- conflicted
+++ resolved
@@ -14,27 +14,16 @@
 1. Python: Currently, 3.6/3.7/3.8/3.9 are supported.
    - If you are on an Apple M1 machine, you might want to install `conda` from [Miniforge](https://github.com/conda-forge/miniforge/#download).
 
-<<<<<<< HEAD
-2.  Make sure you have `clang` with version \>= 7 on Linux or download clang-10 on Windows:
-
-  - On OSX: you don’t need to do anything.
-  - On Ubuntu, execute `sudo apt install libtinfo-dev clang-8`.
-  - On Arch Linux, download `llvm == 10.0.0` prebuilt binary for `ubuntu 18.04` from [here](https://releases.llvm.org/download.html#10.0.1). Then update environment variables `TAICHI_CMAKE_ARGS` and  `PATH`:
-    ```
-    export TAICHI_CMAKE_ARGS="-DCMAKE_CXX_COMPILER=<path_to_llvm_folder>/bin/clang++:$TAICHI_CMAKE_ARGS"
-    export PATH=<path_to_llvm_folder>/bin:$PATH
-    ```
-  - On other Linux distributions, please search [this
-    site](https://pkgs.org) for clang version \>= 7.
-  - On Windows please download [clang-10](https://github.com/taichi-dev/taichi_assets/releases/download/llvm10/clang-10.0.0-win.zip). Make sure you add the `bin` folder containing `clang.exe` to the `PATH` environment variable.
-=======
 2. Clang: Make sure you have `clang-8` (or later) on Linux, or download `clang-10` on Windows:
    - On OSX: Normally, you don’t need to do anything.
    - On Ubuntu: Execute `sudo apt install libtinfo-dev clang-8`.
-   - On Arch Linux: Execute `sudo pacman -S clang`. (This is `clang-10`).
+   - On Arch Linux, download `llvm == 10.0.0` prebuilt binary for `ubuntu 18.04` from [here](https://releases.llvm.org/download.html#10.0.1). Then update environment variables `TAICHI_CMAKE_ARGS` and  `PATH`:
+     ```
+     export TAICHI_CMAKE_ARGS="-DCMAKE_CXX_COMPILER=<path_to_llvm_folder>/bin/clang++:$TAICHI_CMAKE_ARGS"
+     export PATH=<path_to_llvm_folder>/bin:$PATH
+     ```
    - On other Linux distributions, please search [this site](https://pkgs.org) for clang version \>= 8.
    - On Windows: Please download [clang-10](https://github.com/taichi-dev/taichi_assets/releases/download/llvm10/clang-10.0.0-win.zip). Make sure you add the `bin` folder containing `clang.exe` to the `PATH` environment variable.
->>>>>>> a2cff6c2
 
 :::note
 On Linux, `clang` is the **only** supported compiler for compiling the Taichi package.
