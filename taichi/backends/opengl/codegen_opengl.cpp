//#define _GLSL_DEBUG 1
#include "codegen_opengl.h"

#include <string>

#include "taichi/backends/opengl/opengl_api.h"
#include "taichi/backends/opengl/opengl_data_types.h"
#include "taichi/backends/opengl/opengl_kernel_util.h"
#include "taichi/ir/ir.h"
#include "taichi/ir/transforms.h"
#include "taichi/util/line_appender.h"
#include "taichi/util/macros.h"

TLANG_NAMESPACE_BEGIN
namespace opengl {

ParallelSize_DynamicRange::ParallelSize_DynamicRange(OffloadedStmt *stmt) {
  const_begin = stmt->const_begin;
  const_end = stmt->const_end;
  range_begin = stmt->const_begin ? stmt->begin_value : stmt->begin_offset;
  range_end = stmt->const_end ? stmt->end_value : stmt->end_offset;
}

ParallelSize_StructFor::ParallelSize_StructFor(OffloadedStmt *stmt) {
}

namespace {

int find_children_id(const SNode *snode) {
  auto parent = snode->parent;
  for (int i = 0; i < parent->ch.size(); i++) {
    if (parent->ch[i].get() == snode)
      return i;
  }
  TI_ERROR("Child not found in parent!");
}

std::string opengl_atomic_op_type_cap_name(AtomicOpType type) {
  static std::map<AtomicOpType, std::string> type_names;
  if (type_names.empty()) {
#define REGISTER_TYPE(i, s) type_names[AtomicOpType::i] = "atomic" #s;
    REGISTER_TYPE(add, Add);
    REGISTER_TYPE(sub, Sub);
    // REGISTER_TYPE(mul, Mul);
    // REGISTER_TYPE(div, Div);
    REGISTER_TYPE(max, Max);
    REGISTER_TYPE(min, Min);
    REGISTER_TYPE(bit_and, And);
    REGISTER_TYPE(bit_or, Or);
    REGISTER_TYPE(bit_xor, Xor);
#undef REGISTER_TYPE
  }
  return type_names[type];
}

class KernelGen : public IRVisitor {
  Kernel *kernel;

 public:
  KernelGen(Kernel *kernel,
            std::string kernel_name,
            StructCompiledResult *struct_compiled)
      : kernel(kernel),
        compiled_program_(std::make_unique<CompiledProgram>(kernel)),
        struct_compiled_(struct_compiled),
        kernel_name_(kernel_name),
        glsl_kernel_prefix_(kernel_name),
        ps(std::make_unique<ParallelSize_ConstRange>(0)) {
    allow_undefined_visitor = true;
    invoke_default_visitor = true;
  }

 private:  // {{{
  std::unique_ptr<CompiledProgram> compiled_program_;

  StructCompiledResult *struct_compiled_;
  const SNode *root_snode_;
  GetRootStmt *root_stmt_;
  std::string kernel_name_;
  std::string glsl_kernel_name_;
  std::string root_snode_type_name_;
  std::string glsl_kernel_prefix_;
  int glsl_kernel_count_{0};

  bool is_top_level_{true};
  LineAppender line_appender_;
  LineAppender line_appender_header_;
  std::unique_ptr<ParallelSize> ps;
  UsedFeature used;

  template <typename... Args>
  void emit(std::string f, Args &&... args) {
    line_appender_.append(std::move(f), std::move(args)...);
  }

  void generate_header() {
  }

  // Note that the following two functions not only returns the corresponding
  // data type, but also **records** the usage of `i64`.
  std::string opengl_data_type_short_name(DataType dt) {
    if (dt == DataType::i64)
      used.int64 = true;
    return data_type_short_name(dt);
  }

  std::string opengl_data_type_name(DataType dt) {
    if (dt == DataType::i64)
      used.int64 = true;
    return opengl::opengl_data_type_name(dt);
  }

  void generate_bottom() {
    // TODO(archibate): <kernel_name>() really necessary? How about just main()?
    emit("void main()");
    emit("{{");
    if (used.random)
      emit("  _init_rand();");
    if (glsl_kernel_name_.size())
      emit("  {}();", glsl_kernel_name_);
    emit("}}");

    // clang-format off
#define __GLSL__
    std::string kernel_header =
#include "taichi/backends/opengl/runtime.h"
      ;
#undef __GLSL__
    kernel_header +=
      "layout(std430, binding = 0) buffer data_i32 { int _data_i32_[]; };\n"
      "layout(std430, binding = 0) buffer data_f32 { float _data_f32_[]; };\n"
      "layout(std430, binding = 0) buffer data_f64 { double _data_f64_[]; };\n";
    if (used.int64)
      kernel_header += "layout(std430, binding = 0) buffer data_i64 { int64_t _data_i64_[]; };\n";

    if (used.global_temp) {
      kernel_header +=
          "layout(std430, binding = 1) buffer gtmp_i32 { int _gtmp_i32_[]; };\n"
          "layout(std430, binding = 1) buffer gtmp_f32 { float _gtmp_f32_[]; };\n"
          "layout(std430, binding = 1) buffer gtmp_f64 { double _gtmp_f64_[]; };\n";
      if (used.int64)
        kernel_header += "layout(std430, binding = 1) buffer gtmp_i64 { int64_t _gtmp_i64_[]; };\n";
    }
    if (used.argument) {
      kernel_header +=
          "layout(std430, binding = 2) buffer args_i32 { int _args_i32_[]; };\n"
          "layout(std430, binding = 2) buffer args_f32 { float _args_f32_[]; };\n"
          "layout(std430, binding = 2) buffer args_f64 { double _args_f64_[]; };\n";
      if (used.int64)
        kernel_header += "layout(std430, binding = 2) buffer args_i64 { int64_t _args_i64_[]; };\n";
    }
    if (used.extra_arg) {
      kernel_header +=
          "layout(std430, binding = 3) buffer earg_i32 { int _earg_i32_[]; };\n";
    }
    if (used.external_ptr) {
      kernel_header +=
          "layout(std430, binding = 4) buffer extr_i32 { int _extr_i32_[]; };\n"
          "layout(std430, binding = 4) buffer extr_f32 { float _extr_f32_[]; };\n"
          "layout(std430, binding = 4) buffer extr_f64 { double _extr_f64_[]; };\n";
      if (used.int64)
        kernel_header += "layout(std430, binding = 4) buffer extr_i64 { int64_t _extr_i64_[]; };\n";
    }
    // clang-format on
    if (used.simulated_atomic_float) {
      kernel_header += (
#include "taichi/backends/opengl/shaders/atomics_data_f32.glsl.h"
      );
      if (used.global_temp) {
        kernel_header += (
#include "taichi/backends/opengl/shaders/atomics_gtmp_f32.glsl.h"
        );
      }
      if (used.external_ptr) {
        kernel_header += (
#include "taichi/backends/opengl/shaders/atomics_extr_f32.glsl.h"
        );
      }
    }
    if (used.random) {  // TODO(archibate): random in different offloads should
                        // share rand seed? {{{
      kernel_header += (
#include "taichi/backends/opengl/shaders/random.glsl.h"
      );
    }  // }}}

    if (used.fast_pow) {
      kernel_header += (
#include "taichi/backends/opengl/shaders/fast_pow.glsl.h"
      );
    }
    if (used.print) {
      kernel_header += (
#include "taichi/backends/opengl/shaders/print.glsl.h"
      );
    }

    line_appender_header_.append_raw(kernel_header);

    emit("layout(local_size_x = {}, local_size_y = 1, local_size_z = 1) in;",
        ps->get_threads_per_group());
    std::string extensions = "";
#define PER_OPENGL_EXTENSION(x) \
  if (opengl_has_##x)           \
    extensions += "#extension " #x ": enable\n";
#include "taichi/inc/opengl_extension.inc.h"
#undef PER_OPENGL_EXTENSION
    auto kernel_src_code =
        "#version 430 core\n" + extensions + "precision highp float;\n" +
        line_appender_header_.lines() + line_appender_.lines();
    compiled_program_->add(std::move(glsl_kernel_name_), kernel_src_code,
                           std::move(ps));
    line_appender_header_.clear_all();
    line_appender_.clear_all();
    ps = std::make_unique<ParallelSize_ConstRange>(0);
  }

  void visit(Block *stmt) override {
    if (!is_top_level_)
      line_appender_.push_indent();
    for (auto &s : stmt->statements) {
      s->accept(this);
    }
    if (!is_top_level_)
      line_appender_.pop_indent();
  }

  virtual void visit(Stmt *stmt) override {
    TI_ERROR("[glsl] unsupported statement type {}", typeid(*stmt).name());
  }

  void visit(PrintStmt *stmt) override {
    used.print = true;

    int size = stmt->contents.size();
    if (size > MAX_CONTENTS_PER_MSG) {
      TI_WARN("[glsl] printing too much contents: {} > {}, clipping", size,
              MAX_CONTENTS_PER_MSG);
    }
    auto msgid_name = fmt::format("_mi_{}", stmt->short_name());
    emit("int {} = atomicAdd(_msg_count_, 1);", msgid_name);
    emit("{} %= {};", msgid_name, MAX_MESSAGES);
    for (int i = 0; i < size; i++) {
      auto const &content = stmt->contents[i];

      if (std::holds_alternative<Stmt *>(content)) {
        auto arg_stmt = std::get<Stmt *>(content);
        emit("_msg_set_{}({}, {}, {});",
             opengl_data_type_short_name(arg_stmt->ret_type.data_type),
             msgid_name, i, arg_stmt->short_name());

      } else {
        auto str = std::get<std::string>(content);
        int stridx = compiled_program_->lookup_or_add_string(str);
        emit("_msg_set_str({}, {}, {});", msgid_name, i, stridx);
      }
    }
    emit("_msg_set_end({}, {});", msgid_name, size);
  }

  void visit(RandStmt *stmt) override {
    used.random = true;
    emit("{} {} = _rand_{}();", opengl_data_type_name(stmt->ret_type.data_type),
         stmt->short_name(),
         opengl_data_type_short_name(stmt->ret_type.data_type));
  }

  void visit(LinearizeStmt *stmt) override {
    std::string val = "0";
    for (int i = 0; i < (int)stmt->inputs.size(); i++) {
      val = fmt::format("({} * {} + {})", val, stmt->strides[i],
                        stmt->inputs[i]->short_name());
    }
    emit("int {} = {};", stmt->short_name(), val);
  }

  void visit(BitExtractStmt *stmt) override {
    emit("int {} = (({} >> {}) & ((1 << {}) - 1));", stmt->short_name(),
         stmt->input->short_name(), stmt->bit_begin,
         stmt->bit_end - stmt->bit_begin);
  }

  void visit(GetRootStmt *stmt) override {
    // Should we assert |root_stmt_| is assigned only once?
    root_stmt_ = stmt;
    emit("int {} = 0;", stmt->short_name());
  }

  void visit(SNodeLookupStmt *stmt) override {
    Stmt *parent;
    std::string parent_type;
    if (stmt->input_snode) {
      parent = stmt->input_snode;
      parent_type = stmt->snode->node_type_name;
    } else {
      TI_ASSERT(root_stmt_ != nullptr);
      parent = root_stmt_;
      parent_type = root_snode_type_name_;
    }

    emit("int {} = {} + {} * {}; // {}", stmt->short_name(),
         parent->short_name(),
         struct_compiled_->snode_map.at(parent_type).elem_stride,
         stmt->input_index->short_name(), stmt->snode->node_type_name);

    if (stmt->activate) {
      if (stmt->snode->type == SNodeType::dense) {
        // do nothing
      } else if (stmt->snode->type == SNodeType::dynamic) {
        emit("atomicMax(_data_i32_[{} >> 2], {} + 1); // dynamic activate",
             get_snode_meta_address(stmt->snode),
             stmt->input_index->short_name());
      } else {
        TI_NOT_IMPLEMENTED
      }
    }
  }

  void visit(SNodeOpStmt *stmt) override {  // IAPR?
    if (stmt->op_type == SNodeOpType::activate) {
      if (stmt->snode->type == SNodeType::dense ||
          stmt->snode->type == SNodeType::root) {
        // do nothing
      } else if (stmt->snode->type == SNodeType::dynamic) {
        emit("atomicMax(_data_i32_[{} >> 2], {} + 1); // dynamic activate",
             get_snode_meta_address(stmt->snode), stmt->val->short_name());
      } else {
        TI_NOT_IMPLEMENTED
      }

    } else if (stmt->op_type == SNodeOpType::deactivate) {
      if (stmt->snode->type == SNodeType::dense ||
          stmt->snode->type == SNodeType::root) {
        // do nothing
      } else if (stmt->snode->type == SNodeType::dynamic) {
        emit("_data_i32_[{} >> 2] = 0; // dynamic deactivate",
             get_snode_meta_address(stmt->snode), stmt->val->short_name());
      } else {
        TI_NOT_IMPLEMENTED
      }

    } else if (stmt->op_type == SNodeOpType::is_active) {
      TI_ASSERT(stmt->ret_type.data_type == DataType::i32);
      if (stmt->snode->type == SNodeType::dense ||
          stmt->snode->type == SNodeType::root) {
        emit("int {} = 1;", stmt->short_name());
      } else if (stmt->snode->type == SNodeType::dynamic) {
        emit("int {} = int({} < _data_i32_[{} >> 2]);", stmt->short_name(),
             stmt->val->short_name(), get_snode_meta_address(stmt->snode));
      } else {
        TI_NOT_IMPLEMENTED
      }

    } else if (stmt->op_type == SNodeOpType::append) {
      TI_ASSERT(stmt->snode->type == SNodeType::dynamic);
      TI_ASSERT(stmt->ret_type.data_type == DataType::i32);
      emit("int {} = atomicAdd(_data_i32_[{} >> 2], 1);", stmt->short_name(),
           get_snode_meta_address(stmt->snode));
      auto dt = stmt->val->element_type();
      emit("int _ad_{} = {} + {} * {};", stmt->short_name(),
           get_snode_base_address(stmt->snode), stmt->short_name(),
           struct_compiled_->snode_map.at(stmt->snode->node_type_name)
               .elem_stride);
      emit("_data_{}_[_ad_{} >> {}] = {};", opengl_data_type_short_name(dt),
           stmt->short_name(), opengl_data_address_shifter(dt),
           stmt->val->short_name());

    } else if (stmt->op_type == SNodeOpType::length) {
      TI_ASSERT(stmt->snode->type == SNodeType::dynamic);
      TI_ASSERT(stmt->ret_type.data_type == DataType::i32);
      emit("int {} = _data_i32_[{} >> 2];", stmt->short_name(),
           get_snode_meta_address(stmt->snode));

    } else {
      TI_NOT_IMPLEMENTED
    }
  }

  std::map<int, std::string> ptr_signats;

  void visit(GetChStmt *stmt) override {
    emit("int {} = {} + {}; // {}", stmt->short_name(),
         stmt->input_ptr->short_name(),
         struct_compiled_->snode_map.at(stmt->input_snode->node_type_name)
             .children_offsets[stmt->chid],
         stmt->output_snode->node_type_name);
    if (stmt->output_snode->is_place())
      ptr_signats[stmt->id] = "data";
  }

  void visit(GlobalStoreStmt *stmt) override {
    TI_ASSERT(stmt->width() == 1);
    auto dt = stmt->data->element_type();
    emit("_{}_{}_[{} >> {}] = {};",
         ptr_signats.at(stmt->ptr->id),  // throw out_of_range if not a pointer
         opengl_data_type_short_name(dt), stmt->ptr->short_name(),
         opengl_data_address_shifter(dt), stmt->data->short_name());
  }

  void visit(GlobalLoadStmt *stmt) override {
    TI_ASSERT(stmt->width() == 1);
    auto dt = stmt->element_type();
    emit("{} {} = _{}_{}_[{} >> {}];",
         opengl_data_type_name(stmt->element_type()), stmt->short_name(),
         ptr_signats.at(stmt->ptr->id), opengl_data_type_short_name(dt),
         stmt->ptr->short_name(), opengl_data_address_shifter(dt));
  }

  void visit(ExternalPtrStmt *stmt) override {
    TI_ASSERT(stmt->width() == 1);
    const auto linear_index_name = fmt::format("_li_{}", stmt->short_name());
    emit("int {} = 0;", linear_index_name);
    emit("{{ // linear seek");
    {
      ScopedIndent _s(line_appender_);
      const auto *argload = stmt->base_ptrs[0]->as<ArgLoadStmt>();
      const int arg_id = argload->arg_id;
      const int num_indices = stmt->indices.size();
      std::vector<std::string> size_var_names;
      for (int i = 0; i < num_indices; i++) {
        used.extra_arg = true;
        std::string var_name = fmt::format("_s{}_{}", i, stmt->short_name());
        emit("int {} = _earg_i32_[{} * {} + {}];", var_name, arg_id,
             taichi_max_num_indices, i);
        size_var_names.push_back(std::move(var_name));
      }
      for (int i = 0; i < num_indices; i++) {
        emit("{} *= {};", linear_index_name, size_var_names[i]);
        emit("{} += {};", linear_index_name, stmt->indices[i]->short_name());
      }
    }
    emit("}}");

    emit("int {} = {} + ({} << {});", stmt->short_name(),
         stmt->base_ptrs[0]->short_name(), linear_index_name,
         opengl_data_address_shifter(stmt->base_ptrs[0]->element_type()));
    used.external_ptr = true;
    ptr_signats[stmt->id] = "extr";
  }

  void visit(UnaryOpStmt *stmt) override {
    auto dt_name = opengl_data_type_name(stmt->element_type());
    if (stmt->op_type == UnaryOpType::logic_not) {
      emit("{} {} = {}({} == 0);", dt_name, stmt->short_name(), dt_name,
           stmt->operand->short_name());
    } else if (stmt->op_type == UnaryOpType::neg) {
      emit("{} {} = {}(-{});", dt_name, stmt->short_name(), dt_name,
           stmt->operand->short_name());
    } else if (stmt->op_type == UnaryOpType::rsqrt) {
      emit("{} {} = {}(inversesqrt({}));", dt_name, stmt->short_name(), dt_name,
           stmt->operand->short_name());
    } else if (stmt->op_type == UnaryOpType::sgn) {
      emit("{} {} = {}(sign({}));", dt_name, stmt->short_name(), dt_name,
           stmt->operand->short_name());
    } else if (stmt->op_type == UnaryOpType::bit_not) {
      emit("{} {} = {}(~{});", dt_name, stmt->short_name(), dt_name,
           stmt->operand->short_name());
    } else if (stmt->op_type == UnaryOpType::cast_value) {
      emit("{} {} = {}({});", dt_name, stmt->short_name(),
           opengl_data_type_name(stmt->cast_type), stmt->operand->short_name());
    } else if (stmt->op_type == UnaryOpType::cast_bits) {
      if (stmt->cast_type == DataType::f32 &&
          stmt->operand->element_type() == DataType::i32) {
        emit("{} {} = intBitsToFloat({});", dt_name, stmt->short_name(),
             stmt->operand->short_name());
      } else if (stmt->cast_type == DataType::i32 &&
                 stmt->operand->element_type() == DataType::f32) {
        emit("{} {} = floatBitsToInt({});", dt_name, stmt->short_name(),
             stmt->operand->short_name());
      } else {
        TI_ERROR("unsupported reinterpret cast");
      }
    } else {
      emit("{} {} = {}({}({}));", dt_name, stmt->short_name(), dt_name,
           unary_op_type_name(stmt->op_type), stmt->operand->short_name());
    }
  }

  void visit(BinaryOpStmt *bin) override {
    const auto dt_name = opengl_data_type_name(bin->element_type());
    const auto lhs_name = bin->lhs->short_name();
    const auto rhs_name = bin->rhs->short_name();
    const auto bin_name = bin->short_name();
    if (bin->op_type == BinaryOpType::floordiv) {
      if (is_integral(bin->lhs->element_type()) &&
          is_integral(bin->rhs->element_type())) {
        emit(
            "{} {} = {}(sign({}) * {} >= 0 ? abs({}) / abs({}) : sign({}) * "
            "(abs({}) + abs({}) - 1) / {});",
            dt_name, bin_name, dt_name, lhs_name, rhs_name, lhs_name, rhs_name,
            lhs_name, lhs_name, rhs_name, rhs_name);
        return;
      }
      // NOTE: the 1e-6 here is for precision reason, or `7 // 7` will obtain 0
      // instead of 1
      emit(
          "{} {} = {}(floor((float({}) * (1 + sign({} * {}) * 1e-6)) / "
          "float({})));",
          dt_name, bin_name, dt_name, lhs_name, lhs_name, rhs_name, rhs_name);
      return;
    } else if (bin->op_type == BinaryOpType::mod) {
      // NOTE: the GLSL built-in function `mod()` is a pythonic mod: x - y *
      // floor(x / y)
      emit("{} {} = {} - {} * int({} / {});", dt_name, bin_name, lhs_name,
           rhs_name, lhs_name, rhs_name);
      return;
    } else if (bin->op_type == BinaryOpType::atan2) {
      if (bin->element_type() ==
          DataType::f64) {  // don't know why no atan(double, double)
        emit("{} {} = {}(atan(float({}), float({})));", dt_name, bin_name,
             dt_name, lhs_name, rhs_name);
      } else {
        emit("{} {} = atan({}, {});", dt_name, bin_name, lhs_name, rhs_name);
      }
      return;
    } else if (bin->op_type == BinaryOpType::pow &&
               is_integral(bin->rhs->element_type())) {
      // The GLSL `pow` is not so percise for `int`... e.g.: `pow(5, 3)` obtains
      // 124 So that we have to use some hack to make it percise. Discussion:
      // https://github.com/taichi-dev/taichi/pull/943#issuecomment-626354902
      emit("{} {} = {}(fast_pow_{}({}, {}));", dt_name, bin_name, dt_name,
           opengl_data_type_short_name(bin->lhs->element_type()), lhs_name,
           rhs_name);
      used.fast_pow = true;
      return;
    }
    const auto binop = binary_op_type_symbol(bin->op_type);
    if (is_opengl_binary_op_infix(bin->op_type)) {
      if (is_opengl_binary_op_different_return_type(bin->op_type) ||
          bin->element_type() != bin->lhs->element_type() ||
          bin->element_type() != bin->rhs->element_type()) {
        if (is_comparison(bin->op_type)) {
          // TODO(#577): Taichi uses -1 as true due to LLVM i1... See
          // https://github.com/taichi-dev/taichi/blob/6989c0e21d437a9ffdc0151cee9d3aa2aaa2241d/taichi/codegen/codegen_llvm.cpp#L564
          // This is a workaround to make OpenGL compatible with the behavior.
          emit("{} {} = -{}({} {} {});", dt_name, bin_name, dt_name, lhs_name,
               binop, rhs_name);
        } else {
          emit("{} {} = {}({} {} {});", dt_name, bin_name, dt_name, lhs_name,
               binop, rhs_name);
        }
      } else {
        emit("{} {} = {} {} {};", dt_name, bin_name, lhs_name, binop, rhs_name);
      }
    } else {
      // This is a function call
      emit("{} {} = {}({}({}, {}));", dt_name, bin_name, dt_name, binop,
           lhs_name, rhs_name);
    }
  }

  void visit(AtomicOpStmt *stmt) override {
    TI_ASSERT(stmt->width() == 1);
    auto dt = stmt->dest->element_type();
    if (dt == DataType::i32 ||
        (opengl_has_GL_NV_shader_atomic_int64 && dt == DataType::i64) ||
        ((stmt->op_type == AtomicOpType::add ||
          stmt->op_type == AtomicOpType::sub) &&
         ((opengl_has_GL_NV_shader_atomic_float && dt == DataType::f32) ||
          (opengl_has_GL_NV_shader_atomic_float64 && dt == DataType::f64)))) {
      emit("{} {} = {}(_{}_{}_[{} >> {}], {});",
           opengl_data_type_name(stmt->val->element_type()), stmt->short_name(),
           opengl_atomic_op_type_cap_name(stmt->op_type),
           ptr_signats.at(stmt->dest->id), opengl_data_type_short_name(dt),
           stmt->dest->short_name(), opengl_data_address_shifter(dt),
           stmt->val->short_name());
    } else {
      if (dt != DataType::f32) {
        TI_ERROR(
            "unsupported atomic operation for DataType::{}, "
            "this may because your OpenGL is missing that extension, "
            "see `glewinfo` for more details",
            opengl_data_type_short_name(dt));
      }
      used.simulated_atomic_float = true;
      emit("{} {} = {}_{}_{}({} >> {}, {});",
           opengl_data_type_name(stmt->val->element_type()), stmt->short_name(),
           opengl_atomic_op_type_cap_name(stmt->op_type),
           ptr_signats.at(stmt->dest->id), opengl_data_type_short_name(dt),
           stmt->dest->short_name(), opengl_data_address_shifter(dt),
           stmt->val->short_name());
    }
  }

  void visit(TernaryOpStmt *tri) override {
    TI_ASSERT(tri->op_type == TernaryOpType::select);
    emit("{} {} = {} != 0 ? {} : {};",
         opengl_data_type_name(tri->element_type()), tri->short_name(),
         tri->op1->short_name(), tri->op2->short_name(),
         tri->op3->short_name());
  }

  void visit(LocalLoadStmt *stmt) override {
    bool linear_index = true;
    for (int i = 0; i < (int)stmt->ptr.size(); i++) {
      if (stmt->ptr[i].offset != i) {
        linear_index = false;
      }
    }
    if (stmt->same_source() && linear_index &&
        stmt->width() == stmt->ptr[0].var->width()) {
      auto ptr = stmt->ptr[0].var;
      emit("{} {} = {};", opengl_data_type_name(stmt->element_type()),
           stmt->short_name(), ptr->short_name());
    } else {
      TI_NOT_IMPLEMENTED;
    }
  }

  void visit(LocalStoreStmt *stmt) override {
    emit("{} = {};", stmt->ptr->short_name(), stmt->data->short_name());
  }

  void visit(AllocaStmt *alloca) override {
    emit("{} {} = 0;", opengl_data_type_name(alloca->element_type()),
         alloca->short_name());
  }

  void visit(ConstStmt *const_stmt) override {
    TI_ASSERT(const_stmt->width() == 1);
    emit("{} {} = {};", opengl_data_type_name(const_stmt->element_type()),
         const_stmt->short_name(), const_stmt->val[0].stringify());
  }

  void visit(KernelReturnStmt *stmt) override {
    used.argument = true;
    // TODO: consider use _rets_{}_ instead of _args_{}_
    // TODO: use stmt->ret_id instead of 0 as index
    emit("_args_{}_[0] = {};",
         opengl_data_type_short_name(stmt->element_type()),
         stmt->value->short_name());
  }

  void visit(ArgLoadStmt *stmt) override {
    const auto dt = opengl_data_type_name(stmt->element_type());
    used.argument = true;
    if (stmt->is_ptr) {
      emit("int {} = _args_i32_[{} << 1]; // is ext pointer {}",
           stmt->short_name(), stmt->arg_id, dt);
    } else {
      emit("{} {} = _args_{}_[{} << {}];", dt, stmt->short_name(),
           opengl_data_type_short_name(stmt->element_type()), stmt->arg_id,
           opengl_argument_address_shifter(stmt->element_type()));
    }
  }

  std::string make_kernel_name() {
    return fmt::format("{}{}", glsl_kernel_prefix_, glsl_kernel_count_++);
  }

  void generate_serial_kernel(OffloadedStmt *stmt) {
    TI_ASSERT(stmt->task_type == OffloadedStmt::TaskType::serial);
    const std::string glsl_kernel_name = make_kernel_name();
    this->glsl_kernel_name_ = glsl_kernel_name;
    emit("void {}()", glsl_kernel_name);
    emit("{{ // serial");
    stmt->body->accept(this);
    emit("}}\n");
  }

  void generate_range_for_kernel(OffloadedStmt *stmt) {
    TI_ASSERT(stmt->task_type == OffloadedStmt::TaskType::range_for);
    const std::string glsl_kernel_name = make_kernel_name();
    emit("void {}()", glsl_kernel_name);
    this->glsl_kernel_name_ = glsl_kernel_name;
    emit("{{ // range for");

    if (stmt->const_begin && stmt->const_end) {
      {
        ScopedIndent _s(line_appender_);
        auto begin_value = stmt->begin_value;
        auto end_value = stmt->end_value;
        if (end_value < begin_value)
          end_value = begin_value;
<<<<<<< HEAD
        ps = std::make_unique<ParallelSize_ConstRange>(end_value - begin_value);
=======
        kpa = KernelParallelAttrib(end_value - begin_value);
>>>>>>> aaf04203
        emit("// range known at compile time");
        emit("int _tid = int(gl_GlobalInvocationID.x);");
        emit("if (_tid >= {}) return;", end_value - begin_value);
        emit("int _itv = {} + _tid * {};", begin_value, 1 /* stmt->step? */);
      }
      stmt->body->accept(this);
    } else {
      {
        ScopedIndent _s(line_appender_);
        emit("// range known at runtime");
        auto begin_expr = stmt->const_begin ? std::to_string(stmt->begin_value)
                                            : fmt::format("_gtmp_i32_[{} >> 2]",
                                                          stmt->begin_offset);
        auto end_expr = stmt->const_end ? std::to_string(stmt->end_value)
                                        : fmt::format("_gtmp_i32_[{} >> 2]",
                                                      stmt->end_offset);
        emit("int _tid = int(gl_GlobalInvocationID.x);");
        emit("int _beg = {}, _end = {};", begin_expr, end_expr);
        emit("int _itv = _beg + _tid;");
        emit("if (_itv >= _end) return;");
        ps = std::make_unique<ParallelSize_DynamicRange>(stmt);
      }
      stmt->body->accept(this);
    }

    emit("}}\n");
  }

  void generate_struct_for_kernel(OffloadedStmt *stmt) {
    TI_ASSERT(stmt->task_type == OffloadedStmt::TaskType::struct_for);
    const std::string glsl_kernel_name = make_kernel_name();
    emit("void {}()", glsl_kernel_name);
    this->glsl_kernel_name_ = glsl_kernel_name;
    emit("{{ // struct for {}", stmt->snode->node_type_name);
    {
      ScopedIndent _s(line_appender_);
      emit("int _tid = int(gl_GlobalInvocationID.x);");
      emit("if (_tid >= _list_len_) return;");
      emit("int _itv = _list_[_tid];");
      ps = std::make_unique<ParallelSize_StructFor>(stmt);
    }
    stmt->body->accept(this);
    emit("}}\n");
  }

  void generate_clear_list_kernel(OffloadedStmt *stmt) {
    TI_ASSERT(stmt->task_type == OffloadedStmt::TaskType::clear_list);
    const std::string glsl_kernel_name = make_kernel_name();
    emit("void {}()", glsl_kernel_name);
    this->glsl_kernel_name_ = glsl_kernel_name;
    emit("{{ // clear list {}", stmt->snode->node_type_name);
    {
      ScopedIndent _s(line_appender_);
      emit("_list_len_ = 0;");
    }
    emit("}}\n");
  }

  size_t get_snode_base_address(const SNode *snode) {
    if (snode->type == SNodeType::root)
      return 0;
    int chid = find_children_id(snode);
    const auto &parent_meta =
        struct_compiled_->snode_map.at(snode->parent->node_type_name);
    auto choff = parent_meta.children_offsets[chid];
    return choff + get_snode_base_address(snode->parent);
  }

  size_t get_snode_meta_address(const SNode *snode) {
    auto addr = get_snode_base_address(snode);
    addr += struct_compiled_->snode_map.at(snode->node_type_name).stride;
    addr -= opengl_get_snode_meta_size(*snode);
    return addr;
  }

  void generate_listgen_for_dynamic(const SNode *snode) {
    TI_ASSERT(snode->type == SNodeType::dynamic);
    // the `length` field of a dynamic SNode is at it's end:
    // | x[0] | x[1] | x[2] | x[3] | ... | len |
    TI_ASSERT_INFO(snode->parent->type == SNodeType::root,
                   "Non-top-level dynamic not supported yet on OpenGL");
    size_t addr = get_snode_meta_address(snode);
    emit("_list_len_ = _data_i32_[{} >> 2];", addr);
    emit("for (int i = 0; i < _list_len_; i++) {{");
    {
      ScopedIndent _s(line_appender_);
      emit("_list_[i] = i;");
    }
    emit("}}");
  }

  void generate_listgen_for_dense(const SNode *snode) {
    TI_ASSERT(snode->type == SNodeType::dense);
    // the `length` field of a dynamic SNode is at it's end:
    // | x[0] | x[1] | x[2] | x[3] | ... | len |
    emit("_list_len_ = {};",
         struct_compiled_->snode_map[snode->node_type_name].length);
    emit("for (int i = 0; i < _list_len_; i++) {{");
    {
      ScopedIndent _s(line_appender_);
      emit("_list_[i] = i;");
    }
    emit("}}");
  }

  void generate_listgen_kernel(OffloadedStmt *stmt) {
    TI_ASSERT(stmt->task_type == OffloadedStmt::TaskType::listgen);
    const std::string glsl_kernel_name = make_kernel_name();
    emit("void {}()", glsl_kernel_name);
    this->glsl_kernel_name_ = glsl_kernel_name;
    emit("{{ // listgen {}", stmt->snode->node_type_name);
    {
      ScopedIndent _s(line_appender_);
      if (stmt->snode->type == SNodeType::dense) {
        generate_listgen_for_dense(stmt->snode);
      } else if (stmt->snode->type == SNodeType::dynamic) {
        generate_listgen_for_dynamic(stmt->snode);
      } else {
        TI_NOT_IMPLEMENTED
      }
    }
    emit("}}\n");
  }

  void visit(GlobalTemporaryStmt *stmt) override {
    TI_ASSERT(stmt->width() == 1);
    used.global_temp = true;
    emit("int {} = {};", stmt->short_name(), stmt->offset);
    ptr_signats[stmt->id] = "gtmp";
  }

  void visit(LoopIndexStmt *stmt) override {
    TI_ASSERT(stmt->index == 0);  // TODO: multiple indices
    if (stmt->loop->is<OffloadedStmt>()) {
      auto type = stmt->loop->as<OffloadedStmt>()->task_type;
      if (type == OffloadedStmt::TaskType::range_for) {
        emit("int {} = _itv;", stmt->short_name());
      } else if (type == OffloadedStmt::TaskType::struct_for) {
        emit("int {} = _itv; // struct for", stmt->short_name());
      } else {
        TI_NOT_IMPLEMENTED
      }
    } else if (stmt->loop->is<RangeForStmt>()) {
      emit("int {} = {};", stmt->short_name(), stmt->loop->short_name());
    } else {
      TI_NOT_IMPLEMENTED
    }
  }

  void visit(RangeForStmt *for_stmt) override {
    TI_ASSERT(for_stmt->width() == 1);
    auto loop_var_name = for_stmt->short_name();
    if (!for_stmt->reversed) {
      emit("for (int {}_ = {}; {}_ < {}; {}_ += {}) {{", loop_var_name,
           for_stmt->begin->short_name(), loop_var_name,
           for_stmt->end->short_name(), loop_var_name, 1);
      emit("  int {} = {}_;", loop_var_name, loop_var_name);
    } else {
      // reversed for loop
      emit("for (int {}_ = {} - {}; {}_ >= {}; {}_ -= {}) {{", loop_var_name,
           for_stmt->end->short_name(), loop_var_name, 1,
           for_stmt->begin->short_name(), loop_var_name, 1);
      emit("  int {} = {}_;", loop_var_name, loop_var_name);
    }
    for_stmt->body->accept(this);
    emit("}}");
  }

  void visit(WhileControlStmt *stmt) override {
    emit("if ({} == 0) break;", stmt->cond->short_name());
  }

  void visit(ContinueStmt *stmt) override {
    if (stmt->as_return()) {
      emit("return;");
    } else {
      emit("continue;");
    }
  }

  void visit(WhileStmt *stmt) override {
    emit("while (true) {{");
    stmt->body->accept(this);
    emit("}}");
  }

  void visit(OffloadedStmt *stmt) override {
    generate_header();
    TI_ASSERT(is_top_level_);
    is_top_level_ = false;
    using Type = OffloadedStmt::TaskType;
    if (stmt->task_type == Type::serial) {
      generate_serial_kernel(stmt);
    } else if (stmt->task_type == Type::range_for) {
      generate_range_for_kernel(stmt);
    } else if (stmt->task_type == Type::struct_for) {
      generate_struct_for_kernel(stmt);
    } else if (stmt->task_type == Type::listgen) {
      generate_listgen_kernel(stmt);
    } else if (stmt->task_type == Type::clear_list) {
      generate_clear_list_kernel(stmt);
    } else {
      // struct_for is automatically lowered to ranged_for for dense snodes
      // (#378). So we only need to support serial and range_for tasks.
      TI_ERROR("[glsl] Unsupported offload type={} on OpenGL arch",
               stmt->task_name());
    }
    is_top_level_ = true;
    generate_bottom();
  }

  void visit(StructForStmt *) override {
    TI_ERROR("[glsl] Struct for cannot be nested under OpenGL for now");
  }

  void visit(IfStmt *if_stmt) override {
    emit("if ({} != 0) {{", if_stmt->cond->short_name());
    if (if_stmt->true_statements) {
      if_stmt->true_statements->accept(this);
    }
    if (if_stmt->false_statements) {
      emit("}} else {{");
      if_stmt->false_statements->accept(this);
    }
    emit("}}");
  }

 public:
  Kernel *get_kernel() const {
    return kernel;
  }

  std::unique_ptr<CompiledProgram> get_compiled_program() {
    // We have to set it at the last moment, to get all used feature.
    compiled_program_->set_used(used);
    return std::move(compiled_program_);
  }

  void run(const SNode &root_snode) {
    root_snode_ = &root_snode;
    root_snode_type_name_ = root_snode.node_type_name;
    kernel->ir->accept(this);
  }
};

}  // namespace

FunctionType OpenglCodeGen::gen(void) {
#if defined(TI_WITH_OPENGL)
  KernelGen codegen(kernel_, kernel_name_, struct_compiled_);
  codegen.run(*prog_->snode_root);
  auto compiled = codegen.get_compiled_program();
  auto *ptr = compiled.get();
  kernel_launcher_->keep(std::move(compiled));
  return [ptr, launcher = kernel_launcher_](Context &ctx) {
    ptr->launch(ctx, launcher);
  };
#else
  TI_NOT_IMPLEMENTED
#endif
}

void OpenglCodeGen::lower() {
  auto ir = kernel_->ir.get();
  auto &config = kernel_->program.config;
  config.demote_dense_struct_fors = true;
  irpass::compile_to_offloads(ir, config,
                              /*vectorize=*/false, kernel_->grad,
                              /*ad_use_stack=*/false, config.print_ir,
                              /*lower_global_access*/ true);
#ifdef _GLSL_DEBUG
  irpass::print(ir);
#endif
}

FunctionType OpenglCodeGen::compile(Program &program, Kernel &kernel) {
  this->prog_ = &program;
  this->kernel_ = &kernel;

  this->lower();
  return this->gen();
}

}  // namespace opengl
TLANG_NAMESPACE_END<|MERGE_RESOLUTION|>--- conflicted
+++ resolved
@@ -672,11 +672,7 @@
         auto end_value = stmt->end_value;
         if (end_value < begin_value)
           end_value = begin_value;
-<<<<<<< HEAD
         ps = std::make_unique<ParallelSize_ConstRange>(end_value - begin_value);
-=======
-        kpa = KernelParallelAttrib(end_value - begin_value);
->>>>>>> aaf04203
         emit("// range known at compile time");
         emit("int _tid = int(gl_GlobalInvocationID.x);");
         emit("if (_tid >= {}) return;", end_value - begin_value);
