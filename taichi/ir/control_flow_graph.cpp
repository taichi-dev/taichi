--- conflicted
+++ resolved
@@ -886,10 +886,6 @@
   return snodes;
 }
 
-<<<<<<< HEAD
-}  // namespace lang
-}  // namespace taichi
-=======
 void ControlFlowGraph::determine_ad_stack_size(int default_ad_stack_size) {
   /**
    * Determine all adaptive AD-stacks' necessary size using the Bellman-Ford
@@ -1050,5 +1046,5 @@
   }
 }
 
-TLANG_NAMESPACE_END
->>>>>>> 3b81d2d3
+}  // namespace lang
+}  // namespace taichi