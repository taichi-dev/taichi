--- conflicted
+++ resolved
@@ -184,23 +184,16 @@
                     binary_op_type_symbol(type), lhs->ret_type->to_string(),
                     rhs->ret_type->to_string()));
   };
-<<<<<<< HEAD
-=======
-
   if (!is_primitive_or_tensor_type(lhs_type) ||
       !is_primitive_or_tensor_type(rhs_type)) {
     error();
   }
 
->>>>>>> 627c5a75
   if ((lhs_type->is<PrimitiveType>() && rhs_type->is<TensorType>()) ||
       (lhs_type->is<TensorType>() && rhs_type->is<PrimitiveType>())) {
     TI_NOT_IMPLEMENTED;
   }
-<<<<<<< HEAD
-=======
-
->>>>>>> 627c5a75
+
   if (binary_is_bitwise(type) &&
       (!is_integral(lhs_type) || !is_integral(rhs_type)))
     error();
