--- conflicted
+++ resolved
@@ -44,36 +44,20 @@
 
   struct FieldCacheData {
     struct SNodeCacheData {
-<<<<<<< HEAD
-      int id;
-      SNodeType type;
-      size_t cell_size_bytes;
-      size_t chunk_size;
-=======
       int id{0};
       SNodeType type = SNodeType::undefined;
       size_t cell_size_bytes{0};
       size_t chunk_size{0};
->>>>>>> 692ed11a
 
       TI_IO_DEF(id, type, cell_size_bytes, chunk_size);
     };
 
-<<<<<<< HEAD
-    int tree_id;
-    int root_id;
-    size_t root_size;
-    std::vector<SNodeCacheData> snode_metas;
-
-    TI_IO_DEF(tree_id, root_size, snode_metas);
-=======
     int tree_id{0};
     int root_id{0};
     size_t root_size{0};
     std::vector<SNodeCacheData> snode_metas;
 
     TI_IO_DEF(tree_id, root_id, root_size, snode_metas);
->>>>>>> 692ed11a
 
     // TODO(zhanlue): refactor llvm::Modules
     //
