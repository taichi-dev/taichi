import sys

import pytest

import taichi as ti
from tests import test_utils


def _get_matrix_swizzle_apis():
    swizzle_gen = ti.lang.matrix._generate_swizzle_patterns
    KEMAP_SET = ["xyzw", "rgba", "stpq"]
    res = []
    for key_group in KEMAP_SET:
        sw_patterns = swizzle_gen(key_group, required_length=4)
        res += sw_patterns
    return sorted(res)


def _get_expected_matrix_apis():
    base = [
        "all",
        "any",
        "cast",
        "cols",
        "cross",
        "determinant",
        "diag",
        "dot",
        "field",
        "fill",
        "identity",
        "inverse",
        "max",
        "min",
        "ndarray",
        "norm",
        "norm_inv",
        "norm_sqr",
        "normalized",
        "one",
        "outer_product",
        "rows",
        "sum",
        "to_list",
        "to_numpy",
        "trace",
        "transpose",
        "unit",
        "zero",
        "get_shape",
    ]
    res = base + _get_matrix_swizzle_apis()
    return sorted(res)


user_api = {}
user_api[ti] = [
    "ArgPack",
    "BitpackedFields",
    "CRITICAL",
    "DEBUG",
    "DeviceCapability",
    "ERROR",
    "Field",
    "FieldsBuilder",
    "Format",
    "GUI",
    "INFO",
    "Layout",
    "Matrix",
    "MatrixField",
    "MatrixNdarray",
    "Mesh",
    "MeshInstance",
    "Ndarray",
    "SNode",
    "ScalarField",
    "ScalarNdarray",
    "Struct",
    "StructField",
    "TRACE",
    "TaichiAssertionError",
    "TaichiCompilationError",
    "TaichiNameError",
    "TaichiRuntimeError",
    "TaichiRuntimeTypeError",
    "TaichiSyntaxError",
    "TaichiTypeError",
    "Texture",
    "Vector",
    "VectorNdarray",
    "WARN",
    "abs",
    "acos",
    "activate",
    "ad",
    "algorithms",
    "amdgpu",
    "aot",
    "append",
    "argpack",
    "arm64",
    "asin",
    "assume_in_range",
    "atan2",
    "atomic_add",
    "atomic_and",
    "atomic_max",
    "atomic_min",
    "atomic_mul",
    "atomic_or",
    "atomic_sub",
    "atomic_xor",
    "axes",
    "bit_cast",
    "bit_shr",
    "block_local",
    "cache_read_only",
    "cast",
    "ceil",
    "cos",
    "cpu",
    "cuda",
    "data_oriented",
    "dataclass",
    "deactivate",
    "deactivate_all_snodes",
    "dx11",
    "dx12",
    "eig",
    "exp",
    "experimental",
    "extension",
    "f16",
    "f32",
    "f64",
    "field",
    "float16",
    "float32",
    "float64",
    "floor",
    "frexp",
    "func",
    "get_addr",
    "gles",
    "global_thread_idx",
    "gpu",
    "graph",
    "grouped",
    "hex_to_rgb",
    "i",
    "i16",
    "i32",
    "i64",
    "i8",
    "ij",
    "ijk",
    "ijkl",
    "ijl",
    "ik",
    "ikl",
    "il",
    "init",
    "int16",
    "int32",
    "int64",
    "int8",
    "is_active",
    "is_logging_effective",
    "j",
    "jk",
    "jkl",
    "jl",
    "k",
    "kernel",
    "kl",
    "l",
    "lang",
    "length",
    "linalg",
    "log",
    "loop_config",
    "math",
    "max",
    "mesh_local",
    "mesh_patch_idx",
    "metal",
    "min",
    "ndarray",
    "ndrange",
    "no_activate",
    "one",
    "opengl",
    "polar_decompose",
    "pow",
    "profiler",
    "pyfunc",
    "randn",
    "random",
    "raw_div",
    "raw_mod",
    "ref",
    "rescale_index",
    "reset",
    "rgb_to_hex",
    "root",
    "round",
    "rsqrt",
    "select",
    "set_logging_level",
    "simt",
    "sin",
    "solve",
    "sparse",
    "sparse_matrix_builder",
    "sqrt",
    "static",
    "static_assert",
    "static_print",
    "stop_grad",
    "svd",
    "sym_eig",
    "sync",
    "tan",
    "tanh",
    "template",
    "tools",
    "types",
    "u1",
    "u16",
    "u32",
    "u64",
    "u8",
    "ui",
    "uint1",
    "uint16",
    "uint32",
    "uint64",
    "uint8",
    "vulkan",
    "x64",
    "x86_64",
    "zero",
]
user_api[ti.ad] = [
    "FwdMode",
    "Tape",
    "clear_all_gradients",
    "grad_for",
    "grad_replaced",
    "no_grad",
]
user_api[ti.algorithms] = ["PrefixSumExecutor", "parallel_sort"]
user_api[ti.Field] = [
    "copy_from",
    "dtype",
    "fill",
    "from_numpy",
    "from_paddle",
    "from_torch",
    "parent",
    "shape",
    "snode",
    "to_numpy",
    "to_paddle",
    "to_torch",
]
user_api[ti.FieldsBuilder] = [
    "bitmasked",
    "deactivate_all",
    "dense",
    "dynamic",
    "finalize",
    "lazy_dual",
    "lazy_grad",
    "place",
    "pointer",
    "quant_array",
]
user_api[ti.math] = [
    "acos",
    "asin",
    "atan2",
    "cconj",
    "cdiv",
    "ceil",
    "cexp",
    "cinv",
    "clamp",
    "clog",
    "cmul",
    "cos",
    "cpow",
    "cross",
    "csqrt",
    "degrees",
    "determinant",
    "distance",
    "dot",
    "e",
    "exp",
    "eye",
    "floor",
    "fract",
    "inf",
    "inverse",
    "isinf",
    "isnan",
    "ivec2",
    "ivec3",
    "ivec4",
    "length",
    "log",
    "log2",
    "mat2",
    "mat3",
    "mat4",
    "max",
    "min",
    "mix",
    "mod",
    "nan",
    "normalize",
    "pi",
    "popcnt",
    "pow",
    "radians",
    "reflect",
    "refract",
    "rot_by_axis",
    "rot_yaw_pitch_roll",
    "rotation2d",
    "rotation3d",
    "round",
    "scale",
    "sign",
    "sin",
    "smoothstep",
    "sqrt",
    "step",
    "tan",
    "tanh",
    "translate",
    "uvec2",
    "uvec3",
    "uvec4",
    "vdir",
    "vec2",
    "vec3",
    "vec4",
]
user_api[ti.Matrix] = _get_expected_matrix_apis()
user_api[ti.MatrixField] = [
    "copy_from",
    "dtype",
    "fill",
    "from_numpy",
    "from_paddle",
    "from_torch",
    "get_scalar_field",
    "parent",
    "shape",
    "snode",
    "to_numpy",
    "to_paddle",
    "to_torch",
]
user_api[ti.MatrixNdarray] = [
    "copy_from",
    "element_shape",
    "fill",
    "from_numpy",
    "get_type",
    "to_numpy",
]
user_api[ti.Ndarray] = ["copy_from", "element_shape", "fill", "get_type"]
user_api[ti.Texture] = ["from_field", "from_image", "from_ndarray", "to_image"]
user_api[ti.SNode] = [
    "bitmasked",
    "deactivate_all",
    "dense",
    "dynamic",
    "lazy_dual",
    "lazy_grad",
    "parent",
    "place",
    "pointer",
    "quant_array",
    "shape",
]
user_api[ti.ScalarField] = [
    "copy_from",
    "dtype",
    "fill",
    "from_numpy",
    "from_paddle",
    "from_torch",
    "parent",
    "shape",
    "snode",
    "to_numpy",
    "to_paddle",
    "to_torch",
]
user_api[ti.ScalarNdarray] = [
    "copy_from",
    "element_shape",
    "fill",
    "from_numpy",
    "get_type",
    "to_numpy",
]
<<<<<<< HEAD
user_api[ti.Struct] = ["entries", "field", "items", "keys", "to_dict"]
user_api[ti.ArgPack] = ["items", "keys", "to_dict"]
=======
user_api[ti.Struct] = ["entries", "field", "items", "keys", "methods", "to_dict"]
>>>>>>> 7e245631
user_api[ti.StructField] = [
    "copy_from",
    "dtype",
    "fill",
    "from_numpy",
    "from_paddle",
    "from_torch",
    "get_member_field",
    "keys",
    "parent",
    "shape",
    "snode",
    "to_numpy",
    "to_paddle",
    "to_torch",
]
user_api[ti.VectorNdarray] = [
    "copy_from",
    "element_shape",
    "fill",
    "from_numpy",
    "get_type",
    "to_numpy",
]
user_api[ti.sparse] = ["grid", "usage"]


@pytest.mark.parametrize("src", user_api.keys())
@test_utils.test(arch=ti.cpu)
def test_api(src):
    # When Python version is below 3.7, deprecated names are
    # handled as normal names, which will fail this test.
    expected = user_api[src]
    actual = [s for s in dir(src) if not s.startswith("_")]
    assert (
        sys.version_info < (3, 7) or actual == expected
    ), f"Failed for API={src}:\n  expected={expected}\n  actual={actual}"<|MERGE_RESOLUTION|>--- conflicted
+++ resolved
@@ -410,12 +410,8 @@
     "get_type",
     "to_numpy",
 ]
-<<<<<<< HEAD
-user_api[ti.Struct] = ["entries", "field", "items", "keys", "to_dict"]
+user_api[ti.Struct] = ["entries", "field", "items", "keys", "methods", "to_dict"]
 user_api[ti.ArgPack] = ["items", "keys", "to_dict"]
-=======
-user_api[ti.Struct] = ["entries", "field", "items", "keys", "methods", "to_dict"]
->>>>>>> 7e245631
 user_api[ti.StructField] = [
     "copy_from",
     "dtype",
