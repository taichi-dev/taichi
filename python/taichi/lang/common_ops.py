--- conflicted
+++ resolved
@@ -111,7 +111,6 @@
         import taichi as ti
         return ti.logical_not(self)
 
-<<<<<<< HEAD
     def atomic_add(self, other):
         import taichi as ti
         return ti.atomic_add(self, other)
@@ -174,12 +173,11 @@
             self ^= x
         else:
             assert False, op
-=======
+
     def __ti_int__(self):
         import taichi as ti
         return ti.cast(self, ti.get_runtime().default_ip)
 
     def __ti_float__(self):
         import taichi as ti
-        return ti.cast(self, ti.get_runtime().default_fp)
->>>>>>> 222bc726
+        return ti.cast(self, ti.get_runtime().default_fp)