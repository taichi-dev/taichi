--- conflicted
+++ resolved
@@ -199,14 +199,8 @@
     // result: the value to store
     Stmt *result = irpass::analysis::get_store_data(
         block->statements[last_def_position].get());
-<<<<<<< HEAD
-    bool is_tensor_involved = result && (result->ret_type->is<TensorType>() ||
-                                         var->ret_type->is<TensorType>());
-    if (!var->is<AllocaStmt>() || is_tensor_involved) {
-=======
     bool is_tensor_involved = var->ret_type->is<TensorType>();
     if (!(var->is<AllocaStmt>() && !is_tensor_involved)) {
->>>>>>> 71306532
       // In between the store stmt and current stmt,
       // if there's a third-stmt that "may" have stored a "different value" to
       // the "same dest_addr", then we can't forward the stored data.
@@ -270,11 +264,7 @@
   };
 
   // [Global Addr only]
-<<<<<<< HEAD
-  // if there's a store to the same dest_addr in a previous block
-=======
   // test whether there's a store to the same dest_addr in a previous block.
->>>>>>> 71306532
   // if the store values are the same, then return the value
   last_def_position = -1;
   for (auto stmt : reach_in) {
@@ -288,14 +278,9 @@
     }
   }
 
-<<<<<<< HEAD
-  // if there's a store to the same dest_addr before this stmt (in reach_gen)
-  // if the store values are the same, then return the value
-=======
   // test whether there's a store to the same dest_addr before this stmt (in
   // reach_gen)
   //  if the store values are the same, then return the value
->>>>>>> 71306532
   for (auto stmt : reach_gen) {
     if (may_contain_address(stmt, var) &&
         stmt->parent->locate(stmt) < position) {
@@ -322,14 +307,8 @@
 
   // Check for aliased address
   // There's a store to the same dest_addr before this stmt
-<<<<<<< HEAD
-  bool is_tensor_involved = result && (result->ret_type->is<TensorType>() ||
-                                       var->ret_type->is<TensorType>());
-  if (!var->is<AllocaStmt>() || is_tensor_involved) {
-=======
   bool is_tensor_involved = var->ret_type->is<TensorType>();
   if (!(var->is<AllocaStmt>() && !is_tensor_involved)) {
->>>>>>> 71306532
     // In between the store stmt and current stmt,
     // if there's a third-stmt that "may" have stored a "different value" to
     // the "same dest_addr", then we can't forward the stored data.
@@ -374,19 +353,11 @@
   // Contains two separate parts:
   // 1. Store-to-load Forwarding: for each load stmt, find the closest previous
   // store stmt
-<<<<<<< HEAD
-  //        that stores to the same address and as the load stmt, then replace
-  //        load with the "val".
-  // 2. Identical Store Elimination: for each store stmt, find the closest
-  // previous store stmt
-  //        that stores to the same address and as the store stmt. If the "val"s
-=======
   //        that stores to the same address as the load stmt, then replace
   //        load with the "val".
   // 2. Identical Store Elimination: for each store stmt, find the closest
   // previous store stmt
   //        that stores to the same address as the store stmt. If the "val"s
->>>>>>> 71306532
   //        are the same, then remove the store stmt.
   bool modified = false;
   for (int i = begin_location; i < end_location; i++) {
@@ -396,11 +367,7 @@
     // result: the value to be store/load
     Stmt *result = nullptr;
 
-<<<<<<< HEAD
-    // [get_store_forwarding_damay_contain_variableta] find the store stmt that:
-=======
     // [get_store_forwarding_data] find the store stmt that:
->>>>>>> 71306532
     // 1. stores to the same address and as the load stmt
     // 2. (one value at a time) closest to the load stmt but before the load
     // stmt
@@ -435,11 +402,7 @@
 
     // [Identical store elimination]
     // find the store stmt that:
-<<<<<<< HEAD
-    // 1. stores to the same address and as the current store stmt
-=======
     // 1. stores to the same address as the current store stmt
->>>>>>> 71306532
     // 2. has the same store value as the current store stmt
     // 3. (one value at a time) closest to the current store stmt but before the
     // current store stmt then erase the current store stmt
