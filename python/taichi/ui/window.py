import pathlib

import numpy
from taichi._kernels import (arr_vulkan_layout_to_arr_normal_layout,
                             arr_vulkan_layout_to_field_normal_layout)
from taichi._lib import core as _ti_core
from taichi.lang._ndarray import Ndarray
from taichi.lang.impl import Field, default_cfg, get_runtime
from taichi.ui.staging_buffer import get_depth_ndarray

from taichi import f32

from .canvas import Canvas
from .constants import PRESS, RELEASE
from .imgui import Gui
from .utils import check_ggui_availability


class Window:
    """The window class.

    Args:
        name (str): Window title.
        res (tuple[int]): resolution (width, height) of the window, in pixels.
        vsync (bool): whether or not vertical sync should be enabled.
        show_window (bool): where or not display the window after initialization.
    """
    def __init__(self, name, res, vsync=False, show_window=True):
        check_ggui_availability()
        package_path = str(pathlib.Path(__file__).parent.parent)

        ti_arch = default_cfg().arch
<<<<<<< HEAD
=======
        from taichi.lang.misc import \
            opengl  # pylint: disable=import-outside-toplevel
        if ti_arch == opengl:
            raise RuntimeError("GGUI not supported on arch=opengl")

>>>>>>> 117a32a1
        is_packed = default_cfg().packed
        self.window = _ti_core.PyWindow(get_runtime().prog, name, res, vsync,
                                        show_window, package_path, ti_arch,
                                        is_packed)

    @property
    def running(self):
        """Check whether this window is running or not."""
        return self.window.is_running()

    @running.setter
    def running(self, value):
        """Set the running status of this window.

        Example::

            >>> window.running = False
        """
        self.window.set_is_running(value)

    @property
    def event(self):
        """Get the current unprocessed event.
        """
        return self.window.get_current_event()

    @event.setter
    def event(self, value):
        """Set the current unprocessed event.
        """
        self.window.set_current_event(value)

    def get_events(self, tag=None):
        """Get the current list of unprocessed events.

        Args:
            tag (str): A tag used for filtering events. \
                If it is None, then all events are returned.
        """
        if tag is None:
            return self.window.get_events(_ti_core.EventType.Any)
        if tag is PRESS:
            return self.window.get_events(_ti_core.EventType.Press)
        if tag is RELEASE:
            return self.window.get_events(_ti_core.EventType.Release)
        raise Exception("unrecognized event tag")

    def get_event(self, tag=None):
        """Returns whether or not a event that matches tag has occurred.

        If tag is None, then no filters are applied. If this function
        returns `True`, the `event` property of the window will be set
        to the corresponding event.
        """
        if tag is None:
            return self.window.get_event(_ti_core.EventType.Any)
        if tag is PRESS:
            return self.window.get_event(_ti_core.EventType.Press)
        if tag is RELEASE:
            return self.window.get_event(_ti_core.EventType.Release)
        raise Exception("unrecognized event tag")

    def is_pressed(self, *keys):
        """Checks if any of a set of specified keys is pressed.

        Args:
            keys (list[:mod:`~taichi.ui.constants`]): The keys to be matched.

        Returns:
            bool: `True` if any key among `keys` is pressed, else `False`.
        """
        for k in keys:
            if self.window.is_pressed(k):
                return True
        return False

    def get_canvas(self):
        """Returns a canvas handle. See :class`~taichi.ui.canvas.Canvas` """
        return Canvas(self.window.get_canvas())

    @property
    def GUI(self):
        """Returns a IMGUI handle. See :class`~taichi.ui.ui.Gui` """
        return Gui(self.window.GUI())

    def get_cursor_pos(self):
        """Get current cursor position, in the range `[0, 1] x [0, 1]`.
        """
        return self.window.get_cursor_pos()

    def show(self):
        """Display this window.
        """
        return self.window.show()

    def get_window_shape(self):
        """Return the shape of window.
        Return:
            tuple : (width, height)
        """
        return self.window.get_window_shape()

    def write_image(self, filename):
        """Save the window content to an image file.

        Args:
            filename (str): output filename.
        """
        return self.window.write_image(filename)

    def get_depth_buffer(self, depth):
        """fetch the depth information of current scene to ti.ndarray/ti.field
           (support copy from vulkan to cuda/cpu which is a faster version)
        Args:
            depth(ti.ndarray/ti.field): [window_width, window_height] carries depth information.
        """
        if not (len(depth.shape) == 2 and depth.dtype == f32):
            print("Only Support 2d-shape and ti.f32 data format.")
            exit()
        if not isinstance(depth, (Ndarray, Field)):
            print("Only Support Ndarray and Field data type.")
            exit()
        tmp_depth = get_depth_ndarray(self.window)
        self.window.copy_depth_buffer_to_ndarray(tmp_depth.arr)
        if isinstance(depth, Ndarray):
            arr_vulkan_layout_to_arr_normal_layout(tmp_depth, depth)
        else:
            arr_vulkan_layout_to_field_normal_layout(tmp_depth, depth)

    def get_depth_buffer_as_numpy(self):
        """Get the depth information of current scene to numpy array.

        Returns:
            2d numpy array: [width, height] with (0.0~1.0) float-format.
        """
        tmp_depth = get_depth_ndarray(self.window)
        self.window.copy_depth_buffer_to_ndarray(tmp_depth.arr)
        depth_numpy_arr = numpy.zeros(self.get_window_shape())
        arr_vulkan_layout_to_arr_normal_layout(tmp_depth, depth_numpy_arr)
        return depth_numpy_arr

    def get_image_buffer(self):
        """Get the window content to numpy array.

        Returns:
            3d numpy array: [width, height, channels] with (0.0~1.0) float-format color.
        """
        return self.window.get_image_buffer()

    def destroy(self):
        """Destroy this window. The window will be unavailable then.
        """
        return self.window.destroy()<|MERGE_RESOLUTION|>--- conflicted
+++ resolved
@@ -28,16 +28,7 @@
     def __init__(self, name, res, vsync=False, show_window=True):
         check_ggui_availability()
         package_path = str(pathlib.Path(__file__).parent.parent)
-
         ti_arch = default_cfg().arch
-<<<<<<< HEAD
-=======
-        from taichi.lang.misc import \
-            opengl  # pylint: disable=import-outside-toplevel
-        if ti_arch == opengl:
-            raise RuntimeError("GGUI not supported on arch=opengl")
-
->>>>>>> 117a32a1
         is_packed = default_cfg().packed
         self.window = _ti_core.PyWindow(get_runtime().prog, name, res, vsync,
                                         show_window, package_path, ti_arch,
