#*********************************************************************
# The Taichi Programming Language
#*********************************************************************

cmake_minimum_required(VERSION 3.17)

project(taichi)

include("cmake/utils.cmake")

if (NOT DEFINED TI_VERSION_MAJOR)
    message(WARNING "It seems that you are running cmake manually, which may cause issues. Please use setup.py to build taichi from source, see https://docs.taichi-lang.org/docs/dev_install for more details.")
    set(TI_VERSION_MAJOR 0)
    set(TI_VERSION_MINOR 0)
    set(TI_VERSION_PATCH 0)
endif()

set(CMAKE_CXX_STANDARD 17)

execute_process(
  WORKING_DIRECTORY ${CMAKE_SOURCE_DIR}
  COMMAND git rev-parse --short HEAD
  RESULT_VARIABLE SHORT_HASH_RESULT
  OUTPUT_VARIABLE TI_COMMIT_SHORT_HASH)
execute_process(
  WORKING_DIRECTORY ${CMAKE_SOURCE_DIR}
  COMMAND git rev-parse HEAD
  RESULT_VARIABLE SHORT_HASH_RESULT
  OUTPUT_VARIABLE TI_COMMIT_HASH)
string(STRIP ${TI_COMMIT_HASH} TI_COMMIT_HASH)
string(STRIP ${TI_COMMIT_SHORT_HASH} TI_COMMIT_SHORT_HASH)

message("Taichi Version ${TI_VERSION_MAJOR}.${TI_VERSION_MINOR}.${TI_VERSION_PATCH}")
message("       Commit ${TI_COMMIT_HASH}")

if(NOT CMAKE_BUILD_TYPE)
    set(CMAKE_BUILD_TYPE "Release" CACHE STRING
            "Choose the type of build, options are: Debug Release
RelWithDebInfo MinSizeRel."
            FORCE)
endif(NOT CMAKE_BUILD_TYPE)

set(TAICHI_CMAKE_DIR "${CMAKE_CURRENT_LIST_DIR}/cmake/")

if (WIN32)
    list(APPEND CMAKE_MODULE_PATH "${CMAKE_CURRENT_LIST_DIR}/cmake/")
    list(APPEND CMAKE_MODULE_PATH "${CMAKE_ROOT}/Modules")
else ()
    list(APPEND CMAKE_MODULE_PATH "${CMAKE_ROOT}/Modules")
    list(APPEND CMAKE_MODULE_PATH "${CMAKE_CURRENT_LIST_DIR}/cmake/")
endif ()

set(CMAKE_RUNTIME_OUTPUT_DIRECTORY "${CMAKE_CURRENT_SOURCE_DIR}/build")

find_program(CCACHE_PROGRAM ccache)
if(CCACHE_PROGRAM)
    set(CMAKE_CXX_COMPILER_LAUNCHER "${CCACHE_PROGRAM}")
endif()

# This compiles all the libraries with -fPIC, which is critical to link a static
# library into a shared lib.
set(CMAKE_POSITION_INDEPENDENT_CODE ON)


option(USE_LLD "Use lld (from llvm) linker" OFF)
option(USE_MOLD "Use mold (A Modern Linker)" OFF)
option(TI_WITH_BACKTRACE "Use backward-cpp to print out C++ stack trace upon failure" OFF)

<<<<<<< HEAD
set(CMAKE_CXX_FLAGS "${CMAKE_CXX_FLAGS} -ffunction-sections -fdata-sections")
=======
if(LINUX OR APPLE)
    set(CMAKE_CXX_FLAGS "${CMAKE_CXX_FLAGS} -ffunction-sections -fdata-sections")
endif()
>>>>>>> 4ff41bbc

if (USE_LLD)
    set(CMAKE_SHARED_LINKER_FLAGS "${CMAKE_SHARED_LINKER_FLAGS} -fuse-ld=lld")
    set(CMAKE_MODULE_LINKER_FLAGS "${CMAKE_MODULE_LINKER_FLAGS} -fuse-ld=lld")
    set(CMAKE_EXE_LINKER_FLAGS "${CMAKE_EXE_LINKER_FLAGS} -fuse-ld=lld")

    if (WIN32)
        if (CMAKE_BUILD_TYPE EQUAL "RelWithDebInfo")
            # -debug for LLD generates PDB files
            set(CMAKE_SHARED_LINKER_FLAGS "${CMAKE_SHARED_LINKER_FLAGS} -Wl,-debug")
            set(CMAKE_MODULE_LINKER_FLAGS "${CMAKE_MODULE_LINKER_FLAGS} -Wl,-debug")
            set(CMAKE_EXE_LINKER_FLAGS "${CMAKE_EXE_LINKER_FLAGS} -Wl,-debug")
        endif()
    endif()
endif()

if (USE_MOLD)
    set(CMAKE_SHARED_LINKER_FLAGS "${CMAKE_SHARED_LINKER_FLAGS} -fuse-ld=mold")
    set(CMAKE_MODULE_LINKER_FLAGS "${CMAKE_MODULE_LINKER_FLAGS} -fuse-ld=mold")
    set(CMAKE_EXE_LINKER_FLAGS "${CMAKE_EXE_LINKER_FLAGS} -fuse-ld=mold")
endif()

if (WIN32)
  # For `Debug` configs MSVC links to a debuggable runtime by default which has
  # symbol conflicts with the prebuilt LLVM in `Release`. We should be providing
  # prebuilt LLVMs for both `Debug` and `Release` but LLVM 10 cannot be built by
  # MSVC in `Debug` config because MSVC would try to fill uninitialize memory
  # with `0xCC` but it too breaks `LLVMTableGen` which is depended on by almost
  # every component in LLVM.
  message("CMAKE_MSVC_RUNTIME_LIBRARY: ${CMAKE_MSVC_RUNTIME_LIBRARY}")
endif()

# Setup CLANG_EXECUTABLE
if (CLANG_EXECUTABLE)
  message("CLANG_EXECUTABLE defined: ${CLANG_EXECUTABLE}")
elseif ("${CMAKE_CXX_COMPILER_ID}" MATCHES "Clang")
  set (CLANG_EXECUTABLE ${CMAKE_CXX_COMPILER})
  message("Clang executable using host compiler ${CLANG_EXECUTABLE}")
else()
  find_program(CLANG_EXECUTABLE NAMES clang-15 clang-14 clang-13 clang-12 clang-11 clang-10 clang-9 clang-8 clang-7 clang)
  message("Clang executable found at ${CLANG_EXECUTABLE}")
endif()

if (NOT CLANG_EXECUTABLE)
  message(FATAL_ERROR "Cannot find any clang executable.")
endif()

macro(check_clang_version)
  execute_process(COMMAND ${CLANG_EXECUTABLE} --version OUTPUT_VARIABLE CLANG_VERSION_OUTPUT)
  string(REGEX MATCH "([0-9]+)\\.[0-9]+(\\.[0-9]+)?" CLANG_VERSION "${CLANG_VERSION_OUTPUT}")
  message("${CLANG_EXECUTABLE} --version: ${CLANG_VERSION}")

  set(CLANG_VERSION_MAJOR "${CMAKE_MATCH_1}")
endmacro()

if (APPLE)
  set(CLANG_OSX_FLAGS "-isysroot${CMAKE_OSX_SYSROOT}")
endif()

# Highest clang version that we've tested
set(CLANG_HIGHEST_VERSION "15")

check_clang_version()

if (${CLANG_VERSION_MAJOR} VERSION_GREATER ${CLANG_HIGHEST_VERSION})
  message(FATAL_ERROR "${CLANG_EXECUTABLE} version: ${CLANG_VERSION}, required: <=${CLANG_HIGHEST_VERSION}. Consider passing -DCLANG_EXECUTABLE=/path/to/clang to cmake to use a specific clang.")
endif()

# No support of Python for Android build; or in any case taichi is integrated
# in another project as submodule.
option(TI_WITH_PYTHON "Build with Python language binding" ON)
if (TI_WITH_PYTHON AND NOT ANDROID)
    include(cmake/PythonNumpyPybind11.cmake)
endif()

if (TI_WITH_BACKTRACE)
  add_subdirectory(external/backward_cpp)
endif()

if (TI_DISTRIBUTED_COMPILE)
    include(cmake/Distributed.cmake)
endif()

include(cmake/TaichiCXXFlags.cmake)
include(cmake/TaichiCore.cmake)

option(TI_BUILD_TESTS "Build the CPP tests" OFF)

if (TI_BUILD_TESTS)
  add_subdirectory(external/googletest EXCLUDE_FROM_ALL)
  include(cmake/TaichiTests.cmake)
endif()

option(TI_BUILD_EXAMPLES "Build the CPP examples" ON)
option(TI_BUILD_RHI_EXAMPLES "Build the Unified Device API examples" OFF)

if(NOT TI_WITH_LLVM OR NOT TI_WITH_METAL)
    set(TI_BUILD_EXAMPLES OFF)
endif()

message("C++ Flags: ${CMAKE_CXX_FLAGS}")
message("Build type: ${CMAKE_BUILD_TYPE}")

if (NOT TI_WITH_CUDA)
    set(CUDA_VERSION "0.0")
    set(CUDA_TOOLKIT_ROOT_DIR "")
endif()

if (TI_WITH_CUDA)
    set(CUDA_ARCH "cuda")
endif()

if (TI_WITH_DX12)
    set(DX12_ARCH "dx12")
endif()

if (TI_WITH_LLVM)
  add_subdirectory(taichi/runtime/llvm/runtime_module)
endif()

configure_file(taichi/common/version.h.in ${CMAKE_SOURCE_DIR}/taichi/common/version.h)
configure_file(taichi/common/commit_hash.h.in ${CMAKE_SOURCE_DIR}/taichi/common/commit_hash.h)

option(TI_EXPORT_CORE "export taichi core" OFF)

if(ANDROID)
    set(TI_EXPORT_CORE ON)
endif()

if (TI_EXPORT_CORE)
  include(cmake/TaichiExportCore.cmake)
endif()

option(TI_WITH_C_API "build taichi runtime c-api library" OFF)

if (TI_WITH_C_API)
  include(cmake/TaichiCAPI.cmake)
  if (TI_BUILD_TESTS)
    include(cmake/TaichiCAPITests.cmake)
  endif()
endif()

if (TI_BUILD_EXAMPLES)
  include(cmake/TaichiExamples.cmake)
endif()

if (TI_BUILD_RHI_EXAMPLES)
  add_subdirectory(cpp_examples/rhi_examples)
endif()


option(TI_WITH_GRAPHVIZ "generate dependency graphs between targets" OFF)
if (TI_WITH_GRAPHVIZ)
  set(GRAPHVIZ_GRAPH_NAME "ti_targets")
  add_custom_target(graphviz ALL
      COMMAND cp ${CMAKE_SOURCE_DIR}/cmake/CMakeGraphVizOptions.cmake .
      COMMAND ${CMAKE_COMMAND} "--graphviz=${GRAPHVIZ_GRAPH_NAME}.dot" .
      COMMAND dot -Tpng ${GRAPHVIZ_GRAPH_NAME}.dot -o ${GRAPHVIZ_GRAPH_NAME}.png
      COMMAND cp ti_targets.png ${CMAKE_SOURCE_DIR}/build
      WORKING_DIRECTORY "${CMAKE_BINARY_DIR}"
  )
endif()<|MERGE_RESOLUTION|>--- conflicted
+++ resolved
@@ -66,13 +66,9 @@
 option(USE_MOLD "Use mold (A Modern Linker)" OFF)
 option(TI_WITH_BACKTRACE "Use backward-cpp to print out C++ stack trace upon failure" OFF)
 
-<<<<<<< HEAD
-set(CMAKE_CXX_FLAGS "${CMAKE_CXX_FLAGS} -ffunction-sections -fdata-sections")
-=======
 if(LINUX OR APPLE)
     set(CMAKE_CXX_FLAGS "${CMAKE_CXX_FLAGS} -ffunction-sections -fdata-sections")
 endif()
->>>>>>> 4ff41bbc
 
 if (USE_LLD)
     set(CMAKE_SHARED_LINKER_FLAGS "${CMAKE_SHARED_LINKER_FLAGS} -fuse-ld=lld")
