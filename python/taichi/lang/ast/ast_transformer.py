import ast
import collections.abc
import itertools
import operator
import re
import warnings
from collections import ChainMap
from sys import version_info

import numpy as np
from taichi._lib import core as _ti_core
from taichi.lang import _ndarray, any_array, expr, impl, kernel_arguments, matrix, mesh
from taichi.lang import ops as ti_ops
from taichi.lang._ndrange import _Ndrange, ndrange
from taichi.lang.argpack import ArgPackType
from taichi.lang.ast.ast_transformer_utils import Builder, LoopStatus, ReturnStatus
from taichi.lang.ast.symbol_resolver import ASTResolver
from taichi.lang.exception import (
    TaichiIndexError,
    TaichiSyntaxError,
    TaichiTypeError,
    handle_exception_from_cpp,
)
from taichi.lang.expr import Expr, make_expr_group
from taichi.lang.exception import TaichiRuntimeTypeError
from taichi.lang.field import Field
from taichi.lang.matrix import Matrix, MatrixType, Vector
from taichi.lang.snode import append, deactivate, length
from taichi.lang.struct import Struct, StructType
from taichi.lang.util import is_taichi_class, to_taichi_type
from taichi.types import annotations, ndarray_type, primitive_types, texture_type
from taichi.types.utils import is_integral

if version_info < (3, 9):
    from astunparse import unparse
else:
    from ast import unparse


def reshape_list(flat_list, target_shape):
    if len(target_shape) < 2:
        return flat_list

    curr_list = []
    dim = target_shape[-1]
    for i, elem in enumerate(flat_list):
        if i % dim == 0:
            curr_list.append([])
        curr_list[-1].append(elem)

    return reshape_list(curr_list, target_shape[:-1])


def boundary_type_cast_warning(expression):
    expr_dtype = expression.ptr.get_rvalue_type()
    if not is_integral(expr_dtype) or expr_dtype in [
        primitive_types.i64,
        primitive_types.u64,
        primitive_types.u32,
    ]:
        warnings.warn(
            f"Casting range_for boundary values from {expr_dtype} to i32, which may cause numerical issues",
            Warning,
        )


class ASTTransformer(Builder):
    @staticmethod
    def build_Name(ctx, node):
        node.ptr = ctx.get_var_by_name(node.id)
        return node.ptr

    @staticmethod
    def build_AnnAssign(ctx, node):
        build_stmt(ctx, node.value)
        build_stmt(ctx, node.annotation)

        is_static_assign = isinstance(node.value, ast.Call) and node.value.func.ptr is impl.static

        node.ptr = ASTTransformer.build_assign_annotated(
            ctx, node.target, node.value.ptr, is_static_assign, node.annotation.ptr
        )
        return node.ptr

    @staticmethod
    def build_assign_annotated(ctx, target, value, is_static_assign, annotation):
        """Build an annotated assignment like this: target: annotation = value.

        Args:
           ctx (ast_builder_utils.BuilderContext): The builder context.
           target (ast.Name): A variable name. `target.id` holds the name as
           a string.
           annotation: A type we hope to assign to the target
           value: A node representing the value.
           is_static_assign: A boolean value indicating whether this is a static assignment
        """
        is_local = isinstance(target, ast.Name)
        if is_local and target.id in ctx.kernel_args:
            raise TaichiSyntaxError(
                f'Kernel argument "{target.id}" is immutable in the kernel. '
                f"If you want to change its value, please create a new variable."
            )
        anno = impl.expr_init(annotation)
        if is_static_assign:
            raise TaichiSyntaxError("Static assign cannot be used on annotated assignment")
        if is_local and not ctx.is_var_declared(target.id):
            var = ti_ops.cast(value, anno)
            var = impl.expr_init(var)
            ctx.create_variable(target.id, var)
        else:
            var = build_stmt(ctx, target)
            if var.ptr.get_rvalue_type() != anno:
                raise TaichiSyntaxError("Static assign cannot have type overloading")
            var._assign(value)
        return var

    @staticmethod
    def build_Assign(ctx, node):
        build_stmt(ctx, node.value)
        is_static_assign = isinstance(node.value, ast.Call) and node.value.func.ptr is impl.static

        # Keep all generated assign statements and compose single one at last.
        # The variable is introduced to support chained assignments.
        # Ref https://github.com/taichi-dev/taichi/issues/2659.
        values = node.value.ptr if is_static_assign else impl.expr_init(node.value.ptr)

        for node_target in node.targets:
            ASTTransformer.build_assign_unpack(ctx, node_target, values, is_static_assign)
        return None

    @staticmethod
    def build_assign_unpack(ctx, node_target, values, is_static_assign):
        """Build the unpack assignments like this: (target1, target2) = (value1, value2).
        The function should be called only if the node target is a tuple.

        Args:
            ctx (ast_builder_utils.BuilderContext): The builder context.
            node_target (ast.Tuple): A list or tuple object. `node_target.elts` holds a
            list of nodes representing the elements.
            values: A node/list representing the values.
            is_static_assign: A boolean value indicating whether this is a static assignment
        """
        if not isinstance(node_target, ast.Tuple):
            return ASTTransformer.build_assign_basic(ctx, node_target, values, is_static_assign)
        targets = node_target.elts

        if isinstance(values, matrix.Matrix):
            if not values.m == 1:
                raise ValueError("Matrices with more than one columns cannot be unpacked")
            values = values.entries

        # Unpack: a, b, c = ti.Vector([1., 2., 3.])
        if isinstance(values, impl.Expr) and values.ptr.is_tensor():
            if len(values.get_shape()) > 1:
                raise ValueError("Matrices with more than one columns cannot be unpacked")

            values = ctx.ast_builder.expand_exprs([values.ptr])
            if len(values) == 1:
                values = values[0]

        if isinstance(values, impl.Expr) and values.ptr.is_struct():
            values = ctx.ast_builder.expand_exprs([values.ptr])
            if len(values) == 1:
                values = values[0]

        if not isinstance(values, collections.abc.Sequence):
            raise TaichiSyntaxError(f"Cannot unpack type: {type(values)}")

        if len(values) != len(targets):
            raise TaichiSyntaxError("The number of targets is not equal to value length")

        for i, target in enumerate(targets):
            ASTTransformer.build_assign_basic(ctx, target, values[i], is_static_assign)

        return None

    @staticmethod
    def build_assign_basic(ctx, target, value, is_static_assign):
        """Build basic assignment like this: target = value.

        Args:
           ctx (ast_builder_utils.BuilderContext): The builder context.
           target (ast.Name): A variable name. `target.id` holds the name as
           a string.
           value: A node representing the value.
           is_static_assign: A boolean value indicating whether this is a static assignment
        """
        is_local = isinstance(target, ast.Name)
        if is_local and target.id in ctx.kernel_args:
            raise TaichiSyntaxError(
                f'Kernel argument "{target.id}" is immutable in the kernel. '
                f"If you want to change its value, please create a new variable."
            )
        if is_static_assign:
            if not is_local:
                raise TaichiSyntaxError("Static assign cannot be used on elements in arrays")
            ctx.create_variable(target.id, value)
            var = value
        elif is_local and not ctx.is_var_declared(target.id):
            var = impl.expr_init(value)
            ctx.create_variable(target.id, var)
        else:
            var = build_stmt(ctx, target)
            try:
                var._assign(value)
            except AttributeError:
                raise TaichiSyntaxError(
                    f"Variable '{unparse(target).strip()}' cannot be assigned. Maybe it is not a Taichi object?"
                )
        return var

    @staticmethod
    def build_NamedExpr(ctx, node):
        build_stmt(ctx, node.value)
        is_static_assign = isinstance(node.value, ast.Call) and node.value.func.ptr is impl.static
        node.ptr = ASTTransformer.build_assign_basic(ctx, node.target, node.value.ptr, is_static_assign)
        return node.ptr

    @staticmethod
    def is_tuple(node):
        if isinstance(node, ast.Tuple):
            return True
        if isinstance(node, ast.Index) and isinstance(node.value.ptr, tuple):
            return True
        if isinstance(node.ptr, tuple):
            return True
        return False

    @staticmethod
    def build_Subscript(ctx, node):
        build_stmt(ctx, node.value)
        build_stmt(ctx, node.slice)
        if not ASTTransformer.is_tuple(node.slice):
            node.slice.ptr = [node.slice.ptr]
        node.ptr = impl.subscript(ctx.ast_builder, node.value.ptr, *node.slice.ptr)
        return node.ptr

    @staticmethod
    def build_Slice(ctx, node):
        if node.lower is not None:
            build_stmt(ctx, node.lower)
        if node.upper is not None:
            build_stmt(ctx, node.upper)
        if node.step is not None:
            build_stmt(ctx, node.step)

        node.ptr = slice(
            node.lower.ptr if node.lower else None,
            node.upper.ptr if node.upper else None,
            node.step.ptr if node.step else None,
        )
        return node.ptr

    @staticmethod
    def build_ExtSlice(ctx, node):
        build_stmts(ctx, node.dims)
        node.ptr = tuple(dim.ptr for dim in node.dims)
        return node.ptr

    @staticmethod
    def build_Tuple(ctx, node):
        build_stmts(ctx, node.elts)
        node.ptr = tuple(elt.ptr for elt in node.elts)
        return node.ptr

    @staticmethod
    def build_List(ctx, node):
        build_stmts(ctx, node.elts)
        node.ptr = [elt.ptr for elt in node.elts]
        return node.ptr

    @staticmethod
    def build_Dict(ctx, node):
        dic = {}
        for key, value in zip(node.keys, node.values):
            if key is None:
                dic.update(build_stmt(ctx, value))
            else:
                dic[build_stmt(ctx, key)] = build_stmt(ctx, value)
        node.ptr = dic
        return node.ptr

    @staticmethod
    def process_listcomp(ctx, node, result):
        result.append(build_stmt(ctx, node.elt))

    @staticmethod
    def process_dictcomp(ctx, node, result):
        key = build_stmt(ctx, node.key)
        value = build_stmt(ctx, node.value)
        result[key] = value

    @staticmethod
    def process_generators(ctx, node, now_comp, func, result):
        if now_comp >= len(node.generators):
            return func(ctx, node, result)
        with ctx.static_scope_guard():
            _iter = build_stmt(ctx, node.generators[now_comp].iter)

        if isinstance(_iter, impl.Expr) and _iter.ptr.is_tensor():
            shape = _iter.ptr.get_shape()
            flattened = [Expr(x) for x in ctx.ast_builder.expand_exprs([_iter.ptr])]
            _iter = reshape_list(flattened, shape)

        for value in _iter:
            with ctx.variable_scope_guard():
                ASTTransformer.build_assign_unpack(ctx, node.generators[now_comp].target, value, True)
                with ctx.static_scope_guard():
                    build_stmts(ctx, node.generators[now_comp].ifs)
                ASTTransformer.process_ifs(ctx, node, now_comp, 0, func, result)
        return None

    @staticmethod
    def process_ifs(ctx, node, now_comp, now_if, func, result):
        if now_if >= len(node.generators[now_comp].ifs):
            return ASTTransformer.process_generators(ctx, node, now_comp + 1, func, result)
        cond = node.generators[now_comp].ifs[now_if].ptr
        if cond:
            ASTTransformer.process_ifs(ctx, node, now_comp, now_if + 1, func, result)

        return None

    @staticmethod
    def build_ListComp(ctx, node):
        result = []
        ASTTransformer.process_generators(ctx, node, 0, ASTTransformer.process_listcomp, result)
        node.ptr = result
        return node.ptr

    @staticmethod
    def build_DictComp(ctx, node):
        result = {}
        ASTTransformer.process_generators(ctx, node, 0, ASTTransformer.process_dictcomp, result)
        node.ptr = result
        return node.ptr

    @staticmethod
    def build_Index(ctx, node):
        node.ptr = build_stmt(ctx, node.value)
        return node.ptr

    @staticmethod
    def build_Constant(ctx, node):
        node.ptr = node.value
        return node.ptr

    @staticmethod
    def build_Num(ctx, node):
        node.ptr = node.n
        return node.ptr

    @staticmethod
    def build_Str(ctx, node):
        node.ptr = node.s
        return node.ptr

    @staticmethod
    def build_Bytes(ctx, node):
        node.ptr = node.s
        return node.ptr

    @staticmethod
    def build_NameConstant(ctx, node):
        node.ptr = node.value
        return node.ptr

    @staticmethod
    def build_keyword(ctx, node):
        build_stmt(ctx, node.value)
        if node.arg is None:
            node.ptr = node.value.ptr
        else:
            node.ptr = {node.arg: node.value.ptr}
        return node.ptr

    @staticmethod
    def build_Starred(ctx, node):
        node.ptr = build_stmt(ctx, node.value)
        return node.ptr

    @staticmethod
    def build_FormattedValue(ctx, node):
        node.ptr = build_stmt(ctx, node.value)
        if node.format_spec is None or len(node.format_spec.values) == 0:
            return node.ptr
        values = node.format_spec.values
        assert len(values) == 1
        format_str = values[0].s
        assert format_str is not None
        # distinguished from normal list
        return ["__ti_fmt_value__", node.ptr, format_str]

    @staticmethod
    def build_JoinedStr(ctx, node):
        str_spec = ""
        args = []
        for sub_node in node.values:
            if isinstance(sub_node, ast.FormattedValue):
                str_spec += "{}"
                args.append(build_stmt(ctx, sub_node))
            elif isinstance(sub_node, ast.Constant):
                str_spec += sub_node.value
            elif isinstance(sub_node, ast.Str):
                str_spec += sub_node.s
            else:
                raise TaichiSyntaxError("Invalid value for fstring.")

        args.insert(0, str_spec)
        node.ptr = impl.ti_format(*args)
        return node.ptr

    @staticmethod
    def build_call_if_is_builtin(ctx, node, args, keywords):
        from taichi.lang import matrix_ops  # pylint: disable=C0415

        func = node.func.ptr
        replace_func = {
            id(print): impl.ti_print,
            id(min): ti_ops.min,
            id(max): ti_ops.max,
            id(int): impl.ti_int,
            id(bool): impl.ti_bool,
            id(float): impl.ti_float,
            id(any): matrix_ops.any,
            id(all): matrix_ops.all,
            id(abs): abs,
            id(pow): pow,
            id(operator.matmul): matrix_ops.matmul,
        }

        # Builtin 'len' function on Matrix Expr
        if id(func) == id(len) and len(args) == 1:
            if isinstance(args[0], Expr) and args[0].ptr.is_tensor():
                node.ptr = args[0].get_shape()[0]
                return True

        if id(func) in replace_func:
            node.ptr = replace_func[id(func)](*args, **keywords)
            return True
        return False

    @staticmethod
    def build_call_if_is_type(ctx, node, args, keywords):
        func = node.func.ptr
        if id(func) in primitive_types.type_ids:
            if len(args) != 1 or keywords:
                raise TaichiSyntaxError("A primitive type can only decorate a single expression.")
            if is_taichi_class(args[0]):
                raise TaichiSyntaxError("A primitive type cannot decorate an expression with a compound type.")

            if isinstance(args[0], expr.Expr):
                if args[0].ptr.is_tensor():
                    raise TaichiSyntaxError("A primitive type cannot decorate an expression with a compound type.")
                node.ptr = ti_ops.cast(args[0], func)
            else:
                node.ptr = expr.Expr(args[0], dtype=func)
            return True
        return False

    @staticmethod
    def warn_if_is_external_func(ctx, node):
        func = node.func.ptr
        if ctx.is_in_static_scope():  # allow external function in static scope
            return
        if hasattr(func, "_is_taichi_function") or hasattr(func, "_is_wrapped_kernel"):  # taichi func/kernel
            return
        if hasattr(func, "__module__") and func.__module__ and func.__module__.startswith("taichi."):
            return
        name = unparse(node.func).strip()
        warnings.warn_explicit(
            f"\x1b[38;5;226m"  # Yellow
            f'Calling non-taichi function "{name}". '
            f"Scope inside the function is not processed by the Taichi AST transformer. "
            f"The function may not work as expected. Proceed with caution! "
            f"Maybe you can consider turning it into a @ti.func?"
            f"\x1b[0m",  # Reset
            SyntaxWarning,
            ctx.file,
            node.lineno + ctx.lineno_offset,
            module="taichi",
        )

    @staticmethod
    # Parses a formatted string and extracts format specifiers from it, along with positional and keyword arguments.
    # This function produces a canonicalized formatted string that includes solely empty replacement fields, e.g. 'qwerty {} {} {} {} {}'.
    # Note that the arguments can be used multiple times in the string.
    # e.g.:
    # origin input: 'qwerty {1} {} {1:.3f} {k:.4f} {k:}'.format(1.0, 2.0, k=k)
    # raw_string: 'qwerty {1} {} {1:.3f} {k:.4f} {k:}'
    # raw_args: [1.0, 2.0]
    # raw_keywords: {'k': <ti.Expr>}
    # return value: ['qwerty {} {} {} {} {}', 2.0, 1.0, ['__ti_fmt_value__', 2.0, '.3f'], ['__ti_fmt_value__', <ti.Expr>, '.4f'], <ti.Expr>]
    def canonicalize_formatted_string(raw_string, *raw_args, **raw_keywords):
        raw_brackets = re.findall(r"{(.*?)}", raw_string)
        brackets = []
        unnamed = 0
        for bracket in raw_brackets:
            item, spec = bracket.split(":") if ":" in bracket else (bracket, None)
            if item.isdigit():
                item = int(item)
            # handle unnamed positional args
            if item == "":
                item = unnamed
                unnamed += 1
            # handle empty spec
            if spec == "":
                spec = None
            brackets.append((item, spec))

        # check for errors in the arguments
        max_args_index = max([t[0] for t in brackets if isinstance(t[0], int)], default=-1)
        if max_args_index + 1 != len(raw_args):
            raise TaichiSyntaxError(
                f"Expected {max_args_index + 1} positional argument(s), but received {len(raw_args)} instead."
            )
        brackets_keywords = [t[0] for t in brackets if isinstance(t[0], str)]
        for item in brackets_keywords:
            if item not in raw_keywords:
                raise TaichiSyntaxError(f"Keyword '{item}' not found.")
        for item in raw_keywords:
            if item not in brackets_keywords:
                raise TaichiSyntaxError(f"Keyword '{item}' not used.")

        # reorganize the arguments based on their positions, keywords, and format specifiers
        args = []
        for item, spec in brackets:
            new_arg = raw_args[item] if isinstance(item, int) else raw_keywords[item]
            if spec is not None:
                args.append(["__ti_fmt_value__", new_arg, spec])
            else:
                args.append(new_arg)
        # put the formatted string as the first argument to make ti.format() happy
        args.insert(0, re.sub(r"{.*?}", "{}", raw_string))
        return args

    @staticmethod
    def build_Call(ctx, node):
        if ASTTransformer.get_decorator(ctx, node) == "static":
            with ctx.static_scope_guard():
                build_stmt(ctx, node.func)
                build_stmts(ctx, node.args)
                build_stmts(ctx, node.keywords)
        else:
            build_stmt(ctx, node.func)
            build_stmts(ctx, node.args)
            build_stmts(ctx, node.keywords)

        args = []
        for arg in node.args:
            if isinstance(arg, ast.Starred):
                arg_list = arg.ptr
                if isinstance(arg_list, Expr) and arg_list.is_tensor():
                    # Expand Expr with Matrix-type return into list of Exprs
                    arg_list = [Expr(x) for x in ctx.ast_builder.expand_exprs([arg_list.ptr])]

                for i in arg_list:
                    args.append(i)
            else:
                args.append(arg.ptr)
        keywords = dict(ChainMap(*[keyword.ptr for keyword in node.keywords]))
        func = node.func.ptr

        if id(func) in [id(print), id(impl.ti_print)]:
            ctx.func.has_print = True

        if isinstance(node.func, ast.Attribute) and isinstance(node.func.value.ptr, str) and node.func.attr == "format":
            raw_string = node.func.value.ptr
            args = ASTTransformer.canonicalize_formatted_string(raw_string, *args, **keywords)
            node.ptr = impl.ti_format(*args)
            return node.ptr

        if id(func) == id(Matrix) or id(func) == id(Vector):
            node.ptr = matrix.make_matrix(*args, **keywords)
            return node.ptr

        if ASTTransformer.build_call_if_is_builtin(ctx, node, args, keywords):
            return node.ptr

        if ASTTransformer.build_call_if_is_type(ctx, node, args, keywords):
            return node.ptr

        if hasattr(node.func, "caller"):
            node.ptr = func(node.func.caller, *args, **keywords)
            return node.ptr
        ASTTransformer.warn_if_is_external_func(ctx, node)
        node.ptr = func(*args, **keywords)

        if getattr(func, "_is_taichi_function", False):
            ctx.func.has_print |= func.func.has_print

        return node.ptr

    @staticmethod
    def build_FunctionDef(ctx, node):
        if ctx.visited_funcdef:
            raise TaichiSyntaxError(
                f"Function definition is not allowed in 'ti.{'kernel' if ctx.is_kernel else 'func'}'."
            )
        ctx.visited_funcdef = True

        args = node.args
        assert args.vararg is None
        assert args.kwonlyargs == []
        assert args.kw_defaults == []
        assert args.kwarg is None

        def decl_and_create_variable(annotation, name, arg_features):
            if not isinstance(annotation, primitive_types.RefType):
                ctx.kernel_args.append(name)
            if isinstance(annotation, ArgPackType):
                d = {}
                for j, (_name, anno) in enumerate(annotation.members.items()):
                    d[_name] = decl_and_create_variable(anno, _name, arg_features[j])
                return kernel_arguments.decl_argpack_arg(annotation, d)
            if isinstance(annotation, annotations.template):
                return ctx.global_vars[name]
            if isinstance(annotation, annotations.sparse_matrix_builder):
                return kernel_arguments.decl_sparse_matrix(
                    to_taichi_type(arg_features),
                    name,
                )
            if isinstance(annotation, ndarray_type.NdarrayType):
                return kernel_arguments.decl_ndarray_arg(
                    to_taichi_type(arg_features[0]),
                    arg_features[1],
                    name,
                    arg_features[2],
                    arg_features[3],
                )
            if isinstance(annotation, texture_type.TextureType):
                return kernel_arguments.decl_texture_arg(arg_features[0], name)
            if isinstance(annotation, texture_type.RWTextureType):
                return kernel_arguments.decl_rw_texture_arg(
                    arg_features[0],
                    arg_features[1],
                    arg_features[2],
                    name,
                )
            if isinstance(annotation, MatrixType):
                return kernel_arguments.decl_matrix_arg(annotation, name)
            if isinstance(annotation, StructType):
                return kernel_arguments.decl_struct_arg(annotation, name)
            return kernel_arguments.decl_scalar_arg(annotation, name)

        def transform_as_kernel():
            # Treat return type
            if node.returns is not None:
                for return_type in ctx.func.return_type:
                    kernel_arguments.decl_ret(return_type)
            impl.get_runtime().compiling_callable.finalize_rets()

            for i, arg in enumerate(args.args):
                if isinstance(ctx.func.arguments[i].annotation, ArgPackType):
                    d = {}
                    for j, (name, anno) in enumerate(ctx.func.arguments[i].annotation.members.items()):
                        d[name] = decl_and_create_variable(anno, name, ctx.arg_features[i][j])
                    ctx.create_variable(arg.arg, kernel_arguments.decl_argpack_arg(ctx.func.arguments[i].annotation, d))
                else:
                    ctx.create_variable(
                        arg.arg,
                        decl_and_create_variable(
                            ctx.func.arguments[i].annotation,
                            ctx.func.arguments[i].name,
                            ctx.arg_features[i] if ctx.arg_features is not None else None,
                        ),
                    )

            impl.get_runtime().compiling_callable.finalize_params()
            # remove original args
            node.args.args = []

        if ctx.is_kernel:  # ti.kernel
            transform_as_kernel()

        else:  # ti.func
            if ctx.is_real_function:
                transform_as_kernel()
            else:
                assert len(args.args) == len(ctx.argument_data)
                for i, (arg, data) in enumerate(zip(args.args, ctx.argument_data)):
                    # Template arguments are passed by reference.
                    if isinstance(ctx.func.arguments[i].annotation, annotations.template):
                        ctx.create_variable(ctx.func.arguments[i].name, data)
                        continue

                    # Ndarray arguments are passed by reference.
                    if isinstance(ctx.func.arguments[i].annotation, (ndarray_type.NdarrayType)):
                        if not isinstance(
                            data,
                            (
                                _ndarray.ScalarNdarray,
                                matrix.VectorNdarray,
                                matrix.MatrixNdarray,
                                any_array.AnyArray,
                            ),
                        ):
                            raise TaichiSyntaxError(
                                f"Argument {arg.arg} of type {ctx.func.arguments[i].annotation} is not recognized."
                            )
                        ctx.func.arguments[i].annotation.check_matched(data.get_type(), ctx.func.arguments[i].name)
                        ctx.create_variable(ctx.func.arguments[i].name, data)
                        continue

                    # Matrix arguments are passed by value.
                    if isinstance(ctx.func.arguments[i].annotation, (MatrixType)):
                        # "data" is expected to be an Expr here,
                        # so we simply call "impl.expr_init_func(data)" to perform:
                        #
                        # TensorType* t = alloca()
                        # assign(t, data)
                        #
                        # We created local variable "t" - a copy of the passed-in argument "data"
                        if not isinstance(data, expr.Expr) or not data.ptr.is_tensor():
                            raise TaichiSyntaxError(
                                f"Argument {arg.arg} of type {ctx.func.arguments[i].annotation} is expected to be a Matrix, but got {type(data)}."
                            )

                        element_shape = data.ptr.get_rvalue_type().shape()
                        if len(element_shape) != ctx.func.arguments[i].annotation.ndim:
                            raise TaichiSyntaxError(
                                f"Argument {arg.arg} of type {ctx.func.arguments[i].annotation} is expected to be a Matrix with ndim {ctx.func.arguments[i].annotation.ndim}, but got {len(element_shape)}."
                            )

                        assert ctx.func.arguments[i].annotation.ndim > 0
                        if element_shape[0] != ctx.func.arguments[i].annotation.n:
                            raise TaichiSyntaxError(
                                f"Argument {arg.arg} of type {ctx.func.arguments[i].annotation} is expected to be a Matrix with n {ctx.func.arguments[i].annotation.n}, but got {element_shape[0]}."
                            )

                        if (
                            ctx.func.arguments[i].annotation.ndim == 2
                            and element_shape[1] != ctx.func.arguments[i].annotation.m
                        ):
                            raise TaichiSyntaxError(
                                f"Argument {arg.arg} of type {ctx.func.arguments[i].annotation} is expected to be a Matrix with m {ctx.func.arguments[i].annotation.m}, but got {element_shape[0]}."
                            )

                        ctx.create_variable(arg.arg, impl.expr_init_func(data))
                        continue

                    if id(ctx.func.arguments[i].annotation) in primitive_types.type_ids:
                        ctx.create_variable(
                            arg.arg, impl.expr_init_func(ti_ops.cast(data, ctx.func.arguments[i].annotation))
                        )
                        continue
                    # Create a copy for non-template arguments,
                    # so that they are passed by value.
                    ctx.create_variable(arg.arg, impl.expr_init_func(data))

        with ctx.variable_scope_guard():
            build_stmts(ctx, node.body)

        return None

    @staticmethod
    def build_Return(ctx, node):
        if not ctx.is_real_function:
            if ctx.is_in_non_static_control_flow():
                raise TaichiSyntaxError("Return inside non-static if/for is not supported")
        if node.value is not None:
            build_stmt(ctx, node.value)
        if node.value is None or node.value.ptr is None:
            if not ctx.is_real_function:
                ctx.returned = ReturnStatus.ReturnedVoid
            return None
        if ctx.is_kernel or ctx.is_real_function:
            # TODO: check if it's at the end of a kernel, throw TaichiSyntaxError if not
            if ctx.func.return_type is None:
                raise TaichiSyntaxError(
                    f'A {"kernel" if ctx.is_kernel else "function"} '
                    "with a return value must be annotated "
                    "with a return type, e.g. def func() -> ti.f32"
                )
<<<<<<< HEAD
            return_exprs = []
            if len(ctx.func.return_type) == 1:
                node.value.ptr = [node.value.ptr]
            assert len(ctx.func.return_type) == len(node.value.ptr)
            for return_type, ptr in zip(ctx.func.return_type, node.value.ptr):
                if id(return_type) in primitive_types.type_ids:
                    if isinstance(ptr, Expr):
                        if ptr.is_tensor() or ptr.is_struct() or ptr.element_type() not in primitive_types.all_types:
                            raise TaichiRuntimeTypeError.get_ret(str(return_type), ptr)
                    elif not isinstance(ptr, (float, int, np.floating, np.integer)):
                        raise TaichiRuntimeTypeError.get_ret(str(return_type), ptr)
                    return_exprs += [ti_ops.cast(expr.Expr(ptr), return_type).ptr]
                elif isinstance(return_type, MatrixType):
                    values = ptr
                    if isinstance(values, Matrix):
                        if len(values.get_shape()) != return_type.ndim:
                            raise TaichiRuntimeTypeError(
                                f"Return matrix ndim mismatch, expecting={return_type.ndim}, got={len(values.get_shape())}."
                            )
                        elif return_type.get_shape() != values.get_shape():
                            raise TaichiRuntimeTypeError(
                                f"Return matrix shape mismatch, expecting={return_type.get_shape()}, got={values.get_shape()}."
                            )
                        values = (
                            itertools.chain.from_iterable(values.to_list())
                            if values.ndim == 1
                            else iter(values.to_list())
=======
            if id(ctx.func.return_type) in primitive_types.type_ids:
                if isinstance(node.value.ptr, Expr):
                    if (
                        node.value.ptr.is_tensor()
                        or node.value.ptr.is_struct()
                        or node.value.ptr.element_type() not in primitive_types.all_types
                    ):
                        raise TaichiRuntimeTypeError.get_ret(str(ctx.func.return_type), node.value.ptr)
                elif not isinstance(node.value.ptr, (float, int, np.floating, np.integer)):
                    raise TaichiRuntimeTypeError.get_ret(str(ctx.func.return_type), node.value.ptr)
                ctx.ast_builder.create_kernel_exprgroup_return(
                    expr.make_expr_group(ti_ops.cast(expr.Expr(node.value.ptr), ctx.func.return_type).ptr)
                )
            elif isinstance(ctx.func.return_type, MatrixType):
                values = node.value.ptr
                if isinstance(values, Matrix):
                    if values.ndim != ctx.func.return_type.ndim:
                        raise TaichiRuntimeTypeError(
                            f"Return matrix ndim mismatch, expecting={ctx.func.return_type.ndim}, got={values.ndim}."
                        )
                    elif ctx.func.return_type.get_shape() != values.get_shape():
                        raise TaichiRuntimeTypeError(
                            f"Return matrix shape mismatch, expecting={ctx.func.return_type.get_shape()}, got={values.get_shape()}."
                        )
                    values = (
                        itertools.chain.from_iterable(values.to_list()) if values.ndim == 1 else iter(values.to_list())
                    )
                elif isinstance(values, Expr):
                    if not values.is_tensor():
                        raise TaichiRuntimeTypeError.get_ret(ctx.func.return_type.to_string(), node.value.ptr)
                    elif (
                        ctx.func.return_type.dtype in primitive_types.real_types
                        and not values.element_type() in primitive_types.all_types
                    ):
                        raise TaichiRuntimeTypeError.get_ret(
                            ctx.func.return_type.dtype.to_string(), values.element_type()
                        )
                    elif (
                        ctx.func.return_type.dtype in primitive_types.integer_types
                        and not values.element_type() in primitive_types.integer_types
                    ):
                        raise TaichiRuntimeTypeError.get_ret(
                            ctx.func.return_type.dtype.to_string(), values.element_type()
                        )
                    elif len(values.get_shape()) != ctx.func.return_type.ndim:
                        raise TaichiRuntimeTypeError(
                            f"Return matrix ndim mismatch, expecting={ctx.func.return_type.ndim}, got={len(values.get_shape())}."
                        )
                    elif ctx.func.return_type.get_shape() != values.get_shape():
                        raise TaichiRuntimeTypeError(
                            f"Return matrix shape mismatch, expecting={ctx.func.return_type.get_shape()}, got={values.get_shape()}."
>>>>>>> ffb349c2
                        )
                    elif isinstance(values, Expr):
                        if not values.is_tensor():
                            raise TaichiRuntimeTypeError.get_ret(return_type.to_string(), ptr)
                        elif (
                            return_type.dtype in primitive_types.real_types
                            and not values.element_type() in primitive_types.all_types
                        ):
                            raise TaichiRuntimeTypeError.get_ret(return_type.dtype.to_string(), values.element_type())
                        elif (
                            return_type.dtype in primitive_types.integer_types
                            and not values.element_type() in primitive_types.integer_types
                        ):
                            raise TaichiRuntimeTypeError.get_ret(return_type.dtype.to_string(), values.element_type())
                        elif len(values.get_shape()) != return_type.ndim:
                            raise TaichiRuntimeTypeError(
                                f"Return matrix ndim mismatch, expecting={return_type.ndim}, got={len(values.get_shape())}."
                            )
                        elif return_type.get_shape() != values.get_shape():
                            raise TaichiRuntimeTypeError(
                                f"Return matrix ndim mismatch, expecting={return_type.ndim}, got={len(values.get_shape())}."
                            )
                        values = [values]
                    else:
                        np_array = np.array(values)
                        dt, shape, ndim = np_array.dtype, np_array.shape, np_array.ndim
                        if return_type.dtype in primitive_types.real_types and dt not in (
                            float,
                            int,
                            np.floating,
                            np.integer,
                        ):
                            raise TaichiRuntimeTypeError.get_ret(return_type.dtype.to_string(), dt)
                        elif return_type.dtype in primitive_types.integer_types and dt not in (int, np.integer):
                            raise TaichiRuntimeTypeError.get_ret(return_type.dtype.to_string(), dt)
                        elif ndim != return_type.ndim:
                            raise TaichiRuntimeTypeError(
                                f"Return matrix ndim mismatch, expecting={return_type.ndim}, got={ndim}."
                            )
                        elif return_type.get_shape() != shape:
                            raise TaichiRuntimeTypeError(
                                f"Return matrix shape mismatch, expecting={return_type.get_shape()}, got={shape}."
                            )
                        values = [values]
                    return_exprs += [ti_ops.cast(exp, return_type.dtype) for exp in values]
                elif isinstance(return_type, StructType):
                    if not isinstance(ptr, Struct) or not isinstance(ptr, return_type):
                        raise TaichiRuntimeTypeError.get_ret(str(return_type), ptr)
                    values = ptr
                    assert isinstance(values, Struct)
                    return_exprs += expr._get_flattened_ptrs(values)
                else:
                    raise TaichiSyntaxError("The return type is not supported now!")
            ctx.ast_builder.create_kernel_exprgroup_return(expr.make_expr_group(return_exprs))
        else:
            ctx.return_data = node.value.ptr
            if ctx.func.return_type is not None:
                if len(ctx.func.return_type) == 1:
                    ctx.return_data = [ctx.return_data]
                for i, return_type in enumerate(ctx.func.return_type):
                    if id(return_type) in primitive_types.type_ids:
                        ctx.return_data[i] = ti_ops.cast(ctx.return_data[i], return_type)
                if len(ctx.func.return_type) == 1:
                    ctx.return_data = ctx.return_data[0]
        if not ctx.is_real_function:
            ctx.returned = ReturnStatus.ReturnedValue
        return None

    @staticmethod
    def build_Module(ctx, node):
        with ctx.variable_scope_guard():
            # Do NOT use |build_stmts| which inserts 'del' statements to the
            # end and deletes parameters passed into the module
            for stmt in node.body:
                build_stmt(ctx, stmt)
        return None

    @staticmethod
    def build_attribute_if_is_dynamic_snode_method(ctx, node):
        is_subscript = isinstance(node.value, ast.Subscript)
        names = ("append", "deactivate", "length")
        if node.attr not in names:
            return False
        if is_subscript:
            x = node.value.value.ptr
            indices = node.value.slice.ptr
        else:
            x = node.value.ptr
            indices = []
        if not isinstance(x, Field):
            return False
        if not x.parent().ptr.type == _ti_core.SNodeType.dynamic:
            return False
        field_dim = x.snode.ptr.num_active_indices()
        indices_expr_group = make_expr_group(*indices)
        index_dim = indices_expr_group.size()
        if field_dim != index_dim + 1:
            return False
        if node.attr == "append":
            node.ptr = lambda val: append(x.parent(), indices, val)
        elif node.attr == "deactivate":
            node.ptr = lambda: deactivate(x.parent(), indices)
        else:
            node.ptr = lambda: length(x.parent(), indices)
        return True

    @staticmethod
    def build_Attribute(ctx, node):
        # There are two valid cases for the methods of Dynamic SNode:
        #
        # 1. x[i, j].append (where the dimension of the field (3 in this case) is equal to one plus the number of the
        # indices (2 in this case) )
        #
        # 2. x.append (where the dimension of the field is one, equal to x[()].append)
        #
        # For the first case, the AST (simplified) is like node = Attribute(value=Subscript(value=x, slice=[i, j]),
        # attr="append"), when we build_stmt(node.value)(build the expression of the Subscript i.e. x[i, j]),
        # it should build the expression of node.value.value (i.e. x) and node.value.slice (i.e. [i, j]), and raise a
        # TaichiIndexError because the dimension of the field is not equal to the number of the indices. Therefore,
        # when we meet the error, we can detect whether it is a method of Dynamic SNode and build the expression if
        # it is by calling build_attribute_if_is_dynamic_snode_method. If we find that it is not a method of Dynamic
        # SNode, we raise the error again.
        #
        # For the second case, the AST (simplified) is like node = Attribute(value=x, attr="append"), and it does not
        # raise error when we build_stmt(node.value). Therefore, when we do not meet the error, we can also detect
        # whether it is a method of Dynamic SNode and build the expression if it is by calling
        # build_attribute_if_is_dynamic_snode_method. If we find that it is not a method of Dynamic SNode,
        # we continue to process it as a normal attribute node.
        try:
            build_stmt(ctx, node.value)
        except Exception as e:
            e = handle_exception_from_cpp(e)
            if isinstance(e, TaichiIndexError):
                node.value.ptr = None
                if ASTTransformer.build_attribute_if_is_dynamic_snode_method(ctx, node):
                    return node.ptr
            raise e

        if ASTTransformer.build_attribute_if_is_dynamic_snode_method(ctx, node):
            return node.ptr

        if isinstance(node.value.ptr, Expr) and not hasattr(node.value.ptr, node.attr):
            if node.attr in Matrix._swizzle_to_keygroup:
                keygroup = Matrix._swizzle_to_keygroup[node.attr]
                Matrix._keygroup_to_checker[keygroup](node.value.ptr, node.attr)
                attr_len = len(node.attr)
                if attr_len == 1:
                    node.ptr = Expr(
                        impl.get_runtime()
                        .compiling_callable.ast_builder()
                        .expr_subscript(
                            node.value.ptr.ptr,
                            make_expr_group(keygroup.index(node.attr)),
                            impl.get_runtime().get_current_src_info(),
                        )
                    )
                else:
                    node.ptr = Expr(
                        _ti_core.subscript_with_multiple_indices(
                            node.value.ptr.ptr,
                            [make_expr_group(keygroup.index(ch)) for ch in node.attr],
                            (attr_len,),
                            impl.get_runtime().get_current_src_info(),
                        )
                    )
            else:
                from taichi.lang import (  # pylint: disable=C0415
                    matrix_ops as tensor_ops,
                )

                node.ptr = getattr(tensor_ops, node.attr)
                setattr(node, "caller", node.value.ptr)
        else:
            node.ptr = getattr(node.value.ptr, node.attr)
        return node.ptr

    @staticmethod
    def build_BinOp(ctx, node):
        build_stmt(ctx, node.left)
        build_stmt(ctx, node.right)
        # pylint: disable-msg=C0415
        from taichi.lang.matrix_ops import matmul

        op = {
            ast.Add: lambda l, r: l + r,
            ast.Sub: lambda l, r: l - r,
            ast.Mult: lambda l, r: l * r,
            ast.Div: lambda l, r: l / r,
            ast.FloorDiv: lambda l, r: l // r,
            ast.Mod: lambda l, r: l % r,
            ast.Pow: lambda l, r: l**r,
            ast.LShift: lambda l, r: l << r,
            ast.RShift: lambda l, r: l >> r,
            ast.BitOr: lambda l, r: l | r,
            ast.BitXor: lambda l, r: l ^ r,
            ast.BitAnd: lambda l, r: l & r,
            ast.MatMult: matmul,
        }.get(type(node.op))
        try:
            node.ptr = op(node.left.ptr, node.right.ptr)
        except TypeError as e:
            raise TaichiTypeError(str(e)) from None
        return node.ptr

    @staticmethod
    def build_AugAssign(ctx, node):
        build_stmt(ctx, node.target)
        build_stmt(ctx, node.value)
        if isinstance(node.target, ast.Name) and node.target.id in ctx.kernel_args:
            raise TaichiSyntaxError(
                f'Kernel argument "{node.target.id}" is immutable in the kernel. '
                f"If you want to change its value, please create a new variable."
            )
        node.ptr = node.target.ptr._augassign(node.value.ptr, type(node.op).__name__)
        return node.ptr

    @staticmethod
    def build_UnaryOp(ctx, node):
        build_stmt(ctx, node.operand)
        op = {
            ast.UAdd: lambda l: l,
            ast.USub: lambda l: -l,
            ast.Not: ti_ops.logical_not,
            ast.Invert: lambda l: ~l,
        }.get(type(node.op))
        node.ptr = op(node.operand.ptr)
        return node.ptr

    @staticmethod
    def build_bool_op(op):
        def inner(operands):
            if len(operands) == 1:
                return operands[0].ptr
            return op(operands[0].ptr, inner(operands[1:]))

        return inner

    @staticmethod
    def build_static_and(operands):
        for operand in operands:
            if not operand.ptr:
                return operand.ptr
        return operands[-1].ptr

    @staticmethod
    def build_static_or(operands):
        for operand in operands:
            if operand.ptr:
                return operand.ptr
        return operands[-1].ptr

    @staticmethod
    def build_BoolOp(ctx, node):
        build_stmts(ctx, node.values)
        if ctx.is_in_static_scope():
            ops = {
                ast.And: ASTTransformer.build_static_and,
                ast.Or: ASTTransformer.build_static_or,
            }
        elif impl.get_runtime().short_circuit_operators:
            ops = {
                ast.And: ASTTransformer.build_bool_op(ti_ops.logical_and),
                ast.Or: ASTTransformer.build_bool_op(ti_ops.logical_or),
            }
        else:
            ops = {
                ast.And: ASTTransformer.build_bool_op(ti_ops.bit_and),
                ast.Or: ASTTransformer.build_bool_op(ti_ops.bit_or),
            }
        op = ops.get(type(node.op))
        node.ptr = op(node.values)
        return node.ptr

    @staticmethod
    def build_Compare(ctx, node):
        build_stmt(ctx, node.left)
        build_stmts(ctx, node.comparators)
        ops = {
            ast.Eq: lambda l, r: l == r,
            ast.NotEq: lambda l, r: l != r,
            ast.Lt: lambda l, r: l < r,
            ast.LtE: lambda l, r: l <= r,
            ast.Gt: lambda l, r: l > r,
            ast.GtE: lambda l, r: l >= r,
        }
        ops_static = {
            ast.In: lambda l, r: l in r,
            ast.NotIn: lambda l, r: l not in r,
        }
        if ctx.is_in_static_scope():
            ops = {**ops, **ops_static}
        operands = [node.left.ptr] + [comparator.ptr for comparator in node.comparators]
        val = True
        for i, node_op in enumerate(node.ops):
            if isinstance(node_op, (ast.Is, ast.IsNot)):
                name = "is" if isinstance(node_op, ast.Is) else "is not"
                raise TaichiSyntaxError(f'Operator "{name}" in Taichi scope is not supported.')
            l = operands[i]
            r = operands[i + 1]
            op = ops.get(type(node_op))

            if op is None:
                if type(node_op) in ops_static:
                    raise TaichiSyntaxError(f'"{type(node_op).__name__}" is only supported inside `ti.static`.')
                else:
                    raise TaichiSyntaxError(f'"{type(node_op).__name__}" is not supported in Taichi kernels.')
            val = ti_ops.logical_and(val, op(l, r))
        if not isinstance(val, (bool, np.bool_)):
            val = ti_ops.cast(val, primitive_types.u1)
        node.ptr = val
        return node.ptr

    @staticmethod
    def get_decorator(ctx, node):
        if not isinstance(node, ast.Call):
            return ""
        for wanted, name in [
            (impl.static, "static"),
            (impl.grouped, "grouped"),
            (ndrange, "ndrange"),
        ]:
            if ASTResolver.resolve_to(node.func, wanted, ctx.global_vars):
                return name
        return ""

    @staticmethod
    def get_for_loop_targets(node):
        """
        Returns the list of indices of the for loop |node|.
        See also: https://docs.python.org/3/library/ast.html#ast.For
        """
        if isinstance(node.target, ast.Name):
            return [node.target.id]
        assert isinstance(node.target, ast.Tuple)
        return [name.id for name in node.target.elts]

    @staticmethod
    def build_static_for(ctx, node, is_grouped):
        if is_grouped:
            assert len(node.iter.args[0].args) == 1
            ndrange_arg = build_stmt(ctx, node.iter.args[0].args[0])
            if not isinstance(ndrange_arg, _Ndrange):
                raise TaichiSyntaxError("Only 'ti.ndrange' is allowed in 'ti.static(ti.grouped(...))'.")
            targets = ASTTransformer.get_for_loop_targets(node)
            if len(targets) != 1:
                raise TaichiSyntaxError(f"Group for should have 1 loop target, found {len(targets)}")
            target = targets[0]
            for value in impl.grouped(ndrange_arg):
                with ctx.variable_scope_guard():
                    ctx.create_variable(target, value)
                    build_stmts(ctx, node.body)
                    status = ctx.loop_status()
                    if status == LoopStatus.Break:
                        break
                    elif status == LoopStatus.Continue:
                        ctx.set_loop_status(LoopStatus.Normal)
        else:
            build_stmt(ctx, node.iter)
            targets = ASTTransformer.get_for_loop_targets(node)
            for target_values in node.iter.ptr:
                if not isinstance(target_values, collections.abc.Sequence) or len(targets) == 1:
                    target_values = [target_values]
                with ctx.variable_scope_guard():
                    for target, target_value in zip(targets, target_values):
                        ctx.create_variable(target, target_value)
                    build_stmts(ctx, node.body)
                    status = ctx.loop_status()
                    if status == LoopStatus.Break:
                        break
                    elif status == LoopStatus.Continue:
                        ctx.set_loop_status(LoopStatus.Normal)
        return None

    @staticmethod
    def build_range_for(ctx, node):
        with ctx.variable_scope_guard():
            loop_name = node.target.id
            ctx.check_loop_var(loop_name)
            loop_var = expr.Expr(ctx.ast_builder.make_id_expr(""))
            ctx.create_variable(loop_name, loop_var)
            if len(node.iter.args) not in [1, 2]:
                raise TaichiSyntaxError(f"Range should have 1 or 2 arguments, found {len(node.iter.args)}")
            if len(node.iter.args) == 2:
                begin_expr = expr.Expr(build_stmt(ctx, node.iter.args[0]))
                end_expr = expr.Expr(build_stmt(ctx, node.iter.args[1]))

                # Warning for implicit dtype conversion
                boundary_type_cast_warning(begin_expr)
                boundary_type_cast_warning(end_expr)

                begin = ti_ops.cast(begin_expr, primitive_types.i32)
                end = ti_ops.cast(end_expr, primitive_types.i32)

            else:
                end_expr = expr.Expr(build_stmt(ctx, node.iter.args[0]))

                # Warning for implicit dtype conversion
                boundary_type_cast_warning(end_expr)

                begin = ti_ops.cast(expr.Expr(0), primitive_types.i32)
                end = ti_ops.cast(end_expr, primitive_types.i32)

            ctx.ast_builder.begin_frontend_range_for(loop_var.ptr, begin.ptr, end.ptr)
            build_stmts(ctx, node.body)
            ctx.ast_builder.end_frontend_range_for()
        return None

    @staticmethod
    def build_ndrange_for(ctx, node):
        with ctx.variable_scope_guard():
            ndrange_var = impl.expr_init(build_stmt(ctx, node.iter))
            ndrange_begin = ti_ops.cast(expr.Expr(0), primitive_types.i32)
            ndrange_end = ti_ops.cast(
                expr.Expr(impl.subscript(ctx.ast_builder, ndrange_var.acc_dimensions, 0)),
                primitive_types.i32,
            )
            ndrange_loop_var = expr.Expr(ctx.ast_builder.make_id_expr(""))
            ctx.ast_builder.begin_frontend_range_for(ndrange_loop_var.ptr, ndrange_begin.ptr, ndrange_end.ptr)
            I = impl.expr_init(ndrange_loop_var)
            targets = ASTTransformer.get_for_loop_targets(node)
            if len(targets) != len(ndrange_var.dimensions):
                raise TaichiSyntaxError(
                    "Ndrange for loop with number of the loop variables not equal to "
                    "the dimension of the ndrange is not supported. "
                    "Please check if the number of arguments of ti.ndrange() is equal to "
                    "the number of the loop variables."
                )
            for i, target in enumerate(targets):
                if i + 1 < len(targets):
                    target_tmp = impl.expr_init(I // ndrange_var.acc_dimensions[i + 1])
                else:
                    target_tmp = impl.expr_init(I)
                ctx.create_variable(
                    target,
                    impl.expr_init(
                        target_tmp
                        + impl.subscript(
                            ctx.ast_builder,
                            impl.subscript(ctx.ast_builder, ndrange_var.bounds, i),
                            0,
                        )
                    ),
                )
                if i + 1 < len(targets):
                    I._assign(I - target_tmp * ndrange_var.acc_dimensions[i + 1])
            build_stmts(ctx, node.body)
            ctx.ast_builder.end_frontend_range_for()
        return None

    @staticmethod
    def build_grouped_ndrange_for(ctx, node):
        with ctx.variable_scope_guard():
            ndrange_var = impl.expr_init(build_stmt(ctx, node.iter.args[0]))
            ndrange_begin = ti_ops.cast(expr.Expr(0), primitive_types.i32)
            ndrange_end = ti_ops.cast(
                expr.Expr(impl.subscript(ctx.ast_builder, ndrange_var.acc_dimensions, 0)),
                primitive_types.i32,
            )
            ndrange_loop_var = expr.Expr(ctx.ast_builder.make_id_expr(""))
            ctx.ast_builder.begin_frontend_range_for(ndrange_loop_var.ptr, ndrange_begin.ptr, ndrange_end.ptr)

            targets = ASTTransformer.get_for_loop_targets(node)
            if len(targets) != 1:
                raise TaichiSyntaxError(f"Group for should have 1 loop target, found {len(targets)}")
            target = targets[0]
            mat = matrix.make_matrix([0] * len(ndrange_var.dimensions), dt=primitive_types.i32)
            target_var = impl.expr_init(mat)

            ctx.create_variable(target, target_var)
            I = impl.expr_init(ndrange_loop_var)
            for i in range(len(ndrange_var.dimensions)):
                if i + 1 < len(ndrange_var.dimensions):
                    target_tmp = I // ndrange_var.acc_dimensions[i + 1]
                else:
                    target_tmp = I
                impl.subscript(ctx.ast_builder, target_var, i)._assign(target_tmp + ndrange_var.bounds[i][0])
                if i + 1 < len(ndrange_var.dimensions):
                    I._assign(I - target_tmp * ndrange_var.acc_dimensions[i + 1])
            build_stmts(ctx, node.body)
            ctx.ast_builder.end_frontend_range_for()
        return None

    @staticmethod
    def build_struct_for(ctx, node, is_grouped):
        # for i, j in x
        # for I in ti.grouped(x)
        targets = ASTTransformer.get_for_loop_targets(node)

        for target in targets:
            ctx.check_loop_var(target)

        with ctx.variable_scope_guard():
            if is_grouped:
                if len(targets) != 1:
                    raise TaichiSyntaxError(f"Group for should have 1 loop target, found {len(targets)}")
                target = targets[0]
                loop_var = build_stmt(ctx, node.iter)
                loop_indices = expr.make_var_list(size=len(loop_var.shape), ast_builder=ctx.ast_builder)
                expr_group = expr.make_expr_group(loop_indices)
                impl.begin_frontend_struct_for(ctx.ast_builder, expr_group, loop_var)
                ctx.create_variable(target, matrix.make_matrix(loop_indices, dt=primitive_types.i32))
                build_stmts(ctx, node.body)
                ctx.ast_builder.end_frontend_struct_for()
            else:
                _vars = []
                for name in targets:
                    var = expr.Expr(ctx.ast_builder.make_id_expr(""))
                    _vars.append(var)
                    ctx.create_variable(name, var)
                loop_var = node.iter.ptr
                expr_group = expr.make_expr_group(*_vars)
                impl.begin_frontend_struct_for(ctx.ast_builder, expr_group, loop_var)
                build_stmts(ctx, node.body)
                ctx.ast_builder.end_frontend_struct_for()
        return None

    @staticmethod
    def build_mesh_for(ctx, node):
        targets = ASTTransformer.get_for_loop_targets(node)
        if len(targets) != 1:
            raise TaichiSyntaxError("Mesh for should have 1 loop target, found {len(targets)}")
        target = targets[0]

        with ctx.variable_scope_guard():
            var = expr.Expr(ctx.ast_builder.make_id_expr(""))
            ctx.mesh = node.iter.ptr.mesh
            assert isinstance(ctx.mesh, impl.MeshInstance)
            mesh_idx = mesh.MeshElementFieldProxy(ctx.mesh, node.iter.ptr._type, var.ptr)
            ctx.create_variable(target, mesh_idx)
            ctx.ast_builder.begin_frontend_mesh_for(mesh_idx.ptr, ctx.mesh.mesh_ptr, node.iter.ptr._type)
            build_stmts(ctx, node.body)
            ctx.mesh = None
            ctx.ast_builder.end_frontend_mesh_for()
        return None

    @staticmethod
    def build_nested_mesh_for(ctx, node):
        targets = ASTTransformer.get_for_loop_targets(node)
        if len(targets) != 1:
            raise TaichiSyntaxError("Nested-mesh for should have 1 loop target, found {len(targets)}")
        target = targets[0]

        with ctx.variable_scope_guard():
            ctx.mesh = node.iter.ptr.mesh
            assert isinstance(ctx.mesh, impl.MeshInstance)
            loop_name = node.target.id + "_index__"
            loop_var = expr.Expr(ctx.ast_builder.make_id_expr(""))
            ctx.create_variable(loop_name, loop_var)
            begin = expr.Expr(0)
            end = ti_ops.cast(node.iter.ptr.size, primitive_types.i32)
            ctx.ast_builder.begin_frontend_range_for(loop_var.ptr, begin.ptr, end.ptr)
            entry_expr = _ti_core.get_relation_access(
                ctx.mesh.mesh_ptr,
                node.iter.ptr.from_index.ptr,
                node.iter.ptr.to_element_type,
                loop_var.ptr,
            )
            entry_expr.type_check(impl.get_runtime().prog.config())
            mesh_idx = mesh.MeshElementFieldProxy(ctx.mesh, node.iter.ptr.to_element_type, entry_expr)
            ctx.create_variable(target, mesh_idx)
            build_stmts(ctx, node.body)
            ctx.ast_builder.end_frontend_range_for()

        return None

    @staticmethod
    def build_For(ctx, node):
        if node.orelse:
            raise TaichiSyntaxError("'else' clause for 'for' not supported in Taichi kernels")
        decorator = ASTTransformer.get_decorator(ctx, node.iter)
        double_decorator = ""
        if decorator != "" and len(node.iter.args) == 1:
            double_decorator = ASTTransformer.get_decorator(ctx, node.iter.args[0])

        if decorator == "static":
            if double_decorator == "static":
                raise TaichiSyntaxError("'ti.static' cannot be nested")
            with ctx.loop_scope_guard(is_static=True):
                return ASTTransformer.build_static_for(ctx, node, double_decorator == "grouped")
        with ctx.loop_scope_guard():
            if decorator == "ndrange":
                if double_decorator != "":
                    raise TaichiSyntaxError("No decorator is allowed inside 'ti.ndrange")
                return ASTTransformer.build_ndrange_for(ctx, node)
            if decorator == "grouped":
                if double_decorator == "static":
                    raise TaichiSyntaxError("'ti.static' is not allowed inside 'ti.grouped'")
                elif double_decorator == "ndrange":
                    return ASTTransformer.build_grouped_ndrange_for(ctx, node)
                elif double_decorator == "grouped":
                    raise TaichiSyntaxError("'ti.grouped' cannot be nested")
                else:
                    return ASTTransformer.build_struct_for(ctx, node, is_grouped=True)
            elif (
                isinstance(node.iter, ast.Call)
                and isinstance(node.iter.func, ast.Name)
                and node.iter.func.id == "range"
            ):
                return ASTTransformer.build_range_for(ctx, node)
            else:
                build_stmt(ctx, node.iter)
                if isinstance(node.iter.ptr, mesh.MeshElementField):
                    if not _ti_core.is_extension_supported(impl.default_cfg().arch, _ti_core.Extension.mesh):
                        raise Exception(
                            "Backend " + str(impl.default_cfg().arch) + " doesn't support MeshTaichi extension"
                        )
                    return ASTTransformer.build_mesh_for(ctx, node)
                if isinstance(node.iter.ptr, mesh.MeshRelationAccessProxy):
                    return ASTTransformer.build_nested_mesh_for(ctx, node)
                # Struct for
                return ASTTransformer.build_struct_for(ctx, node, is_grouped=False)

    @staticmethod
    def build_While(ctx, node):
        if node.orelse:
            raise TaichiSyntaxError("'else' clause for 'while' not supported in Taichi kernels")

        with ctx.loop_scope_guard():
            ctx.ast_builder.begin_frontend_while(expr.Expr(1, dtype=primitive_types.i32).ptr)
            while_cond = build_stmt(ctx, node.test)
            impl.begin_frontend_if(ctx.ast_builder, while_cond)
            ctx.ast_builder.begin_frontend_if_true()
            ctx.ast_builder.pop_scope()
            ctx.ast_builder.begin_frontend_if_false()
            ctx.ast_builder.insert_break_stmt()
            ctx.ast_builder.pop_scope()
            build_stmts(ctx, node.body)
            ctx.ast_builder.pop_scope()
        return None

    @staticmethod
    def build_If(ctx, node):
        build_stmt(ctx, node.test)
        is_static_if = ASTTransformer.get_decorator(ctx, node.test) == "static"

        if is_static_if:
            if node.test.ptr:
                build_stmts(ctx, node.body)
            else:
                build_stmts(ctx, node.orelse)
            return node

        with ctx.non_static_if_guard(node):
            impl.begin_frontend_if(ctx.ast_builder, node.test.ptr)
            ctx.ast_builder.begin_frontend_if_true()
            build_stmts(ctx, node.body)
            ctx.ast_builder.pop_scope()
            ctx.ast_builder.begin_frontend_if_false()
            build_stmts(ctx, node.orelse)
            ctx.ast_builder.pop_scope()
        return None

    @staticmethod
    def build_Expr(ctx, node):
        build_stmt(ctx, node.value)
        return None

    @staticmethod
    def build_IfExp(ctx, node):
        build_stmt(ctx, node.test)
        build_stmt(ctx, node.body)
        build_stmt(ctx, node.orelse)

        has_tensor_type = False
        if isinstance(node.test.ptr, expr.Expr) and node.test.ptr.is_tensor():
            has_tensor_type = True
        if isinstance(node.body.ptr, expr.Expr) and node.body.ptr.is_tensor():
            has_tensor_type = True
        if isinstance(node.orelse.ptr, expr.Expr) and node.orelse.ptr.is_tensor():
            has_tensor_type = True

        if has_tensor_type:
            if isinstance(node.test.ptr, expr.Expr) and node.test.ptr.is_tensor():
                raise TaichiSyntaxError(
                    "Using conditional expression for element-wise select operation on "
                    "Taichi vectors/matrices is deprecated and removed starting from Taichi v1.5.0 "
                    'Please use "ti.select" instead.'
                )
            node.ptr = ti_ops.select(node.test.ptr, node.body.ptr, node.orelse.ptr)
            return node.ptr

        is_static_if = ASTTransformer.get_decorator(ctx, node.test) == "static"

        if is_static_if:
            if node.test.ptr:
                node.ptr = build_stmt(ctx, node.body)
            else:
                node.ptr = build_stmt(ctx, node.orelse)
            return node.ptr

        node.ptr = ti_ops.ifte(node.test.ptr, node.body.ptr, node.orelse.ptr)
        return node.ptr

    @staticmethod
    def _is_string_mod_args(msg):
        # 1. str % (a, b, c, ...)
        # 2. str % single_item
        # Note that |msg.right| may not be a tuple.
        if not isinstance(msg, ast.BinOp):
            return False
        if not isinstance(msg.op, ast.Mod):
            return False
        if isinstance(msg.left, ast.Str):
            return True
        if isinstance(msg.left, ast.Constant) and isinstance(msg.left.value, str):
            return True
        return False

    @staticmethod
    def _handle_string_mod_args(ctx, node):
        msg = build_stmt(ctx, node.left)
        args = build_stmt(ctx, node.right)
        if not isinstance(args, collections.abc.Sequence):
            args = (args,)
        args = [expr.Expr(x).ptr for x in args]
        return msg, args

    @staticmethod
    def ti_format_list_to_assert_msg(raw):
        # TODO: ignore formats here for now
        entries, _ = impl.ti_format_list_to_content_entries([raw])
        msg = ""
        args = []
        for entry in entries:
            if isinstance(entry, str):
                msg += entry
            elif isinstance(entry, _ti_core.Expr):
                ty = entry.get_rvalue_type()
                if ty in primitive_types.real_types:
                    msg += "%f"
                elif ty in primitive_types.integer_types:
                    msg += "%d"
                else:
                    raise TaichiSyntaxError(f"Unsupported data type: {type(ty)}")
                args.append(entry)
            else:
                raise TaichiSyntaxError(f"Unsupported type: {type(entry)}")
        return msg, args

    @staticmethod
    def build_Assert(ctx, node):
        extra_args = []
        if node.msg is not None:
            if ASTTransformer._is_string_mod_args(node.msg):
                msg, extra_args = ASTTransformer._handle_string_mod_args(ctx, node.msg)
            else:
                msg = build_stmt(ctx, node.msg)
                if isinstance(node.msg, ast.Constant):
                    msg = str(msg)
                elif isinstance(node.msg, ast.Str):
                    pass
                elif isinstance(msg, collections.abc.Sequence) and len(msg) > 0 and msg[0] == "__ti_format__":
                    msg, extra_args = ASTTransformer.ti_format_list_to_assert_msg(msg)
                else:
                    raise TaichiSyntaxError(f"assert info must be constant or formatted string, not {type(msg)}")
        else:
            msg = unparse(node.test)
        test = build_stmt(ctx, node.test)
        impl.ti_assert(test, msg.strip(), extra_args)
        return None

    @staticmethod
    def build_Break(ctx, node):
        if ctx.is_in_static_for():
            nearest_non_static_if: ast.If = ctx.current_loop_scope().nearest_non_static_if
            if nearest_non_static_if:
                msg = ctx.get_pos_info(nearest_non_static_if.test)
                msg += (
                    "You are trying to `break` a static `for` loop, "
                    "but the `break` statement is inside a non-static `if`. "
                )
                raise TaichiSyntaxError(msg)
            ctx.set_loop_status(LoopStatus.Break)
        else:
            ctx.ast_builder.insert_break_stmt()
        return None

    @staticmethod
    def build_Continue(ctx, node):
        if ctx.is_in_static_for():
            nearest_non_static_if: ast.If = ctx.current_loop_scope().nearest_non_static_if
            if nearest_non_static_if:
                msg = ctx.get_pos_info(nearest_non_static_if.test)
                msg += (
                    "You are trying to `continue` a static `for` loop, "
                    "but the `continue` statement is inside a non-static `if`. "
                )
                raise TaichiSyntaxError(msg)
            ctx.set_loop_status(LoopStatus.Continue)
        else:
            ctx.ast_builder.insert_continue_stmt()
        return None

    @staticmethod
    def build_Pass(ctx, node):
        return None


build_stmt = ASTTransformer()


def build_stmts(ctx, stmts):
    with ctx.variable_scope_guard():
        for stmt in stmts:
            if ctx.returned != ReturnStatus.NoReturn or ctx.loop_status() != LoopStatus.Normal:
                break
            else:
                build_stmt(ctx, stmt)
    return stmts<|MERGE_RESOLUTION|>--- conflicted
+++ resolved
@@ -771,7 +771,6 @@
                     "with a return value must be annotated "
                     "with a return type, e.g. def func() -> ti.f32"
                 )
-<<<<<<< HEAD
             return_exprs = []
             if len(ctx.func.return_type) == 1:
                 node.value.ptr = [node.value.ptr]
@@ -787,9 +786,9 @@
                 elif isinstance(return_type, MatrixType):
                     values = ptr
                     if isinstance(values, Matrix):
-                        if len(values.get_shape()) != return_type.ndim:
+                        if values.ndim != ctx.func.return_type.ndim:
                             raise TaichiRuntimeTypeError(
-                                f"Return matrix ndim mismatch, expecting={return_type.ndim}, got={len(values.get_shape())}."
+                                f"Return matrix ndim mismatch, expecting={return_type.ndim}, got={values.ndim}."
                             )
                         elif return_type.get_shape() != values.get_shape():
                             raise TaichiRuntimeTypeError(
@@ -799,59 +798,6 @@
                             itertools.chain.from_iterable(values.to_list())
                             if values.ndim == 1
                             else iter(values.to_list())
-=======
-            if id(ctx.func.return_type) in primitive_types.type_ids:
-                if isinstance(node.value.ptr, Expr):
-                    if (
-                        node.value.ptr.is_tensor()
-                        or node.value.ptr.is_struct()
-                        or node.value.ptr.element_type() not in primitive_types.all_types
-                    ):
-                        raise TaichiRuntimeTypeError.get_ret(str(ctx.func.return_type), node.value.ptr)
-                elif not isinstance(node.value.ptr, (float, int, np.floating, np.integer)):
-                    raise TaichiRuntimeTypeError.get_ret(str(ctx.func.return_type), node.value.ptr)
-                ctx.ast_builder.create_kernel_exprgroup_return(
-                    expr.make_expr_group(ti_ops.cast(expr.Expr(node.value.ptr), ctx.func.return_type).ptr)
-                )
-            elif isinstance(ctx.func.return_type, MatrixType):
-                values = node.value.ptr
-                if isinstance(values, Matrix):
-                    if values.ndim != ctx.func.return_type.ndim:
-                        raise TaichiRuntimeTypeError(
-                            f"Return matrix ndim mismatch, expecting={ctx.func.return_type.ndim}, got={values.ndim}."
-                        )
-                    elif ctx.func.return_type.get_shape() != values.get_shape():
-                        raise TaichiRuntimeTypeError(
-                            f"Return matrix shape mismatch, expecting={ctx.func.return_type.get_shape()}, got={values.get_shape()}."
-                        )
-                    values = (
-                        itertools.chain.from_iterable(values.to_list()) if values.ndim == 1 else iter(values.to_list())
-                    )
-                elif isinstance(values, Expr):
-                    if not values.is_tensor():
-                        raise TaichiRuntimeTypeError.get_ret(ctx.func.return_type.to_string(), node.value.ptr)
-                    elif (
-                        ctx.func.return_type.dtype in primitive_types.real_types
-                        and not values.element_type() in primitive_types.all_types
-                    ):
-                        raise TaichiRuntimeTypeError.get_ret(
-                            ctx.func.return_type.dtype.to_string(), values.element_type()
-                        )
-                    elif (
-                        ctx.func.return_type.dtype in primitive_types.integer_types
-                        and not values.element_type() in primitive_types.integer_types
-                    ):
-                        raise TaichiRuntimeTypeError.get_ret(
-                            ctx.func.return_type.dtype.to_string(), values.element_type()
-                        )
-                    elif len(values.get_shape()) != ctx.func.return_type.ndim:
-                        raise TaichiRuntimeTypeError(
-                            f"Return matrix ndim mismatch, expecting={ctx.func.return_type.ndim}, got={len(values.get_shape())}."
-                        )
-                    elif ctx.func.return_type.get_shape() != values.get_shape():
-                        raise TaichiRuntimeTypeError(
-                            f"Return matrix shape mismatch, expecting={ctx.func.return_type.get_shape()}, got={values.get_shape()}."
->>>>>>> ffb349c2
                         )
                     elif isinstance(values, Expr):
                         if not values.is_tensor():
@@ -872,7 +818,7 @@
                             )
                         elif return_type.get_shape() != values.get_shape():
                             raise TaichiRuntimeTypeError(
-                                f"Return matrix ndim mismatch, expecting={return_type.ndim}, got={len(values.get_shape())}."
+                                f"Return matrix shape mismatch, expecting={return_type.get_shape()}, got={values.get_shape()}."
                             )
                         values = [values]
                     else:
