<!--
Thanks for your PR!
If it's your first time contributing to Taichi, please make sure you have read our Contributor Guideline:
  https://taichi.readthedocs.io/en/latest/contributor_guide.html

- Please always prepend your PR title with tags such as [CUDA], [Lang], [Doc], [Example], e.g.:
    [Lang] Add ti.Complex as Taichi class
- Use a lowercased tag for PRs that are invisible to end-users, i.e., won't be highlighted in changelog:
    [cuda] [test] Fix out-of-memory error while running test
- More details: http://taichi.readthedocs.io/en/latest/contributor_guide.html#prtags

- Please fill the following blank with the issue number this PR related to (if any):
    Related issue = #2345
- If your PR will fix the issue **completely**, use the `close` or `fixes` keyword:
    Related issue = close #2345
<<<<<<< HEAD
- So that when the PR gets merged, GitHub will **automatically** close the issue #2345 for you.
- If the PR doesn't belong to any existing issue, and this is a trivial change, feel free to leave it blank :)
=======
- So that when the PR gets merged, GitHub will **automatically** close the issue #2345 for you :)
- If the PR doesn't belong to any existing issue, and it's a trivial change, feel free to leave it blank :)
>>>>>>> 7dc30546
  -->
Related issue = #

[[Click here for the format server]](http://kun.csail.mit.edu:31415/)

----<|MERGE_RESOLUTION|>--- conflicted
+++ resolved
@@ -13,13 +13,8 @@
     Related issue = #2345
 - If your PR will fix the issue **completely**, use the `close` or `fixes` keyword:
     Related issue = close #2345
-<<<<<<< HEAD
 - So that when the PR gets merged, GitHub will **automatically** close the issue #2345 for you.
-- If the PR doesn't belong to any existing issue, and this is a trivial change, feel free to leave it blank :)
-=======
-- So that when the PR gets merged, GitHub will **automatically** close the issue #2345 for you :)
 - If the PR doesn't belong to any existing issue, and it's a trivial change, feel free to leave it blank :)
->>>>>>> 7dc30546
   -->
 Related issue = #
 
