--- conflicted
+++ resolved
@@ -419,11 +419,7 @@
 def bit_sar(a, b):
     return _binary_operation(ti_core.expr_bit_sar, ops.rshift, a, b)
 
-<<<<<<< HEAD
 @taichi_scope
-=======
-
->>>>>>> 98c1b7e2
 @binary
 def bit_shr(a, b):
     return _binary_operation(ti_core.expr_bit_shr, ops.rshift, a, b)
