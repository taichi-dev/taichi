import numpy as np
from taichi.core.util import ti_core as _ti_core
from taichi.lang import impl
from taichi.lang.enums import Layout
from taichi.lang.util import (cook_dtype, has_pytorch, python_scope,
                              to_numpy_type, to_pytorch_type, to_taichi_type)

if has_pytorch():
    import torch


class Ndarray:
    """Taichi ndarray class implemented with a torch tensor.

    Args:
        dtype (DataType): Data type of each value.
        shape (Tuple[int]): Shape of the torch tensor.
    """
    def __init__(self, dtype, shape):
        self.host_accessor = None
        if impl.current_cfg().ndarray_use_torch:
            assert has_pytorch(
            ), "PyTorch must be available if you want to create a Taichi ndarray with PyTorch as its underlying storage."
            self.arr = torch.zeros(shape,
                                   dtype=to_pytorch_type(cook_dtype(dtype)))
            if impl.current_cfg().arch == _ti_core.Arch.cuda:
                self.arr = self.arr.cuda()
        else:
            self.arr = _ti_core.Ndarray(impl.get_runtime().prog,
                                        cook_dtype(dtype), shape)

    @property
    def shape(self):
        """Gets ndarray shape.

        Returns:
            Tuple[Int]: Ndarray shape.
        """
        raise NotImplementedError()

    @property
    def element_shape(self):
        """Gets ndarray element shape.

        Returns:
            Tuple[Int]: Ndarray element shape.
        """
        raise NotImplementedError()

    @property
    def dtype(self):
        """Gets data type of each individual value.

        Returns:
            DataType: Data type of each individual value.
        """
        return to_taichi_type(self.arr.dtype)

    @property
    def data_handle(self):
        """Gets the pointer to underlying data.

        Returns:
            int: The pointer to underlying data.
        """
        return self.arr.data_ptr()

    @python_scope
    def __setitem__(self, key, value):
        """Sets ndarray element in Python scope.

        Args:
            key (Union[List[int], int, None]): Coordinates of the ndarray element.
            value (element type): Value to set.
        """
        raise NotImplementedError()

    @python_scope
    def __getitem__(self, key):
        """Gets ndarray element in Python scope.

        Args:
            key (Union[List[int], int, None]): Coordinates of the ndarray element.

        Returns:
            element type: Value retrieved.
        """
        raise NotImplementedError()

    @python_scope
    def fill(self, val):
        """Fills ndarray with a specific scalar value.

        Args:
            val (Union[int, float]): Value to fill.
        """
        if impl.current_cfg().ndarray_use_torch:
            self.arr.fill_(val)
        else:
            from taichi.lang.meta import fill_ndarray  # pylint: disable=C0415
            fill_ndarray(self, val)

    @python_scope
    def to_numpy(self):
        """Converts ndarray to a numpy array.

        Returns:
            numpy.ndarray: The result numpy array.
        """
        if impl.current_cfg().ndarray_use_torch:
            return self.arr.cpu().numpy()
<<<<<<< HEAD
        else:
            arr = np.zeros(shape=self.arr.shape,
                           dtype=to_numpy_type(self.dtype))
            from taichi.lang.meta import \
                ndarray_to_ext_arr  # pylint: disable=C0415
            ndarray_to_ext_arr(self, arr)
            impl.get_runtime().sync()
            return arr
=======
        import numpy as np  # pylint: disable=C0415
        arr = np.zeros(shape=self.arr.shape, dtype=to_numpy_type(self.dtype))
        from taichi.lang.meta import \
            ndarray_to_ext_arr  # pylint: disable=C0415
        ndarray_to_ext_arr(self, arr)
        impl.get_runtime().sync()
        return arr
>>>>>>> a4281a15

    @python_scope
    def from_numpy(self, arr):
        """Loads all values from a numpy array.

        Args:
            arr (numpy.ndarray): The source numpy array.
        """
        if not isinstance(arr, np.ndarray):
            raise TypeError(f"{np.ndarray} expected, but {type(arr)} provided")
        if tuple(self.arr.shape) != tuple(arr.shape):
            raise ValueError(
                f"Mismatch shape: {tuple(self.arr.shape)} expected, but {tuple(arr.shape)} provided"
            )
        if impl.current_cfg().ndarray_use_torch:
            self.arr = torch.from_numpy(arr).to(self.arr.dtype)
            if impl.current_cfg().arch == _ti_core.Arch.cuda:
                self.arr = self.arr.cuda()
        else:
            if hasattr(arr, 'contiguous'):
                arr = arr.contiguous()
            from taichi.lang.meta import \
                ext_arr_to_ndarray  # pylint: disable=C0415
            ext_arr_to_ndarray(arr, self)
            impl.get_runtime().sync()

    def pad_key(self, key):
        if key is None:
            key = ()
        if not isinstance(key, (tuple, list)):
            key = (key, )
        assert len(key) == len(self.arr.shape)
        return key

    def initialize_host_accessor(self):
        if self.host_accessor:
            return
        impl.get_runtime().materialize()
        self.host_accessor = NdarrayHostAccessor(self.arr)


class ScalarNdarray(Ndarray):
    """Taichi ndarray with scalar elements implemented with a torch tensor.

    Args:
        dtype (DataType): Data type of each value.
        shape (Tuple[int]): Shape of the ndarray.
    """
    def __init__(self, dtype, shape):
        super().__init__(dtype, shape)

    @property
    def shape(self):
        return tuple(self.arr.shape)

    @property
    def element_shape(self):
        return ()

    @python_scope
    def __setitem__(self, key, value):
        if impl.current_cfg().ndarray_use_torch:
            self.arr.__setitem__(key, value)
        else:
            self.initialize_host_accessor()
            self.host_accessor.setter(value, *self.pad_key(key))

    @python_scope
    def __getitem__(self, key):
        if impl.current_cfg().ndarray_use_torch:
            return self.arr.__getitem__(key)
        self.initialize_host_accessor()
        return self.host_accessor.getter(*self.pad_key(key))

    def __repr__(self):
        return '<ti.ndarray>'


class NdarrayHostAccessor:
    def __init__(self, ndarray):
        if _ti_core.is_real(ndarray.dtype):

            def getter(*key):
                return ndarray.read_float(key)

            def setter(value, *key):
                ndarray.write_float(key, value)
        else:
            if _ti_core.is_signed(ndarray.dtype):

                def getter(*key):
                    return ndarray.read_int(key)
            else:

                def getter(*key):
                    return ndarray.read_uint(key)

            def setter(value, *key):
                ndarray.write_int(key, value)

        self.getter = getter
        self.setter = setter


class NdarrayHostAccess:
    """Class for accessing VectorNdarray/MatrixNdarray in Python scope.
    Args:
        arr (Union[VectorNdarray, MatrixNdarray]): See above.
        indices_first (Tuple[Int]): Indices of first-level access (coordinates in the field).
        indices_second (Tuple[Int]): Indices of second-level access (indices in the vector/matrix).
    """
    def __init__(self, arr, indices_first, indices_second):
        self.ndarr = arr
        self.arr = arr.arr
        if arr.layout == Layout.SOA:
            self.indices = indices_second + indices_first
        else:
            self.indices = indices_first + indices_second

        if impl.current_cfg().ndarray_use_torch:

            def getter():
                return self.arr[self.indices]

            def setter(value):
                self.arr[self.indices] = value
        else:

            def getter():
                self.ndarr.initialize_host_accessor()
                return self.ndarr.host_accessor.getter(
                    *self.ndarr.pad_key(self.indices))

            def setter(value):
                self.ndarr.initialize_host_accessor()
                self.ndarr.host_accessor.setter(
                    value, *self.ndarr.pad_key(self.indices))

        self.getter = getter
        self.setter = setter<|MERGE_RESOLUTION|>--- conflicted
+++ resolved
@@ -109,24 +109,14 @@
         """
         if impl.current_cfg().ndarray_use_torch:
             return self.arr.cpu().numpy()
-<<<<<<< HEAD
-        else:
-            arr = np.zeros(shape=self.arr.shape,
-                           dtype=to_numpy_type(self.dtype))
-            from taichi.lang.meta import \
-                ndarray_to_ext_arr  # pylint: disable=C0415
-            ndarray_to_ext_arr(self, arr)
-            impl.get_runtime().sync()
-            return arr
-=======
-        import numpy as np  # pylint: disable=C0415
+
         arr = np.zeros(shape=self.arr.shape, dtype=to_numpy_type(self.dtype))
         from taichi.lang.meta import \
             ndarray_to_ext_arr  # pylint: disable=C0415
         ndarray_to_ext_arr(self, arr)
         impl.get_runtime().sync()
         return arr
->>>>>>> a4281a15
+
 
     @python_scope
     def from_numpy(self, arr):
