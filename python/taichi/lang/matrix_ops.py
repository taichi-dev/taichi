import numbers

import taichi.lang.ops as ops_mod
from taichi.lang.expr import Expr
from taichi.lang.impl import static
from taichi.lang.kernel_impl import func, pyfunc
from taichi.lang.matrix import Matrix, Vector
from taichi.lang.matrix_ops_utils import (arg_at, arg_foreach_check,
                                          assert_list, assert_tensor,
                                          assert_vector, check_matmul, dim_lt,
                                          is_int_const, preconditions,
                                          same_shapes, square_matrix)
from taichi.lang.util import cook_dtype
from taichi.types.annotations import template


def _init_matrix(shape, dt=None):
    @pyfunc
    def init():
        return Matrix([[0 for _ in static(range(shape[1]))]
                       for _ in static(range(shape[0]))],
                      dt=dt)

    return init()


def _init_vector(shape, dt=None):
    @pyfunc
    def init():
        return Vector([0 for _ in static(range(shape[0]))], dt=dt)

    return init()


@preconditions(arg_at(0, assert_tensor))
@pyfunc
def _reduce(mat, fun: template()):
    shape = static(mat.get_shape())
    if static(len(shape) == 1):
        result = mat[0]
        for i in static(range(1, shape[0])):
            result = fun(result, mat[i])
        return result
    result = mat[0, 0]
    for i in static(range(shape[0])):
        for j in static(range(shape[1])):
            if static(i != 0 or j != 0):
                result = fun(result, mat[i, j])
    return result


@func
def _filled_vector(n: template(), dtype: template(), val: template()):
    return Vector([val for _ in static(range(n))], dtype)


@func
def _filled_matrix(n: template(), m: template(), dtype: template(),
                   val: template()):
    return Matrix([[val for _ in static(range(m))] for _ in static(range(n))],
                  dtype)


@func
def _unit_vector(n: template(), i: template(), dtype: template()):
    return Vector([i == j for j in static(range(n))], dtype)


@func
def _identity_matrix(n: template(), dtype: template()):
    return Matrix([[i == j for j in static(range(n))]
                   for i in static(range(n))], dtype)


@pyfunc
def _rotation2d_matrix(alpha):
    return Matrix([[ops_mod.cos(alpha), -ops_mod.sin(alpha)],
                   [ops_mod.sin(alpha), ops_mod.cos(alpha)]])


@preconditions(
    arg_at(0, same_shapes),
    arg_foreach_check(
        0,
<<<<<<< HEAD
        fns=[assert_vector, assert_list],
        logic='or',
        msg="Cols/rows must be a list of lists, or a list of vectors"))
=======
        foreach(
            Or(assert_vector(),
               assert_list,
               msg="Cols/rows must be a list of lists, or a list of vectors")),
        same_shapes))
>>>>>>> 25f40b30
def rows(rows):  # pylint: disable=W0621
    if isinstance(rows[0], (Matrix, Expr)):
        shape = rows[0].get_shape()
        assert len(shape) == 1, "Rows must be a list of vectors"

        @pyfunc
        def _rows():
            return Matrix([[row[i] for i in range(shape[0])] for row in rows])

        return _rows()
    if isinstance(rows[0], list):

        @pyfunc
        def _rows():
            return Matrix([[x for x in row] for row in rows])

        return _rows()
    # unreachable
    return None


@pyfunc
def cols(cols):  # pylint: disable=W0621
    return rows(cols).transpose()


def E(m, x, y, n):
    @func
    def _E():
        return m[x % n, y % n]

    return _E()


@preconditions(square_matrix,
               dim_lt(0, 5,
                      'Determinant of dimension >= 5 is not supported: {}'))
@func
def determinant(x):
    shape = static(x.get_shape())
    if static(shape[0] == 1 and shape[1] == 1):
        return x[0, 0]
    if static(shape[0] == 2 and shape[1] == 2):
        return x[0, 0] * x[1, 1] - x[0, 1] * x[1, 0]
    if static(shape[0] == 3 and shape[1] == 3):
        return x[0, 0] * (x[1, 1] * x[2, 2] - x[2, 1] * x[1, 2]) - x[1, 0] * (
            x[0, 1] * x[2, 2] - x[2, 1] * x[0, 2]) + x[2, 0] * (
                x[0, 1] * x[1, 2] - x[1, 1] * x[0, 2])
    if static(shape[0] == 4 and shape[1] == 4):

        det = 0.0
        for i in static(range(4)):
            det += (-1.0)**i * (
                x[i, 0] *
                (E(x, i + 1, 1, 4) *
                 (E(x, i + 2, 2, 4) * E(x, i + 3, 3, 4) -
                  E(x, i + 3, 2, 4) * E(x, i + 2, 3, 4)) - E(x, i + 2, 1, 4) *
                 (E(x, i + 1, 2, 4) * E(x, i + 3, 3, 4) -
                  E(x, i + 3, 2, 4) * E(x, i + 1, 3, 4)) + E(x, i + 3, 1, 4) *
                 (E(x, i + 1, 2, 4) * E(x, i + 2, 3, 4) -
                  E(x, i + 2, 2, 4) * E(x, i + 1, 3, 4))))
        return det
    # unreachable
    return None


@preconditions(assert_tensor)
@pyfunc
def transpose(mat):
    shape = static(mat.get_shape())
    if static(len(shape) == 1):
        return Vector([mat[i] for i in static(range(shape[0]))])
    return Matrix([[mat[i, j] for i in static(range(shape[0]))]
                   for j in static(range(shape[1]))])


@preconditions(arg_at(0, is_int_const),
               arg_at(
                   1, lambda val:
                   (isinstance(val,
                               (numbers.Number, )) or isinstance(val, Expr),
                    f'Invalid argument type for values: {type(val)}')))
def diag(dim, val):
    dt = val.element_type() if isinstance(val, Expr) else cook_dtype(type(val))

    @func
    def diag_impl():
        result = _init_matrix((dim, dim), dt)
        for i in static(range(dim)):
            result[i, i] = val
        return result

    return diag_impl()


@preconditions(assert_tensor)
@pyfunc
def sum(mat):  # pylint: disable=W0622
    return _reduce(mat, ops_mod.add)


@preconditions(assert_tensor)
@pyfunc
def norm_sqr(mat):
    return sum(mat * mat)


@preconditions(arg_at(0, assert_tensor))
@pyfunc
def norm(mat, eps=0.0):
    return ops_mod.sqrt(norm_sqr(mat) + eps)


@preconditions(arg_at(0, assert_tensor))
@pyfunc
def norm_inv(mat, eps=0.0):
    return ops_mod.rsqrt(norm_sqr(mat) + eps)


@preconditions(arg_at(0, assert_vector()))
@pyfunc
def normalized(vec, eps=0.0):
    invlen = 1 / (norm(vec) + eps)
    return invlen * vec


@preconditions(assert_tensor)
@pyfunc
def any(mat):  # pylint: disable=W0622
    return _reduce(mat != 0, ops_mod.bit_or) & True


@preconditions(assert_tensor)
@pyfunc
def all(mat):  # pylint: disable=W0622
    return _reduce(mat != 0, ops_mod.bit_and) & True


@preconditions(assert_tensor)
@pyfunc
def max(mat):  # pylint: disable=W0622
    return _reduce(mat, ops_mod.max_impl)


@preconditions(assert_tensor)
@pyfunc
def min(mat):  # pylint: disable=W0622
    return _reduce(mat, ops_mod.min_impl)


@preconditions(square_matrix)
@pyfunc
def trace(mat):
    shape = static(mat.get_shape())
    result = mat[0, 0]
    # TODO: get rid of static when
    # CHI IR Tensor repr is ready stable
    for i in static(range(1, shape[0])):
        result += mat[i, i]
    return result


@preconditions(arg_at(0, assert_tensor))
@func
def fill(mat: template(), val):
    shape = static(mat.get_shape())
    if static(len(shape) == 1):
        for i in static(range(shape[0])):
            mat[i] = val
        return mat
    for i in static(range(shape[0])):
        for j in static(range(shape[1])):
            mat[i, j] = val
    return mat


@preconditions(check_matmul)
@func
def _matmul_helper(x, y):
    shape_x = static(x.get_shape())
    shape_y = static(y.get_shape())
    if static(len(shape_x) == 1 and len(shape_y) == 1):
        # TODO: Type comparison
        result = _init_matrix((shape_x[0], shape_y[0]), x.element_type())
        for i in static(range(shape_x[0])):
            for j in static(range(shape_y[0])):
                result[i, j] = x[i] * y[j]
        return result
    if static(len(shape_y) == 1):
        # TODO: Type comparison
        result = _init_vector(shape_x, x.element_type())
        for i in static(range(shape_x[0])):
            for j in static(range(shape_x[1])):
                result[i] += x[i, j] * y[j]
        return result
    # TODO: Type comparison
    result = _init_matrix((shape_x[0], shape_y[1]), x.element_type())
    for i in static(range(shape_x[0])):
        for j in static(range(shape_y[1])):
            for k in static(range(shape_x[1])):
                result[i, j] += x[i, k] * y[k, j]
    return result


@func
def matmul(x, y):
    shape_x = static(x.get_shape())
    shape_y = static(y.get_shape())
    if static(len(shape_x) == 1 and len(shape_y) == 2):
        return _matmul_helper(transpose(y), x)
    return _matmul_helper(x, y)


@preconditions(arg_at(0, assert_vector("lhs for dot is not a vector")),
               arg_at(1, assert_vector("rhs for dot is not a vector")))
@pyfunc
def dot(vec_x, vec_y):
    return sum(vec_x * vec_y)


@preconditions(arg_at(0, assert_vector("lhs for cross is not a vector")),
               arg_at(1, assert_vector("rhs for cross is not a vector")),
               same_shapes, arg_at(0, dim_lt(0, 4)))
@pyfunc
def cross(vec_x, vec_y):
    shape = static(vec_x.get_shape())
    if static(shape[0] == 2):
        return vec_x[0] * vec_y[1] - vec_x[1] * vec_y[0]
    if static(shape[0] == 3):
        return Vector([
            vec_x[1] * vec_y[2] - vec_x[2] * vec_y[1],
            vec_x[2] * vec_y[0] - vec_x[0] * vec_y[2],
            vec_x[0] * vec_y[1] - vec_x[1] * vec_y[0]
        ])
    return None


@preconditions(
    arg_at(0, assert_vector("lhs for outer_product is not a vector")),
    arg_at(1, assert_vector("rhs for outer_product is not a vector")))
@pyfunc
def outer_product(vec_x, vec_y):
    shape_x = static(vec_x.get_shape())
    shape_y = static(vec_y.get_shape())
    return Matrix([[vec_x[i] * vec_y[j] for j in static(range(shape_y[0]))]
                   for i in static(range(shape_x[0]))])


@preconditions(assert_tensor)
@func
def cast(mat, dtype: template()):
    return ops_mod.cast(mat, dtype)<|MERGE_RESOLUTION|>--- conflicted
+++ resolved
@@ -82,17 +82,9 @@
     arg_at(0, same_shapes),
     arg_foreach_check(
         0,
-<<<<<<< HEAD
-        fns=[assert_vector, assert_list],
+        fns=[assert_vector(), assert_list],
         logic='or',
         msg="Cols/rows must be a list of lists, or a list of vectors"))
-=======
-        foreach(
-            Or(assert_vector(),
-               assert_list,
-               msg="Cols/rows must be a list of lists, or a list of vectors")),
-        same_shapes))
->>>>>>> 25f40b30
 def rows(rows):  # pylint: disable=W0621
     if isinstance(rows[0], (Matrix, Expr)):
         shape = rows[0].get_shape()
