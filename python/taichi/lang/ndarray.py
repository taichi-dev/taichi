--- conflicted
+++ resolved
@@ -13,28 +13,15 @@
         shape (Tuple[int]): Shape of the torch tensor.
     """
     def __init__(self, dtype, shape):
-<<<<<<< HEAD
         if impl.current_cfg().use_torch:
             assert has_pytorch(
             ), "PyTorch must be available if you want to create a Taichi ndarray."
             import torch
+            self.arr = torch.zeros(shape, dtype=to_pytorch_type(cook_dtype(dtype)))
             if impl.current_cfg().arch == _ti_core.Arch.cuda:
-                device = 'cuda:0'
-            else:
-                device = 'cpu'
-                self.arr = torch.zeros(shape,
-                                   dtype=to_pytorch_type(cook_dtype(dtype)),
-                                   device=device)
+                self.arr = self.arr.cuda()
         else:
             self.arr = _ti_core.Ndarray(impl.get_runtime().prog, cook_dtype(dtype), shape)
-=======
-        assert has_pytorch(
-        ), "PyTorch must be available if you want to create a Taichi ndarray."
-        import torch
-        self.arr = torch.zeros(shape, dtype=to_pytorch_type(cook_dtype(dtype)))
-        if impl.current_cfg().arch == _ti_core.Arch.cuda:
-            self.arr = self.arr.cuda()
->>>>>>> 341a7196
 
     @property
     def shape(self):
