import inspect
import platform

from taichi._lib import core as _ti_core
from taichi._lib.utils import locale_encode
from taichi.lang import impl
from taichi.lang._ndrange import ndrange
from taichi.lang.enums import Layout
from taichi.lang.exception import (TaichiCompilationError, TaichiNameError,
                                   TaichiSyntaxError, TaichiTypeError)
from taichi.lang.impl import (axes, deactivate_all_snodes, field, grouped,
                              ndarray, one, root, static, static_assert,
                              static_print, stop_grad, zero)
from taichi.lang.kernel_impl import (KernelArgError, KernelDefError,
                                     data_oriented, func, kernel, pyfunc)
<<<<<<< HEAD
from taichi.lang.matrix import Matrix, MatrixField, Vector
from taichi.lang.mesh import Mesh, MeshElementFieldProxy, TetMesh, TriMesh
from taichi.lang.misc import *  # pylint: disable=W0622
=======
from taichi.lang.matrix import *
from taichi.lang.mesh import *
>>>>>>> 3227c31a
from taichi.lang.ops import *  # pylint: disable=W0622
from taichi.lang.quant_impl import quant
from taichi.lang.runtime_ops import async_flush, sync
from taichi.lang.snode import (SNode, activate, append, deactivate, get_addr,
                               is_active, length, rescale_index)
from taichi.lang.sort import parallel_sort
from taichi.lang.source_builder import SourceBuilder
from taichi.lang.struct import Struct, StructField
from taichi.lang.tape import TapeImpl
from taichi.lang.type_factory_impl import type_factory
from taichi.profiler import KernelProfiler, get_default_kernel_profiler
from taichi.profiler.kernelmetrics import (CuptiMetric, default_cupti_metrics,
                                           get_predefined_cupti_metrics)
from taichi.tools.util import set_gdb_trigger, warning
from taichi.types.annotations import any_arr, ext_arr, template
from taichi.types.primitive_types import f16, f32, f64, i32, i64, u32, u64

from taichi import _logging, _snode

__all__ = [
    s for s in dir()
    if not s.startswith('_') and not inspect.ismodule(globals()[s])
    or s in ['tape', 'sort']
]<|MERGE_RESOLUTION|>--- conflicted
+++ resolved
@@ -13,14 +13,9 @@
                               static_print, stop_grad, zero)
 from taichi.lang.kernel_impl import (KernelArgError, KernelDefError,
                                      data_oriented, func, kernel, pyfunc)
-<<<<<<< HEAD
-from taichi.lang.matrix import Matrix, MatrixField, Vector
-from taichi.lang.mesh import Mesh, MeshElementFieldProxy, TetMesh, TriMesh
-from taichi.lang.misc import *  # pylint: disable=W0622
-=======
 from taichi.lang.matrix import *
 from taichi.lang.mesh import *
->>>>>>> 3227c31a
+from taichi.lang.misc import *  # pylint: disable=W0622
 from taichi.lang.ops import *  # pylint: disable=W0622
 from taichi.lang.quant_impl import quant
 from taichi.lang.runtime_ops import async_flush, sync
