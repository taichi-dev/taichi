--- conflicted
+++ resolved
@@ -233,12 +233,8 @@
             'taichi/common/commit_hash.h', 'taichi/common/version.h'
         ]
         generated_files += glob.glob('taichi/runtime/llvm/runtime_*.bc')
-<<<<<<< HEAD
-=======
-        generated_files += glob.glob('taichi/runtime/llvm/runtime_*.ll')
         generated_files += glob.glob('python/taichi/_lib/core/*.so')
         generated_files += glob.glob('python/taichi/_lib/core/*.pyd')
->>>>>>> 5211ec6c
         for f in generated_files:
             if os.path.exists(f):
                 print(f'removing generated file {f}')
