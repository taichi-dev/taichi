--- conflicted
+++ resolved
@@ -24,33 +24,7 @@
 
 
 @ti.all_archs
-<<<<<<< HEAD
 def test_from_numpy_2d():
-=======
-def test_to_numpy_2d():
-    val = ti.var(ti.i32)
-
-    n = 4
-    m = 7
-
-    ti.root.dense(ti.ij, (n, m)).place(val)
-
-    arr = np.empty(shape=(n, m), dtype=np.int32)
-
-    for i in range(n):
-        for j in range(m):
-            arr[i, j] = i + j * 3
-
-    val.from_numpy(arr)
-
-    for i in range(n):
-        for j in range(m):
-            assert val[i, j] == i + j * 3
-
-
-@ti.all_archs
-def test_to_numpy_2d():
->>>>>>> ca4d9dda
     val = ti.var(ti.i32)
 
     n = 4
