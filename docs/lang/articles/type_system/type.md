---
sidebar_position: 1
---

# Type System

Taichi is a statically typed programming language, meaning that the type of a variable in the Taichi scope is determined at compile time. This means that once a variable has been declared, it cannot be assigned a value of a different type.

Let's see a quick example:

```python skip-ci:NegativeExample
@ti.kernel
def test():
    x = 1  # x is the integer 1
    x = 3.14  # x is an integer, so the value 3.14 is cast to 3 and x takes the value 3
    x = ti.Vector([1, 1])  # Error!
```

- Line 3: `x` is an integer since it is assigned an integer value when it is declared for the first time.
- Line 4: `x` is reassigned a floating-point number 3.14. However, the value of `x` is 3 instead of 3.14. This is because 3.14 is automatically cast to an integer 3 to match the type of `x`.
- Line 5: The system throws an error, because `ti.Vector` cannot be cast into an integer.

The `ti.types` module in Taichi defines all of the supported data types. These data types are categorized into two groups: primitive and compound.

- Primitive types encompass commonly utilized numerical data types, such as `ti.i32` (`int32`), `ti.u8` (`uint8`), and `ti.f64` (`float64`).
- Compound types, on the other hand, encompass array-like or struct-like data types, including `ti.types.matrix`, `ti.types.ndarray`, and `ti.types.struct`. These types are composed of multiple members, which can be primitive or other compound types.

## Primitive types

The primitive data types in Taichi are scalars, which are the smallest units that make up compound data types. These types are denoted with a letter indicating their category, followed by a number indicating their precision in bits. The category letter can be `i` for signed integers, `u` for unsigned integers, or `f` for floating-point numbers. The precision bits can be 8, 16, 32, or 64. Specially, precision bit 1 on unsigned number `u1` is used to represent boolean values. The three most commonly used primitive types are:

- `i32`: 32-bit signed integer
- `f32` : 32-bit floating-point number
- `u1` : 1-bit unsigned integer, representing boolean values.

The support of Taichi's primitive types by various backends may vary. Consult the following table for detailed information, and note that some backends may require extensions for complete support of a specific primitive type.

<<<<<<< HEAD
| Backend | `i8`               | `i16`              | `i32`              | `i64`              | `u8`               | `u16`              | `u32`              | `u64`              | `f16`              | `f32`              | `f64`              |
| ------- | ------------------ | ------------------ | ------------------ | ------------------ | ------------------ | ------------------ | ------------------ | ------------------ | ------------------ | ------------------ | ------------------ |
| CPU     | :heavy_check_mark: | :heavy_check_mark: | :heavy_check_mark: | :heavy_check_mark: | :heavy_check_mark: | :heavy_check_mark: | :heavy_check_mark: | :heavy_check_mark: | :heavy_check_mark: | :heavy_check_mark: | :heavy_check_mark: |
| CUDA    | :heavy_check_mark: | :heavy_check_mark: | :heavy_check_mark: | :heavy_check_mark: | :heavy_check_mark: | :heavy_check_mark: | :heavy_check_mark: | :heavy_check_mark: | :heavy_check_mark: | :heavy_check_mark: | :heavy_check_mark: |
| OpenGL  | :x:                | :x:                | :heavy_check_mark: | :o:                | :x:                | :x:                | :x:                | :x:                | :x:                | :heavy_check_mark: | :heavy_check_mark: |
| Metal   | :heavy_check_mark: | :heavy_check_mark: | :heavy_check_mark: | :x:                | :heavy_check_mark: | :heavy_check_mark: | :heavy_check_mark: | :x:                | :x:                | :heavy_check_mark: | :x:                |
| Vulkan  | :o:                | :o:                | :heavy_check_mark: | :o:                | :o:                | :o:                | :heavy_check_mark: | :o:                | :heavy_check_mark: | :heavy_check_mark: | :o:                |
=======

| Backend | `i8`               | `i16`              | `i32`              | `i64`              | `u1`               | `u8`               | `u16`              | `u32`              | `u64`              | `f16`              | `f32`              | `f64`              |
| ------- | ------------------ | ------------------ | ------------------ | ------------------ | ------------------ | ------------------ | ------------------ | ------------------ | ------------------ | ------------------ | ------------------ | ------------------ |
| CPU     | :heavy_check_mark: | :heavy_check_mark: | :heavy_check_mark: | :heavy_check_mark: | :heavy_check_mark: | :heavy_check_mark: | :heavy_check_mark: | :heavy_check_mark: | :heavy_check_mark: | :heavy_check_mark: | :heavy_check_mark: | :heavy_check_mark: |
| CUDA    | :heavy_check_mark: | :heavy_check_mark: | :heavy_check_mark: | :heavy_check_mark: | :heavy_check_mark: | :heavy_check_mark: | :heavy_check_mark: | :heavy_check_mark: | :heavy_check_mark: | :heavy_check_mark: | :heavy_check_mark: | :heavy_check_mark: |
| OpenGL  | :x:                | :x:                | :heavy_check_mark: | :o:                | :heavy_check_mark: | :x:                | :x:                | :x:                | :x:                | :x:                | :heavy_check_mark: | :heavy_check_mark: |
| Metal   | :heavy_check_mark: | :heavy_check_mark: | :heavy_check_mark: | :x:                | :heavy_check_mark: | :heavy_check_mark: | :heavy_check_mark: | :heavy_check_mark: | :x:                | :x:                | :heavy_check_mark: | :x:                |
| Vulkan  | :o:                | :o:                | :heavy_check_mark: | :o:                | :heavy_check_mark: | :o:                | :o:                | :heavy_check_mark: | :o:                | :heavy_check_mark: | :heavy_check_mark: | :o:                |
>>>>>>> dd16a447

> :o:: Requiring extensions for the backend.

### Customize default primitive types

When initializing the Taichi runtime, Taichi automatically uses the following data types as the default primitive data types:

- `ti.i32`: the default integer type.
- `ti.f32`: the default floating-point type.

Taichi allows you to specify the default primitive data type(s) when calling `init()`:

```python skip-ci:Trivial
ti.init(default_ip=ti.i64)  # Sets the default integer type to ti.i64
ti.init(default_fp=ti.f64)  # Sets the default floating-point type to ti.f64
```

:::note

The numeric literals in Taichi's scope have default integer or floating-point types. For example, if the default floating-point type is `ti.f32`, a numeric literal 3.14159265358979 will be cast to a 32-bit floating-point number with a precision of approximately seven decimal digits. To ensure high precision in applications such as engineering simulations, it is recommended to set `default_fp` to `ti.f64`.

:::

### Data type Aliases

In Taichi scope, the two names `int` and `float` serve as aliases for the default integer and floating-point types, respectively. These default types can be changed using the configuration option `default_ip` and `default_fp`. For instance, setting the `default_ip` to `i64` and `default_fp` to `f64` would allow you to use `int` as an alias for `i64` and `float` as an alias for `f64` in your code.

```python
ti.init(default_ip=ti.i64, default_fp=ti.f64)

@ti.kernel
def example_cast() -> int:  # the returned type is ti.i64
    x = 3.14    # x is of ti.f64 type
    y = int(x)  # equivalent to ti.i64(x)
    return y
```

Furthermore, in the Python scope, when declaring Taichi's data containers using `ti.field`, `ti.Vector`, `ti.Matrix`, `ti.ndarray`, these two names also serve as aliases for the default integer and floating-point types. For example:

```python
x = ti.field(float, 5)
# Is equivalent to:
x = ti.field(ti.f64, 5)
```

However, when using `int` and `float` outside of Taichi's data containers in regular Python code, they refer to their standard meaning as built-in functions and not aliases for Taichi's `default_ip` and `default_fp`. Therefore, in Python scope and outside of Taichi's data containers, `int` and `float` have their standard meaning as built-in functions.

```python
x = np.array([1, 2, 3, 4], dtype=int)  # NumPy's int64 type
y = int(3.14)  # Python's built-in int type
```

### Explicit type casting

As mentioned at the beginning of this document, the type of a variable in the Taichi scope is determined at compile time, meaning that it is _statically typed_. The Taichi compiler performs type checking at compile time and therefore, once a variable is declared, you _cannot_ assign to it a value of a different type. However, in certain situations, you may need to switch to a different data type due to the unavailability of the original type for an assignment or calculation. In these cases, you must perform an explicit type casting.

- The `ti.cast()` function allows you to convert a given value to a specific target type. For instance, you can use `ti.cast(x, float)` to transform a variable `x` into a floating-point type.

  ```python
  @ti.kernel
  def foo():
      a = 3.14
      b = ti.cast(a, ti.i32)  # 3
      c = ti.cast(b, ti.f32)  # 3.0
  ```

As of Taichi v1.1.0, the capability to perform type casting on scalar variables has been introduced using primitive types such as `ti.f32` and `ti.i64`. This allows you to convert scalar variables to different scalar types with ease.

```python {6,7}
@ti.kernel
def foo():
    a = 3.14
    x = int(a)    # 3
    y = float(a)  # 3.14
    z = ti.i32(a)  # 3
    w = ti.f64(a)  # 3.14
```

### Implicit type casting

Implicit type casting occurs when a value is placed or assigned where a different data type is expected.

:::caution WARNING

As a general principle, implicit type casting can be a significant source of bugs. As such, Taichi strongly discourages the use of this mechanism and recommends that you explicitly specify the desired data types for all variables and operations.

:::

#### Implicit type casting in binary operations

In Taichi, implicit type casting can occur during binary operations or assignments. The casting rules are implemented specifically for Taichi and are slightly different from [those for the C programming language](https://en.cppreference.com/w/c/language/conversion). These rules are prioritized as follows:

1. Integer + floating point -> floating point

   - `i32 + f32 -> f32`
   - `i16 + f16 -> f16`

2. Low-precision bits + high-precision bits -> high-precision bits

   - `i16 + i32 -> i32`
   - `f16 + f32 -> f32`
   - `u8 + u16 -> u16`

3. Signed integer + unsigned integer -> unsigned integer
   - `u32 + i32 -> u32`
   - `u8 + i8 -> u8`

When it comes to rule conflicts, the rule of the highest priority applies:

- `u8 + i16 -> i16` (when rule #2 conflicts with rule #3, rule #2 applies.)
- `f16 + i32 -> f16` (when rule #1 conflicts with rule #2, rule #1 applies.)

A few exceptions:

- bit-shift operations return lhs' (left hand side's) data type:
  - `u8 << i32 -> u8`
  - `i16 << i8 -> i16`
- Logical operations return `i32`.
- Comparison operations return `i32`.

#### Implicit type casting in assignments

In Taichi, implicit type casting is performed when assigning a value to a variable with a different data type. In cases where the value has a higher precision than the target variable, a warning indicating potential precision loss will be displayed.

- Example 1: The variable `a` is initialized with the data type `float`, and then immediately reassigned the value 1. This reassignment implicitly converts the data type of 1 from `int` to `float` without generating a warning.

  ```python
  @ti.kernel
  def foo():
      a = 3.14
      a = 1
      print(a)  # 1.0
  ```

- Example 2: The variable `a` is initialized with the data type `int`, and is immediately reassigned the value 3.14. This reassignment implicitly converts the data type of 3.14 from `float` to `int`, which results in a loss of precision due to `int` having a lower precision than `float`. As a result, a warning is generated.

  ```python
  @ti.kernel
  def foo():
      a = 1
      a = 3.14
      print(a)  # 3
  ```

## Compound types

Compound types are user-defined data types, which comprise multiple elements. Supported compound types include vectors, matrices, ndarrays, and structs.

Taichi allows you to use all types supplied in the `ti.types` module as scaffolds to customize _higher-level_ compound types.

:::note

The `ndarray` type is discussed in another document [interacting with External Arrays](../basic/external.md).

:::

### Matrices and vectors

You can use the two functions `ti.types.matrix()` and `ti.types.vector()` to create your own matrix and vector types:

```python
vec4d = ti.types.vector(4, ti.f64)  # a 64-bit floating-point 4D vector type
mat4x3i = ti.types.matrix(4, 3, int)  # a 4x3 integer matrix type
```

You can utilize the customized compound types to instantiate vectors and matrices, as well as annotate the data types of function arguments and struct members. For instance:

```python cont
v = vec4d(1, 2, 3, 4)  # Create a vector instance, here v = [1.0 2.0 3.0 4.0]

@ti.kernel
def test(w: vec4d):  # vec4d as type hint
    print(length(w))

<<<<<<< HEAD
test(v)
```
=======
Note that in Taichi, there is no distinction between row vector and column vector. This implies that a vector is handled as a column vector when multiplying a matrix by a vector. In contrast, a vector is considered as a row vector when multiplied by a matrix. This is demonstrated in the following example.

```python
mat = ti.types.matrix(n=3, m=3, dtype=ti.i32)([[1, 1, 1], [0, 0, 0], [0, 0, 0]])
vec = ti.types.vector(n=3, dtype=ti.i32)([1, 1, 1])

print(mat @ vec)  # [3 0 0]
print(vec @ mat)  # [1 1 1]
```

>>>>>>> dd16a447

### Struct types and dataclass

You can use the function `ti.types.struct()` to create a struct type, which can be utilized to represent a sphere in 3D space, abstracted by its center and radius. To achieve this, you can call `ti.types.vector()` and `ti.types.struct()` to create two higher-level compound types: `vec3` and `sphere_type`, respectively. These types can then be used as templates to initialize two local variables, `sphere1` and `sphere2`, to represent two instances of spheres.

```python cont
# Define a compound type vec3 to represent a sphere's center
vec3 = ti.types.vector(3, float)
# Define a compound type sphere_type to represent a sphere
sphere_type = ti.types.struct(center=vec3, radius=float)
# Initialize sphere1, whose center is at [0,0,0] and whose radius is 1.0
sphere1 = sphere_type(center=vec3([0, 0, 0]), radius=1.0)
# Initialize sphere2, whose center is at [1,1,1] and whose radius is 1.0
sphere2 = sphere_type(center=vec3([1, 1, 1]), radius=1.0)
```

When defining a struct with numerous members, the use of `ti.types.struct` can lead to cluttered and unorganized code. Taichi provides a more elegant solution with the `@ti.dataclass` decorator, which acts as a lightweight wrapper around the struct type.

```python cont
@ti.dataclass
class Sphere:
    center: vec3
    radius: float
```

The code above accomplishes the same task as the following line, however it offers improved comprehensibility:

```python cont
Sphere = ti.types.struct(center=vec3, radius=float)
```

Another benefit of utilizing the `@ti.dataclass` over the `ti.types.struct` is the ability to define member functions within a dataclass, enabling object-oriented programming (OOP) capabilities. For more information on the topic of objective data-oriented programming, refer to the [objective data-oriented programming](../advanced/odop.md) documentation.

### Initialization

In Taichi, creating instances of vector, matrix, or struct compound types can be achieved by directly calling the type, similar to how it is done with any other data type.

As of Taichi v1.1.0, multiple options are available for initializing instances of structs or dataclasses. The conventional method of calling a compound type directly still holds true. In addition, the following alternatives are also supported:

- Pass positional arguments to the struct, in the order in which the members are defined.
- Utilize keyword arguments to set the specific struct members.
- Members that are not specified will be automatically set to zero.

For example:

```python
vec3 = ti.types.vector(3, float)

@ti.dataclass
class Ray:
    ro: vec3
    rd: vec3
    t: float

# The definition above is equivalent to
#Ray = ti.types.struct(ro=vec3, rd=vec3, t=float)
# Use positional arguments to set struct members in order
ray = Ray(vec3(0), vec3(1, 0, 0), 1.0)
# ro is set to vec3(0) and t will be set to 0
ray = Ray(vec3(0), rd=vec3(1, 0, 0))
# both ro and rd are set to vec3(0)
ray = Ray(t=1.0)
# ro is set to vec3(1), rd=vec3(0) and t=0.0
ray = Ray(1)
# All members are set to 0
ray = Ray()
```

:::note
You can create vectors, matrices, and structs using GLSL-like broadcast syntax because their shapes are already known.
:::

### Type casting

For now, the only compound data types that support type casting in Taichi are vectors and matrices. When casting the type of a vector or matrix, it is performed element-wise, resulting in the creation of new vectors and matrices.

```python
@ti.kernel
def foo():
    u = ti.Vector([2.3, 4.7])
    v = int(u)              # ti.Vector([2, 4])
    # If you are using ti.i32 as default_ip, this is equivalent to:
    v = ti.cast(u, ti.i32)  # ti.Vector([2, 4])
```<|MERGE_RESOLUTION|>--- conflicted
+++ resolved
@@ -35,15 +35,6 @@
 
 The support of Taichi's primitive types by various backends may vary. Consult the following table for detailed information, and note that some backends may require extensions for complete support of a specific primitive type.
 
-<<<<<<< HEAD
-| Backend | `i8`               | `i16`              | `i32`              | `i64`              | `u8`               | `u16`              | `u32`              | `u64`              | `f16`              | `f32`              | `f64`              |
-| ------- | ------------------ | ------------------ | ------------------ | ------------------ | ------------------ | ------------------ | ------------------ | ------------------ | ------------------ | ------------------ | ------------------ |
-| CPU     | :heavy_check_mark: | :heavy_check_mark: | :heavy_check_mark: | :heavy_check_mark: | :heavy_check_mark: | :heavy_check_mark: | :heavy_check_mark: | :heavy_check_mark: | :heavy_check_mark: | :heavy_check_mark: | :heavy_check_mark: |
-| CUDA    | :heavy_check_mark: | :heavy_check_mark: | :heavy_check_mark: | :heavy_check_mark: | :heavy_check_mark: | :heavy_check_mark: | :heavy_check_mark: | :heavy_check_mark: | :heavy_check_mark: | :heavy_check_mark: | :heavy_check_mark: |
-| OpenGL  | :x:                | :x:                | :heavy_check_mark: | :o:                | :x:                | :x:                | :x:                | :x:                | :x:                | :heavy_check_mark: | :heavy_check_mark: |
-| Metal   | :heavy_check_mark: | :heavy_check_mark: | :heavy_check_mark: | :x:                | :heavy_check_mark: | :heavy_check_mark: | :heavy_check_mark: | :x:                | :x:                | :heavy_check_mark: | :x:                |
-| Vulkan  | :o:                | :o:                | :heavy_check_mark: | :o:                | :o:                | :o:                | :heavy_check_mark: | :o:                | :heavy_check_mark: | :heavy_check_mark: | :o:                |
-=======
 
 | Backend | `i8`               | `i16`              | `i32`              | `i64`              | `u1`               | `u8`               | `u16`              | `u32`              | `u64`              | `f16`              | `f32`              | `f64`              |
 | ------- | ------------------ | ------------------ | ------------------ | ------------------ | ------------------ | ------------------ | ------------------ | ------------------ | ------------------ | ------------------ | ------------------ | ------------------ |
@@ -52,7 +43,7 @@
 | OpenGL  | :x:                | :x:                | :heavy_check_mark: | :o:                | :heavy_check_mark: | :x:                | :x:                | :x:                | :x:                | :x:                | :heavy_check_mark: | :heavy_check_mark: |
 | Metal   | :heavy_check_mark: | :heavy_check_mark: | :heavy_check_mark: | :x:                | :heavy_check_mark: | :heavy_check_mark: | :heavy_check_mark: | :heavy_check_mark: | :x:                | :x:                | :heavy_check_mark: | :x:                |
 | Vulkan  | :o:                | :o:                | :heavy_check_mark: | :o:                | :heavy_check_mark: | :o:                | :o:                | :heavy_check_mark: | :o:                | :heavy_check_mark: | :heavy_check_mark: | :o:                |
->>>>>>> dd16a447
+
 
 > :o:: Requiring extensions for the backend.
 
@@ -227,10 +218,9 @@
 def test(w: vec4d):  # vec4d as type hint
     print(length(w))
 
-<<<<<<< HEAD
 test(v)
 ```
-=======
+
 Note that in Taichi, there is no distinction between row vector and column vector. This implies that a vector is handled as a column vector when multiplying a matrix by a vector. In contrast, a vector is considered as a row vector when multiplied by a matrix. This is demonstrated in the following example.
 
 ```python
@@ -240,8 +230,6 @@
 print(mat @ vec)  # [3 0 0]
 print(vec @ mat)  # [1 1 1]
 ```
-
->>>>>>> dd16a447
 
 ### Struct types and dataclass
 
