--- conflicted
+++ resolved
@@ -1,34 +1,6 @@
-<<<<<<< HEAD
-from .image import imread, imresize, imshow, imwrite
-from .np2ply import PLYWriter
-from .util import *
-# Don't import taichi_logo here which will cause circular import.
-# If you need it, just import from taichi.tools.patterns
-from .video import VideoManager
-
-__all__ = [
-    'PLYWriter',
-    'VideoManager',
-    'imread',
-    'imresize',
-    'imshow',
-    'imwrite',
-    'deprecated',
-    'warning',
-    'dump_dot',
-    'dot_to_pdf',
-    'obsolete',
-    'get_kernel_stats',
-    'get_traceback',
-    'set_gdb_trigger',
-    'print_profile_info',
-    'clear_profile_info',
-]
-=======
 from taichi.tools.async_utils import *
 from taichi.tools.cc_compose import *
 from taichi.tools.diagnose import *
 from taichi.tools.image import *
 from taichi.tools.np2ply import *
-from taichi.tools.video import *
->>>>>>> d4343ce2
+from taichi.tools.video import *