#pragma once

#include <memory>

#include "llvm/IR/Module.h"
#include "taichi/common/core.h"
#include "taichi/common/serialization.h"
#include "taichi/llvm/launch_arg_info.h"
#include "taichi/program/kernel.h"
#include "taichi/util/io.h"

namespace taichi {
namespace lang {

struct LlvmOfflineCache {
  enum Format {
    LL = 0x01,
    BC = 0x10,
  };

  struct OffloadedTaskCacheData {
    std::string name;
    int block_dim{0};
    int grid_dim{0};

    TI_IO_DEF(name, block_dim, grid_dim);
  };

  struct KernelCacheData {
    std::string kernel_key;
    std::vector<LlvmLaunchArgInfo> args;
    std::vector<OffloadedTaskCacheData> offloaded_task_list;

    std::unique_ptr<llvm::Module> owned_module{nullptr};
    llvm::Module *module{nullptr};

    KernelCacheData() = default;
    KernelCacheData(KernelCacheData &&) = default;
    KernelCacheData &operator=(KernelCacheData &&) = default;
    ~KernelCacheData() = default;

    TI_IO_DEF(kernel_key, args, offloaded_task_list);
  };

  struct FieldCacheData {
    struct SNodeCacheData {
      int id{0};
      SNodeType type = SNodeType::undefined;
      size_t cell_size_bytes{0};
      size_t chunk_size{0};

      TI_IO_DEF(id, type, cell_size_bytes, chunk_size);
    };

    int tree_id{0};
    int root_id{0};
    size_t root_size{0};
    std::vector<SNodeCacheData> snode_metas;

    TI_IO_DEF(tree_id, root_id, root_size, snode_metas);

    // TODO(zhanlue): refactor llvm::Modules
    //
    // struct_module will eventually get cloned into each kernel_module,
    // so there's no need to serialize it here.
    //
    // We have three different types of llvm::Module
    // 1. runtime_module: contains runtime functions.
    // 2. struct_module: contains compiled SNodeTree in llvm::Type.
    // 3. kernel_modules: contains compiled kernel codes.
    //
    // The way those modules work rely on a recursive clone mechanism:
    //   runtime_module = load("runtime.bc")
    //   struct_module = clone(runtime_module) + compiled-SNodeTree
    //   kernel_module = clone(struct_module) + compiled-Kernel
    //
    // As a result, every kernel_module contains a copy of struct_module +
    // runtime_module.
    //
    // This recursive clone mechanism is super fragile,
    // which potentially causes inconsistency between modules if not handled
    // properly.
    //
    // Let's turn to use llvm::link to bind the modules,
    // and make runtime_module, struct_module, kernel_module independent of each
    // other
  };

  // TODO(zhanlue): we need a better identifier for each FieldCacheData
  // (SNodeTree) Given that snode_tree_id is not continuous, it is ridiculous to
  // ask the users to remember each of the snode_tree_ids
  // ** Find a way to name each SNodeTree **
  std::unordered_map<int, FieldCacheData> fields;  // key = snode_tree_id

  std::unordered_map<std::string, KernelCacheData>
      kernels;  // key = kernel_name

  TI_IO_DEF(fields, kernels);
};

class LlvmOfflineCacheFileReader {
 public:
  bool get_kernel_cache(LlvmOfflineCache::KernelCacheData &res,
                        const std::string &key,
                        llvm::LLVMContext &llvm_ctx);

  bool get_field_cache(LlvmOfflineCache::FieldCacheData &res,
                       int snode_tree_id);

  static std::unique_ptr<LlvmOfflineCacheFileReader> make(
      const std::string &path,
      LlvmOfflineCache::Format format = LlvmOfflineCache::Format::LL);

  static bool load_meta_data(LlvmOfflineCache &data,
                             const std::string &cache_file_path);

 private:
  LlvmOfflineCacheFileReader(const std::string &path,
                             LlvmOfflineCache &&data,
                             LlvmOfflineCache::Format format);

  std::unique_ptr<llvm::Module> load_module(const std::string &path_prefix,
                                            const std::string &key,
                                            llvm::LLVMContext &llvm_ctx) const;

  std::string path_;
  LlvmOfflineCache data_;
  LlvmOfflineCache::Format format_;
};

class LlvmOfflineCacheFileWriter {
 public:
  void set_data(LlvmOfflineCache &&data) {
    this->mangled_ = false;
    this->data_ = std::move(data);
  }

  void add_kernel_cache(const std::string &key,
                        LlvmOfflineCache::KernelCacheData &&kernel_cache) {
    data_.kernels[key] = std::move(kernel_cache);
  }

  void dump(const std::string &path,
<<<<<<< HEAD
            LlvmOfflineCache::Format format = LlvmOfflineCache::Format::LL,
            bool merge_with_old = false);
=======
            bool merge_with_old = false,
            LlvmOfflineCache::Format format = LlvmOfflineCache::Format::LL);
>>>>>>> b6b6c771

  void set_no_mangle() {
    mangled_ = true;
  }

 private:
  void add_data(LlvmOfflineCache &&data);

  void mangle_offloaded_task_name(
      const std::string &kernel_key,
      llvm::Module *module,
      std::vector<LlvmOfflineCache::OffloadedTaskCacheData>
          &offloaded_task_list);

  LlvmOfflineCache data_;
  bool mangled_{false};
};

}  // namespace lang
}  // namespace taichi<|MERGE_RESOLUTION|>--- conflicted
+++ resolved
@@ -141,13 +141,8 @@
   }
 
   void dump(const std::string &path,
-<<<<<<< HEAD
             LlvmOfflineCache::Format format = LlvmOfflineCache::Format::LL,
             bool merge_with_old = false);
-=======
-            bool merge_with_old = false,
-            LlvmOfflineCache::Format format = LlvmOfflineCache::Format::LL);
->>>>>>> b6b6c771
 
   void set_no_mangle() {
     mangled_ = true;
