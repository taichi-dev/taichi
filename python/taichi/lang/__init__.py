import functools
import os
from copy import deepcopy as _deepcopy

from taichi.core.util import locale_encode
from taichi.core.util import ti_core as _ti_core
<<<<<<< HEAD
from taichi.lang import impl, types
=======
from taichi.lang import impl
from taichi.lang.enums import Layout
>>>>>>> 5d4796e0
from taichi.lang.exception import InvalidOperationError
from taichi.lang.impl import *
from taichi.lang.kernel_arguments import any_arr, ext_arr, template
from taichi.lang.kernel_impl import (KernelArgError, KernelDefError,
                                     data_oriented, func, kernel, pyfunc)
from taichi.lang.matrix import Matrix, Vector
from taichi.lang.ndrange import GroupedNDRange, ndrange
from taichi.lang.ops import *
from taichi.lang.quant_impl import quant
from taichi.lang.runtime_ops import async_flush, sync
from taichi.lang.struct import Struct
from taichi.lang.transformer import TaichiSyntaxError
from taichi.lang.type_factory_impl import type_factory
from taichi.lang.util import (has_pytorch, is_taichi_class, python_scope,
                              taichi_scope, to_numpy_type, to_pytorch_type,
                              to_taichi_type)
from taichi.misc.util import deprecated
from taichi.snode.fields_builder import FieldsBuilder

import taichi as ti

# TODO(#2223): Remove
core = _ti_core

runtime = impl.get_runtime()

i = indices(0)
j = indices(1)
k = indices(2)
l = indices(3)
ij = indices(0, 1)
ji = indices(1, 0)
jk = indices(1, 2)
kj = indices(2, 1)
ik = indices(0, 2)
ki = indices(2, 0)
ijk = indices(0, 1, 2)
ijkl = indices(0, 1, 2, 3)

outer_product = deprecated('ti.outer_product(a, b)',
                           'a.outer_product(b)')(Matrix.outer_product)
cross = deprecated('ti.cross(a, b)', 'a.cross(b)')(Matrix.cross)
dot = deprecated('ti.dot(a, b)', 'a.dot(b)')(Matrix.dot)
normalized = deprecated('ti.normalized(a)',
                        'a.normalized()')(Matrix.normalized)

cfg = default_cfg()
x86_64 = _ti_core.x64
x64 = _ti_core.x64
arm64 = _ti_core.arm64
cuda = _ti_core.cuda
metal = _ti_core.metal
opengl = _ti_core.opengl
cc = _ti_core.cc
wasm = _ti_core.wasm
vulkan = _ti_core.vulkan
gpu = [cuda, metal, opengl, vulkan]
cpu = _ti_core.host_arch()
timeline_clear = lambda: impl.get_runtime().prog.timeline_clear()
timeline_save = lambda fn: impl.get_runtime().prog.timeline_save(fn)

# Legacy API
type_factory_ = _ti_core.get_type_factory_instance()


@deprecated('kernel_profiler_print()', 'print_kernel_profile_info()')
def kernel_profiler_print():
    return print_kernel_profile_info()


def print_kernel_profile_info():
    """Print the elapsed time(min,max,avg) of Taichi kernels on devices.
    To enable this profiler, set `kernel_profiler=True` in `ti.init`.

    Example::

        >>> import taichi as ti

        >>> ti.init(ti.cpu, kernel_profiler=True)
        >>> var = ti.field(ti.f32, shape=1)

        >>> @ti.kernel
        >>> def compute():
        >>>     var[0] = 1.0

        >>> compute()
        >>> ti.print_kernel_profile_info() #[1]

    Note:
        [1] Currently the result of `KernelProfiler` could be incorrect on OpenGL
        backend due to its lack of support for `ti.sync()`.
    """
    impl.get_runtime().prog.print_kernel_profile_info()


def query_kernel_profile_info(name):
    """Query kernel elapsed time(min,avg,max) on devices using the kernel name.
    To enable this profiler, set `kernel_profiler=True` in `ti.init`.

    Args:
        name (str): kernel name.

    Returns:
        struct KernelProfilerQueryResult with member varaibles(counter, min, max, avg)

    Example::

        >>> import taichi as ti

        >>> ti.init(ti.cpu, kernel_profiler=True)
        >>> n = 1024*1024
        >>> var = ti.field(ti.f32, shape=n)

        >>> @ti.kernel
        >>> def fill():
        >>>     for i in range(n):
        >>>         var[i] = 0.1

        >>> fill()
        >>> ti.clear_kernel_profile_info() #[1]
        >>> for i in range(100):
        >>>     fill()
        >>> query_result = ti.query_kernel_profile_info(fill.__name__) #[2]
        >>> print("kernel excuted times =",query_result.counter)
        >>> print("kernel elapsed time(min_in_ms) =",query_result.min)
        >>> print("kernel elapsed time(max_in_ms) =",query_result.max)
        >>> print("kernel elapsed time(avg_in_ms) =",query_result.avg)

    Note:
        [1] To get the correct result, query_kernel_profile_info() must be used in conjunction with
        clear_kernel_profile_info().

        [2] Currently the result of `KernelProfiler` could be incorrect on OpenGL
        backend due to its lack of support for `ti.sync()`.
    """
    return impl.get_runtime().prog.query_kernel_profile_info(name)


@deprecated('kernel_profiler_clear()', 'clear_kernel_profile_info()')
def kernel_profiler_clear():
    return clear_kernel_profile_info()


def clear_kernel_profile_info():
    """
    Clear all KernelProfiler records.
    """
    impl.get_runtime().prog.clear_kernel_profile_info()


def kernel_profiler_total_time():
    """
    Get elapsed time of all kernels recorded in KernelProfiler.

    Returns:
        time (double): total time in second
    """
    return impl.get_runtime().prog.kernel_profiler_total_time()


@deprecated('memory_profiler_print()', 'print_memory_profile_info()')
def memory_profiler_print():
    return print_memory_profile_info()


def print_memory_profile_info():
    """Memory profiling tool for LLVM backends with full sparse support.
    This profiler is automatically on.
    """
    impl.get_runtime().materialize()
    impl.get_runtime().prog.print_memory_profiler_info()


extension = _ti_core.Extension


def is_extension_supported(arch, ext):
    """Checks whether an extension is supported on an arch.

    Args:
        arch (taichi_core.Arch): Specified arch.
        ext (taichi_core.Extension): Specified extension.

    Returns:
        bool: Whether `ext` is supported on `arch`.
    """
    return _ti_core.is_extension_supported(arch, ext)


def reset():
    _ti_core.reset_snode_access_flag()
    impl.reset()
    global runtime
    runtime = impl.get_runtime()


class _EnvironmentConfigurator:
    def __init__(self, kwargs, cfg):
        self.cfg = cfg
        self.kwargs = kwargs
        self.keys = []

    def add(self, key, cast=None):
        cast = cast or self.bool_int

        self.keys.append(key)

        # TI_ASYNC=   : no effect
        # TI_ASYNC=0  : False
        # TI_ASYNC=1  : True
        name = 'TI_' + key.upper()
        value = os.environ.get(name, '')
        if len(value):
            self[key] = cast(value)
            if key in self.kwargs:
                _ti_core.warn(
                    f'ti.init argument "{key}" overridden by environment variable {name}={value}'
                )
                del self.kwargs[key]  # mark as recognized
        elif key in self.kwargs:
            self[key] = self.kwargs[key]
            del self.kwargs[key]  # mark as recognized

    def __getitem__(self, key):
        return getattr(self.cfg, key)

    def __setitem__(self, key, value):
        setattr(self.cfg, key, value)

    @staticmethod
    def bool_int(x):
        return bool(int(x))


class _SpecialConfig:
    # like CompileConfig in C++, this is the configurations that belong to other submodules
    def __init__(self):
        self.print_preprocessed = False
        self.log_level = 'info'
        self.gdb_trigger = False
        self.excepthook = False
        self.experimental_real_function = False


def prepare_sandbox():
    '''
    Returns a temporary directory, which will be automatically deleted on exit.
    It may contain the taichi_core shared object or some misc. files.
    '''
    import atexit
    import shutil
    from tempfile import mkdtemp
    tmp_dir = mkdtemp(prefix='taichi-')
    atexit.register(shutil.rmtree, tmp_dir)
    print(f'[Taichi] preparing sandbox at {tmp_dir}')
    os.mkdir(os.path.join(tmp_dir, 'runtime/'))
    return tmp_dir


def init(arch=None,
         default_fp=None,
         default_ip=None,
         _test_mode=False,
         **kwargs):

    # Make a deepcopy in case these args reference to items from ti.cfg, which are
    # actually references. If no copy is made and the args are indeed references,
    # ti.reset() could override the args to their default values.
    default_fp = _deepcopy(default_fp)
    default_ip = _deepcopy(default_ip)
    kwargs = _deepcopy(kwargs)
    ti.reset()

    spec_cfg = _SpecialConfig()
    env_comp = _EnvironmentConfigurator(kwargs, ti.cfg)
    env_spec = _EnvironmentConfigurator(kwargs, spec_cfg)

    # configure default_fp/ip:
    # TODO: move these stuff to _SpecialConfig too:
    env_default_fp = os.environ.get("TI_DEFAULT_FP")
    if env_default_fp:
        if default_fp is not None:
            _ti_core.warn(
                f'ti.init argument "default_fp" overridden by environment variable TI_DEFAULT_FP={env_default_fp}'
            )
        if env_default_fp == '32':
            default_fp = ti.f32
        elif env_default_fp == '64':
            default_fp = ti.f64
        elif env_default_fp is not None:
            raise ValueError(
                f'Invalid TI_DEFAULT_FP={env_default_fp}, should be 32 or 64')

    env_default_ip = os.environ.get("TI_DEFAULT_IP")
    if env_default_ip:
        if default_ip is not None:
            _ti_core.warn(
                f'ti.init argument "default_ip" overridden by environment variable TI_DEFAULT_IP={env_default_ip}'
            )
        if env_default_ip == '32':
            default_ip = ti.i32
        elif env_default_ip == '64':
            default_ip = ti.i64
        elif env_default_ip is not None:
            raise ValueError(
                f'Invalid TI_DEFAULT_IP={env_default_ip}, should be 32 or 64')

    if default_fp is not None:
        impl.get_runtime().set_default_fp(default_fp)
    if default_ip is not None:
        impl.get_runtime().set_default_ip(default_ip)

    # submodule configurations (spec_cfg):
    env_spec.add('print_preprocessed')
    env_spec.add('log_level', str)
    env_spec.add('gdb_trigger')
    env_spec.add('excepthook')
    env_spec.add('experimental_real_function')

    # compiler configurations (ti.cfg):
    for key in dir(ti.cfg):
        if key in ['arch', 'default_fp', 'default_ip']:
            continue
        cast = type(getattr(ti.cfg, key))
        if cast is bool:
            cast = None
        env_comp.add(key, cast)

    unexpected_keys = kwargs.keys()
    if len(unexpected_keys):
        raise KeyError(
            f'Unrecognized keyword argument(s) for ti.init: {", ".join(unexpected_keys)}'
        )

    # dispatch configurations that are not in ti.cfg:
    if not _test_mode:
        ti.set_gdb_trigger(spec_cfg.gdb_trigger)
        impl.get_runtime().print_preprocessed = spec_cfg.print_preprocessed
        impl.get_runtime().experimental_real_function = \
            spec_cfg.experimental_real_function
        ti.set_logging_level(spec_cfg.log_level.lower())
        if spec_cfg.excepthook:
            # TODO(#1405): add a way to restore old excepthook
            ti.enable_excepthook()

    # select arch (backend):
    env_arch = os.environ.get('TI_ARCH')
    if env_arch is not None:
        ti.info(f'Following TI_ARCH setting up for arch={env_arch}')
        arch = _ti_core.arch_from_name(env_arch)
    ti.cfg.arch = adaptive_arch_select(arch)
    if ti.cfg.arch == cc:
        _ti_core.set_tmp_dir(locale_encode(prepare_sandbox()))
    print(f'[Taichi] Starting on arch={_ti_core.arch_name(ti.cfg.arch)}')

    if _test_mode:
        return spec_cfg

    # create a new program:
    impl.get_runtime().create_program()

    ti.trace('Materializing runtime...')
    impl.get_runtime().prog.materialize_runtime()

    impl._root_fb = FieldsBuilder()


def no_activate(*args):
    for v in args:
        _ti_core.no_activate(v.snode.ptr)


def block_local(*args):
    if ti.current_cfg().dynamic_index:
        raise InvalidOperationError(
            'dynamic_index is not allowed when block_local is turned on.')
    for a in args:
        for v in a.get_field_members():
            _ti_core.insert_snode_access_flag(
                _ti_core.SNodeAccessFlag.block_local, v.ptr)


@deprecated('ti.cache_shared', 'ti.block_local')
def cache_shared(*args):
    block_local(*args)


def cache_read_only(*args):
    for a in args:
        for v in a.get_field_members():
            _ti_core.insert_snode_access_flag(
                _ti_core.SNodeAccessFlag.read_only, v.ptr)


def assume_in_range(val, base, low, high):
    return _ti_core.expr_assume_in_range(
        Expr(val).ptr,
        Expr(base).ptr, low, high)


def loop_unique(val, covers=None):
    if covers is None:
        covers = []
    if not isinstance(covers, (list, tuple)):
        covers = [covers]
    covers = [x.snode.ptr if isinstance(x, Expr) else x.ptr for x in covers]
    return _ti_core.expr_loop_unique(Expr(val).ptr, covers)


parallelize = _ti_core.parallelize
serialize = lambda: parallelize(1)
vectorize = _ti_core.vectorize
bit_vectorize = _ti_core.bit_vectorize
block_dim = _ti_core.block_dim

inversed = deprecated('ti.inversed(a)', 'a.inverse()')(Matrix.inversed)
transposed = deprecated('ti.transposed(a)', 'a.transpose()')(Matrix.transposed)


def polar_decompose(A, dt=None):
    """Perform polar decomposition (A=UP) for arbitrary size matrix.

    Mathematical concept refers to https://en.wikipedia.org/wiki/Polar_decomposition.
    This is only a wrapper for :func:`taichi.lang.linalg.polar_decompose`.

    Args:
        A (ti.Matrix(n, n)): input nxn matrix `A`.
        dt (DataType): date type of elements in matrix `A`, typically accepts ti.f32 or ti.f64.

    Returns:
        Decomposed nxn matrices `U` and `P`.
    """
    if dt is None:
        dt = impl.get_runtime().default_fp
    from .linalg import polar_decompose
    return polar_decompose(A, dt)


def svd(A, dt=None):
    """Perform singular value decomposition (A=USV^T) for arbitrary size matrix.

    Mathematical concept refers to https://en.wikipedia.org/wiki/Singular_value_decomposition.
    This is only a wrappers for :func:`taichi.lang.linalg.svd`.

    Args:
        A (ti.Matrix(n, n)): input nxn matrix `A`.
        dt (DataType): date type of elements in matrix `A`, typically accepts ti.f32 or ti.f64.

    Returns:
        Decomposed nxn matrices `U`, 'S' and `V`.
    """
    if dt is None:
        dt = impl.get_runtime().default_fp
    from .linalg import svd
    return svd(A, dt)


def eig(A, dt=None):
    """Compute the eigenvalues and right eigenvectors of a real matrix.

    Mathematical concept refers to https://en.wikipedia.org/wiki/Eigendecomposition_of_a_matrix.
    2D implementation refers to :func:`taichi.lang.linalg.eig2x2`.

    Args:
        A (ti.Matrix(n, n)): 2D Matrix for which the eigenvalues and right eigenvectors will be computed.
        dt (DataType): The datatype for the eigenvalues and right eigenvectors.

    Returns:
        eigenvalues (ti.Matrix(n, 2)): The eigenvalues in complex form. Each row stores one eigenvalue. The first number of the eigenvalue represents the real part and the second number represents the imaginary part.
        eigenvectors (ti.Matrix(n*2, n)): The eigenvectors in complex form. Each column stores one eigenvector. Each eigenvector consists of n entries, each of which is represented by two numbers for its real part and imaginary part.
    """
    if dt is None:
        dt = impl.get_runtime().default_fp
    from taichi.lang import linalg
    if A.n == 2:
        return linalg.eig2x2(A, dt)
    raise Exception("Eigen solver only supports 2D matrices.")


def sym_eig(A, dt=None):
    """Compute the eigenvalues and right eigenvectors of a real symmetric matrix.

    Mathematical concept refers to https://en.wikipedia.org/wiki/Eigendecomposition_of_a_matrix.
    2D implementation refers to :func:`taichi.lang.linalg.sym_eig2x2`.

    Args:
        A (ti.Matrix(n, n)): Symmetric Matrix for which the eigenvalues and right eigenvectors will be computed.
        dt (DataType): The datatype for the eigenvalues and right eigenvectors.

    Returns:
        eigenvalues (ti.Vector(n)): The eigenvalues. Each entry store one eigen value.
        eigenvectors (ti.Matrix(n, n)): The eigenvectors. Each column stores one eigenvector.
    """
    assert all(A == A.transpose()), "A needs to be symmetric"
    if dt is None:
        dt = impl.get_runtime().default_fp
    from taichi.lang import linalg
    if A.n == 2:
        return linalg.sym_eig2x2(A, dt)
    raise Exception("Symmetric eigen solver only supports 2D matrices.")


def randn(dt=None):
    """Generates a random number from standard normal distribution.

    Implementation refers to :func:`taichi.lang.random.randn`.

    Args:
        dt (DataType): The datatype for the generated random number.

    Returns:
        The generated random number.
    """
    if dt is None:
        dt = impl.get_runtime().default_fp
    from .random import randn
    return randn(dt)


determinant = deprecated('ti.determinant(a)',
                         'a.determinant()')(Matrix.determinant)
tr = deprecated('ti.tr(a)', 'a.trace()')(Matrix.trace)


def Tape(loss, clear_gradients=True):
    """Return a context manager of :class:`~taichi.lang.tape.TapeImpl`. The
    context manager would catching all of the callings of functions that
    decorated by :func:`~taichi.lang.kernel_impl.kernel` or
    :func:`~taichi.lang.complex_kernel` under `with` statement, and calculate
    all the partial gradients of a given loss variable by calling all of the
    gradient function of the callings caught in reverse order while `with`
    statement ended.

    See also :func:`~taichi.lang.kernel_impl.kernel` and
    :func:`~taichi.lang.complex_kernel` for gradient functions.

    Args:
        loss(:class:`~taichi.lang.expr.Expr`): The loss field, which shape should be ().
        clear_gradients(Bool): Before `with` body start, clear all gradients or not.

    Returns:
        :class:`~taichi.lang.tape.TapeImpl`: The context manager.

    Example::

        >>> @ti.kernel
        >>> def sum(a: ti.float32):
        >>>     for I in ti.grouped(x):
        >>>         y[None] += x[I] ** a
        >>>
        >>> with ti.Tape(loss = y):
        >>>     sum(2)"""
    impl.get_runtime().materialize()
    if len(loss.shape) != 0:
        raise RuntimeError(
            'The loss of `Tape` must be a 0-D field, i.e. scalar')
    if not loss.snode.ptr.has_grad():
        raise RuntimeError(
            'Gradients of loss are not allocated, please use ti.field(..., needs_grad=True)'
            ' for all fields that are required by autodiff.')
    if clear_gradients:
        clear_all_gradients()

    from taichi.lang.meta import clear_loss
    clear_loss(loss)

    return runtime.get_tape(loss)


def clear_all_gradients():
    """Set all fields' gradients to 0."""
    impl.get_runtime().materialize()

    def visit(node):
        places = []
        for i in range(node.ptr.get_num_ch()):
            ch = node.ptr.get_ch(i)
            if not ch.is_place():
                visit(SNode(ch))
            else:
                if not ch.is_primal():
                    places.append(ch.get_expr())

        places = tuple(places)
        if places:
            from taichi.lang.meta import clear_gradients
            clear_gradients(places)

    for root_fb in FieldsBuilder.finalized_roots():
        visit(root_fb)


def benchmark(func, repeat=300, args=()):
    import time

    def run_benchmark():
        compile_time = time.time()
        func(*args)  # compile the kernel first
        ti.sync()
        compile_time = time.time() - compile_time
        ti.stat_write('compilation_time', compile_time)
        codegen_stat = _ti_core.stat()
        for line in codegen_stat.split('\n'):
            try:
                a, b = line.strip().split(':')
            except:
                continue
            a = a.strip()
            b = int(float(b))
            if a == 'codegen_kernel_statements':
                ti.stat_write('compiled_inst', b)
            if a == 'codegen_offloaded_tasks':
                ti.stat_write('compiled_tasks', b)
            elif a == 'launched_tasks':
                ti.stat_write('launched_tasks', b)

        # Use 3 initial iterations to warm up
        # instruction/data caches. Discussion:
        # https://github.com/taichi-dev/taichi/pull/1002#discussion_r426312136
        for i in range(3):
            func(*args)
            ti.sync()
        ti.clear_kernel_profile_info()
        t = time.time()
        for n in range(repeat):
            func(*args)
            ti.sync()
        elapsed = time.time() - t
        avg = elapsed / repeat
        ti.stat_write('wall_clk_t', avg)
        device_time = ti.kernel_profiler_total_time()
        avg_device_time = device_time / repeat
        ti.stat_write('exec_t', avg_device_time)

    run_benchmark()


def benchmark_plot(fn=None,
                   cases=None,
                   columns=None,
                   column_titles=None,
                   archs=None,
                   title=None,
                   bars='sync_vs_async',
                   bar_width=0.4,
                   bar_distance=0,
                   left_margin=0,
                   size=(12, 8)):
    import matplotlib.pyplot as plt
    import yaml
    if fn is None:
        fn = os.path.join(_ti_core.get_repo_dir(), 'benchmarks', 'output',
                          'benchmark.yml')

    with open(fn, 'r') as f:
        data = yaml.load(f, Loader=yaml.SafeLoader)
    if bars != 'sync_vs_async':  # need baseline
        baseline_dir = os.path.join(_ti_core.get_repo_dir(), 'benchmarks',
                                    'baseline')
        baseline_file = f'{baseline_dir}/benchmark.yml'
        with open(baseline_file, 'r') as f:
            baseline_data = yaml.load(f, Loader=yaml.SafeLoader)
    if cases is None:
        cases = list(data.keys())

    assert len(cases) >= 1
    if len(cases) == 1:
        cases = [cases[0], cases[0]]
        ti.warning(
            'Function benchmark_plot does not support plotting with only one case for now. Duplicating the item to move on.'
        )

    if columns is None:
        columns = list(data[cases[0]].keys())
    if column_titles is None:
        column_titles = columns
    normalize_to_lowest = lambda x: True
    figure, subfigures = plt.subplots(len(cases), len(columns))
    if title is None:
        title = 'Taichi Performance Benchmarks (Higher means more)'
    figure.suptitle(title, fontweight="bold")
    for col_id in range(len(columns)):
        subfigures[0][col_id].set_title(column_titles[col_id])
    for case_id in range(len(cases)):
        case = cases[case_id]
        subfigures[case_id][0].annotate(
            case,
            xy=(0, 0.5),
            xytext=(-subfigures[case_id][0].yaxis.labelpad - 5, 0),
            xycoords=subfigures[case_id][0].yaxis.label,
            textcoords='offset points',
            size='large',
            ha='right',
            va='center')
        for col_id in range(len(columns)):
            col = columns[col_id]
            if archs is None:
                current_archs = data[case][col].keys()
            else:
                current_archs = [
                    x for x in archs if x in data[case][col].keys()
                ]
            if bars == 'sync_vs_async':
                y_left = [
                    data[case][col][arch]['sync'] for arch in current_archs
                ]
                label_left = 'sync'
                y_right = [
                    data[case][col][arch]['async'] for arch in current_archs
                ]
                label_right = 'async'
            elif bars == 'sync_regression':
                y_left = [
                    baseline_data[case][col][arch]['sync']
                    for arch in current_archs
                ]
                label_left = 'before'
                y_right = [
                    data[case][col][arch]['sync'] for arch in current_archs
                ]
                label_right = 'after'
            elif bars == 'async_regression':
                y_left = [
                    baseline_data[case][col][arch]['async']
                    for arch in current_archs
                ]
                label_left = 'before'
                y_right = [
                    data[case][col][arch]['async'] for arch in current_archs
                ]
                label_right = 'after'
            else:
                raise RuntimeError('Unknown bars type')
            if normalize_to_lowest(col):
                for i in range(len(current_archs)):
                    maximum = max(y_left[i], y_right[i])
                    y_left[i] = y_left[i] / maximum if y_left[i] != 0 else 1
                    y_right[i] = y_right[i] / maximum if y_right[i] != 0 else 1
            ax = subfigures[case_id][col_id]
            bar_left = ax.bar(x=[
                i - bar_width / 2 - bar_distance / 2
                for i in range(len(current_archs))
            ],
                              height=y_left,
                              width=bar_width,
                              label=label_left,
                              color=(0.47, 0.69, 0.89, 1.0))
            bar_right = ax.bar(x=[
                i + bar_width / 2 + bar_distance / 2
                for i in range(len(current_archs))
            ],
                               height=y_right,
                               width=bar_width,
                               label=label_right,
                               color=(0.68, 0.26, 0.31, 1.0))
            ax.set_xticks(range(len(current_archs)))
            ax.set_xticklabels(current_archs)
            figure.legend((bar_left, bar_right), (label_left, label_right),
                          loc='lower center')
    figure.subplots_adjust(left=left_margin)

    fig = plt.gcf()
    fig.set_size_inches(size)

    plt.show()


def stat_write(key, value):
    import yaml
    case_name = os.environ.get('TI_CURRENT_BENCHMARK')
    if case_name is None:
        return
    if case_name.startswith('benchmark_'):
        case_name = case_name[10:]
    arch_name = _ti_core.arch_name(ti.cfg.arch)
    async_mode = 'async' if ti.cfg.async_mode else 'sync'
    output_dir = os.environ.get('TI_BENCHMARK_OUTPUT_DIR', '.')
    filename = f'{output_dir}/benchmark.yml'
    try:
        with open(filename, 'r') as f:
            data = yaml.load(f, Loader=yaml.SafeLoader)
    except FileNotFoundError:
        data = {}
    data.setdefault(case_name, {})
    data[case_name].setdefault(key, {})
    data[case_name][key].setdefault(arch_name, {})
    data[case_name][key][arch_name][async_mode] = value
    with open(filename, 'w') as f:
        yaml.dump(data, f, Dumper=yaml.SafeDumper)


def is_arch_supported(arch):
    """Checks whether an arch is supported on the machine.

    Args:
        arch (taichi_core.Arch): Specified arch.

    Returns:
        bool: Whether `arch` is supported on the machine.
    """
    arch_table = {
        cuda: _ti_core.with_cuda,
        metal: _ti_core.with_metal,
        opengl: _ti_core.with_opengl,
        cc: _ti_core.with_cc,
        vulkan: lambda: _ti_core.with_vulkan(),
        wasm: lambda: True,
        cpu: lambda: True,
    }
    with_arch = arch_table.get(arch, lambda: False)
    try:
        return with_arch()
    except Exception as e:
        arch = _ti_core.arch_name(arch)
        _ti_core.warn(
            f"{e.__class__.__name__}: '{e}' occurred when detecting "
            f"{arch}, consider add `export TI_WITH_{arch.upper()}=0` "
            f" to environment variables to depress this warning message.")
        return False


def supported_archs():
    """Gets all supported archs on the machine.

    Returns:
        List[taichi_core.Arch]: All supported archs on the machine.
    """
    archs = [cpu, cuda, metal, vulkan, opengl, cc]

    wanted_archs = os.environ.get('TI_WANTED_ARCHS', '')
    want_exclude = wanted_archs.startswith('^')
    if want_exclude:
        wanted_archs = wanted_archs[1:]
    wanted_archs = wanted_archs.split(',')
    # Note, ''.split(',') gives you [''], which is not an empty array.
    wanted_archs = list(filter(lambda x: x != '', wanted_archs))
    if len(wanted_archs):
        archs, old_archs = [], archs
        for arch in old_archs:
            if want_exclude == (_ti_core.arch_name(arch) not in wanted_archs):
                archs.append(arch)

    archs, old_archs = [], archs
    for arch in old_archs:
        if is_arch_supported(arch):
            archs.append(arch)

    return archs


def adaptive_arch_select(arch):
    if arch is None:
        return cpu
    if not isinstance(arch, (list, tuple)):
        arch = [arch]
    for a in arch:
        if is_arch_supported(a):
            return a
    ti.warn(f'Arch={arch} is not supported, falling back to CPU')
    return cpu


class _ArchCheckers(object):
    def __init__(self):
        self._checkers = []

    def register(self, c):
        self._checkers.append(c)

    def __call__(self, arch):
        assert isinstance(arch, _ti_core.Arch)
        return all([c(arch) for c in self._checkers])


_tests_arch_checkers_argname = '_tests_arch_checkers'


def _get_or_make_arch_checkers(kwargs):
    k = _tests_arch_checkers_argname
    if k not in kwargs:
        kwargs[k] = _ArchCheckers()
    return kwargs[k]


# test with all archs
def all_archs_with(**kwargs):
    kwargs = _deepcopy(kwargs)

    def decorator(test):
        # @pytest.mark.parametrize decorator only knows about regular function args,
        # without *args or **kwargs. By decorating with @functools.wraps, the
        # signature of |test| is preserved, so that @ti.all_archs can be used after
        # the parametrization decorator.
        #
        # Full discussion: https://github.com/pytest-dev/pytest/issues/6810
        @functools.wraps(test)
        def wrapped(*test_args, **test_kwargs):
            can_run_on = test_kwargs.pop(_tests_arch_checkers_argname,
                                         _ArchCheckers())
            # Filter away archs that don't support 64-bit data.
            fp = kwargs.get('default_fp', ti.f32)
            ip = kwargs.get('default_ip', ti.i32)
            if fp == ti.f64 or ip == ti.i64:
                can_run_on.register(lambda arch: is_extension_supported(
                    arch, extension.data64))

            for arch in ti.supported_archs():
                if can_run_on(arch):
                    print('Running test on arch={}'.format(arch))
                    ti.init(arch=arch, **kwargs)
                    test(*test_args, **test_kwargs)
                else:
                    print('Skipped test on arch={}'.format(arch))

        return wrapped

    return decorator


# test with all archs
def all_archs(test):
    return all_archs_with()(test)


# Exclude the given archs when running the tests
#
# Example usage:
#
# @ti.archs_excluding(ti.cuda, ti.metal)
# def test_xx():
#   ...
#
# @ti.archs_excluding(ti.cuda, default_fp=ti.f64)
# def test_yy():
#   ...
def archs_excluding(*excluded_archs, **kwargs):
    # |kwargs| will be passed to all_archs_with(**kwargs)
    assert all([isinstance(a, _ti_core.Arch) for a in excluded_archs])
    excluded_archs = set(excluded_archs)

    def decorator(test):
        @functools.wraps(test)
        def wrapped(*test_args, **test_kwargs):
            def checker(arch):
                return arch not in excluded_archs

            _get_or_make_arch_checkers(test_kwargs).register(checker)
            return all_archs_with(**kwargs)(test)(*test_args, **test_kwargs)

        return wrapped

    return decorator


# Specifies the extension features the archs are required to support in order
# to run the test.
#
# Example usage:
#
# @ti.require(ti.extension.data64)
# @ti.all_archs_with(default_fp=ti.f64)
# def test_xx():
#   ...
def require(*exts):
    # Because this decorator injects an arch checker, its usage must be followed
    # with all_archs_with(), either directly or indirectly.
    assert all([isinstance(e, _ti_core.Extension) for e in exts])

    def decorator(test):
        @functools.wraps(test)
        def wrapped(*test_args, **test_kwargs):
            def checker(arch):
                return all([is_extension_supported(arch, e) for e in exts])

            _get_or_make_arch_checkers(test_kwargs).register(checker)
            test(*test_args, **test_kwargs)

        return wrapped

    return decorator


def archs_support_sparse(test, **kwargs):
    wrapped = all_archs_with(**kwargs)(test)
    return require(extension.sparse)(wrapped)


def torch_test(func):
    if ti.has_pytorch():
        # OpenGL somehow crashes torch test without a reason, unforturnately
        return ti.test(exclude=[opengl])(func)
    else:
        return lambda: None


def get_host_arch_list():
    return [_ti_core.host_arch()]


# test with host arch only
def host_arch_only(func):
    @functools.wraps(func)
    def test(*args, **kwargs):
        archs = [_ti_core.host_arch()]
        for arch in archs:
            ti.init(arch=arch)
            func(*args, **kwargs)

    return test


def archs_with(archs, **init_kwags):
    """
    Run the test on the given archs with the given init args.

    Args:
      archs: a list of Taichi archs
      init_kwargs: kwargs passed to ti.init()
    """
    def decorator(test):
        @functools.wraps(test)
        def wrapped(*test_args, **test_kwargs):
            for arch in archs:
                ti.init(arch=arch, **init_kwags)
                test(*test_args, **test_kwargs)

        return wrapped

    return decorator


def must_throw(ex):
    def decorator(func):
        def func__(*args, **kwargs):
            finishes = False
            try:
                func(*args, **kwargs)
                finishes = True
            except ex:
                # throws. test passed
                pass
            except Exception as err_actual:
                assert False, 'Exception {} instead of {} thrown'.format(
                    str(type(err_actual)), str(ex))
            if finishes:
                assert False, 'Test successfully finished instead of throwing {}'.format(
                    str(ex))

        return func__

    return decorator


def complex_kernel(func):
    """A decorator for python function that user can customize the gradient
    function by the decorator generated by
    :func:`~taichi.lang.complex_kernel_grad` for this function, and could be
    caught automatically by ti.Tape(). This decorator would not automatically
    converted the function to a taichi kernel. Users should call other taichi
    kernels if in need to enable automatic parallel computing.

    Args:
        fn (Callable): The Python function which needs to be decorated.

    Returns:
        Callable: The decorated function.

    Example::

        >>> @ti.kernel
        >>> def multiply(a: ti.float32):
        >>>     for I in ti.grouped(x):
        >>>         y[I] = x[I] * a
        >>>
        >>> @ti.kernel
        >>> def multiply_grad(a: ti.float32):
        >>>     for I in ti.grouped(x):
        >>>         x.grad[I] = y.grad[I] / a
        >>>
        >>> @ti.complex_kernel
        >>> def foo(a):
        >>>     multiply(a)
        >>>
        >>> @ti.complex_kernel_grad(foo)
        >>> def foo_grad(a):
        >>>     multiply_grad(a)"""
    def decorated(*args, **kwargs):
        impl.get_runtime().inside_complex_kernel = True
        if impl.get_runtime().target_tape:
            impl.get_runtime().target_tape.insert(decorated, args)
        try:
            func(*args, **kwargs)
        finally:
            impl.get_runtime().inside_complex_kernel = False

    decorated.grad = None
    return decorated


def complex_kernel_grad(primal):
    """Generate the gradient decorator for a given function decorated by
    :func:`~taichi.lang.complex_kernel`. See :func:`~taichi.lang.complex_kernel`
    to get further information and examples.

    Args:
        primal (Callable): The primal function for the decorator.

    Returns:
        Callable: The decorator."""
    def decorator(func):
        def decorated(*args, **kwargs):
            func(*args, **kwargs)

        primal.grad = decorated
        return decorated

    return decorator


__all__ = [s for s in dir() if not s.startswith('_')]<|MERGE_RESOLUTION|>--- conflicted
+++ resolved
@@ -4,12 +4,8 @@
 
 from taichi.core.util import locale_encode
 from taichi.core.util import ti_core as _ti_core
-<<<<<<< HEAD
 from taichi.lang import impl, types
-=======
-from taichi.lang import impl
 from taichi.lang.enums import Layout
->>>>>>> 5d4796e0
 from taichi.lang.exception import InvalidOperationError
 from taichi.lang.impl import *
 from taichi.lang.kernel_arguments import any_arr, ext_arr, template
