name: Build and Test
on:
  pull_request:
    types: [opened, synchronize, reopened]
  push:
    branches: [master]
  schedule:
    - cron: '0 18 * * *'  # For testing the offline cache, GMT 18 == GMT+8 02

concurrency:
  group: ${{ github.event.number || github.run_id }}
  cancel-in-progress: true

env:
  TI_CI: "1"
  TI_LITE_TEST: ${{ github.event_name == 'pull_request' && ! contains(github.event.pull_request.labels.*.name, 'full-ci') && ! startsWith(github.base_ref, 'rc-') && '1' || '' }}
  TI_TEST_OFFLINE_CACHE: ${{ github.event.schedule == '0 18 * * *' && '1' || '' }}

jobs:
  show_environ:
    name: Show Environment Variables
    # Disable this workflow on forks
    if: github.repository_owner == 'taichi-dev'
    runs-on: [self-hosted, Linux]
    steps:
    - name: Environment Variables
      run: env
    - name: Github Object
      run: |
        cat <<'EOF'
        ${{ toJson(github) }}
        EOF

  check_files:
    name: Check files
    # Disable this workflow on forks
    if: github.repository_owner == 'taichi-dev'
    outputs:
      run_job: ${{ steps.check_files.outputs.run_job }}
    runs-on: ubuntu-latest
    steps:
      - name: Checkout code
        uses: actions/checkout@v2
        with:
          fetch-depth: 2

      - name: check modified files
        id: check_files
        run: |
          echo "Concurrency group: ${{ github.event.number || github.run_id }}"
          echo "=============== list modified files ==============="
          git diff --name-only @^

          chore_files=( LICENSE CONTRIBUTING.md README.md netlify.toml )
          chore_dirs=( docs )
          run_job=false

          for file in $(git diff --name-only @^); do
            is_chore=false

            for chore_file in ${chore_files[*]}; do
              [[ ${file} == ${chore_file} ]] && is_chore=true && break
            done

            for chore_dir in ${chore_dirs[*]}; do
              [[ ${file} == ${chore_dir}/* ]] && is_chore=true && break
            done

            if ! ${is_chore}; then
              run_job=true
              break
            fi
          done

          if ${run_job}; then
            echo "::set-output name=run_job::true"
          else
            echo "::set-output name=run_job::false"
          fi

  check_static_analyzer:
    name: Check Static Analyzer
    runs-on: ubuntu-latest
    needs: check_files
    steps:
      - uses: actions/checkout@v2
        with:
          submodules: 'recursive'

      - name: clang-tidy
        run: |
          if [[ ${{needs.check_files.outputs.run_job}} == false ]]; then
            exit 0
          fi
          # https://docs.github.com/en/packages/managing-github-packages-using-github-actions-workflows/publishing-and-installing-a-package-with-github-actions#upgrading-a-workflow-that-accesses-ghcrio
          echo $CR_PAT | docker login ghcr.io -u ${{ github.actor }} --password-stdin
          docker pull ghcr.io/taichi-dev/taichidev-cpu-ubuntu18.04:v0.3.2
          docker run -id --user dev --name check_clang_tidy ghcr.io/taichi-dev/taichidev-cpu-ubuntu18.04:v0.3.2 /bin/bash
          tar -cf - ../${{ github.event.repository.name }} --mode u=+rwx,g=+rwx,o=+rwx --owner 1000 --group 1000 | docker cp - check_clang_tidy:/home/dev/
          docker exec --user root check_clang_tidy apt install -y clang-tidy-10
          docker exec --user dev check_clang_tidy /home/dev/taichi/.github/workflows/scripts/check_clang_tidy.sh "$CI_SETUP_CMAKE_ARGS"
        env:
          CR_PAT: ${{ secrets.GITHUB_TOKEN }}
          CI_SETUP_CMAKE_ARGS: -DCMAKE_EXPORT_COMPILE_COMMANDS=ON -DTI_WITH_OPENGL:BOOL=OFF -DTI_WITH_CC:BOOL=ON -DTI_WITH_VULKAN:BOOL=OFF -DTI_BUILD_TESTS:BOOL=OFF

  build_and_test_cpu_linux:
    name: Build and Test linux (CPU)
    needs: check_files
    timeout-minutes: ${{ github.event.schedule != '0 18 * * *' && 60 || 120 }}
    strategy:
      matrix:
        include:
          - os: ubuntu-latest
            python: py39
            with_cc: ON
            wanted_archs: 'cpu,cc'
          - os: ubuntu-latest
            python: py310
            with_cc: ON
            wanted_archs: 'cpu,cc'
    runs-on: ${{ matrix.os }}
    permissions:
      packages: read
      contents: read
    steps:
      - uses: actions/checkout@v2
        with:
          submodules: 'recursive'

      - name: Get sccache cache
        uses: actions/cache@v2
        with:
          path: sccache_cache
          key: sccache-linux-${{matrix.with_cc}}-${{ github.sha }}
          restore-keys: |
            sccache-linux-${{matrix.with_cc}}-

      - name: Get docker images
        run: |
          if [[ ${{needs.check_files.outputs.run_job}} == false ]]; then
            exit 0
          fi
          # https://docs.github.com/en/packages/managing-github-packages-using-github-actions-workflows/publishing-and-installing-a-package-with-github-actions#upgrading-a-workflow-that-accesses-ghcrio
          echo $CR_PAT | docker login ghcr.io -u ${{ github.actor }} --password-stdin
          docker pull ghcr.io/taichi-dev/taichidev-cpu-ubuntu18.04:v0.3.2
        env:
          CR_PAT: ${{ secrets.GITHUB_TOKEN }}

      - name: Build
        run: |
          if [[ ${{needs.check_files.outputs.run_job}} == false ]]; then
            exit 0
          fi
          mkdir -m777 shared
          docker create --user dev --name taichi_build \
            -e TI_LITE_TEST \
            -e TI_TEST_OFFLINE_CACHE \
            -e PY -e PROJECT_NAME -e TAICHI_CMAKE_ARGS \
            ghcr.io/taichi-dev/taichidev-cpu-ubuntu18.04:v0.3.2 \
            /home/dev/taichi/.github/workflows/scripts/unix_build.sh
          # A tarball is needed because sccache needs some permissions that only the file owner has.
          # 1000 is the uid and gid of user "dev" in the container.
          # If the uid or gid of the user inside the docker changes, please change the uid and gid in the following line.
          tar -cf - ../${{ github.event.repository.name }} --mode u=+rwx,g=+rwx,o=+rwx --owner 1000 --group 1000 | docker cp - taichi_build:/home/dev/
          docker start -a taichi_build
          rm -rf sccache_cache
          docker cp taichi_build:/home/dev/taichi/sccache_cache sccache_cache
          docker cp taichi_build:/home/dev/taichi/dist shared/dist
          docker cp taichi_build:/home/dev/taichi/build shared/build
        env:
          PY: ${{ matrix.python }}
          PROJECT_NAME: taichi
          TAICHI_CMAKE_ARGS: -DTI_WITH_OPENGL:BOOL=OFF -DTI_WITH_CC:BOOL=${{ matrix.with_cc }} -DTI_WITH_VULKAN:BOOL=OFF -DTI_BUILD_TESTS:BOOL=ON -DTI_WITH_C_API=ON -DCMAKE_C_COMPILER_LAUNCHER=sccache -DCMAKE_CXX_COMPILER_LAUNCHER=sccache

      - name: Test
        id: test
        run: |
          if [[ ${{needs.check_files.outputs.run_job}} == false ]]; then
            exit 0
          fi
          docker create --user dev --name taichi_test \
            -e PY -e TI_WANTED_ARCHS \
            -e TI_LITE_TEST \
            -e TI_TEST_OFFLINE_CACHE \
            ghcr.io/taichi-dev/taichidev-cpu-ubuntu18.04:v0.3.2 /home/dev/unix_test.sh
          docker cp .github/workflows/scripts/unix_test.sh taichi_test:/home/dev/unix_test.sh
          docker cp .github/workflows/scripts/common-utils.sh taichi_test:/home/dev/common-utils.sh
          docker cp shared/dist/ taichi_test:/home/dev/
          docker cp shared/build/ taichi_test:/home/dev/
          docker cp ./requirements_test.txt taichi_test:/home/dev/requirements_test.txt
          docker cp tests/ taichi_test:/home/dev/
          docker cp pyproject.toml taichi_test:/home/dev/
          docker start -a taichi_test
        env:
          PY: ${{ matrix.python }}
          TI_WANTED_ARCHS: ${{ matrix.wanted_archs }}

      - name: clean docker container
        if: always()
        run: |
          docker rm taichi_build taichi_test -f

      - name: Save wheel if test failed
        if: failure() && steps.test.conclusion == 'failure'
        uses: actions/upload-artifact@v3
        with:
          name: broken-wheel
          path: shared/dist/*
          retention-days: 7

  build_and_test_cpu_mac:
    name: Build and Test macos (CPU)
    needs: check_files
    timeout-minutes: ${{ github.event.schedule != '0 18 * * *' && 60 || 120 }}
    strategy:
      matrix:
        include:
          - os: macos-10.15
            python: 3.7
            with_cc: OFF
            with_cpp_tests: ON
            wanted_archs: 'cpu'
    runs-on:
    - self-hosted
    - ${{ matrix.os }}
    env:
      PY: ${{ matrix.python }}
    steps:
      - uses: actions/checkout@v2
        with:
          submodules: 'recursive'

      - name: Get sccache cache
        uses: actions/cache@v2
        with:
          path: sccache_cache
          key: sccache-mac-${{ github.sha }}
          restore-keys: |
            sccache-mac-

      - name: Setup Python PATH && Download Pre-Built LLVM 10.0.0
        run: |
          export PATH=`pwd`/taichi-llvm/bin/:$PATH
          # miniconda / miniforge
          export PATH=$(ls -d ~/mini*/envs/$PY/bin):$PATH
          if [[ "${{needs.check_files.outputs.run_job}}" == "false" ]]; then
            exit 0
          fi
          python misc/ci_download.py
          echo PATH=$PATH >> $GITHUB_ENV
          #
        env:
          CI_PLATFORM: macos

      - name: Build & Install
        run: |
          if [[ "${{needs.check_files.outputs.run_job}}" == "false" ]]; then
            exit 0
          fi
          brew install molten-vk
          mkdir -p sccache_cache
          .github/workflows/scripts/unix_build.sh
          brew uninstall molten-vk
        env:
          TAICHI_CMAKE_ARGS: -DTI_WITH_OPENGL:BOOL=OFF -DTI_WITH_CC:BOOL=${{ matrix.with_cc }} -DTI_WITH_VULKAN:BOOL=ON -DTI_WITH_C_API=ON -DTI_BUILD_TESTS:BOOL=${{ matrix.with_cpp_tests }} -DCMAKE_C_COMPILER_LAUNCHER=sccache -DCMAKE_CXX_COMPILER_LAUNCHER=sccache
          CXX: clang++

      # [DEBUG] Copy this step around to enable debugging inside Github Action instances.
      #- name: Setup tmate session
      #  uses: mxschmitt/action-tmate@v3
      #  with:
      #    limit-access-to-actor: true

      - name: Test
        id: test
        run: |
          if [[ "${{needs.check_files.outputs.run_job}}" == "false" ]]; then
            exit 0
          fi
          .github/workflows/scripts/unix_test.sh
        env:
          TI_WANTED_ARCHS: ${{ matrix.wanted_archs }}
          TI_SKIP_CPP_TESTS: Disabled because Vulkan is supported but not working on buildbot4

      - name: Save wheel if test failed
        if: failure() && steps.test.conclusion == 'failure'
        uses: actions/upload-artifact@v3
        with:
          name: broken-wheel
          path: dist/*
          retention-days: 7

  build_and_test_cpu_windows:
    name: Build and Test Windows (CPU)
    needs: check_files
    strategy:
      matrix:
        include:
          - os: windows-2019
            llvmVer : '15'
          - os: windows-2019
            llvmVer : '10'
    timeout-minutes: ${{ github.event.schedule != '0 18 * * *' && 90 || 180 }}
    runs-on: windows-2019
    permissions:
      packages: read
      contents: read
    steps:
      - uses: actions/checkout@v2
        with:
          submodules: 'recursive'

      - name: Get sccache cache
        uses: actions/cache@v2
        if: needs.check_files.outputs.run_job == 'true'
        with:
          path: ccache_cache
          key: ccache-win64-cpu-${{ github.sha }}
          restore-keys: |
            ccache-win64-cpu-

      - name: Get docker images
        shell: bash
        if: needs.check_files.outputs.run_job == 'true'
        run: |
          echo $CR_PAT | docker login ghcr.io -u ${{ github.actor }} --password-stdin
          docker pull ghcr.io/taichi-dev/taichidev-cpu-windows:v0.0.1
        env:
          CR_PAT: ${{ secrets.GITHUB_TOKEN }}

      # TODO: split build and test
      - name: Build and Test
        shell: bash
        run: |
          if [[ ${{needs.check_files.outputs.run_job}} == false ]]; then
            exit 0
          fi
          docker create --name taichi_build_test \
            -e TI_LITE_TEST \
            -e TI_TEST_OFFLINE_CACHE \
            ghcr.io/taichi-dev/taichidev-cpu-windows:v0.0.1 \
            C:/taichi/.github/workflows/scripts/win_build_test_cpu.ps1 -llvmVer ${{ matrix.llvmVer }}
          tar -cf - ../${{ github.event.repository.name }} --mode u=+rwx,g=+rwx,o=+rwx | docker cp - taichi_build_test:C:/
          docker start -a taichi_build_test
          rm -rf ccache_cache
          docker cp taichi_build_test:C:/taichi/ccache_cache ccache_cache

      - name: clean docker container
        shell: bash
        if: always()
        run: |
          docker rm taichi_build_test -f

      # - name: Save wheel if test failed
      #   if: failure() && steps.build_and_test.conclusion == 'failure'
      #   uses: actions/upload-artifact@v3
      #   with:
      #     name: broken-wheel
      #     path: dist/*
      #     retention-days: 7

  build_and_test_gpu_linux:
    name: Build and Test (GPU)
    needs: check_files
    timeout-minutes: ${{ github.event.schedule != '0 18 * * *' && 60 || 120 }}
    strategy:
      matrix:
        tags:
          - [self-hosted, cuda, vulkan, cn, driver470]
          - [self-hosted, cuda, vulkan, cn, driver510]

    runs-on: ${{ matrix.tags }}
    steps:
      - uses: actions/checkout@v2
        with:
          submodules: 'recursive'

      - name: Get sccache cache
        uses: actions/cache@v2
        with:
          path: sccache_cache
          key: sccache-linux-gpu-${{ github.sha }}
          restore-keys: |
            sccache-linux-gpu-

      - name: Build & Install
        run: |
          if [[ ${{needs.check_files.outputs.run_job}} == false ]]; then
            exit 0
          fi
          mkdir -m777 shared
          for i in {0..9}; do
            if xset -display ":$i" -q >/dev/null 2>&1; then
              break
            fi
          done
          if [ $? -ne 0 ]; then
            echo "No display!"
            exit 1
          fi
          export DISPLAY=:$i
          docker create --user dev --name taichi_build \
            -e TI_LITE_TEST \
            -e TI_TEST_OFFLINE_CACHE \
            --gpus 'all,"capabilities=graphics,utility,display,video,compute"' \
            -v /tmp/.X11-unix:/tmp/.X11-unix \
            -e PY -e GPU_BUILD -e PROJECT_NAME -e TAICHI_CMAKE_ARGS -e DISPLAY \
            registry.taichigraphics.com/taichidev-ubuntu18.04:v0.3.3 \
            /home/dev/taichi/.github/workflows/scripts/unix_build.sh
          # A tarball is needed because sccache needs some permissions that only the file owner has.
          # 1000 is the uid and gid of user "dev" in the container.
          # If the uid or gid of the user inside the docker changes, please change the uid and gid in the following line.
          tar -cf - ../${{ github.event.repository.name }} --mode u=+rwx,g=+rwx,o=+rwx --owner 1000 --group 1000 | docker cp - taichi_build:/home/dev/
          docker start -a taichi_build
          rm -rf sccache_cache
          docker cp taichi_build:/home/dev/taichi/sccache_cache sccache_cache
          docker cp taichi_build:/home/dev/taichi/dist shared/dist
          docker cp taichi_build:/home/dev/taichi/build shared/build
        env:
          PY: py38
          GPU_BUILD: ON
          PROJECT_NAME: taichi
          TAICHI_CMAKE_ARGS: -DTI_WITH_OPENGL:BOOL=ON -DTI_WITH_CC:BOOL=OFF -DTI_WITH_VULKAN:BOOL=ON -DTI_WITH_C_API=ON -DTI_BUILD_TESTS:BOOL=ON -DCMAKE_C_COMPILER_LAUNCHER=sccache -DCMAKE_CXX_COMPILER_LAUNCHER=sccache

      - name: Test
        id: test
        run: |
          if [[ ${{needs.check_files.outputs.run_job}} == false ]]; then
            exit 0
          fi
          for i in {0..9}; do
            if xset -display ":$i" -q >/dev/null 2>&1; then
              break
            fi
          done
          if [ $? -ne 0 ]; then
            echo "No display!"
            exit 1
          fi
          export DISPLAY=:$i
          docker create --user dev --name taichi_test \
            --gpus 'all,"capabilities=graphics,utility,display,video,compute"' \
            -v /tmp/.X11-unix:/tmp/.X11-unix \
            -e TI_LITE_TEST \
            -e TI_TEST_OFFLINE_CACHE \
            -e DISPLAY -e PY -e GPU_TEST -e TI_WANTED_ARCHS -e TI_RUN_RELEASE_TESTS \
             registry.taichigraphics.com/taichidev-ubuntu18.04:v0.3.3 \
             /home/dev/unix_test.sh
          docker cp .github/workflows/scripts/unix_test.sh taichi_test:/home/dev/unix_test.sh
          docker cp .github/workflows/scripts/common-utils.sh taichi_test:/home/dev/common-utils.sh
          docker cp shared/dist/ taichi_test:/home/dev/
          docker cp shared/build/ taichi_test:/home/dev/
          docker cp pyproject.toml taichi_test:/home/dev/
          docker cp tests/ taichi_test:/home/dev/
          docker cp requirements_test.txt taichi_test:/home/dev/requirements_test.txt
          docker start -a taichi_test
        env:
          PY: py38
          GPU_TEST: ON
          TI_WANTED_ARCHS: 'cuda,vulkan,opengl'
          TI_DEVICE_MEMORY_GB: '0.7'
          TI_RUN_RELEASE_TESTS: '1'


      - name: clean docker container
        if: always()
        run: |
          docker rm taichi_build taichi_test -f

      - name: Save wheel if test failed
        if: failure() && steps.test.conclusion == 'failure'
        uses: actions/upload-artifact@v3
        with:
          name: broken-wheel
          path: shared/dist/*
          retention-days: 7

  build_and_test_windows:
    name: Build and Test Windows
    needs: check_files
    strategy:
      matrix:
        include:
          - os: windows-2019
            llvmVer : '15'
            archs: "cuda"
<<<<<<< HEAD
    runs-on: [self-hosted, windows, gpu]
=======
          - os: windows-2019
            llvmVer : '10'
            archs: "cuda,opengl"
    runs-on: [self-hosted, windows, zhanlue]
>>>>>>> 98c9b4de
    timeout-minutes: ${{ github.event.schedule != '0 18 * * *' && 90 || 180 }}
    steps:
      # See also https://github.com/taichi-dev/taichi/issues/4161
      - name: Cleanup
        shell: powershell
        run: |
          remove-item '${{ github.workspace }}\*' -recurse -force

      - uses: actions/checkout@v2
        with:
          submodules: 'recursive'

      - uses: actions/setup-python@v2
        with:
          python-version: 3.7

      - name: Add Visual Studio Shell to ENV
        uses: egor-tensin/vs-shell@v2
        with:
          arch: x64

      - name: Get sccache cache
        uses: actions/cache@v2
        with:
          path: ccache_cache
          key: ccache-win64-${{ github.sha }}
          restore-keys: |
            ccache-win64-

      - name: Build
        shell: powershell
        if: ${{ needs.check_files.outputs.run_job != 'false' }}
        run: |
          .\.github\workflows\scripts\win_build.ps1  -llvmVer ${{ matrix.llvmVer }} -installVulkan -install -libsDir C:\
        env:
          TAICHI_CMAKE_ARGS: -DTI_WITH_OPENGL:BOOL=ON -DTI_WITH_DX11:BOOL=ON -DTI_WITH_CC:BOOL=OFF -DTI_WITH_C_API=ON -DTI_BUILD_TESTS:BOOL=ON

      - name: Test
        id: test
        shell: powershell
        if: ${{ needs.check_files.outputs.run_job != 'false' }}
        run: |
          .\.github\workflows\scripts\win_test.ps1
        env:
          TI_WANTED_ARCHS: ${{ matrix.archs }}
          TI_SKIP_VERSION_CHECK: ON
          TI_CI: 1
          PYTHON: '3.7'
          TI_DEVICE_MEMORY_GB: '0.7'
          TI_RUN_RELEASE_TESTS: '1'

      - name: Save wheel if test failed
        if: failure() && steps.test.conclusion == 'failure'
        uses: actions/upload-artifact@v3
        with:
          name: broken-wheel
          path: dist/*
          retention-days: 7

  build_and_test_m1:
    name: Build and Test (Apple M1)
    needs: check_files
    timeout-minutes: ${{ github.event.schedule != '0 18 * * *' && 60 || 120 }}
    strategy:
      matrix:
        include:
          - os: macos-latest
            python: 3.8
    defaults:
      run:
        # https://github.com/actions/runner/issues/805#issuecomment-844426478
        shell: '/usr/bin/arch -arch arm64e /bin/bash --noprofile --norc -eo pipefail {0}'
    runs-on: [self-hosted, m1]
    steps:
      - uses: actions/checkout@v2
        with:
          submodules: 'recursive'

      - name: Get sccache cache
        uses: actions/cache@v2
        with:
          path: sccache_cache
          key: sccache-m1-${{ github.sha }}
          restore-keys: |
            sccache-m1-

      - name: Build
        run: |
          if [[ ${{needs.check_files.outputs.run_job}} == false ]]; then
            exit 0
          fi
          export PATH=/Users/github/miniforge3/envs/$PY/bin:$PATH
          brew install molten-vk
          .github/workflows/scripts/unix_build.sh
        env:
          TAICHI_CMAKE_ARGS: -DTI_WITH_OPENGL:BOOL=OFF -DTI_WITH_CUDA:BOOL=OFF -DTI_WITH_CC:BOOL=OFF -DTI_WITH_VULKAN:BOOL=ON -DTI_WITH_C_API=ON -DTI_BUILD_TESTS:BOOL=ON -DCMAKE_C_COMPILER_LAUNCHER=sccache -DCMAKE_CXX_COMPILER_LAUNCHER=sccache
          PY: ${{ matrix.python }}
          CXX: clang++

      - name: Test
        id: test
        run: |
          if [[ ${{needs.check_files.outputs.run_job}} == false ]]; then
            exit 0
          fi
          export PATH=/Users/github/miniforge3/envs/$PY/bin:$PATH
          .github/workflows/scripts/unix_test.sh
        env:
          TI_WANTED_ARCHS: 'cpu,metal,vulkan'
          PY: ${{ matrix.python }}
          PLATFORM: 'm1'
          TI_CI: 1
          TI_RUN_RELEASE_TESTS: '1'

      - name: Save wheel if test failed
        if: failure() && steps.test.conclusion == 'failure'
        uses: actions/upload-artifact@v3
        with:
          name: broken-wheel
          path: dist/*
          retention-days: 7

  build_android_demos:
    name: Build Android Demos
    # Skip this job when testing the offline cache
    if: ${{ github.event.schedule != '0 18 * * *' }}
    needs: check_files
    runs-on: [self-hosted, Linux, cn]
    timeout-minutes: 60
    permissions:
      packages: read
      contents: read
    env:
      REDIS_HOST: 172.16.5.8
      PY: py39
    steps:
      - uses: actions/checkout@v2
        name: Checkout taichi
        with:
          submodules: "recursive"

      - name: Prepare Environment
        run: >-
          TAICHI_WHEEL_DIR=$(mktemp -d);
          echo TAICHI_WHEEL_DIR=$TAICHI_WHEEL_DIR >> $GITHUB_ENV;
          chmod 0777 $TAICHI_WHEEL_DIR;

          echo DOCKER_RUN_ARGS="
          -e PY
          -e REDIS_HOST
          -e TI_LITE_TEST
          -e TAICHI_CMAKE_ARGS
          -e SCCACHE_ROOT=/var/lib/sccache
          -v $(pwd):/home/dev/taichi
          -v $(readlink -f ~/sccache):/var/lib/sccache
          -v $(readlink -f ~/git-cache):/var/lib/git-cache
          -v $(readlink -f ~/build-cache)/pip:/home/dev/.cache/pip
          -v $(readlink -f ~/build-cache)/dot-gradle:/home/dev/.gradle
          -v $TAICHI_WHEEL_DIR:/taichi-wheel
          " >> $GITHUB_ENV;

          for i in {0..9}; do if xset -display ":$i" -q >/dev/null 2>&1; then break; fi; done;
          if [ $? -ne 0 ]; then echo "No display!"; exit 1; fi;

          echo DOCKER_RUN_GPU_ARGS="
          --runtime=nvidia
          -e DISPLAY=:$i
          -e NVIDIA_VISIBLE_DEVICES=all
          -e NVIDIA_DRIVER_CAPABILITIES=all
          " >> $GITHUB_ENV;

          mkdir -p ~/build-cache/pip; chmod 0777 ~/build-cache/pip;
          mkdir -p ~/build-cache/dot-gradle; chmod 0777 ~/build-cache/dot-gradle;
          mkdir -p ~/build-cache/pip; chmod 0777 ~/build-cache/pip;

      - name: Build Host Taichi
        run: |
          docker rm -f taichi_build_host
          docker run --user dev --name taichi_build_host \
            $DOCKER_RUN_ARGS \
            -v $TAICHI_WHEEL_DIR:/home/dev/taichi/dist \
            registry.taichigraphics.com/taichidev-ubuntu18.04:v0.3.3 \
            /home/dev/taichi/.github/workflows/scripts/unix-build-v2.sh
        env:
          TAICHI_CMAKE_ARGS: >-
            -DTI_WITH_OPENGL:BOOL=ON
            -DTI_WITH_CC:BOOL=OFF
            -DTI_WITH_VULKAN:BOOL=ON
            -DTI_WITH_C_API=ON
            -DCMAKE_C_COMPILER_LAUNCHER=sccache
            -DCMAKE_CXX_COMPILER_LAUNCHER=sccache

      - name: Build For Android
        run: |
          git clean -fxd
          docker rm taichi_build_android -f
          chown -R 1000:1000 .
          docker run -i --user dev --name taichi_build_android \
            $DOCKER_RUN_ARGS \
            registry.taichigraphics.com/taichidev-androidsdk18.04:v0.0.6 \
            /home/dev/taichi/.github/workflows/scripts/android-build.sh build-ext

      - name: Test For Android AOT (export core)
        run: |
          docker rm taichi_test_android -f
          chown -R 1000:1000 .
          docker run -i --user dev --name taichi_test_android \
            $DOCKER_RUN_ARGS \
            $DOCKER_RUN_GPU_ARGS \
            registry.taichigraphics.com/taichidev-androidsdk18.04:v0.0.6 \
            /home/dev/taichi/.github/workflows/scripts/aot-demo.sh build-and-smoke-test-android-aot-demo

      - name: Prepare Unity Build Environment
        run: |
          chown -R 1000:1000 .
          docker run -i --rm --user dev \
            $DOCKER_RUN_ARGS \
            registry.taichigraphics.com/taichidev-androidsdk18.04:v0.0.6 \
            /home/dev/taichi/.github/workflows/scripts/aot-demo.sh prepare-unity-build-env

      - name: Build Taichi-UnityExample
        run: |
          docker run -i --rm --user dev \
            $DOCKER_RUN_ARGS \
            registry.taichigraphics.com/unityci-editor:ubuntu-2020.3.14f1-android-1-with-secret-sauce \
            /home/dev/taichi/.github/workflows/scripts/aot-demo.sh build-unity-demo

      - name: Run Taichi-UnityExample (C-API)
        run: |
          chown -R 1000:1000 .
          docker run -i --rm --user dev \
            $DOCKER_RUN_ARGS \
            registry.taichigraphics.com/taichidev-androidsdk18.04:v0.0.6 \
            /home/dev/taichi/.github/workflows/scripts/aot-demo.sh smoke-test-unity-demo<|MERGE_RESOLUTION|>--- conflicted
+++ resolved
@@ -484,14 +484,10 @@
           - os: windows-2019
             llvmVer : '15'
             archs: "cuda"
-<<<<<<< HEAD
-    runs-on: [self-hosted, windows, gpu]
-=======
           - os: windows-2019
             llvmVer : '10'
             archs: "cuda,opengl"
-    runs-on: [self-hosted, windows, zhanlue]
->>>>>>> 98c9b4de
+    runs-on: [self-hosted, windows, gpu]
     timeout-minutes: ${{ github.event.schedule != '0 18 * * *' && 90 || 180 }}
     steps:
       # See also https://github.com/taichi-dev/taichi/issues/4161
