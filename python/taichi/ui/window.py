--- conflicted
+++ resolved
@@ -1,7 +1,6 @@
 import pathlib
 import numpy
 
-from numpy import zeros
 from taichi._kernels import (arr_vulkan_layout_to_arr_normal_layout,
                              arr_vulkan_layout_to_field_normal_layout)
 from taichi._lib import core as _ti_core
@@ -10,10 +9,6 @@
 from taichi.ui.staging_buffer import get_depth_ndarray
 
 from taichi import f32
-<<<<<<< HEAD
-
-=======
->>>>>>> 0098fe37
 
 from .canvas import Canvas
 from .constants import PRESS, RELEASE
