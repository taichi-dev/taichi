import ast
import copy
import functools
import inspect
import re

import numpy as np
import taichi.lang
from taichi.core.util import ti_core as _ti_core
from taichi.lang import impl, util
from taichi.lang.ast.checkers import KernelSimplicityASTChecker
from taichi.lang.ast.transformer import ASTTransformerTotal
from taichi.lang.enums import Layout
from taichi.lang.exception import TaichiSyntaxError
from taichi.lang.kernel_arguments import sparse_matrix_builder
from taichi.lang.shell import _shell_pop_print, oinspect
from taichi.lang.util import to_taichi_type
from taichi.misc.util import obsolete
from taichi.type import any_arr, primitive_types, template

import taichi as ti

if util.has_pytorch():
    import torch


def _remove_indent(lines):
    lines = lines.split('\n')
    to_remove = 0
    for i in range(len(lines[0])):
        if lines[0][i] == ' ':
            to_remove = i + 1
        else:
            break

    cleaned = []
    for l in lines:
        cleaned.append(l[to_remove:])
        if len(l) >= to_remove:
            for i in range(to_remove):
                assert l[i] == ' '

    return '\n'.join(cleaned)


def func(fn):
    """Marks a function as callable in Taichi-scope.

    This decorator transforms a Python function into a Taichi one. Taichi
    will JIT compile it into native instructions.

    Args:
        fn (Callable): The Python function to be decorated

    Returns:
        Callable: The decorated function

    Example::

        >>> @ti.func
        >>> def foo(x):
        >>>     return x + 2
        >>>
        >>> @ti.kernel
        >>> def run():
        >>>     print(foo(40))  # 42
    """
    is_classfunc = _inside_class(level_of_class_stackframe=3)

    _taichi_skip_traceback = 1
    fun = Func(fn, classfunc=is_classfunc)

    @functools.wraps(fn)
    def decorated(*args):
        _taichi_skip_traceback = 1
        return fun.__call__(*args)

    decorated._is_taichi_function = True
    return decorated


def pyfunc(fn):
    """Marks a function as callable in both Taichi and Python scopes.

    When called inside the Taichi scope, Taichi will JIT compile it into
    native instructions. Otherwise it will be invoked directly as a
    Python function.

    See also :func:`~taichi.lang.kernel_impl.func`.

    Args:
        fn (Callable): The Python function to be decorated

    Returns:
        Callable: The decorated function
    """
    is_classfunc = _inside_class(level_of_class_stackframe=3)
    fun = Func(fn, classfunc=is_classfunc, pyfunc=True)

    @functools.wraps(fn)
    def decorated(*args):
        _taichi_skip_traceback = 1
        return fun.__call__(*args)

    decorated._is_taichi_function = True
    return decorated


class Func:
    function_counter = 0

    def __init__(self, func, classfunc=False, pyfunc=False):
        self.func = func
        self.func_id = Func.function_counter
        Func.function_counter += 1
        self.compiled = None
        self.classfunc = classfunc
        self.pyfunc = pyfunc
        self.argument_annotations = []
        self.argument_names = []
        _taichi_skip_traceback = 1
        self.extract_arguments()
        self.template_slot_locations = []
        for i in range(len(self.argument_annotations)):
            if isinstance(self.argument_annotations[i], template):
                self.template_slot_locations.append(i)
        self.mapper = TaichiCallableTemplateMapper(
            self.argument_annotations, self.template_slot_locations)
        self.taichi_functions = {}  # The |Function| class in C++

    def __call__(self, *args):
        _taichi_skip_traceback = 1
        if not impl.inside_kernel():
            if not self.pyfunc:
                raise TaichiSyntaxError(
                    "Taichi functions cannot be called from Python-scope."
                    " Use @ti.pyfunc if you wish to call Taichi functions "
                    "from both Python-scope and Taichi-scope.")
            return self.func(*args)

        if impl.get_runtime().experimental_real_function:
            if impl.get_runtime().current_kernel.is_grad:
                raise TaichiSyntaxError(
                    "Real function in gradient kernels unsupported.")
            instance_id, arg_features = self.mapper.lookup(args)
            key = _ti_core.FunctionKey(self.func.__name__, self.func_id,
                                       instance_id)
            if self.compiled is None:
                self.compiled = {}
            if key.instance_id not in self.compiled:
                self.do_compile(key=key, args=args)
            return self.func_call_rvalue(key=key, args=args)
        else:
            if self.compiled is None:
                self.do_compile(key=None, args=args)
            ret = self.compiled(*args)
            return ret

    def func_call_rvalue(self, key, args):
        # Skip the template args, e.g., |self|
        assert impl.get_runtime().experimental_real_function
        non_template_args = []
        for i in range(len(self.argument_annotations)):
            if not isinstance(self.argument_annotations[i], template):
                non_template_args.append(args[i])
        non_template_args = impl.make_expr_group(non_template_args)
        return ti.Expr(
            _ti_core.make_func_call_expr(
                self.taichi_functions[key.instance_id], non_template_args))

    def do_compile(self, key, args):
        src = _remove_indent(oinspect.getsource(self.func))
        tree = ast.parse(src)

        func_body = tree.body[0]
        func_body.decorator_list = []

        visitor = ASTTransformerTotal(is_kernel=False, func=self)
        visitor.visit(tree)

        ast.increment_lineno(tree, oinspect.getsourcelines(self.func)[1] - 1)

        local_vars = {}
        global_vars = _get_global_vars(self.func)

        if impl.get_runtime().experimental_real_function:
            # inject template parameters into globals
            for i in self.template_slot_locations:
                template_var_name = self.argument_names[i]
                global_vars[template_var_name] = args[i]

        exec(
            compile(tree,
                    filename=oinspect.getsourcefile(self.func),
                    mode='exec'), global_vars, local_vars)

        if impl.get_runtime().experimental_real_function:
            self.compiled[key.instance_id] = local_vars[self.func.__name__]
            self.taichi_functions[key.instance_id] = _ti_core.create_function(
                key)
            self.taichi_functions[key.instance_id].set_function_body(
                self.compiled[key.instance_id])
        else:
            self.compiled = local_vars[self.func.__name__]

    def extract_arguments(self):
        sig = inspect.signature(self.func)
        if sig.return_annotation not in (inspect._empty, None):
            self.return_type = sig.return_annotation
        params = sig.parameters
        arg_names = params.keys()
        for i, arg_name in enumerate(arg_names):
            param = params[arg_name]
            if param.kind == inspect.Parameter.VAR_KEYWORD:
                raise KernelDefError(
                    'Taichi functions do not support variable keyword parameters (i.e., **kwargs)'
                )
            if param.kind == inspect.Parameter.VAR_POSITIONAL:
                raise KernelDefError(
                    'Taichi functions do not support variable positional parameters (i.e., *args)'
                )
            if param.kind == inspect.Parameter.KEYWORD_ONLY:
                raise KernelDefError(
                    'Taichi functions do not support keyword parameters')
            if param.kind != inspect.Parameter.POSITIONAL_OR_KEYWORD:
                raise KernelDefError(
                    'Taichi functions only support "positional or keyword" parameters'
                )
            annotation = param.annotation
            if annotation is inspect.Parameter.empty:
                if i == 0 and self.classfunc:
                    annotation = template()
                # TODO: pyfunc also need type annotation check when real function is enabled,
                #       but that has to happen at runtime when we know which scope it's called from.
                elif not self.pyfunc and impl.get_runtime(
                ).experimental_real_function:
                    raise KernelDefError(
                        f'Taichi function `{self.func.__name__}` parameter `{arg_name}` must be type annotated'
                    )
            else:
                if not id(annotation
                          ) in primitive_types.type_ids and not isinstance(
                              annotation, template):
                    raise KernelDefError(
                        f'Invalid type annotation (argument {i}) of Taichi function: {annotation}'
                    )
            self.argument_annotations.append(annotation)
            self.argument_names.append(param.name)


class TaichiCallableTemplateMapper:
    def __init__(self, annotations, template_slot_locations):
        self.annotations = annotations
        self.num_args = len(annotations)
        self.template_slot_locations = template_slot_locations
        self.mapping = {}

    @staticmethod
    def extract_arg(arg, anno):
        if isinstance(anno, template):
            if isinstance(arg, taichi.lang.snode.SNode):
                return arg.ptr
            if isinstance(arg, taichi.lang.expr.Expr):
                return arg.ptr.get_underlying_ptr_address()
            if isinstance(arg, _ti_core.Expr):
                return arg.get_underlying_ptr_address()
            if isinstance(arg, tuple):
                return tuple(
                    TaichiCallableTemplateMapper.extract_arg(item, anno)
                    for item in arg)
            return arg
        elif isinstance(anno, any_arr):
            if isinstance(arg, taichi.lang._ndarray.ScalarNdarray):
                anno.check_element_dim(arg, 0)
                return arg.dtype, len(arg.shape), (), Layout.AOS
            if isinstance(arg, taichi.lang.matrix.VectorNdarray):
                anno.check_element_dim(arg, 1)
                anno.check_layout(arg)
                return arg.dtype, len(arg.shape) + 1, (arg.n, ), arg.layout
            if isinstance(arg, taichi.lang.matrix.MatrixNdarray):
                anno.check_element_dim(arg, 2)
                anno.check_layout(arg)
                return arg.dtype, len(arg.shape) + 2, (arg.n,
                                                       arg.m), arg.layout
            # external arrays
            element_dim = 0 if anno.element_dim is None else anno.element_dim
            layout = Layout.AOS if anno.layout is None else anno.layout
            shape = tuple(arg.shape)
            if len(shape) < element_dim:
                raise ValueError(
                    f"Invalid argument into ti.any_arr() - required element_dim={element_dim}, but the argument has only {len(shape)} dimensions"
                )
            element_shape = (
            ) if element_dim == 0 else shape[:
                                             element_dim] if layout == Layout.SOA else shape[
                                                 -element_dim:]
            return to_taichi_type(arg.dtype), len(shape), element_shape, layout
        return (type(arg).__name__, )

    def extract(self, args):
        extracted = []
        for arg, anno in zip(args, self.annotations):
            extracted.append(self.extract_arg(arg, anno))
        return tuple(extracted)

    def lookup(self, args):
        if len(args) != self.num_args:
            _taichi_skip_traceback = 1
            raise TypeError(
                f'{self.num_args} argument(s) needed but {len(args)} provided.'
            )

        key = self.extract(args)
        if key not in self.mapping:
            count = len(self.mapping)
            self.mapping[key] = count
        return self.mapping[key], key


class KernelDefError(Exception):
    def __init__(self, msg):
        super().__init__(msg)


class KernelArgError(Exception):
    def __init__(self, pos, needed, provided):
        message = f'Argument {pos} (type={provided}) cannot be converted into required type {needed}'
        super().__init__(message)
        self.pos = pos
        self.needed = needed
        self.provided = provided


def _get_global_vars(func):
    closure_vars = inspect.getclosurevars(func)
    return {**closure_vars.globals, **closure_vars.nonlocals}


class Kernel:
    counter = 0

    def __init__(self, func, is_grad, classkernel=False):
        self.func = func
        self.kernel_counter = Kernel.counter
        Kernel.counter += 1
        self.is_grad = is_grad
        self.grad = None
        self.argument_annotations = []
        self.argument_names = []
        self.return_type = None
        self.classkernel = classkernel
        _taichi_skip_traceback = 1
        self.extract_arguments()
        del _taichi_skip_traceback
        self.template_slot_locations = []
        for i in range(len(self.argument_annotations)):
            if isinstance(self.argument_annotations[i], template):
                self.template_slot_locations.append(i)
        self.mapper = TaichiCallableTemplateMapper(
            self.argument_annotations, self.template_slot_locations)
        impl.get_runtime().kernels.append(self)
        self.reset()
        self.kernel_cpp = None

    def reset(self):
        self.runtime = impl.get_runtime()
        if self.is_grad:
            self.compiled_functions = self.runtime.compiled_grad_functions
        else:
            self.compiled_functions = self.runtime.compiled_functions

    def extract_arguments(self):
        sig = inspect.signature(self.func)
        if sig.return_annotation not in (inspect._empty, None):
            self.return_type = sig.return_annotation
        params = sig.parameters
        arg_names = params.keys()
        for i, arg_name in enumerate(arg_names):
            param = params[arg_name]
            if param.kind == inspect.Parameter.VAR_KEYWORD:
                raise KernelDefError(
                    'Taichi kernels do not support variable keyword parameters (i.e., **kwargs)'
                )
            if param.kind == inspect.Parameter.VAR_POSITIONAL:
                raise KernelDefError(
                    'Taichi kernels do not support variable positional parameters (i.e., *args)'
                )
            if param.default is not inspect.Parameter.empty:
                raise KernelDefError(
                    'Taichi kernels do not support default values for arguments'
                )
            if param.kind == inspect.Parameter.KEYWORD_ONLY:
                raise KernelDefError(
                    'Taichi kernels do not support keyword parameters')
            if param.kind != inspect.Parameter.POSITIONAL_OR_KEYWORD:
                raise KernelDefError(
                    'Taichi kernels only support "positional or keyword" parameters'
                )
            annotation = param.annotation
            if param.annotation is inspect.Parameter.empty:
                if i == 0 and self.classkernel:  # The |self| parameter
                    annotation = template()
                else:
                    _taichi_skip_traceback = 1
                    raise KernelDefError(
                        'Taichi kernels parameters must be type annotated')
            else:
                if isinstance(annotation, (template, any_arr)):
                    pass
                elif id(annotation) in primitive_types.type_ids:
                    pass
                elif isinstance(annotation, sparse_matrix_builder):
                    pass
                else:
                    _taichi_skip_traceback = 1
                    raise KernelDefError(
                        f'Invalid type annotation (argument {i}) of Taichi kernel: {annotation}'
                    )
            self.argument_annotations.append(annotation)
            self.argument_names.append(param.name)

    def materialize(self, key=None, args=None, arg_features=None):
        _taichi_skip_traceback = 1
        if key is None:
            key = (self.func, 0)
        self.runtime.materialize()
        if key in self.compiled_functions:
            return
        grad_suffix = ""
        if self.is_grad:
            grad_suffix = "_grad"
        kernel_name = "{}_c{}_{}{}".format(self.func.__name__,
                                           self.kernel_counter, key[1],
                                           grad_suffix)
        ti.trace("Compiling kernel {}...".format(kernel_name))

        src = _remove_indent(oinspect.getsource(self.func))
        tree = ast.parse(src)

        func_body = tree.body[0]
        func_body.decorator_list = []

        local_vars = {}
        global_vars = _get_global_vars(self.func)

        for i, arg in enumerate(func_body.args.args):
            anno = arg.annotation
            if isinstance(anno, ast.Name):
                global_vars[anno.id] = self.argument_annotations[i]

        if isinstance(func_body.returns, ast.Name):
            global_vars[func_body.returns.id] = self.return_type

        if self.is_grad:
            KernelSimplicityASTChecker(self.func).visit(tree)

        visitor = ASTTransformerTotal(
            excluded_parameters=self.template_slot_locations,
            func=self,
            arg_features=arg_features)

        visitor.visit(tree)

        ast.increment_lineno(tree, oinspect.getsourcelines(self.func)[1] - 1)

        # inject template parameters into globals
        for i in self.template_slot_locations:
            template_var_name = self.argument_names[i]
            global_vars[template_var_name] = args[i]

        exec(
            compile(tree,
                    filename=oinspect.getsourcefile(self.func),
                    mode='exec'), global_vars, local_vars)
        compiled = local_vars[self.func.__name__]

        # Do not change the name of 'taichi_ast_generator'
        # The warning system needs this identifier to remove unnecessary messages
        def taichi_ast_generator():
            _taichi_skip_traceback = 1
            if self.runtime.inside_kernel:
                raise TaichiSyntaxError(
                    "Kernels cannot call other kernels. I.e., nested kernels are not allowed. Please check if you have direct/indirect invocation of kernels within kernels. Note that some methods provided by the Taichi standard library may invoke kernels, and please move their invocations to Python-scope."
                )
            self.runtime.inside_kernel = True
            self.runtime.current_kernel = self
            try:
                compiled()
            finally:
                self.runtime.inside_kernel = False
                self.runtime.current_kernel = None

        taichi_kernel = _ti_core.create_kernel(taichi_ast_generator,
                                               kernel_name, self.is_grad)

        self.kernel_cpp = taichi_kernel

        assert key not in self.compiled_functions
        self.compiled_functions[key] = self.get_function_body(taichi_kernel)

    def get_function_body(self, t_kernel):
        # The actual function body
        def func__(*args):
            assert len(args) == len(
                self.argument_annotations
            ), '{} arguments needed but {} provided'.format(
                len(self.argument_annotations), len(args))

            tmps = []
            callbacks = []
            has_external_arrays = False

            actual_argument_slot = 0
            launch_ctx = t_kernel.make_launch_context()
            for i, v in enumerate(args):
                needed = self.argument_annotations[i]
                if isinstance(needed, template):
                    continue
                provided = type(v)
                # Note: do not use sth like "needed == f32". That would be slow.
                if id(needed) in primitive_types.real_type_ids:
                    if not isinstance(v, (float, int)):
                        raise KernelArgError(i, needed.to_string(), provided)
                    launch_ctx.set_arg_float(actual_argument_slot, float(v))
                elif id(needed) in primitive_types.integer_type_ids:
                    if not isinstance(v, int):
                        raise KernelArgError(i, needed.to_string(), provided)
                    launch_ctx.set_arg_int(actual_argument_slot, int(v))
                elif isinstance(needed, sparse_matrix_builder):
                    # Pass only the base pointer of the ti.sparse_matrix_builder() argument
                    launch_ctx.set_arg_int(actual_argument_slot, v.get_addr())
                elif isinstance(needed, any_arr) and (
                        self.match_ext_arr(v)
                        or isinstance(v, taichi.lang._ndarray.Ndarray)):
                    if isinstance(v, taichi.lang._ndarray.Ndarray):
                        v = v.arr
                    has_external_arrays = True
                    ndarray_use_torch = self.runtime.prog.config.ndarray_use_torch
                    has_torch = util.has_pytorch()
                    is_numpy = isinstance(v, np.ndarray)
                    if is_numpy:
                        tmp = np.ascontiguousarray(v)
                        # Purpose: DO NOT GC |tmp|!
                        tmps.append(tmp)
<<<<<<< HEAD
                        launch_ctx.set_arg_nparray(actual_argument_slot,
                                                   int(tmp.ctypes.data),
                                                   tmp.nbytes)
                    elif not ndarray_use_torch:
                        # Use ndarray's own memory allocator
                        tmp = v
                        launch_ctx.set_arg_nparray(
                            actual_argument_slot, int(tmp.data_ptr()),
                            tmp.element_size() * tmp.nelement())
=======
                        launch_ctx.set_arg_external_array(
                            actual_argument_slot, int(tmp.ctypes.data),
                            tmp.nbytes)
>>>>>>> 7856f737
                    else:

                        def get_call_back(u, v):
                            def call_back():
                                u.copy_(v)

                            return call_back

                        assert util.has_pytorch()
                        assert isinstance(v, torch.Tensor)
                        tmp = v
                        taichi_arch = self.runtime.prog.config.arch

                        if str(v.device).startswith('cuda'):
                            # External tensor on cuda
                            if taichi_arch != _ti_core.Arch.cuda:
                                # copy data back to cpu
                                host_v = v.to(device='cpu', copy=True)
                                tmp = host_v
                                callbacks.append(get_call_back(v, host_v))
                        else:
                            # External tensor on cpu
                            if taichi_arch == _ti_core.Arch.cuda:
                                gpu_v = v.cuda()
                                tmp = gpu_v
                                callbacks.append(get_call_back(v, gpu_v))
                        launch_ctx.set_arg_external_array(
                            actual_argument_slot, int(tmp.data_ptr()),
                            tmp.element_size() * tmp.nelement())

                    shape = v.shape
                    max_num_indices = _ti_core.get_max_num_indices()
                    assert len(
                        shape
                    ) <= max_num_indices, "External array cannot have > {} indices".format(
                        max_num_indices)
                    for ii, s in enumerate(shape):
                        launch_ctx.set_extra_arg_int(actual_argument_slot, ii,
                                                     s)
                else:
                    raise ValueError(
                        f'Argument type mismatch. Expecting {needed}, got {type(v)}.'
                    )
                actual_argument_slot += 1
            # Both the class kernels and the plain-function kernels are unified now.
            # In both cases, |self.grad| is another Kernel instance that computes the
            # gradient. For class kernels, args[0] is always the kernel owner.
            if not self.is_grad and self.runtime.target_tape and not self.runtime.grad_replaced:
                self.runtime.target_tape.insert(self, args)

            t_kernel(launch_ctx)

            ret = None
            ret_dt = self.return_type
            has_ret = ret_dt is not None

            if has_external_arrays or has_ret:
                ti.sync()

            if has_ret:
                if id(ret_dt) in primitive_types.integer_type_ids:
                    ret = t_kernel.get_ret_int(0)
                else:
                    ret = t_kernel.get_ret_float(0)

            if callbacks:
                for c in callbacks:
                    c()

            return ret

        return func__

    def match_ext_arr(self, v):
        has_array = isinstance(v, np.ndarray)
        if not has_array and util.has_pytorch():
            has_array = isinstance(v, torch.Tensor)
        return has_array

    def ensure_compiled(self, *args):
        instance_id, arg_features = self.mapper.lookup(args)
        key = (self.func, instance_id)
        self.materialize(key=key, args=args, arg_features=arg_features)
        return key

    # For small kernels (< 3us), the performance can be pretty sensitive to overhead in __call__
    # Thus this part needs to be fast. (i.e. < 3us on a 4 GHz x64 CPU)
    @_shell_pop_print
    def __call__(self, *args, **kwargs):
        _taichi_skip_traceback = 1
        assert len(kwargs) == 0, 'kwargs not supported for Taichi kernels'
        key = self.ensure_compiled(*args)
        return self.compiled_functions[key](*args)


# For a Taichi class definition like below:
#
# @ti.data_oriented
# class X:
#   @ti.kernel
#   def foo(self):
#     ...
#
# When ti.kernel runs, the stackframe's |code_context| of Python 3.8(+) is
# different from that of Python 3.7 and below. In 3.8+, it is 'class X:',
# whereas in <=3.7, it is '@ti.data_oriented'. More interestingly, if the class
# inherits, i.e. class X(object):, then in both versions, |code_context| is
# 'class X(object):'...
_KERNEL_CLASS_STACKFRAME_STMT_RES = [
    re.compile(r'@(\w+\.)?data_oriented'),
    re.compile(r'class '),
]


def _inside_class(level_of_class_stackframe):
    frames = oinspect.stack()
    try:
        maybe_class_frame = frames[level_of_class_stackframe]
        statement_list = maybe_class_frame[4]
        first_statment = statement_list[0].strip()
        for pat in _KERNEL_CLASS_STACKFRAME_STMT_RES:
            if pat.match(first_statment):
                return True
    except:
        pass
    return False


def _kernel_impl(func, level_of_class_stackframe, verbose=False):
    # Can decorators determine if a function is being defined inside a class?
    # https://stackoverflow.com/a/8793684/12003165
    is_classkernel = _inside_class(level_of_class_stackframe + 1)
    _taichi_skip_traceback = 1

    if verbose:
        print(f'kernel={func.__name__} is_classkernel={is_classkernel}')
    primal = Kernel(func, is_grad=False, classkernel=is_classkernel)
    adjoint = Kernel(func, is_grad=True, classkernel=is_classkernel)
    # Having |primal| contains |grad| makes the tape work.
    primal.grad = adjoint

    if is_classkernel:
        # For class kernels, their primal/adjoint callables are constructed
        # when the kernel is accessed via the instance inside
        # _BoundedDifferentiableMethod.
        # This is because we need to bind the kernel or |grad| to the instance
        # owning the kernel, which is not known until the kernel is accessed.
        #
        # See also: _BoundedDifferentiableMethod, data_oriented.
        @functools.wraps(func)
        def wrapped(*args, **kwargs):
            _taichi_skip_traceback = 1
            # If we reach here (we should never), it means the class is not decorated
            # with @ti.data_oriented, otherwise getattr would have intercepted the call.
            clsobj = type(args[0])
            assert not hasattr(clsobj, '_data_oriented')
            raise KernelDefError(
                f'Please decorate class {clsobj.__name__} with @ti.data_oriented'
            )
    else:

        @functools.wraps(func)
        def wrapped(*args, **kwargs):
            _taichi_skip_traceback = 1
            return primal(*args, **kwargs)

        wrapped.grad = adjoint

    wrapped._is_wrapped_kernel = True
    wrapped._is_classkernel = is_classkernel
    wrapped._primal = primal
    wrapped._adjoint = adjoint
    return wrapped


def kernel(fn):
    """Marks a function as a Taichi kernel.

    A Taichi kernel is a function written in Python, and gets JIT compiled by
    Taichi into native CPU/GPU instructions (e.g. a series of CUDA kernels).
    The top-level ``for`` loops are automatically parallelized, and distributed
    to either a CPU thread pool or massively parallel GPUs.

    Kernel's gradient kernel would be generated automatically by the AutoDiff system.

    See also https://docs.taichi.graphics/lang/articles/basic/syntax#kernels.

    Args:
        fn (Callable): the Python function to be decorated

    Returns:
        Callable: The decorated function

    Example::

        >>> x = ti.field(ti.i32, shape=(4, 8))
        >>>
        >>> @ti.kernel
        >>> def run():
        >>>     # Assigns all the elements of `x` in parallel.
        >>>     for i in x:
        >>>         x[i] = i
    """
    _taichi_skip_traceback = 1
    return _kernel_impl(fn, level_of_class_stackframe=3)


classfunc = obsolete('@ti.classfunc', '@ti.func directly')
classkernel = obsolete('@ti.classkernel', '@ti.kernel directly')


class _BoundedDifferentiableMethod:
    def __init__(self, kernel_owner, wrapped_kernel_func):
        clsobj = type(kernel_owner)
        if not getattr(clsobj, '_data_oriented', False):
            raise KernelDefError(
                f'Please decorate class {clsobj.__name__} with @ti.data_oriented'
            )
        self._kernel_owner = kernel_owner
        self._primal = wrapped_kernel_func._primal
        self._adjoint = wrapped_kernel_func._adjoint

    def __call__(self, *args, **kwargs):
        _taichi_skip_traceback = 1
        return self._primal(self._kernel_owner, *args, **kwargs)

    def grad(self, *args, **kwargs):
        _taichi_skip_traceback = 1
        return self._adjoint(self._kernel_owner, *args, **kwargs)


def data_oriented(cls):
    """Marks a class as Taichi compatible.

    To allow for modularized code, Taichi provides this decorator so that
    Taichi kernels can be defined inside a class.

    See also https://docs.taichi.graphics/lang/articles/advanced/odop

    Example::

        >>> @ti.data_oriented
        >>> class TiArray:
        >>>     def __init__(self, n):
        >>>         self.x = ti.field(ti.f32, shape=n)
        >>>
        >>>     @ti.kernel
        >>>     def inc(self):
        >>>         for i in self.x:
        >>>             self.x[i] += 1.0
        >>>
        >>> a = TiArray(32)
        >>> a.inc()

    Args:
        cls (Class): the class to be decorated

    Returns:
        The decorated class.
    """
    def _getattr(self, item):
        _taichi_skip_traceback = 1
        method = getattr(cls, item, None)
        is_property = method.__class__ == property
        if is_property:
            x = method.fget
        else:
            x = super(cls, self).__getattribute__(item)
        if hasattr(x, '_is_wrapped_kernel'):
            if inspect.ismethod(x):
                wrapped = x.__func__
            else:
                wrapped = x
            assert inspect.isfunction(wrapped)
            if wrapped._is_classkernel:
                ret = _BoundedDifferentiableMethod(self, wrapped)
                ret.__name__ = wrapped.__name__
                if is_property:
                    return ret()
                return ret
        if is_property:
            return x(self)
        return x

    cls.__getattribute__ = _getattr
    cls._data_oriented = True

    return cls<|MERGE_RESOLUTION|>--- conflicted
+++ resolved
@@ -542,21 +542,15 @@
                         tmp = np.ascontiguousarray(v)
                         # Purpose: DO NOT GC |tmp|!
                         tmps.append(tmp)
-<<<<<<< HEAD
-                        launch_ctx.set_arg_nparray(actual_argument_slot,
+                        launch_ctx.set_arg_external_array(actual_argument_slot,
                                                    int(tmp.ctypes.data),
                                                    tmp.nbytes)
                     elif not ndarray_use_torch:
                         # Use ndarray's own memory allocator
                         tmp = v
-                        launch_ctx.set_arg_nparray(
+                        launch_ctx.set_arg_external_array(
                             actual_argument_slot, int(tmp.data_ptr()),
                             tmp.element_size() * tmp.nelement())
-=======
-                        launch_ctx.set_arg_external_array(
-                            actual_argument_slot, int(tmp.ctypes.data),
-                            tmp.nbytes)
->>>>>>> 7856f737
                     else:
 
                         def get_call_back(u, v):
