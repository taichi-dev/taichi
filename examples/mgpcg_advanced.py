import numpy as np
import taichi as ti

real = ti.f32
ti.init(default_fp=real, arch=ti.x64, enable_profiler=True)


@ti.data_oriented
class MGPCG:
    def __init__(self):
        # grid parameters
        self.use_multigrid = True

        self.N = 128
        self.N_gui = 512  # gui resolution

        self.n_mg_levels = 4
        self.pre_and_post_smoothing = 2
        self.bottom_smoothing = 50
        self.dim = 3

        self.N_ext = self.N // 2  # number of ext cells set so that that total grid size is still power of 2
        self.N_tot = 2 * self.N

        # setup sparse simulation data arrays
        self.r = [ti.var(dt=real) for _ in range(self.n_mg_levels)]  # residual
        self.z = [ti.var(dt=real)
                  for _ in range(self.n_mg_levels)]  # M^-1 self.r
        self.x = ti.var(dt=real)  # solution
        self.p = ti.var(dt=real)  # conjugate gradient
        self.Ap = ti.var(dt=real)  # matrix-vector product
        self.alpha = ti.var(dt=real)  # step size
        self.beta = ti.var(dt=real)  # step size
        self.sum = ti.var(dt=real)  # storage for reductions
        self.pixels = ti.var(dt=real,
                             shape=(self.N_gui, self.N_gui))  # image buffer

        ijk = ti.ijk if self.dim == 3 else ti.ij
        self.grid = ti.root.pointer(ijk, [self.N_tot // 4]).dense(
            ijk, 4).place(self.x, self.p, self.Ap)

        for l in range(self.n_mg_levels):
            self.grid = ti.root.pointer(ijk, [self.N_tot // (4 * 2**l)]).dense(
                ijk, 4).place(self.r[l], self.z[l])

        ti.root.place(self.alpha, self.beta, self.sum)

    @ti.kernel
    def init(self):
<<<<<<< HEAD
        for I in ti.grouped(ti.ndrange(
                *((self.N_ext, self.N_tot - self.N_ext), ) * self.dim)):
=======
        for I in ti.grouped(
                ti.ndrange((self.N_ext, self.N_tot - self.N_ext),
                           (self.N_ext, self.N_tot - self.N_ext),
                           (self.N_ext, self.N_tot - self.N_ext))):
>>>>>>> 02309ad8
            self.r[0][I] = 1.0
            for i in ti.static(range(self.dim)):
                self.r[0][I] *= ti.sin(2.0 * np.pi * (i - self.N_ext) * 2.0 /
                                       self.N_tot)
            self.z[0][I] = 0.0
            self.Ap[I] = 0.0
            self.p[I] = 0.0
            self.x[I] = 0.0

    @ti.func
    def neighbor_sum(self, x, I):
        ret = 0.0
        for i in ti.static(range(self.dim)):
            offset = ti.Vector.unit(self.dim, i)
            ret += x[I + offset] + x[I - offset]
        return ret

    @ti.kernel
    def compute_Ap(self):
        for I in ti.grouped(self.Ap):
            self.Ap[I] = (2 * self.dim) * self.p[I] - self.neighbor_sum(
                self.p, I)

    @ti.kernel
    def reduce(self, p: ti.template(), q: ti.template()):
        self.sum[None] = 0
        for I in ti.grouped(p):
            self.sum[None] += p[I] * q[I]

    @ti.kernel
    def update_x(self):
        for I in ti.grouped(self.p):
            self.x[I] += self.alpha[None] * self.p[I]

    @ti.kernel
    def update_r(self):
        for I in ti.grouped(self.p):
            self.r[0][I] -= self.alpha[None] * self.Ap[I]

    @ti.kernel
    def update_p(self):
        for I in ti.grouped(self.p):
            self.p[I] = self.z[0][I] + self.beta[None] * self.p[I]

    @ti.kernel
    def restrict(self, l: ti.template()):
        for I in ti.grouped(self.r[l]):
            res = self.r[l][I] - (2.0 * self.dim * self.z[l][I] -
                                  self.neighbor_sum(self.z[l], I))
            self.r[l + 1][I // 2] += res * 0.5

    @ti.kernel
    def prolongate(self, l: ti.template()):
        for I in ti.grouped(self.z[l]):
            self.z[l][I] = self.z[l + 1][I // 2]

    @ti.kernel
    def smooth(self, l: ti.template(), phase: ti.template()):
        # phase = red/black Gauss-Seidel phase
        for I in ti.grouped(self.r[l]):
            if (I.sum()) & 1 == phase:
                self.z[l][I] = (self.r[l][I] + self.neighbor_sum(
                                self.z[l], I)) / (2.0 * self.dim)

    def apply_preconditioner(self):
        self.z[0].fill(0)
        for l in range(self.n_mg_levels - 1):
            for i in range(self.pre_and_post_smoothing << l):
                self.smooth(l, 0)
                self.smooth(l, 1)
            self.z[l + 1].fill(0)
            self.r[l + 1].fill(0)
            self.restrict(l)

        for i in range(self.bottom_smoothing):
            self.smooth(self.n_mg_levels - 1, 0)
            self.smooth(self.n_mg_levels - 1, 1)

        for l in reversed(range(self.n_mg_levels - 1)):
            self.prolongate(l)
            for i in range(self.pre_and_post_smoothing << l):
                self.smooth(l, 1)
                self.smooth(l, 0)

    @ti.kernel
    def paint(self):
        if ti.static(self.dim == 3):
            kk = self.N_tot * 3 // 8
            for i, j in self.pixels:
                ii = int(i * self.N / self.N_gui) + self.N_ext
                jj = int(j * self.N / self.N_gui) + self.N_ext
                self.pixels[i, j] = self.x[ii, jj, kk] / self.N_tot

    def run(self):
        gui = ti.GUI("Multigrid Preconditioned Conjugate Gradients",
                     res=(self.N_gui, self.N_gui))

        self.init()

        self.reduce(self.r[0], self.r[0])
        initial_rTr = self.sum[None]

        # self.r = b - Ax = b    since self.x = 0
        # self.p = self.r = self.r + 0 self.p
        if self.use_multigrid:
            self.apply_preconditioner()
        else:
            self.z[0].copy_from(self.r[0])

        self.update_p()

        self.reduce(self.z[0], self.r[0])
        old_zTr = self.sum[None]

        # CG
        for i in range(400):
            # self.alpha = rTr / pTAp
            self.compute_Ap()
            self.reduce(self.p, self.Ap)
            pAp = self.sum[None]
            self.alpha[None] = old_zTr / pAp

            # self.x = self.x + self.alpha self.p
            self.update_x()

            # self.r = self.r - self.alpha self.Ap
            self.update_r()

            # check for convergence
            self.reduce(self.r[0], self.r[0])
            rTr = self.sum[None]
            if rTr < initial_rTr * 1.0e-12:
                break

            # self.z = M^-1 self.r
            if self.use_multigrid:
                self.apply_preconditioner()
            else:
                self.z[0].copy_from(self.r[0])

            # self.beta = new_rTr / old_rTr
            self.reduce(self.z[0], self.r[0])
            new_zTr = self.sum[None]
            self.beta[None] = new_zTr / old_zTr

            # self.p = self.z + self.beta self.p
            self.update_p()
            old_zTr = new_zTr

            print(f'iter {i}, residual={rTr}')
            self.paint()
            gui.set_image(self.pixels)
            gui.show()

        ti.profiler_print()


solver = MGPCG()
solver.run()<|MERGE_RESOLUTION|>--- conflicted
+++ resolved
@@ -47,15 +47,8 @@
 
     @ti.kernel
     def init(self):
-<<<<<<< HEAD
         for I in ti.grouped(ti.ndrange(
                 *((self.N_ext, self.N_tot - self.N_ext), ) * self.dim)):
-=======
-        for I in ti.grouped(
-                ti.ndrange((self.N_ext, self.N_tot - self.N_ext),
-                           (self.N_ext, self.N_tot - self.N_ext),
-                           (self.N_ext, self.N_tot - self.N_ext))):
->>>>>>> 02309ad8
             self.r[0][I] = 1.0
             for i in ti.static(range(self.dim)):
                 self.r[0][I] *= ti.sin(2.0 * np.pi * (i - self.N_ext) * 2.0 /
