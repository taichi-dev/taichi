--- conflicted
+++ resolved
@@ -6,7 +6,6 @@
 
 
 class SparseSolver:
-<<<<<<< HEAD
     """Sparse linear system solver
 
     Use this class to solve linear systems represented by sparse matrices.
@@ -15,10 +14,7 @@
         solver_type (str): The factorization type.
         ordering (str): The method for matrices re-ordering.
     """
-    def __init__(self, solver_type="LLT", ordering="AMD"):
-=======
     def __init__(self, dtype=f32, solver_type="LLT", ordering="AMD"):
->>>>>>> e253fd30
         solver_type_list = ["LLT", "LDLT", "LU"]
         solver_ordering = ['AMD', 'COLAMD']
         if solver_type in solver_type_list and ordering in solver_ordering:
