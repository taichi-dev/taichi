--- conflicted
+++ resolved
@@ -277,31 +277,6 @@
 
 ### Boolean operations
 
-<<<<<<< HEAD
-### Assignment expressions
-
-```
-assignment_expression ::=  [identifier ":="] expression
-```
-
-An assignment expression assigns an expression to an identifier (see
-[assignment statements](#assignment-statements) for more details),
-while also returning the value of the expression.
-
-Example:
-```python
-@ti.kernel
-def foo() -> ti.i32:
-    b = 2 + (a := 5)
-    b += a
-    return b
-# the return value should be 12
-```
-
-:::note
-This operator is supported since Python 3.8.
-:::
-=======
 ```
 or_test  ::= and_test | or_test "or" and_test
 and_test ::= not_test | and_test "and" not_test
@@ -318,7 +293,30 @@
 is adopted, and the operands are required to be boolean values. Since Taichi
 does not have boolean type yet, `ti.i32` is served as a temporary alternative.
 A `ti.i32` value is considered `False` if and only if the value is evaluated to 0.
->>>>>>> fbd48e48
+
+### Assignment expressions
+
+```
+assignment_expression ::=  [identifier ":="] expression
+```
+
+An assignment expression assigns an expression to an identifier (see
+[assignment statements](#assignment-statements) for more details),
+while also returning the value of the expression.
+
+Example:
+```python
+@ti.kernel
+def foo() -> ti.i32:
+    b = 2 + (a := 5)
+    b += a
+    return b
+# the return value should be 12
+```
+
+:::note
+This operator is supported since Python 3.8.
+:::
 
 ### Conditional expressions
 
