--- conflicted
+++ resolved
@@ -109,11 +109,7 @@
         """
         if impl.current_cfg().ndarray_use_torch:
             return self.arr.cpu().numpy()
-<<<<<<< HEAD
-        import numpy as np  # pylint: disable=C0415,W0621
-=======
-
->>>>>>> 26cbdf81
+
         arr = np.zeros(shape=self.arr.shape, dtype=to_numpy_type(self.dtype))
         from taichi.lang.meta import \
             ndarray_to_ext_arr  # pylint: disable=C0415
