--- conflicted
+++ resolved
@@ -1,8 +1,4 @@
-<<<<<<< HEAD
 import sys
-
-=======
->>>>>>> 5bcb6e27
 import numpy as np
 
 import taichi as ti
