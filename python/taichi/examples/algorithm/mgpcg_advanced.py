--- conflicted
+++ resolved
@@ -272,13 +272,8 @@
         self.init()
         self.solve(max_iters=400, verbose=verbose)
         self.paint()
-<<<<<<< HEAD
         ti.tools.imshow(self.pixels)
-        ti.print_kernel_profile_info()
-=======
-        ti.imshow(self.pixels)
         ti.profiler.print_kernel_profiler_info()
->>>>>>> 81bee13c
 
 
 if __name__ == '__main__':
