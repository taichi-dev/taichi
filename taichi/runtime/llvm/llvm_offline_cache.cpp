--- conflicted
+++ resolved
@@ -21,7 +21,7 @@
 using Format = LlvmOfflineCache::Format;
 constexpr char kMetadataFilename[] = "metadata";
 
-static bool check_llvm_cache_verison(const LlvmOfflineCache::Version &ver) {
+[[maybe_unused]] static bool check_llvm_cache_verison(const LlvmOfflineCache::Version &ver) {
   // TODO(PGZXB): Do more detailed checking
   return ver[0] == TI_VERSION_MAJOR &&
          ver[1] == TI_VERSION_MINOR &&
@@ -42,13 +42,9 @@
       new LlvmOfflineCacheFileReader(path, std::move(data), format));
 }
 
-<<<<<<< HEAD
-bool LlvmOfflineCacheFileReader::load_meta_data(LlvmOfflineCache &data, const std::string &path) {
-=======
 bool LlvmOfflineCacheFileReader::load_meta_data(
     LlvmOfflineCache &data,
     const std::string &cache_file_path) {
->>>>>>> eec349c1
   std::stringstream tcb_ss;
   tcb_ss << cache_file_path << "/" << kMetadataFilename << ".tcb";
   const auto tcb_path = tcb_ss.str();
@@ -57,11 +53,7 @@
     // https://stackoverflow.com/questions/12774207/fastest-way-to-check-if-a-file-exists-using-standard-c-c11-14-17-c
     std::ifstream fs(tcb_path, std::ios::in | std::ios::binary);
     if (!fs.good()) {
-<<<<<<< HEAD
-      TI_DEBUG("LLVM cache {} does not exist", path);
-=======
       TI_DEBUG("LLVM cache {} does not exist", cache_file_path);
->>>>>>> eec349c1
       return false;
     }
   }
@@ -187,10 +179,9 @@
     new_kernels_bytes_size += v.byte_size;
   }
   {
-<<<<<<< HEAD
+    // FIXME: 
     data_.byte_size += new_kernels_bytes_size;
 
-=======
     // Merge with old metadata
     if (merge_with_old) {
       LlvmOfflineCache old_data;
@@ -199,7 +190,6 @@
       }
     }
     // Dump metadata
->>>>>>> eec349c1
     std::stringstream prefix_ss;
     prefix_ss << path << "/" << kMetadataFilename;
     const std::string file_prefix = prefix_ss.str();
@@ -211,7 +201,6 @@
   }
 }
 
-<<<<<<< HEAD
 void LlvmOfflineCacheFileWriter::clean_cache(const std::string &path, CleanCachePolicy policy) {
   if (policy == (std::size_t)NotClean) {
     return;
@@ -232,7 +221,8 @@
   if (policy & ClaenOldCreated) {
 
   }
-=======
+}
+
 void LlvmOfflineCacheFileWriter::add_data(LlvmOfflineCache &&data) {
   // Note: merge this->data_ with data, new cover old
   auto &new_kernels = data_.kernels;
@@ -248,7 +238,6 @@
   }
 
   data_ = std::move(data);
->>>>>>> eec349c1
 }
 
 void LlvmOfflineCacheFileWriter::mangle_offloaded_task_name(
