---
sidebar_position: 0
---

# Why a new programming language

Imagine you want to write a new particle-based fluid algorithm. You start simple: It does not take much time before you find some C++/CUDA reference work online (or derive a reference from your labmate, <s>un</s>fortunately). `cmake .. && make`, you type. Oops, CMake throws out an error due to a random incompatible third-party library. Install and rebuild it ... Problem solved? You run the program, which immediately segfaults (without any stack trace, of course). Then you start gazing at the code, place the necessary asset files in the right place, fix a few dangling pointers, and finally, rerun the program. It works ... if you do not plug in your revised algorithm. Now you face another big fight with the GPU or CPU code. At the end of the day, you are just buried in the language details.

If all this sounds too familiar to you, congratulations! You are likely to find the antidote here.

Born from the MIT CSAIL lab, Taichi is a domain-specific language (DSL) designed to help computer graphics researchers quickly implement visual computing and physics simulation algorithms that are executable on GPU. Taichi is innovative because it is embedded in Python and uses modern just-in-time (JIT) frameworks (for example, LLVM and SPIR-V) to offload the Python source code to native GPU or CPU instructions, offering performance at both development time and runtime.

## How Taich differs from other DSLs

Frankly, a DSL with a Python frontend is not something new. Frameworks like Halide, PyTorch, and TVM have matured into the de facto standards in such areas as image processing and deep learning (DL). What distinguishes Taichi the most from these frameworks is its imperative programming paradigm. As a DSL, Taichi is not particularly specialized in a certain computing pattern, and this provides better flexibility. While one may argue that flexibility usually comes at the cost of inadequate optimization, we often find this is not the case with Taichi for the following reasons:

* Taichi's workload typically does *not* exhibit an exploitable pattern (such as element-wise operations). This means that the arithmetic intensity is bounded anyway. By simply switching to the GPU backend, one already enjoys a nice performance gain.
* Unlike traditional DL frameworks, where operators are simple math expressions and have to be fused at the graph level to achieve higher arithmetic intensity, Taichi, with the imperative paradigm, makes it quite easy to carry out a large amount of computation in a single kernel. We call such a kernel a *mega-kernel*.
* Taichi heavily optimizes the source code using various compiler technologies, including common subexpression elimination, dead code elimination, and control flow graph analysis. The optimization is backend-neutral because Taichi hosts its own intermediate representation (IR) layer.
* JIT compilation provides additional optimization opportunities.

## Till now, not even the whole picture

Taichi goes well beyond a Python JIT transpiler. One of the initial design goals is to *decouple the computation from the data structures*. To achieve this goal, Taichi provides a mechanism called *SNode* (/ˈsnoʊd/), which is essentially a set of generic data containers. SNodes can be used to compose hierarchical, dense or sparse, multi-dimensional fields conveniently. Switching between array-of-structures and structure-of-arrays layouts is usually a matter of ≤10 lines of code. This has inspired many use cases in numerical simulation. If you are interested to learn more about the mechanism, please check out [Fields (advanced)](../advanced/layout.md), [Sparse spatial data structures](../advanced/sparse.md), or [the original Taichi paper](https://yuanming.taichi.graphics/publication/2019-taichi/taichi-lang.pdf).

The concept of decoupling is further extended to the type system. Nowadays, as GPU memory capacity and bandwidth increasingly pose major bottlenecks, it is vital to be able to pack more data per memory unit. Taichi introduced customizable quantized types in 2021, allowing user-defined fixed-point or floating-point numbers with arbitrary bits (controlled within 64). This change makes possible an MPM simulation of over 400 million particles on a single GPU device. Learn more details in [the QuanTaichi paper](https://yuanming.taichi.graphics/publication/2021-quantaichi/quantaichi.pdf).

## A user-/developer-friendly language

Taichi is intuitive. If you know Python, you know Taichi. If you write Taichi, you awaken your GPU (or CPU as a fallback). Ever since its debut, this simple idea has gained so much popularity that contributors keep experimenting on and incorporating new backends, including Vulkan, OpenGL, and DirectX (working in progress). Without our strong and dedicated community, Taichi would never have been where it is now.

We are never afraid to aim high. Going forward, we see plenty more opportunities where Taichi can make a difference. We would like to share some (definitely not exhaustive) application scenarios and hopefully might give you a taste of our vision.

## Where Taichi can offer relief

### Academia

The nature of research makes it a painful fact that 90% of the research code is trashed because assumptions keep being broken and ideas keep being iterated. Swift coding without considering performance may lead to false conclusions, and pre-matured code optimization can be a waste of time and often produces a tangled mess. Therefore, a language offering high performance and productivity can tremendously benefit research projects.

Taichi keeps embracing academia. The key features we have (or plan to have) for high-performance computing research include small-scale linear algebra (inside kernels), large-scale sparse systems, and efficient neighbor accessing for both structured and unstructured data. Taichi also provides an automatic differentiation module via source code transformation (at IR level), making it a sweet differentiable simulation tool for machine learning.

### Apps & game engine integration

<<<<<<< HEAD
One huge advantage of Taichi lies in its portability, thanks to the support for a wide variety of backends. During the development process, we have recognized the increasing demand from our industry users for multi-platform packaging and deployment. 
=======
One huge advantange of Taichi lies in its portability, thanks to the support for a wide variety of backends. During the development process, we have recognized the increasing demand from our industry users for multi-platform packaging and deployment.
>>>>>>> 6b462a2b

The experimental demo below shows a seamless integration of Taichi and Unity. By exporting Taichi kernels as SPIR-V shaders, we can easily import them into a Unity project.

![](https://raw.githubusercontent.com/taichi-dev/public_files/master/taichi/unity_fluid.gif)

### General-purpose computing

While originally designed for physics simulation, Taichi has found its application in many other areas that can be boosted by GPU general-purpose computing.

* [taichimd](https://github.com/victoriacity/taichimd): Interactive, GPU-accelerated Molecular (& Macroscopic) Dynamics using the Taichi programming language.
* [TaichiSLAM](https://github.com/xuhao1/TaichiSLAM): a 3D Dense mapping backend library of SLAM based on Taichi-Lang, designed for the aerial swarm.
* [Stannum](https://github.com/ifsheldon/stannum): Fusing Taichi into PyTorch.

### Maybe a new frontend?

The benefit of adopting the compiler approach is that you can decouple the frontend from the backend. Taichi is *currently* embedded in Python, but who says it needs to stay that way? Stay tuned [:](https://taichi-js.com/playground)-)<|MERGE_RESOLUTION|>--- conflicted
+++ resolved
@@ -41,11 +41,7 @@
 
 ### Apps & game engine integration
 
-<<<<<<< HEAD
-One huge advantage of Taichi lies in its portability, thanks to the support for a wide variety of backends. During the development process, we have recognized the increasing demand from our industry users for multi-platform packaging and deployment. 
-=======
-One huge advantange of Taichi lies in its portability, thanks to the support for a wide variety of backends. During the development process, we have recognized the increasing demand from our industry users for multi-platform packaging and deployment.
->>>>>>> 6b462a2b
+One huge advantage of Taichi lies in its portability, thanks to the support for a wide variety of backends. During the development process, we have recognized the increasing demand from our industry users for multi-platform packaging and deployment.
 
 The experimental demo below shows a seamless integration of Taichi and Unity. By exporting Taichi kernels as SPIR-V shaders, we can easily import them into a Unity project.
 
