import atexit
import datetime
import functools
import json
import os
import platform
import shutil
import tempfile
import threading
import time
from contextlib import contextmanager
from copy import deepcopy as _deepcopy
from urllib import request

from taichi._lib import core as _ti_core
from taichi._lib.utils import locale_encode
from taichi.lang import impl
from taichi.lang._ndarray import ScalarNdarray
from taichi.lang._ndrange import GroupedNDRange, ndrange
from taichi.lang.any_array import AnyArray, AnyArrayAccess
from taichi.lang.enums import Layout
from taichi.lang.exception import (InvalidOperationError,
<<<<<<< HEAD
                                   TaichiCompilationError, TaichiSyntaxError,
                                   TaichiTypeError)
=======
                                   TaichiCompilationError, TaichiNameError,
                                   TaichiSyntaxError)
>>>>>>> 6bab0ffc
from taichi.lang.expr import Expr, make_expr_group
from taichi.lang.field import Field, ScalarField
from taichi.lang.impl import (axes, begin_frontend_if,
                              begin_frontend_struct_for, call_internal,
                              current_cfg, deactivate_all_snodes, expr_init,
                              expr_init_func, expr_init_list, field,
                              get_runtime, grouped,
                              insert_expr_stmt_if_ti_func, ndarray, one, root,
                              static, static_assert, static_print, stop_grad,
                              subscript, ti_assert, ti_float, ti_format,
                              ti_int, ti_print, zero)
from taichi.lang.kernel_arguments import SparseMatrixProxy
from taichi.lang.kernel_impl import (KernelArgError, KernelDefError,
                                     data_oriented, func, kernel, pyfunc)
from taichi.lang.matrix import Matrix, MatrixField, Vector
from taichi.lang.mesh import Mesh, MeshElementFieldProxy, TetMesh, TriMesh
from taichi.lang.ops import *  # pylint: disable=W0622
from taichi.lang.quant_impl import quant
from taichi.lang.runtime_ops import async_flush, sync
from taichi.lang.snode import (SNode, activate, append, deactivate, get_addr,
                               is_active, length, rescale_index)
from taichi.lang.sort import parallel_sort
from taichi.lang.source_builder import SourceBuilder
from taichi.lang.struct import Struct, StructField
from taichi.lang.tape import TapeImpl
from taichi.lang.type_factory_impl import type_factory
from taichi.lang.util import (cook_dtype, has_clangpp, has_pytorch,
                              is_taichi_class, python_scope, taichi_scope,
                              to_numpy_type, to_pytorch_type, to_taichi_type)
from taichi.profiler import KernelProfiler, get_default_kernel_profiler
from taichi.profiler.kernelmetrics import (CuptiMetric, default_cupti_metrics,
                                           get_predefined_cupti_metrics)
from taichi.snode.fields_builder import FieldsBuilder
from taichi.tools.util import set_gdb_trigger, warning
from taichi.types.annotations import any_arr, ext_arr, template
from taichi.types.primitive_types import (f16, f32, f64, i32, i64,
                                          integer_types, u32, u64)

from taichi import _logging

runtime = impl.get_runtime()

i = axes(0)
j = axes(1)
k = axes(2)
l = axes(3)
ij = axes(0, 1)
ik = axes(0, 2)
il = axes(0, 3)
jk = axes(1, 2)
jl = axes(1, 3)
kl = axes(2, 3)
ijk = axes(0, 1, 2)
ijl = axes(0, 1, 3)
ikl = axes(0, 2, 3)
jkl = axes(1, 2, 3)
ijkl = axes(0, 1, 2, 3)

cfg = impl.default_cfg()
x86_64 = _ti_core.x64
"""The x64 CPU backend.
"""
x64 = _ti_core.x64
"""The X64 CPU backend.
"""
arm64 = _ti_core.arm64
"""The ARM CPU backend.
"""
cuda = _ti_core.cuda
"""The CUDA backend.
"""
metal = _ti_core.metal
"""The Apple Metal backend.
"""
opengl = _ti_core.opengl
"""The OpenGL backend. OpenGL 4.3 required.
"""
# Skip annotating this one because it is barely maintained.
cc = _ti_core.cc
wasm = _ti_core.wasm
"""The WebAssembly backend.
"""
vulkan = _ti_core.vulkan
"""The Vulkan backend.
"""
dx11 = _ti_core.dx11
"""The DX11 backend.
"""
gpu = [cuda, metal, opengl, vulkan, dx11]
"""A list of GPU backends supported on the current system.

When this is used, Taichi automatically picks the matching GPU backend. If no
GPU is detected, Taichi falls back to the CPU backend.
"""
cpu = _ti_core.host_arch()
"""A list of CPU backends supported on the current system.

When this is used, Taichi automatically picks the matching CPU backend.
"""
timeline_clear = lambda: impl.get_runtime().prog.timeline_clear()  # pylint: disable=unnecessary-lambda
timeline_save = lambda fn: impl.get_runtime().prog.timeline_save(fn)  # pylint: disable=unnecessary-lambda

# Legacy API
type_factory_ = _ti_core.get_type_factory_instance()


def print_kernel_profile_info(mode='count'):
    """Print the profiling results of Taichi kernels.

    To enable this profiler, set ``kernel_profiler=True`` in ``ti.init()``.
    ``'count'`` mode: print the statistics (min,max,avg time) of launched kernels,
    ``'trace'`` mode: print the records of launched kernels with specific profiling metrics (time, memory load/store and core utilization etc.),
    and defaults to ``'count'``.

    Args:
        mode (str): the way to print profiling results.

    Example::

        >>> import taichi as ti

        >>> ti.init(ti.cpu, kernel_profiler=True)
        >>> var = ti.field(ti.f32, shape=1)

        >>> @ti.kernel
        >>> def compute():
        >>>     var[0] = 1.0

        >>> compute()
        >>> ti.print_kernel_profile_info()
        >>> # equivalent calls :
        >>> # ti.print_kernel_profile_info('count')

        >>> ti.print_kernel_profile_info('trace')

    Note:
        Currently the result of `KernelProfiler` could be incorrect on OpenGL
        backend due to its lack of support for `ti.sync()`.

        For advanced mode of `KernelProfiler`, please visit https://docs.taichi.graphics/docs/lang/articles/misc/profiler#advanced-mode.
    """
    get_default_kernel_profiler().print_info(mode)


def query_kernel_profile_info(name):
    """Query kernel elapsed time(min,avg,max) on devices using the kernel name.

    To enable this profiler, set `kernel_profiler=True` in `ti.init`.

    Args:
        name (str): kernel name.

    Returns:
        KernelProfilerQueryResult (class): with member variables(counter, min, max, avg)

    Example::

        >>> import taichi as ti

        >>> ti.init(ti.cpu, kernel_profiler=True)
        >>> n = 1024*1024
        >>> var = ti.field(ti.f32, shape=n)

        >>> @ti.kernel
        >>> def fill():
        >>>     for i in range(n):
        >>>         var[i] = 0.1

        >>> fill()
        >>> ti.clear_kernel_profile_info() #[1]
        >>> for i in range(100):
        >>>     fill()
        >>> query_result = ti.query_kernel_profile_info(fill.__name__) #[2]
        >>> print("kernel excuted times =",query_result.counter)
        >>> print("kernel elapsed time(min_in_ms) =",query_result.min)
        >>> print("kernel elapsed time(max_in_ms) =",query_result.max)
        >>> print("kernel elapsed time(avg_in_ms) =",query_result.avg)

    Note:
        [1] To get the correct result, query_kernel_profile_info() must be used in conjunction with
        clear_kernel_profile_info().

        [2] Currently the result of `KernelProfiler` could be incorrect on OpenGL
        backend due to its lack of support for `ti.sync()`.
    """
    return get_default_kernel_profiler().query_info(name)


def clear_kernel_profile_info():
    """Clear all KernelProfiler records."""
    get_default_kernel_profiler().clear_info()


def kernel_profiler_total_time():
    """Get elapsed time of all kernels recorded in KernelProfiler.

    Returns:
        time (float): total time in second.
    """
    return get_default_kernel_profiler().get_total_time()


def set_kernel_profiler_toolkit(toolkit_name='default'):
    """Set the toolkit used by KernelProfiler.

    Currently, we only support toolkits: ``'default'`` and ``'cupti'``.

    Args:
        toolkit_name (str): string of toolkit name.

    Returns:
        status (bool): whether the setting is successful or not.

    Example::

        >>> import taichi as ti

        >>> ti.init(arch=ti.cuda, kernel_profiler=True)
        >>> x = ti.field(ti.f32, shape=1024*1024)

        >>> @ti.kernel
        >>> def fill():
        >>>     for i in x:
        >>>         x[i] = i

        >>> ti.set_kernel_profiler_toolkit('cupti')
        >>> for i in range(100):
        >>>     fill()
        >>> ti.print_kernel_profile_info()

        >>> ti.set_kernel_profiler_toolkit('default')
        >>> for i in range(100):
        >>>     fill()
        >>> ti.print_kernel_profile_info()
    """
    return get_default_kernel_profiler().set_toolkit(toolkit_name)


def set_kernel_profile_metrics(metric_list=default_cupti_metrics):
    """Set metrics that will be collected by the CUPTI toolkit.

    Args:
        metric_list (list): a list of :class:`~taichi.lang.CuptiMetric()` instances, default value: :data:`~taichi.lang.default_cupti_metrics`.

    Example::

        >>> import taichi as ti

        >>> ti.init(kernel_profiler=True, arch=ti.cuda)
        >>> ti.set_kernel_profiler_toolkit('cupti')
        >>> num_elements = 128*1024*1024

        >>> x = ti.field(ti.f32, shape=num_elements)
        >>> y = ti.field(ti.f32, shape=())
        >>> y[None] = 0

        >>> @ti.kernel
        >>> def reduction():
        >>>     for i in x:
        >>>         y[None] += x[i]

        >>> # In the case of not pramater, Taichi will print its pre-defined metrics list
        >>> ti.get_predefined_cupti_metrics()
        >>> # get Taichi pre-defined metrics
        >>> profiling_metrics = ti.get_predefined_cupti_metrics('shared_access')

        >>> global_op_atom = ti.CuptiMetric(
        >>>     name='l1tex__t_set_accesses_pipe_lsu_mem_global_op_atom.sum',
        >>>     header=' global.atom ',
        >>>     format='    {:8.0f} ')
        >>> # add user defined metrics
        >>> profiling_metrics += [global_op_atom]

        >>> # metrics setting will be retained until the next configuration
        >>> ti.set_kernel_profile_metrics(profiling_metrics)
        >>> for i in range(16):
        >>>     reduction()
        >>> ti.print_kernel_profile_info('trace')

    Note:
        Metrics setting will be retained until the next configuration.
    """
    get_default_kernel_profiler().set_metrics(metric_list)


@contextmanager
def collect_kernel_profile_metrics(metric_list=default_cupti_metrics):
    """Set temporary metrics that will be collected by the CUPTI toolkit within this context.

    Args:
        metric_list (list): a list of :class:`~taichi.lang.CuptiMetric()` instances, default value: :data:`~taichi.lang.default_cupti_metrics`.

    Example::

        >>> import taichi as ti

        >>> ti.init(kernel_profiler=True, arch=ti.cuda)
        >>> ti.set_kernel_profiler_toolkit('cupti')
        >>> num_elements = 128*1024*1024

        >>> x = ti.field(ti.f32, shape=num_elements)
        >>> y = ti.field(ti.f32, shape=())
        >>> y[None] = 0

        >>> @ti.kernel
        >>> def reduction():
        >>>     for i in x:
        >>>         y[None] += x[i]

        >>> # In the case of not pramater, Taichi will print its pre-defined metrics list
        >>> ti.get_predefined_cupti_metrics()
        >>> # get Taichi pre-defined metrics
        >>> profiling_metrics = ti.get_predefined_cupti_metrics('device_utilization')

        >>> global_op_atom = ti.CuptiMetric(
        >>>     name='l1tex__t_set_accesses_pipe_lsu_mem_global_op_atom.sum',
        >>>     header=' global.atom ',
        >>>     format='    {:8.0f} ')
        >>> # add user defined metrics
        >>> profiling_metrics += [global_op_atom]

        >>> # metrics setting is temporary, and will be clear when exit from this context.
        >>> with ti.collect_kernel_profile_metrics(profiling_metrics):
        >>>     for i in range(16):
        >>>         reduction()
        >>>     ti.print_kernel_profile_info('trace')

    Note:
        The configuration of the ``metric_list`` will be clear when exit from this context.
    """
    get_default_kernel_profiler().set_metrics(metric_list)
    yield get_default_kernel_profiler()
    get_default_kernel_profiler().set_metrics()


def print_memory_profile_info():
    """Memory profiling tool for LLVM backends with full sparse support.

    This profiler is automatically on.
    """
    impl.get_runtime().materialize()
    impl.get_runtime().prog.print_memory_profiler_info()


extension = _ti_core.Extension


def is_extension_supported(arch, ext):
    """Checks whether an extension is supported on an arch.

    Args:
        arch (taichi_core.Arch): Specified arch.
        ext (taichi_core.Extension): Specified extension.

    Returns:
        bool: Whether `ext` is supported on `arch`.
    """
    return _ti_core.is_extension_supported(arch, ext)


def reset():
    """Resets Taichi to its initial state.

    This would destroy all the fields and kernels.
    """
    _ti_core.reset_snode_access_flag()
    impl.reset()
    global runtime
    runtime = impl.get_runtime()


class _EnvironmentConfigurator:
    def __init__(self, kwargs, _cfg):
        self.cfg = _cfg
        self.kwargs = kwargs
        self.keys = []

    def add(self, key, _cast=None):
        _cast = _cast or self.bool_int

        self.keys.append(key)

        # TI_ASYNC=   : no effect
        # TI_ASYNC=0  : False
        # TI_ASYNC=1  : True
        name = 'TI_' + key.upper()
        value = os.environ.get(name, '')
        if len(value):
            self[key] = _cast(value)
            if key in self.kwargs:
                _ti_core.warn(
                    f'ti.init argument "{key}" overridden by environment variable {name}={value}'
                )
                del self.kwargs[key]  # mark as recognized
        elif key in self.kwargs:
            self[key] = self.kwargs[key]
            del self.kwargs[key]  # mark as recognized

    def __getitem__(self, key):
        return getattr(self.cfg, key)

    def __setitem__(self, key, value):
        setattr(self.cfg, key, value)

    @staticmethod
    def bool_int(x):
        return bool(int(x))


class _SpecialConfig:
    # like CompileConfig in C++, this is the configurations that belong to other submodules
    def __init__(self):
        self.log_level = 'info'
        self.gdb_trigger = False
        self.experimental_real_function = False
        self.short_circuit_operators = False
        self.ndarray_use_torch = False


def prepare_sandbox():
    '''
    Returns a temporary directory, which will be automatically deleted on exit.
    It may contain the taichi_core shared object or some misc. files.
    '''
    tmp_dir = tempfile.mkdtemp(prefix='taichi-')
    atexit.register(shutil.rmtree, tmp_dir)
    print(f'[Taichi] preparing sandbox at {tmp_dir}')
    os.mkdir(os.path.join(tmp_dir, 'runtime/'))
    return tmp_dir


def check_version():
    # Check Taichi version for the user.
    major = _ti_core.get_version_major()
    minor = _ti_core.get_version_minor()
    patch = _ti_core.get_version_patch()
    version = f'{major}.{minor}.{patch}'
    payload = {'version': version, 'platform': '', 'python': ''}

    system = platform.system()
    if system == 'Linux':
        payload['platform'] = 'manylinux1_x86_64'
    elif system == 'Windows':
        payload['platform'] = 'win_amd64'
    elif system == 'Darwin':
        if platform.release() < '19.0.0':
            payload['platform'] = 'macosx_10_14_x86_64'
        elif platform.machine() == 'x86_64':
            payload['platform'] = 'macosx_10_15_x86_64'
        else:
            payload['platform'] = 'macosx_11_0_arm64'

    python_version = platform.python_version()
    if python_version.startswith('3.6.'):
        payload['python'] = 'cp36'
    elif python_version.startswith('3.7.'):
        payload['python'] = 'cp37'
    elif python_version.startswith('3.8.'):
        payload['python'] = 'cp38'
    elif python_version.startswith('3.9.'):
        payload['python'] = 'cp39'

    # We do not want request exceptions break users' usage of Taichi.
    try:
        payload = json.dumps(payload)
        payload = payload.encode()
        req = request.Request('https://metadata.taichi.graphics/check_version',
                              method='POST')
        req.add_header('Content-Type', 'application/json')
        with request.urlopen(req, data=payload, timeout=5) as response:
            response = json.loads(response.read().decode('utf-8'))
            return response
    except:
        return None


def try_check_version():
    try:
        os.makedirs(_ti_core.get_repo_dir(), exist_ok=True)
        timestamp_path = os.path.join(_ti_core.get_repo_dir(), 'timestamp')
        cur_date = datetime.date.today()
        if os.path.exists(timestamp_path):
            last_time = ''
            with open(timestamp_path, 'r') as f:
                last_time = f.readlines()[0].rstrip()
            if cur_date.strftime('%Y-%m-%d') > last_time:
                response = check_version()
                if response is None:
                    return
                with open(timestamp_path, 'w') as f:
                    f.write((cur_date +
                             datetime.timedelta(days=7)).strftime('%Y-%m-%d'))
                    f.write('\n')
                    if response['status'] == 1:
                        f.write(response['latest_version'])
                    else:
                        f.write('0.0.0')
        else:
            response = check_version()
            if response is None:
                return
            with open(timestamp_path, 'w') as f:
                f.write((cur_date +
                         datetime.timedelta(days=7)).strftime('%Y-%m-%d'))
                f.write('\n')
                if response['status'] == 1:
                    f.write(response['latest_version'])
                else:
                    f.write('0.0.0')
    # Wildcard exception to catch potential file writing errors.
    except:
        pass


def init(arch=None,
         default_fp=None,
         default_ip=None,
         _test_mode=False,
         enable_fallback=True,
         **kwargs):
    """Initializes the Taichi runtime.

    This should always be the entry point of your Taichi program. Most
    importantly, it sets the backend used throughout the program.

    Args:
        arch: Backend to use. This is usually :const:`~taichi.lang.cpu` or :const:`~taichi.lang.gpu`.
        default_fp (Optional[type]): Default floating-point type.
        default_ip (Optional[type]): Default integral type.
        **kwargs: Taichi provides highly customizable compilation through
            ``kwargs``, which allows for fine grained control of Taichi compiler
            behavior. Below we list some of the most frequently used ones. For a
            complete list, please check out
            https://github.com/taichi-dev/taichi/blob/master/taichi/program/compile_config.h.

            * ``cpu_max_num_threads`` (int): Sets the number of threads used by the CPU thread pool.
            * ``debug`` (bool): Enables the debug mode, under which Taichi does a few more things like boundary checks.
            * ``print_ir`` (bool): Prints the CHI IR of the Taichi kernels.
            * ``packed`` (bool): Enables the packed memory layout. See https://docs.taichi.graphics/lang/articles/advanced/layout.
    """
    # Check version for users every 7 days if not disabled by users.
    skip = os.environ.get("TI_SKIP_VERSION_CHECK")
    if skip != 'ON':
        # We don't join this thread because we do not wish to block users.
        check_version_thread = threading.Thread(target=try_check_version,
                                                daemon=True)
        check_version_thread.start()

    # Make a deepcopy in case these args reference to items from ti.cfg, which are
    # actually references. If no copy is made and the args are indeed references,
    # ti.reset() could override the args to their default values.
    default_fp = _deepcopy(default_fp)
    default_ip = _deepcopy(default_ip)
    kwargs = _deepcopy(kwargs)
    reset()

    spec_cfg = _SpecialConfig()
    env_comp = _EnvironmentConfigurator(kwargs, cfg)
    env_spec = _EnvironmentConfigurator(kwargs, spec_cfg)

    # configure default_fp/ip:
    # TODO: move these stuff to _SpecialConfig too:
    env_default_fp = os.environ.get("TI_DEFAULT_FP")
    if env_default_fp:
        if default_fp is not None:
            _ti_core.warn(
                f'ti.init argument "default_fp" overridden by environment variable TI_DEFAULT_FP={env_default_fp}'
            )
        if env_default_fp == '32':
            default_fp = f32
        elif env_default_fp == '64':
            default_fp = f64
        elif env_default_fp is not None:
            raise ValueError(
                f'Invalid TI_DEFAULT_FP={env_default_fp}, should be 32 or 64')

    env_default_ip = os.environ.get("TI_DEFAULT_IP")
    if env_default_ip:
        if default_ip is not None:
            _ti_core.warn(
                f'ti.init argument "default_ip" overridden by environment variable TI_DEFAULT_IP={env_default_ip}'
            )
        if env_default_ip == '32':
            default_ip = i32
        elif env_default_ip == '64':
            default_ip = i64
        elif env_default_ip is not None:
            raise ValueError(
                f'Invalid TI_DEFAULT_IP={env_default_ip}, should be 32 or 64')

    if default_fp is not None:
        impl.get_runtime().set_default_fp(default_fp)
    if default_ip is not None:
        impl.get_runtime().set_default_ip(default_ip)

    # submodule configurations (spec_cfg):
    env_spec.add('log_level', str)
    env_spec.add('gdb_trigger')
    env_spec.add('experimental_real_function')
    env_spec.add('short_circuit_operators')
    env_spec.add('ndarray_use_torch')

    # compiler configurations (ti.cfg):
    for key in dir(cfg):
        if key in ['arch', 'default_fp', 'default_ip']:
            continue
        _cast = type(getattr(cfg, key))
        if _cast is bool:
            _cast = None
        env_comp.add(key, _cast)

    unexpected_keys = kwargs.keys()

    if len(unexpected_keys):
        raise KeyError(
            f'Unrecognized keyword argument(s) for ti.init: {", ".join(unexpected_keys)}'
        )

    # dispatch configurations that are not in ti.cfg:
    if not _test_mode:
        set_gdb_trigger(spec_cfg.gdb_trigger)
        impl.get_runtime().experimental_real_function = \
            spec_cfg.experimental_real_function
        impl.get_runtime().short_circuit_operators = \
            spec_cfg.short_circuit_operators
        impl.get_runtime().ndarray_use_torch = \
            spec_cfg.ndarray_use_torch
        _logging.set_logging_level(spec_cfg.log_level.lower())

    # select arch (backend):
    env_arch = os.environ.get('TI_ARCH')
    if env_arch is not None:
        _logging.info(f'Following TI_ARCH setting up for arch={env_arch}')
        arch = _ti_core.arch_from_name(env_arch)
    cfg.arch = adaptive_arch_select(arch, enable_fallback, cfg.use_gles)
    if cfg.arch == cc:
        _ti_core.set_tmp_dir(locale_encode(prepare_sandbox()))
    print(f'[Taichi] Starting on arch={_ti_core.arch_name(cfg.arch)}')

    # Torch based ndarray on opengl backend allocates memory on host instead of opengl backend.
    # So it won't work.
    if cfg.arch == opengl and spec_cfg.ndarray_use_torch:
        _logging.warn(
            'Opengl backend doesn\'t support torch based ndarray. Setting ndarray_use_torch to False.'
        )
        impl.get_runtime().ndarray_use_torch = False

    if _test_mode:
        return spec_cfg

    get_default_kernel_profiler().set_kernel_profiler_mode(cfg.kernel_profiler)

    # create a new program:
    impl.get_runtime().create_program()

    _logging.trace('Materializing runtime...')
    impl.get_runtime().prog.materialize_runtime()

    impl._root_fb = FieldsBuilder()

    if not os.environ.get("TI_DISABLE_SIGNAL_HANDLERS", False):
        impl.get_runtime()._register_signal_handlers()

    return None


def no_activate(*args):
    for v in args:
        _ti_core.no_activate(v.snode.ptr)


def block_local(*args):
    """Hints Taichi to cache the fields and to enable the BLS optimization.

    Please visit https://docs.taichi.graphics/lang/articles/advanced/performance
    for how BLS is used.

    Args:
        *args (List[Field]): A list of sparse Taichi fields.
    """
    if impl.current_cfg().opt_level == 0:
        _logging.warn("""opt_level = 1 is enforced to enable bls analysis.""")
        impl.current_cfg().opt_level = 1
    for a in args:
        for v in a.get_field_members():
            _ti_core.insert_snode_access_flag(
                _ti_core.SNodeAccessFlag.block_local, v.ptr)


def mesh_local(*args):
    for a in args:
        for v in a.get_field_members():
            _ti_core.insert_snode_access_flag(
                _ti_core.SNodeAccessFlag.mesh_local, v.ptr)


def cache_read_only(*args):
    for a in args:
        for v in a.get_field_members():
            _ti_core.insert_snode_access_flag(
                _ti_core.SNodeAccessFlag.read_only, v.ptr)


def assume_in_range(val, base, low, high):
    return _ti_core.expr_assume_in_range(
        Expr(val).ptr,
        Expr(base).ptr, low, high)


def loop_unique(val, covers=None):
    if covers is None:
        covers = []
    if not isinstance(covers, (list, tuple)):
        covers = [covers]
    covers = [x.snode.ptr if isinstance(x, Expr) else x.ptr for x in covers]
    return _ti_core.expr_loop_unique(Expr(val).ptr, covers)


parallelize = _ti_core.parallelize
serialize = lambda: parallelize(1)
vectorize = _ti_core.vectorize
bit_vectorize = _ti_core.bit_vectorize
block_dim = _ti_core.block_dim
global_thread_idx = _ti_core.insert_thread_idx_expr
mesh_patch_idx = _ti_core.insert_patch_idx_expr


def Tape(loss, clear_gradients=True):
    """Return a context manager of :class:`~taichi.lang.tape.TapeImpl`. The
    context manager would catching all of the callings of functions that
    decorated by :func:`~taichi.lang.kernel_impl.kernel` or
    :func:`~taichi.ad.grad_replaced` under `with` statement, and calculate
    all the partial gradients of a given loss variable by calling all of the
    gradient function of the callings caught in reverse order while `with`
    statement ended.

    See also :func:`~taichi.lang.kernel_impl.kernel` and
    :func:`~taichi.ad.grad_replaced` for gradient functions.

    Args:
        loss(:class:`~taichi.lang.expr.Expr`): The loss field, which shape should be ().
        clear_gradients(Bool): Before `with` body start, clear all gradients or not.

    Returns:
        :class:`~taichi.lang.tape.TapeImpl`: The context manager.

    Example::

        >>> @ti.kernel
        >>> def sum(a: ti.float32):
        >>>     for I in ti.grouped(x):
        >>>         y[None] += x[I] ** a
        >>>
        >>> with ti.Tape(loss = y):
        >>>     sum(2)"""
    impl.get_runtime().materialize()
    if len(loss.shape) != 0:
        raise RuntimeError(
            'The loss of `Tape` must be a 0-D field, i.e. scalar')
    if not loss.snode.ptr.has_grad():
        raise RuntimeError(
            'Gradients of loss are not allocated, please use ti.field(..., needs_grad=True)'
            ' for all fields that are required by autodiff.')
    if clear_gradients:
        clear_all_gradients()

    from taichi._kernels import clear_loss  # pylint: disable=C0415
    clear_loss(loss)

    return runtime.get_tape(loss)


def clear_all_gradients():
    """Set all fields' gradients to 0."""
    impl.get_runtime().materialize()

    def visit(node):
        places = []
        for _i in range(node.ptr.get_num_ch()):
            ch = node.ptr.get_ch(_i)
            if not ch.is_place():
                visit(SNode(ch))
            else:
                if not ch.is_primal():
                    places.append(ch.get_expr())

        places = tuple(places)
        if places:
            from taichi._kernels import \
                clear_gradients  # pylint: disable=C0415
            clear_gradients(places)

    for root_fb in FieldsBuilder.finalized_roots():
        visit(root_fb)


def benchmark(_func, repeat=300, args=()):
    def run_benchmark():
        compile_time = time.time()
        _func(*args)  # compile the kernel first
        sync()
        compile_time = time.time() - compile_time
        stat_write('compilation_time', compile_time)
        codegen_stat = _ti_core.stat()
        for line in codegen_stat.split('\n'):
            try:
                a, b = line.strip().split(':')
            except:
                continue
            a = a.strip()
            b = int(float(b))
            if a == 'codegen_kernel_statements':
                stat_write('compiled_inst', b)
            if a == 'codegen_offloaded_tasks':
                stat_write('compiled_tasks', b)
            elif a == 'launched_tasks':
                stat_write('launched_tasks', b)

        # Use 3 initial iterations to warm up
        # instruction/data caches. Discussion:
        # https://github.com/taichi-dev/taichi/pull/1002#discussion_r426312136
        for _ in range(3):
            _func(*args)
            sync()
        clear_kernel_profile_info()
        t = time.time()
        for _ in range(repeat):
            _func(*args)
            sync()
        elapsed = time.time() - t
        avg = elapsed / repeat
        stat_write('wall_clk_t', avg)
        device_time = kernel_profiler_total_time()
        avg_device_time = device_time / repeat
        stat_write('exec_t', avg_device_time)

    run_benchmark()


def benchmark_plot(fn=None,
                   cases=None,
                   columns=None,
                   column_titles=None,
                   archs=None,
                   title=None,
                   bars='sync_vs_async',
                   bar_width=0.4,
                   bar_distance=0,
                   left_margin=0,
                   size=(12, 8)):
    import matplotlib.pyplot as plt  # pylint: disable=C0415
    import yaml  # pylint: disable=C0415
    if fn is None:
        fn = os.path.join(_ti_core.get_repo_dir(), 'benchmarks', 'output',
                          'benchmark.yml')

    with open(fn, 'r') as f:
        data = yaml.load(f, Loader=yaml.SafeLoader)
    if bars != 'sync_vs_async':  # need baseline
        baseline_dir = os.path.join(_ti_core.get_repo_dir(), 'benchmarks',
                                    'baseline')
        baseline_file = f'{baseline_dir}/benchmark.yml'
        with open(baseline_file, 'r') as f:
            baseline_data = yaml.load(f, Loader=yaml.SafeLoader)
    if cases is None:
        cases = list(data.keys())

    assert len(cases) >= 1
    if len(cases) == 1:
        cases = [cases[0], cases[0]]
        warning(
            'Function benchmark_plot does not support plotting with only one case for now. Duplicating the item to move on.'
        )

    if columns is None:
        columns = list(data[cases[0]].keys())
    if column_titles is None:
        column_titles = columns
    normalize_to_lowest = lambda x: True
    figure, subfigures = plt.subplots(len(cases), len(columns))
    if title is None:
        title = 'Taichi Performance Benchmarks (Higher means more)'
    figure.suptitle(title, fontweight="bold")
    for col_id in range(len(columns)):
        subfigures[0][col_id].set_title(column_titles[col_id])
    for case_id, case in enumerate(cases):
        subfigures[case_id][0].annotate(
            case,
            xy=(0, 0.5),
            xytext=(-subfigures[case_id][0].yaxis.labelpad - 5, 0),
            xycoords=subfigures[case_id][0].yaxis.label,
            textcoords='offset points',
            size='large',
            ha='right',
            va='center')
        for col_id, col in enumerate(columns):
            if archs is None:
                current_archs = data[case][col].keys()
            else:
                current_archs = [
                    x for x in archs if x in data[case][col].keys()
                ]
            if bars == 'sync_vs_async':
                y_left = [
                    data[case][col][arch]['sync'] for arch in current_archs
                ]
                label_left = 'sync'
                y_right = [
                    data[case][col][arch]['async'] for arch in current_archs
                ]
                label_right = 'async'
            elif bars == 'sync_regression':
                y_left = [
                    baseline_data[case][col][arch]['sync']
                    for arch in current_archs
                ]
                label_left = 'before'
                y_right = [
                    data[case][col][arch]['sync'] for arch in current_archs
                ]
                label_right = 'after'
            elif bars == 'async_regression':
                y_left = [
                    baseline_data[case][col][arch]['async']
                    for arch in current_archs
                ]
                label_left = 'before'
                y_right = [
                    data[case][col][arch]['async'] for arch in current_archs
                ]
                label_right = 'after'
            else:
                raise RuntimeError('Unknown bars type')
            if normalize_to_lowest(col):
                for _i in range(len(current_archs)):
                    maximum = max(y_left[_i], y_right[_i])
                    y_left[_i] = y_left[_i] / maximum if y_left[_i] != 0 else 1
                    y_right[
                        _i] = y_right[_i] / maximum if y_right[_i] != 0 else 1
            ax = subfigures[case_id][col_id]
            bar_left = ax.bar(x=[
                i - bar_width / 2 - bar_distance / 2
                for i in range(len(current_archs))
            ],
                              height=y_left,
                              width=bar_width,
                              label=label_left,
                              color=(0.47, 0.69, 0.89, 1.0))
            bar_right = ax.bar(x=[
                i + bar_width / 2 + bar_distance / 2
                for i in range(len(current_archs))
            ],
                               height=y_right,
                               width=bar_width,
                               label=label_right,
                               color=(0.68, 0.26, 0.31, 1.0))
            ax.set_xticks(range(len(current_archs)))
            ax.set_xticklabels(current_archs)
            figure.legend((bar_left, bar_right), (label_left, label_right),
                          loc='lower center')
    figure.subplots_adjust(left=left_margin)

    fig = plt.gcf()
    fig.set_size_inches(size)

    plt.show()


def stat_write(key, value):
    import yaml  # pylint: disable=C0415
    case_name = os.environ.get('TI_CURRENT_BENCHMARK')
    if case_name is None:
        return
    if case_name.startswith('benchmark_'):
        case_name = case_name[10:]
    arch_name = _ti_core.arch_name(cfg.arch)
    async_mode = 'async' if cfg.async_mode else 'sync'
    output_dir = os.environ.get('TI_BENCHMARK_OUTPUT_DIR', '.')
    filename = f'{output_dir}/benchmark.yml'
    try:
        with open(filename, 'r') as f:
            data = yaml.load(f, Loader=yaml.SafeLoader)
    except FileNotFoundError:
        data = {}
    data.setdefault(case_name, {})
    data[case_name].setdefault(key, {})
    data[case_name][key].setdefault(arch_name, {})
    data[case_name][key][arch_name][async_mode] = value
    with open(filename, 'w') as f:
        yaml.dump(data, f, Dumper=yaml.SafeDumper)


def is_arch_supported(arch, use_gles=False):
    """Checks whether an arch is supported on the machine.

    Args:
        arch (taichi_core.Arch): Specified arch.
        use_gles (bool): If True, check is GLES is available otherwise
          check if GLSL is available. Only effective when `arch` is `ti.opengl`.
          Default is `False`.

    Returns:
        bool: Whether `arch` is supported on the machine.
    """

    arch_table = {
        cuda: _ti_core.with_cuda,
        metal: _ti_core.with_metal,
        opengl: functools.partial(_ti_core.with_opengl, use_gles),
        cc: _ti_core.with_cc,
        vulkan: _ti_core.with_vulkan,
        dx11: _ti_core.with_dx11,
        wasm: lambda: True,
        cpu: lambda: True,
    }
    with_arch = arch_table.get(arch, lambda: False)
    try:
        return with_arch()
    except Exception as e:
        arch = _ti_core.arch_name(arch)
        _ti_core.warn(
            f"{e.__class__.__name__}: '{e}' occurred when detecting "
            f"{arch}, consider adding `TI_ENABLE_{arch.upper()}=0` "
            f" to environment variables to suppress this warning message.")
        return False


def adaptive_arch_select(arch, enable_fallback, use_gles):
    if arch is None:
        return cpu
    if not isinstance(arch, (list, tuple)):
        arch = [arch]
    for a in arch:
        if is_arch_supported(a, use_gles):
            return a
    if not enable_fallback:
        raise RuntimeError(f'Arch={arch} is not supported')
    _logging.warn(f'Arch={arch} is not supported, falling back to CPU')
    return cpu


def get_host_arch_list():
    return [_ti_core.host_arch()]


__all__ = [s for s in dir() if not s.startswith('_')]<|MERGE_RESOLUTION|>--- conflicted
+++ resolved
@@ -20,13 +20,8 @@
 from taichi.lang.any_array import AnyArray, AnyArrayAccess
 from taichi.lang.enums import Layout
 from taichi.lang.exception import (InvalidOperationError,
-<<<<<<< HEAD
-                                   TaichiCompilationError, TaichiSyntaxError,
-                                   TaichiTypeError)
-=======
-                                   TaichiCompilationError, TaichiNameError,
-                                   TaichiSyntaxError)
->>>>>>> 6bab0ffc
+                                   TaichiCompilationError, TaichiNameError, 
+                                   TaichiSyntaxError, TaichiTypeError)
 from taichi.lang.expr import Expr, make_expr_group
 from taichi.lang.field import Field, ScalarField
 from taichi.lang.impl import (axes, begin_frontend_if,
