import functools
import numbers
import warnings
from collections.abc import Iterable

import numpy as np
from taichi._lib import core as ti_python_core
from taichi.lang import expr, impl
from taichi.lang import ops as ops_mod
from taichi.lang import runtime_ops
from taichi.lang._ndarray import Ndarray, NdarrayHostAccess
from taichi.lang.common_ops import TaichiOperations
from taichi.lang.enums import Layout
from taichi.lang.exception import (TaichiRuntimeError, TaichiSyntaxError,
                                   TaichiTypeError)
from taichi.lang.field import Field, ScalarField, SNodeHostAccess
from taichi.lang.swizzle_generator import SwizzleGenerator
from taichi.lang.util import (cook_dtype, in_python_scope, python_scope,
                              taichi_scope, to_numpy_type, to_paddle_type,
                              to_pytorch_type, warning)
from taichi.types import primitive_types
from taichi.types.compound_types import CompoundType, TensorType


def _gen_swizzles(cls):
    swizzle_gen = SwizzleGenerator()
    # https://www.khronos.org/opengl/wiki/Data_Type_(GLSL)#Swizzling
    KEYGROUP_SET = ['xyzw', 'rgba', 'stpq']
    cls._swizzle_to_keygroup = {}
    cls._keygroup_to_checker = {}

    def make_valid_attribs_checker(key_group):
        def check(instance, pattern):
            valid_attribs = set(key_group[:instance.n])
            pattern_set = set(pattern)
            diff = pattern_set - valid_attribs
            if len(diff):
                valid_attribs = tuple(sorted(valid_attribs))
                pattern = tuple(pattern)
                raise TaichiSyntaxError(
                    f'vec{instance.n} only has '
                    f'attributes={valid_attribs}, got={pattern}')

        return check

    for key_group in KEYGROUP_SET:
        cls._keygroup_to_checker[key_group] = make_valid_attribs_checker(
            key_group)
        for index, attr in enumerate(key_group):

            def gen_property(attr, attr_idx, key_group):
                checker = cls._keygroup_to_checker[key_group]

                def prop_getter(instance):
                    checker(instance, attr)
                    return instance._get_entry_and_read([attr_idx])

                @python_scope
                def prop_setter(instance, value):
                    checker(instance, attr)
                    instance[attr_idx] = value

                return property(prop_getter, prop_setter)

            prop = gen_property(attr, index, key_group)
            setattr(cls, attr, prop)
            cls._swizzle_to_keygroup[attr] = key_group

    for key_group in KEYGROUP_SET:
        sw_patterns = swizzle_gen.generate(key_group, required_length=4)
        # len=1 accessors are handled specially above
        sw_patterns = filter(lambda p: len(p) > 1, sw_patterns)
        for pat in sw_patterns:
            # Create a function for value capturing
            def gen_property(pattern, key_group):
                checker = cls._keygroup_to_checker[key_group]
                prop_key = ''.join(pattern)

                def prop_getter(instance):
                    checker(instance, pattern)
                    res = []
                    for ch in pattern:
                        res.append(instance._get_entry(key_group.index(ch)))
                    return Vector(res)

                @python_scope
                def prop_setter(instance, value):
                    if len(pattern) != len(value):
                        raise TaichiRuntimeError(
                            f'value len does not match the swizzle pattern={prop_key}'
                        )
                    checker(instance, pattern)
                    for ch, val in zip(pattern, value):
                        instance[key_group.index(ch)] = val

                prop = property(prop_getter, prop_setter)
                return prop_key, prop

            prop_key, prop = gen_property(pat, key_group)
            setattr(cls, prop_key, prop)
            cls._swizzle_to_keygroup[prop_key] = key_group
    return cls


def _infer_entry_dt(entry):
    if isinstance(entry, (int, np.integer)):
        return impl.get_runtime().default_ip
    if isinstance(entry, float):
        return impl.get_runtime().default_fp
    if isinstance(entry, expr.Expr):
        dt = entry.ptr.get_ret_type()
        if dt == ti_python_core.DataType_unknown:
            raise TaichiTypeError(
                'Element type of the matrix cannot be inferred. Please set dt instead for now.'
            )
        return dt
    raise TaichiTypeError('Element type of the matrix is invalid.')


def _infer_array_dt(arr):
    assert len(arr) > 0
    return functools.reduce(ti_python_core.promoted_type,
                            map(_infer_entry_dt, arr))


def make_matrix(arr, dt=None):
    if len(arr) == 0:
        # the only usage of an empty vector is to serve as field indices
        shape = [0]
        dt = primitive_types.i32
    else:
        if isinstance(arr[0], Iterable):  # matrix
            shape = [len(arr), len(arr[0])]
            arr = [elt for row in arr for elt in row]
        else:  # vector
            shape = [len(arr)]
        if dt is None:
            dt = _infer_array_dt(arr)
        else:
            dt = cook_dtype(dt)
    return expr.Expr(
        impl.get_runtime().prog.current_ast_builder().make_matrix_expr(
            shape, dt, [expr.Expr(elt).ptr for elt in arr]))


def is_vector(x):
    return isinstance(x, Vector) or getattr(x, "ndim", None) == 1


def is_col_vector(x):
    return is_vector(x) and getattr(x, "m", None) == 1


@_gen_swizzles
class Matrix(TaichiOperations):
    """The matrix class.

    A matrix is a 2-D rectangular array with scalar entries, it's row-majored, and is
    aligned continuously. We recommend only use matrix with no more than 32 elements for
    efficiency considerations.

    Note: in taichi a matrix is strictly two-dimensional and only stores scalars.

    Args:
        arr (Union[list, tuple, np.ndarray]): the initial values of a matrix.
        dt (:mod:`~taichi.types.primitive_types`): the element data type.
        ndim (int optional): the number of dimensions of the matrix; forced reshape if given.

    Example::

        use a 2d list to initialize a matrix

        >>> @ti.kernel
        >>> def test():
        >>>     n = 5
        >>>     M = ti.Matrix([[0] * n for _ in range(n)], ti.i32)
        >>>     print(M)  # a 5x5 matrix with integer elements

        get the number of rows and columns via the `n`, `m` property:

        >>> M = ti.Matrix([[0, 1], [2, 3], [4, 5]], ti.i32)
        >>> M.n  # number of rows
        3
        >>> M.m  # number of cols
        >>> 2

        you can even initialize a matrix with an empty list:

        >>> M = ti.Matrix([[], []], ti.i32)
        >>> M.n
        2
        >>> M.m
        0
    """
    _is_taichi_class = True
    _is_matrix_class = True
    __array_priority__ = 1000

    def __init__(self, arr, dt=None, ndim=None):
        if not isinstance(arr, (list, tuple, np.ndarray)):
            raise TaichiTypeError(
                "An Matrix/Vector can only be initialized with an array-like object"
            )
        if len(arr) == 0:
            mat = []
            self.ndim = 0
        elif isinstance(arr[0], Matrix):
            raise Exception('cols/rows required when using list of vectors')
        else:
            if ndim is not None:
                self.ndim = ndim
                is_matrix = ndim == 2
            else:
                is_matrix = isinstance(arr[0],
                                       Iterable) and not is_vector(self)
                self.ndim = 2 if is_matrix else 1

            if is_matrix:
                mat = [list(row) for row in arr]
            else:
                if isinstance(arr[0], Iterable):
                    flattened = []
                    for row in arr:
                        flattened += row
                    arr = flattened
                mat = [[x] for x in arr]

        self.n, self.m = len(mat), 1
        if len(mat) > 0:
            self.m = len(mat[0])
        self.entries = [x for row in mat for x in row]

        if ndim is not None:
            # override ndim after reading data from mat
            assert ndim in (0, 1, 2)
            self.ndim = ndim

        if self.n * self.m > 32:
            warning(
                f'Taichi matrices/vectors with {self.n}x{self.m} > 32 entries are not suggested.'
                ' Matrices/vectors will be automatically unrolled at compile-time for performance.'
                ' So the compilation time could be extremely long if the matrix size is too big.'
                ' You may use a field to store a large matrix like this, e.g.:\n'
                f'    x = ti.field(ti.f32, ({self.n}, {self.m})).\n'
                ' See https://docs.taichi-lang.org/docs/field#matrix-size'
                ' for more details.',
                UserWarning,
                stacklevel=2)

    def get_shape(self):
        if self.ndim == 1:
            return (self.n, )
        if self.ndim == 2:
            return (self.n, self.m)
        return None

    def _element_wise_binary(self, foo, other):
        other = self._broadcast_copy(other)
        if is_col_vector(self):
            return Vector([foo(self(i), other(i)) for i in range(self.n)],
                          ndim=self.ndim)
        return Matrix([[foo(self(i, j), other(i, j)) for j in range(self.m)]
                       for i in range(self.n)],
                      ndim=self.ndim)

    def _broadcast_copy(self, other):
        if isinstance(other, (list, tuple)):
            if is_col_vector(self):
                other = Vector(other, ndim=self.ndim)
            else:
                other = Matrix(other, ndim=self.ndim)
        if not isinstance(other, Matrix):
            if isinstance(self, Vector):
                other = Vector([other for _ in range(self.n)])
            else:
                other = Matrix([[other for _ in range(self.m)]
                                for _ in range(self.n)],
                               ndim=self.ndim)
        assert self.m == other.m and self.n == other.n, f"Dimension mismatch between shapes ({self.n}, {self.m}), ({other.n}, {other.m})"
        return other

    def _element_wise_ternary(self, foo, other, extra):
        other = self._broadcast_copy(other)
        extra = self._broadcast_copy(extra)
        return Matrix([[
            foo(self(i, j), other(i, j), extra(i, j)) for j in range(self.m)
        ] for i in range(self.n)],
                      ndim=self.ndim)

    def _element_wise_writeback_binary(self, foo, other):
        if foo.__name__ == 'assign' and not isinstance(other,
                                                       (list, tuple, Matrix)):
            raise TaichiSyntaxError(
                'cannot assign scalar expr to '
                f'taichi class {type(self)}, maybe you want to use `a.fill(b)` instead?'
            )
        other = self._broadcast_copy(other)
        entries = [[foo(self(i, j), other(i, j)) for j in range(self.m)]
                   for i in range(self.n)]
        return self if foo.__name__ == 'assign' else Matrix(entries,
                                                            ndim=self.ndim)

    def _element_wise_unary(self, foo):
        return Matrix([[foo(self(i, j)) for j in range(self.m)]
                       for i in range(self.n)],
                      ndim=self.ndim)

    def __matmul__(self, other):
        """Matrix-matrix or matrix-vector multiply.

        Args:
            other (Union[Matrix, Vector]): a matrix or a vector.

        Returns:
            The matrix-matrix product or matrix-vector product.

        """
        from taichi.lang import matrix_ops  # pylint: disable=C0415
        return matrix_ops.matmul(self, other)

    # host access & python scope operation
    def __len__(self):
        """Get the length of each row of a matrix"""
        # TODO: When this is a vector, should return its dimension?
        return self.n

    def __iter__(self):
        if self.m == 1:
            return (self(i) for i in range(self.n))
        return ([self(i, j) for j in range(self.m)] for i in range(self.n))

    def __getitem__(self, indices):
        """Access to the element at the given indices in a matrix.

        Args:
            indices (Sequence[Expr]): the indices of the element.

        Returns:
            The value of the element at a specific position of a matrix.

        """
        if not isinstance(indices, (list, tuple)):
            indices = [indices]
        assert len(indices) in [1, 2]
        assert len(
            indices
        ) == self.ndim, f"Expected {self.ndim} indices, got {len(indices)}"
        i = indices[0]
        j = 0 if len(indices) == 1 else indices[1]
        if isinstance(i, slice) or isinstance(j, slice):
            return self._get_slice(i, j)
        return self._get_entry_and_read([i, j])

    @python_scope
    def __setitem__(self, indices, item):
        """Set the element value at the given indices in a matrix.

        Args:
            indices (Sequence[Expr]): the indices of a element.

        """
        if not isinstance(indices, (list, tuple)):
            indices = [indices]
        assert len(indices) in [1, 2]
        assert len(
            indices
        ) == self.ndim, f"Expected {self.ndim} indices, got {len(indices)}"
        i = indices[0]
        j = 0 if len(indices) == 1 else indices[1]
        self._set_entry(i, j, item)

    def __call__(self, *args, **kwargs):
        # TODO: It's quite hard to search for __call__, consider replacing this
        # with a method of actual names?
        assert kwargs == {}
        return self._get_entry_and_read(args)

    def _get_entry(self, *indices):
        return self.entries[self._linearize_entry_id(*indices)]

    def _get_entry_and_read(self, indices):
        # Can be invoked in both Python and Taichi scope. `indices` must be
        # compile-time constants (e.g. Python values)
        ret = self._get_entry(*indices)

        if isinstance(ret, SNodeHostAccess):
            ret = ret.accessor.getter(*ret.key)
        elif isinstance(ret, NdarrayHostAccess):
            ret = ret.getter()
        return ret

    def _linearize_entry_id(self, *args):
        assert 1 <= len(args) <= 2
        if len(args) == 1 and isinstance(args[0], (list, tuple)):
            args = args[0]
        if len(args) == 1:
            args = args + (0, )
        # TODO(#1004): See if it's possible to support indexing at runtime
        for i, a in enumerate(args):
            if not isinstance(a, (int, np.integer)):
                raise TaichiSyntaxError(
                    f'The {i}-th index of a Matrix/Vector must be a compile-time constant '
                    f'integer, got {type(a)}.\n'
                    'This is because matrix operations will be **unrolled** at compile-time '
                    'for performance reason.\n'
                    'If you want to *iterate through matrix elements*, use a static range:\n'
                    '  for i in ti.static(range(3)):\n'
                    '    print(i, "-th component is", vec[i])\n'
                    'See https://docs.taichi-lang.org/docs/meta#when-to-use-tistatic-with-for-loops for more details.'
                    'Or turn on ti.init(..., dynamic_index=True) to support indexing with variables!'
                )
        assert 0 <= args[0] < self.n, \
            f"The 0-th matrix index is out of range: 0 <= {args[0]} < {self.n}"
        assert 0 <= args[1] < self.m, \
            f"The 1-th matrix index is out of range: 0 <= {args[1]} < {self.m}"
        return args[0] * self.m + args[1]

    def _get_slice(self, a, b):
        if not isinstance(a, slice):
            a = [a]
        else:
            a = range(a.start or 0, a.stop or self.n, a.step or 1)
        if not isinstance(b, slice):
            b = [b]
        else:
            b = range(b.start or 0, b.stop or self.m, b.step or 1)
        return Matrix([[self._get_entry(i, j) for j in b] for i in a])

    @python_scope
    def _set_entry(self, i, j, item):
        idx = self._linearize_entry_id(i, j)
        if isinstance(self.entries[idx], SNodeHostAccess):
            self.entries[idx].accessor.setter(item, *self.entries[idx].key)
        elif isinstance(self.entries[idx], NdarrayHostAccess):
            self.entries[idx].setter(item)
        else:
            self.entries[idx] = item

    @python_scope
    def _set_entries(self, value):
        if not isinstance(value, (list, tuple)):
            value = list(value)
        if not isinstance(value[0], (list, tuple)):
            value = [[i] for i in value]
        for i in range(self.n):
            for j in range(self.m):
                self._set_entry(i, j, value[i][j])

    @property
    def _members(self):
        return self.entries

    def to_list(self):
        """Return this matrix as a 1D `list`.

        This is similar to `numpy.ndarray`'s `flatten` and `ravel` methods,
        the difference is that this function always returns a new list.
        """
        if is_col_vector(self):
            return [self(i) for i in range(self.n)]
        return [[self(i, j) for j in range(self.m)] for i in range(self.n)]

    @taichi_scope
    def cast(self, dtype):
        """Cast the matrix elements to a specified data type.

        Args:
            dtype (:mod:`~taichi.types.primitive_types`): data type of the
                returned matrix.

        Returns:
            :class:`taichi.Matrix`: A new matrix with the specified data dtype.

        Example::

            >>> A = ti.Matrix([0, 1, 2], ti.i32)
            >>> B = A.cast(ti.f32)
            >>> B
            [0.0, 1.0, 2.0]
        """
        if is_col_vector(self):
            # when using _IntermediateMatrix, we can only check `self.ndim`
            return Vector(
                [ops_mod.cast(self(i), dtype) for i in range(self.n)])
        return Matrix(
            [[ops_mod.cast(self(i, j), dtype) for j in range(self.m)]
             for i in range(self.n)],
            ndim=self.ndim)

    def trace(self):
        """The sum of a matrix diagonal elements.

        To call this method the matrix must be square-like.

        Returns:
            The sum of a matrix diagonal elements.

        Example::

            >>> m = ti.Matrix([[1, 2], [3, 4]])
            >>> m.trace()
            5
        """
        # pylint: disable-msg=C0415
        from taichi.lang import matrix_ops
        return matrix_ops.trace(self)

    def inverse(self):
        """Returns the inverse of this matrix.

        Note:
            The matrix dimension should be less than or equal to 4.

        Returns:
            :class:`~taichi.Matrix`: The inverse of a matrix.

        Raises:
            Exception: Inversions of matrices with sizes >= 5 are not supported.
        """
        from taichi.lang import matrix_ops  # pylint: disable=C0415
        return matrix_ops.inverse(self)

    def normalized(self, eps=0):
        """Normalize a vector, i.e. matrices with the second dimension being
        equal to one.

        The normalization of a vector `v` is a vector of length 1
        and has the same direction with `v`. It's equal to `v/|v|`.

        Args:
            eps (float): a safe-guard value for sqrt, usually 0.

        Example::

            >>> a = ti.Vector([3, 4], ti.f32)
            >>> a.normalized()
            [0.6, 0.8]
        """
        # pylint: disable-msg=C0415
        from taichi.lang import matrix_ops
        return matrix_ops.normalized(self, eps)

    def transpose(self):
        """Returns the transpose of a matrix.

        Returns:
            :class:`~taichi.Matrix`: The transpose of this matrix.

        Example::

            >>> A = ti.Matrix([[0, 1], [2, 3]])
            >>> A.transpose()
            [[0, 2], [1, 3]]
        """
        # pylint: disable=C0415
        from taichi.lang import matrix_ops
        return matrix_ops.transpose(self)

    @taichi_scope
    def determinant(a):
        """Returns the determinant of this matrix.

        Note:
            The matrix dimension should be less than or equal to 4.

        Returns:
            dtype: The determinant of this matrix.

        Raises:
            Exception: Determinants of matrices with sizes >= 5 are not supported.
        """
        # pylint: disable=C0415
        from taichi.lang import matrix_ops
        return matrix_ops.determinant(a)

    @staticmethod
    def diag(dim, val):
        """Returns a diagonal square matrix with the diagonals filled
        with `val`.

        Args:
            dim (int): the dimension of the wanted square matrix.
            val (TypeVar): value for the diagonal elements.

        Returns:
            :class:`~taichi.Matrix`: The wanted diagonal matrix.

        Example::

            >>> m = ti.Matrix.diag(3, 1)
            [[1, 0, 0],
             [0, 1, 0],
             [0, 0, 1]]
        """
        # pylint: disable=C0415
        from taichi.lang import matrix_ops
        return matrix_ops.diag(dim, val)

    def sum(self):
        """Return the sum of all elements.

        Example::

            >>> m = ti.Matrix([[1, 2], [3, 4]])
            >>> m.sum()
            10
        """
        # pylint: disable=C0415
        from taichi.lang import matrix_ops
        return matrix_ops.sum(self)

    def norm(self, eps=0):
        """Returns the square root of the sum of the absolute squares
        of its elements.

        Args:
            eps (Number): a safe-guard value for sqrt, usually 0.

        Example::

            >>> a = ti.Vector([3, 4])
            >>> a.norm()
            5

        Returns:
            The square root of the sum of the absolute squares of its elements.
        """
        # pylint: disable=C0415
        from taichi.lang import matrix_ops
        return matrix_ops.norm(self, eps=eps)

    def norm_inv(self, eps=0):
        """The inverse of the matrix :func:`~taichi.lang.matrix.Matrix.norm`.

        Args:
            eps (float): a safe-guard value for sqrt, usually 0.

        Returns:
            The inverse of the matrix/vector `norm`.
        """
        # pylint: disable=C0415
        from taichi.lang import matrix_ops
        return matrix_ops.norm_inv(self, eps=eps)

    def norm_sqr(self):
        """Returns the sum of the absolute squares of its elements."""
        # pylint: disable=C0415
        from taichi.lang import matrix_ops
        return matrix_ops.norm_sqr(self)

    def max(self):
        """Returns the maximum element value."""
        # pylint: disable=C0415
        from taichi.lang import matrix_ops
        return matrix_ops.max(self)

    def min(self):
        """Returns the minimum element value."""
        # pylint: disable=C0415
        from taichi.lang import matrix_ops
        return matrix_ops.min(self)

    def any(self):
        """Test whether any element not equal zero.

        Returns:
            bool: `True` if any element is not equal zero, `False` otherwise.

        Example::

            >>> v = ti.Vector([0, 0, 1])
            >>> v.any()
            True
        """
        # pylint: disable=C0415
        from taichi.lang import matrix_ops
        return matrix_ops.any(self)

    def all(self):
        """Test whether all element not equal zero.

        Returns:
            bool: `True` if all elements are not equal zero, `False` otherwise.

        Example::

            >>> v = ti.Vector([0, 0, 1])
            >>> v.all()
            False
        """
        # pylint: disable=C0415
        from taichi.lang import matrix_ops
        return matrix_ops.all(self)

    def fill(self, val):
        """Fills the matrix with a specified value.

        Args:
            val (Union[int, float]): Value to fill.

        Example::

            >>> A = ti.Matrix([0, 1, 2, 3])
            >>> A.fill(-1)
            >>> A
            [-1, -1, -1, -1]
        """
        # pylint: disable=C0415
        from taichi.lang import matrix_ops
        return matrix_ops.fill(self, val)

    @python_scope
    def to_numpy(self, keep_dims=False):
        """Converts this matrix to a numpy array.

        Args:
            keep_dims (bool, optional): Whether to keep the dimension
                after conversion. If set to `False`, the resulting numpy array
                will discard the axis of length one.

        Returns:
            numpy.ndarray: The result numpy array.

        Example::

            >>> A = ti.Matrix([[0], [1], [2], [3]])
            >>> A.to_numpy(keep_dims=False)
            >>> A
            array([0, 1, 2, 3])
        """
        as_vector = self.m == 1 and not keep_dims
        shape_ext = (self.n, ) if as_vector else (self.n, self.m)
        return np.array(self.to_list()).reshape(shape_ext)

    @taichi_scope
    def __ti_repr__(self):
        yield '['
        for i in range(self.n):
            if i:
                yield ', '
            if self.m != 1:
                yield '['
            for j in range(self.m):
                if j:
                    yield ', '
                yield self(i, j)
            if self.m != 1:
                yield ']'
        yield ']'

    def __str__(self):
        """Python scope matrix print support."""
        if impl.inside_kernel():
            '''
            It seems that when pybind11 got an type mismatch, it will try
            to invoke `repr` to show the object... e.g.:

            TypeError: make_const_expr_f32(): incompatible function arguments. The following argument types are supported:
                1. (arg0: float) -> taichi_python.Expr

            Invoked with: <Taichi 2x1 Matrix>

            So we have to make it happy with a dummy string...
            '''
            return f'<{self.n}x{self.m} ti.Matrix>'
        return str(self.to_numpy())

    def __repr__(self):
        return str(self.to_numpy())

    @staticmethod
    @taichi_scope
    def zero(dt, n, m=None):
        """Constructs a Matrix filled with zeros.

        Args:
            dt (DataType): The desired data type.
            n (int): The first dimension (row) of the matrix.
            m (int, optional): The second dimension (column) of the matrix.

        Returns:
            :class:`~taichi.lang.matrix.Matrix`: A :class:`~taichi.lang.matrix.Matrix` instance filled with zeros.

        """
        from taichi.lang import matrix_ops  # pylint: disable=C0415
        if m is None:
            return matrix_ops._filled_vector(n, dt, 0)
        return matrix_ops._filled_matrix(n, m, dt, 0)

    @staticmethod
    @taichi_scope
    def one(dt, n, m=None):
        """Constructs a Matrix filled with ones.

        Args:
            dt (DataType): The desired data type.
            n (int): The first dimension (row) of the matrix.
            m (int, optional): The second dimension (column) of the matrix.

        Returns:
            :class:`~taichi.lang.matrix.Matrix`: A :class:`~taichi.lang.matrix.Matrix` instance filled with ones.

        """
        from taichi.lang import matrix_ops  # pylint: disable=C0415
        if m is None:
            return matrix_ops._filled_vector(n, dt, 1)
        return matrix_ops._filled_matrix(n, m, dt, 1)

    @staticmethod
    @taichi_scope
    def unit(n, i, dt=None):
        """Constructs a n-D vector with the `i`-th entry being equal to one and
        the remaining entries are all zeros.

        Args:
            n (int): The length of the vector.
            i (int): The index of the entry that will be filled with one.
            dt (:mod:`~taichi.types.primitive_types`, optional): The desired data type.

        Returns:
            :class:`~taichi.Matrix`: The returned vector.

        Example::

            >>> A = ti.Matrix.unit(3, 1)
            >>> A
            [0, 1, 0]
        """
        from taichi.lang import matrix_ops  # pylint: disable=C0415
        if dt is None:
            dt = int
        assert 0 <= i < n
        return matrix_ops._unit_vector(n, i, dt)

    @staticmethod
    @taichi_scope
    def identity(dt, n):
        """Constructs an identity Matrix with shape (n, n).

        Args:
            dt (DataType): The desired data type.
            n (int): The number of rows/columns.

        Returns:
            :class:`~taichi.Matrix`: An `n x n` identity matrix.
        """
        from taichi.lang import matrix_ops  # pylint: disable=C0415
        return matrix_ops._identity_matrix(n, dt)

    @staticmethod
    def rotation2d(alpha):
        """Returns the matrix representation of the 2D
        anti-clockwise rotation of angle `alpha`. The angle `alpha`
        is in radians.

        Example::

            >>> import math
            >>> ti.Matrix.rotation2d(math.pi/4)
            [[ 0.70710678 -0.70710678]
             [ 0.70710678  0.70710678]]
        """
        warnings.warn(
            "`ti.Matrix.rotation2d()` will be removed in release v1.4.0. Use `ti.math.rotation2d()` instead.",
            DeprecationWarning)
        from taichi.lang import matrix_ops  # pylint: disable=C0415
        return matrix_ops._rotation2d_matrix(alpha)

    @classmethod
    @python_scope
    def field(cls,
              n,
              m,
              dtype,
              shape=None,
              order=None,
              name="",
              offset=None,
              needs_grad=False,
              needs_dual=False,
              layout=Layout.AOS,
              ndim=None):
        """Construct a data container to hold all elements of the Matrix.

        Args:
            n (int): The desired number of rows of the Matrix.
            m (int): The desired number of columns of the Matrix.
            dtype (DataType, optional): The desired data type of the Matrix.
            shape (Union[int, tuple of int], optional): The desired shape of the Matrix.
            order (str, optional): order of the shape laid out in memory.
            name (string, optional): The custom name of the field.
            offset (Union[int, tuple of int], optional): The coordinate offset
                of all elements in a field.
            needs_grad (bool, optional): Whether the Matrix need grad field (reverse mode autodiff).
            needs_dual (bool, optional): Whether the Matrix need dual field (forward mode autodiff).
            layout (Layout, optional): The field layout, either Array Of
                Structure (AOS) or Structure Of Array (SOA).

        Returns:
            :class:`~taichi.Matrix`: A matrix.
        """
        entries = []
        element_dim = ndim if ndim is not None else 2
        if isinstance(dtype, (list, tuple, np.ndarray)):
            # set different dtype for each element in Matrix
            # see #2135
            if m == 1:
                assert len(np.shape(dtype)) == 1 and len(
                    dtype
                ) == n, f'Please set correct dtype list for Vector. The shape of dtype list should be ({n}, ) instead of {np.shape(dtype)}'
                for i in range(n):
                    entries.append(
                        impl.create_field_member(dtype[i],
                                                 name=name,
                                                 needs_grad=needs_grad,
                                                 needs_dual=needs_dual))
            else:
                assert len(np.shape(dtype)) == 2 and len(dtype) == n and len(
                    dtype[0]
                ) == m, f'Please set correct dtype list for Matrix. The shape of dtype list should be ({n}, {m}) instead of {np.shape(dtype)}'
                for i in range(n):
                    for j in range(m):
                        entries.append(
                            impl.create_field_member(dtype[i][j],
                                                     name=name,
                                                     needs_grad=needs_grad,
                                                     needs_dual=needs_dual))
        else:
            for _ in range(n * m):
                entries.append(
                    impl.create_field_member(dtype,
                                             name=name,
                                             needs_grad=needs_grad,
                                             needs_dual=needs_dual))
        entries, entries_grad, entries_dual = zip(*entries)

        entries = MatrixField(entries, n, m, element_dim)
        if all(entries_grad):
            entries_grad = MatrixField(entries_grad, n, m, element_dim)
            entries._set_grad(entries_grad)
        if all(entries_dual):
            entries_dual = MatrixField(entries_dual, n, m, element_dim)
            entries._set_dual(entries_dual)

        impl.get_runtime().matrix_fields.append(entries)

        if shape is None:
            if offset is not None:
                raise TaichiSyntaxError(
                    'shape cannot be None when offset is set')
            if order is not None:
                raise TaichiSyntaxError(
                    'shape cannot be None when order is set')
        else:
            if isinstance(shape, numbers.Number):
                shape = (shape, )
            if isinstance(offset, numbers.Number):
                offset = (offset, )
            dim = len(shape)
            if offset is not None and dim != len(offset):
                raise TaichiSyntaxError(
                    f'The dimensionality of shape and offset must be the same ({dim} != {len(offset)})'
                )
            axis_seq = []
            shape_seq = []
            if order is not None:
                if dim != len(order):
                    raise TaichiSyntaxError(
                        f'The dimensionality of shape and order must be the same ({dim} != {len(order)})'
                    )
                if dim != len(set(order)):
                    raise TaichiSyntaxError(
                        'The axes in order must be different')
                for ch in order:
                    axis = ord(ch) - ord('i')
                    if axis < 0 or axis >= dim:
                        raise TaichiSyntaxError(f'Invalid axis {ch}')
                    axis_seq.append(axis)
                    shape_seq.append(shape[axis])
            else:
                axis_seq = list(range(dim))
                shape_seq = list(shape)
            same_level = order is None
            if layout == Layout.SOA:
                for e in entries._get_field_members():
                    impl._create_snode(axis_seq, shape_seq,
                                       same_level).place(ScalarField(e),
                                                         offset=offset)
                if needs_grad:
                    for e in entries_grad._get_field_members():
                        impl._create_snode(axis_seq, shape_seq,
                                           same_level).place(ScalarField(e),
                                                             offset=offset)
                if needs_dual:
                    for e in entries_dual._get_field_members():
                        impl._create_snode(axis_seq, shape_seq,
                                           same_level).place(ScalarField(e),
                                                             offset=offset)
            else:
                impl._create_snode(axis_seq, shape_seq,
                                   same_level).place(entries, offset=offset)
                if needs_grad:
                    impl._create_snode(axis_seq, shape_seq,
                                       same_level).place(entries_grad,
                                                         offset=offset)
                if needs_dual:
                    impl._create_snode(axis_seq, shape_seq,
                                       same_level).place(entries_dual,
                                                         offset=offset)
        return entries

    @classmethod
    @python_scope
    def ndarray(cls, n, m, dtype, shape):
        """Defines a Taichi ndarray with matrix elements.
        This function must be called in Python scope, and after `ti.init` is called.

        Args:
            n (int): Number of rows of the matrix.
            m (int): Number of columns of the matrix.
            dtype (DataType): Data type of each value.
            shape (Union[int, tuple[int]]): Shape of the ndarray.

        Example::

            The code below shows how a Taichi ndarray with matrix elements \
            can be declared and defined::

                >>> x = ti.Matrix.ndarray(4, 5, ti.f32, shape=(16, 8))
        """
        if isinstance(shape, numbers.Number):
            shape = (shape, )
        return MatrixNdarray(n, m, dtype, shape)

    @staticmethod
    def rows(rows):
        """Constructs a matrix by concatenating a list of
        vectors/lists row by row. Must be called in Taichi scope.

        Args:
            rows (List): A list of Vector (1-D Matrix) or a list of list.

        Returns:
            :class:`~taichi.Matrix`: A matrix.

        Example::

            >>> @ti.kernel
            >>> def test():
            >>>     v1 = ti.Vector([1, 2, 3])
            >>>     v2 = ti.Vector([4, 5, 6])
            >>>     m = ti.Matrix.rows([v1, v2])
            >>>     print(m)
            >>>
            >>> test()
            [[1, 2, 3], [4, 5, 6]]
        """
        from taichi.lang import matrix_ops  # pylint: disable=C0415
        return matrix_ops.rows(rows)

    @staticmethod
    def cols(cols):
        """Constructs a Matrix instance by concatenating Vectors/lists column by column.

        Args:
            cols (List): A list of Vector (1-D Matrix) or a list of list.

        Returns:
            :class:`~taichi.Matrix`: A matrix.

        Example::

            >>> @ti.kernel
            >>> def test():
            >>>     v1 = ti.Vector([1, 2, 3])
            >>>     v2 = ti.Vector([4, 5, 6])
            >>>     m = ti.Matrix.cols([v1, v2])
            >>>     print(m)
            >>>
            >>> test()
            [[1, 4], [2, 5], [3, 6]]
        """
        from taichi.lang import matrix_ops  # pylint: disable=C0415
        return matrix_ops.cols(cols)

    def __hash__(self):
        # TODO: refactor KernelTemplateMapper
        # If not, we get `unhashable type: Matrix` when
        # using matrices as template arguments.
        return id(self)

    def dot(self, other):
        """Performs the dot product of two vectors.

        To call this method, both multiplicatives must be vectors.

        Args:
            other (:class:`~taichi.Matrix`): The input Vector.

        Returns:
            DataType: The dot product result (scalar) of the two Vectors.

        Example::

            >>> v1 = ti.Vector([1, 2, 3])
            >>> v2 = ti.Vector([3, 4, 5])
            >>> v1.dot(v2)
            26
        """
        from taichi.lang import matrix_ops  # pylint: disable=C0415
        return matrix_ops.dot(self, other)

    def cross(self, other):
        """Performs the cross product with the input vector (1-D Matrix).

        Both two vectors must have the same dimension <= 3.

        For two 2d vectors (x1, y1) and (x2, y2), the return value is the
        scalar `x1*y2 - x2*y1`.

        For two 3d vectors `v` and `w`, the return value is the 3d vector
        `v x w`.

        Args:
            other (:class:`~taichi.Matrix`): The input Vector.

        Returns:
            :class:`~taichi.Matrix`: The cross product of the two Vectors.
        """
        from taichi.lang import matrix_ops  # pylint: disable=C0415
        return matrix_ops.cross(self, other)

    def outer_product(self, other):
        """Performs the outer product with the input Vector (1-D Matrix).

        The outer_product of two vectors `v = (x1, x2, ..., xn)`,
        `w = (y1, y2, ..., yn)` is a `n` times `n` square matrix, and its `(i, j)`
        entry is equal to `xi*yj`.

        Args:
            other (:class:`~taichi.Matrix`): The input Vector.

        Returns:
            :class:`~taichi.Matrix`: The outer product of the two Vectors.
        """
        from taichi.lang import matrix_ops  # pylint: disable=C0415
        return matrix_ops.outer_product(self, other)


class Vector(Matrix):
    def __init__(self, arr, dt=None, **kwargs):
        """Constructs a vector from given array.

        A vector is an instance of a 2-D matrix with the second dimension being equal to 1.

        Args:
            arr (Union[list, tuple, np.ndarray]): The initial values of the Vector.
            dt (:mod:`~taichi.types.primitive_types`): data type of the vector.

        Returns:
            :class:`~taichi.Matrix`: A vector instance.
        Example::
            >>> u = ti.Vector([1, 2])
            >>> print(u.m, u.n)  # verify a vector is a matrix of shape (n, 1)
            2 1
            >>> v = ti.Vector([3, 4])
            >>> u + v
            [4 6]
        """
        super().__init__(arr, dt=dt, **kwargs)

    def get_shape(self):
        return (self.n, )

    @classmethod
    def field(cls, n, dtype, *args, **kwargs):
        """ti.Vector.field"""
        ndim = kwargs.get("ndim", 1)
        assert ndim == 1
        kwargs["ndim"] = 1
        return super().field(n, 1, dtype, *args, **kwargs)

    @classmethod
    @python_scope
    def ndarray(cls, n, dtype, shape):
        """Defines a Taichi ndarray with vector elements.

        Args:
            n (int): Size of the vector.
            dtype (DataType): Data type of each value.
            shape (Union[int, tuple[int]]): Shape of the ndarray.
            layout (Layout, optional): Memory layout, AOS by default.

        Example:
            The code below shows how a Taichi ndarray with vector elements can be declared and defined::

                >>> x = ti.Vector.ndarray(3, ti.f32, shape=(16, 8))
        """
        if isinstance(shape, numbers.Number):
            shape = (shape, )
        return VectorNdarray(n, dtype, shape)


class MatrixField(Field):
    """Taichi matrix field with SNode implementation.

    Args:
        vars (List[Expr]): Field members.
        n (Int): Number of rows.
        m (Int): Number of columns.
        ndim (Int): Number of dimensions; forced reshape if given.
    """
    def __init__(self, _vars, n, m, ndim=2):
        assert len(_vars) == n * m
        assert ndim in (0, 1, 2)
        super().__init__(_vars)
        self.n = n
        self.m = m
        self.ndim = ndim
        self.ptr = ti_python_core.expr_matrix_field(
            [var.ptr for var in self.vars], [n, m][:ndim])

    def get_scalar_field(self, *indices):
        """Creates a ScalarField using a specific field member.

        Args:
            indices (Tuple[Int]): Specified indices of the field member.

        Returns:
            ScalarField: The result ScalarField.
        """
        assert len(indices) in [1, 2]
        i = indices[0]
        j = 0 if len(indices) == 1 else indices[1]
        return ScalarField(self.vars[i * self.m + j])

    def _get_dynamic_index_stride(self):
        if self.ptr.get_dynamic_indexable():
            return self.ptr.get_dynamic_index_stride()
        return None

    def _calc_dynamic_index_stride(self):
        # Algorithm: https://github.com/taichi-dev/taichi/issues/3810
        paths = [ScalarField(var).snode._path_from_root() for var in self.vars]
        num_members = len(paths)
        if num_members == 1:
            self.ptr.set_dynamic_index_stride(0)
            return
        length = len(paths[0])
        if any(
                len(path) != length or ti_python_core.is_quant(path[length -
                                                                    1]._dtype)
                for path in paths):
            return
        for i in range(length):
            if any(path[i] != paths[0][i] for path in paths):
                depth_below_lca = i
                break
        for i in range(depth_below_lca, length - 1):
            if any(path[i].ptr.type != ti_python_core.SNodeType.dense
                   or path[i]._cell_size_bytes != paths[0][i]._cell_size_bytes
                   or path[i + 1]._offset_bytes_in_parent_cell != paths[0][
                       i + 1]._offset_bytes_in_parent_cell for path in paths):
                return
        stride = paths[1][depth_below_lca]._offset_bytes_in_parent_cell - \
            paths[0][depth_below_lca]._offset_bytes_in_parent_cell
        for i in range(2, num_members):
            if stride != paths[i][depth_below_lca]._offset_bytes_in_parent_cell \
                    - paths[i - 1][depth_below_lca]._offset_bytes_in_parent_cell:
                return
        self.ptr.set_dynamic_index_stride(stride)

    def fill(self, val):
        """Fills this matrix field with specified values.

        Args:
            val (Union[Number, Expr, List, Tuple, Matrix]): Values to fill,
                should have consistent dimension consistent with `self`.
        """
        if isinstance(val, numbers.Number) or (isinstance(val, expr.Expr)
                                               and not val.is_tensor()):
            if self.ndim == 2:
                val = tuple(
                    tuple(val for _ in range(self.m)) for _ in range(self.n))
            else:
                assert self.ndim == 1
                val = tuple(val for _ in range(self.n))
        elif isinstance(val, expr.Expr) and val.is_tensor():
            assert val.n == self.n
            if self.ndim != 1:
                assert val.m == self.m
        else:
            if isinstance(val, Matrix):
                val = val.to_list()
            assert isinstance(val, (list, tuple))
            val = tuple(tuple(x) if isinstance(x, list) else x for x in val)
            assert len(val) == self.n
            if self.ndim != 1:
                assert len(val[0]) == self.m
        if in_python_scope():
            from taichi._kernels import \
                field_fill_python_scope  # pylint: disable=C0415
            field_fill_python_scope(self, val)
        else:
            from taichi._funcs import \
                field_fill_taichi_scope  # pylint: disable=C0415
            field_fill_taichi_scope(self, val)

    @python_scope
    def to_numpy(self, keep_dims=False, dtype=None):
        """Converts the field instance to a NumPy array.

        Args:
            keep_dims (bool, optional): Whether to keep the dimension after conversion.
                When keep_dims=True, on an n-D matrix field, the numpy array always has n+2 dims, even for 1x1, 1xn, nx1 matrix fields.
                When keep_dims=False, the resulting numpy array should skip the matrix dims with size 1.
                For example, a 4x1 or 1x4 matrix field with 5x6x7 elements results in an array of shape 5x6x7x4.
            dtype (DataType, optional): The desired data type of returned numpy array.

        Returns:
            numpy.ndarray: The result NumPy array.
        """
        if dtype is None:
            dtype = to_numpy_type(self.dtype)
        as_vector = self.m == 1 and not keep_dims
        shape_ext = (self.n, ) if as_vector else (self.n, self.m)
        arr = np.zeros(self.shape + shape_ext, dtype=dtype)
        from taichi._kernels import matrix_to_ext_arr  # pylint: disable=C0415
        matrix_to_ext_arr(self, arr, as_vector)
        runtime_ops.sync()
        return arr

    def to_torch(self, device=None, keep_dims=False):
        """Converts the field instance to a PyTorch tensor.

        Args:
            device (torch.device, optional): The desired device of returned tensor.
            keep_dims (bool, optional): Whether to keep the dimension after conversion.
                See :meth:`~taichi.lang.field.MatrixField.to_numpy` for more detailed explanation.

        Returns:
            torch.tensor: The result torch tensor.
        """
        import torch  # pylint: disable=C0415
        as_vector = self.m == 1 and not keep_dims
        shape_ext = (self.n, ) if as_vector else (self.n, self.m)
        # pylint: disable=E1101
        arr = torch.empty(self.shape + shape_ext,
                          dtype=to_pytorch_type(self.dtype),
                          device=device)
        from taichi._kernels import matrix_to_ext_arr  # pylint: disable=C0415
        matrix_to_ext_arr(self, arr, as_vector)
        runtime_ops.sync()
        return arr

    def to_paddle(self, place=None, keep_dims=False):
        """Converts the field instance to a Paddle tensor.

        Args:
            place (paddle.CPUPlace()/CUDAPlace(n), optional): The desired place of returned tensor.
            keep_dims (bool, optional): Whether to keep the dimension after conversion.
                See :meth:`~taichi.lang.field.MatrixField.to_numpy` for more detailed explanation.

        Returns:
            paddle.Tensor: The result paddle tensor.
        """
        import paddle  # pylint: disable=C0415
        as_vector = self.m == 1 and not keep_dims and self.ndim == 1
        shape_ext = (self.n, ) if as_vector else (self.n, self.m)
        # pylint: disable=E1101
        # paddle.empty() doesn't support argument `place``
        arr = paddle.to_tensor(paddle.empty(self.shape + shape_ext,
                                            to_paddle_type(self.dtype)),
                               place=place)
        from taichi._kernels import matrix_to_ext_arr  # pylint: disable=C0415
        matrix_to_ext_arr(self, arr, as_vector)
        runtime_ops.sync()
        return arr

    @python_scope
    def _from_external_arr(self, arr):
        if len(arr.shape) == len(self.shape) + 1:
            as_vector = True
            assert self.m == 1, "This is not a vector field"
        else:
            as_vector = False
            assert len(arr.shape) == len(self.shape) + 2
        dim_ext = 1 if as_vector else 2
        assert len(arr.shape) == len(self.shape) + dim_ext
        from taichi._kernels import ext_arr_to_matrix  # pylint: disable=C0415
        ext_arr_to_matrix(arr, self, as_vector)
        runtime_ops.sync()

    @python_scope
    def from_numpy(self, arr):
        """Copies an `numpy.ndarray` into this field.

        Example::

            >>> m = ti.Matrix.field(2, 2, ti.f32, shape=(3, 3))
            >>> arr = numpy.ones((3, 3, 2, 2))
            >>> m.from_numpy(arr)
        """

        if not arr.flags.c_contiguous:
            arr = np.ascontiguousarray(arr)
        self._from_external_arr(arr)

    @python_scope
    def __setitem__(self, key, value):
        self._initialize_host_accessors()
        self[key]._set_entries(value)

    @python_scope
    def __getitem__(self, key):
        self._initialize_host_accessors()
        key = self._pad_key(key)
        _host_access = self._host_access(key)
        if self.ndim == 1:
            return Vector([_host_access[i] for i in range(self.n)])
        return Matrix([[_host_access[i * self.m + j] for j in range(self.m)]
                       for i in range(self.n)],
                      ndim=self.ndim)

    def __repr__(self):
        # make interactive shell happy, prevent materialization
        return f'<{self.n}x{self.m} ti.Matrix.field>'


class MatrixType(CompoundType):
    def __init__(self, n, m, ndim, dtype):
        self.n = n
        self.m = m
        self.ndim = ndim
        # FIXME(haidong): dtypes should not be left empty for ndarray.
        #                 Remove the None dtype when we are ready to break legacy code.
        if dtype is not None:
            self.dtype = cook_dtype(dtype)
            self.tensor_type = TensorType((n, m) if ndim == 2 else (n, ),
                                          self.dtype)
        else:
            self.dtype = None
<<<<<<< HEAD
        self.tensor_type = TensorType(
            (n, m) if ndim == 2 else (n, ), self.dtype) if self.dtype else None
=======
            self.tensor_type = None
>>>>>>> f4e3aa41

    def __call__(self, *args):
        """Return a matrix matching the shape and dtype.

        This function will try to convert the input to a `n x m` matrix, with n, m being
        the number of rows/cols of this matrix type.

        Example::

            >>> mat4x3 = MatrixType(4, 3, float)
            >>> mat2x6 = MatrixType(2, 6, float)

            Create from n x m scalars, of a 1d list of n x m scalars:

                >>> m = mat4x3([1, 2, 3, 4, 5, 6, 7, 8, 9, 10, 11, 12])
                >>> m = mat4x3(1, 2, 3, 4, 5, 6, 7, 8, 9, 10, 11, 12)

            Create from n vectors/lists, with each one of dimension m:

                >>> m = mat4x3([1, 2, 3], [4, 5, 6], [7, 8, 9], [10, 11, 12])

            Create from a single scalar

                >>> m = mat4x3(1)

            Create from another 2d list/matrix, as long as they have the same number of entries

                >>> m = mat4x3([[1, 2, 3], [4, 5, 6], [7, 8, 9], [10, 11, 12]])
                >>> m = mat4x3(m)
                >>> k = mat2x6(m)

        """
        if len(args) == 0:
            raise TaichiSyntaxError(
                "Custom type instances need to be created with an initial value."
            )
        if len(args) == 1:
            # Init from a real Matrix
            if isinstance(args[0], expr.Expr) and args[0].ptr.is_tensor():
                arg = args[0]
                shape = arg.ptr.get_ret_type().shape()
                assert self.ndim == len(shape)
                assert self.n == shape[0]
                if self.ndim > 1:
                    assert self.m == shape[1]
                return expr.Expr(arg.ptr)

            # initialize by a single scalar, e.g. matnxm(1)
            if isinstance(args[0], (numbers.Number, expr.Expr)):
                return self.filled_with_scalar(args[0])
            args = args[0]
        # collect all input entries to a 1d list and then reshape
        # this is mostly for glsl style like vec4(v.xyz, 1.)
        entries = []
        for x in args:
            if isinstance(x, (list, tuple)):
                entries += x
            elif isinstance(x, np.ndarray):
                entries += list(x.ravel())
            elif isinstance(x, impl.Expr) and x.ptr.is_tensor():
                entries += [
                    impl.Expr(e) for e in impl.get_runtime().prog.
                    current_ast_builder().expand_expr([x.ptr])
                ]
            elif isinstance(x, Matrix):
                entries += x.entries
            else:
                entries.append(x)

        if len(entries) != self.m * self.n:
            raise TaichiSyntaxError(
                f"Incompatible arguments for the custom vector/matrix type: ({self.n}, {self.m}), ({len(entries)})"
            )
        entries = [[entries[k * self.m + i] for i in range(self.m)]
                   for k in range(self.n)]

        #  type cast
        return self.cast(Matrix(entries, dt=self.dtype, ndim=self.ndim))

    def from_real_func_ret(self, func_ret, ret_index=()):
        return self([
            expr.Expr(
                ti_python_core.make_get_element_expr(func_ret.ptr,
                                                     ret_index + (i, )))
            for i in range(self.m * self.n)
        ])

    def cast(self, mat):
        if in_python_scope():
            return Matrix([[
                int(mat(i, j)) if self.dtype in primitive_types.integer_types
                else float(mat(i, j)) for j in range(self.m)
            ] for i in range(self.n)],
                          ndim=self.ndim)

        if isinstance(mat, impl.Expr) and mat.ptr.is_tensor():
            return ops_mod.cast(mat, self.dtype)

        if isinstance(mat, Matrix):
            arr = [[mat(i, j) for j in range(self.m)] for i in range(self.n)]
            return ops_mod.cast(make_matrix(arr), self.dtype)

        return mat.cast(self.dtype)

    def filled_with_scalar(self, value):
        return self.cast(
            Matrix([[value for _ in range(self.m)] for _ in range(self.n)],
                   ndim=self.ndim))

    def field(self, **kwargs):
        assert kwargs.get("ndim", self.ndim) == self.ndim
        kwargs.update({"ndim": self.ndim})
        return Matrix.field(self.n, self.m, dtype=self.dtype, **kwargs)

    def get_shape(self):
        if self.ndim == 1:
            return (self.n, )
        return (self.n, self.m)


class VectorType(MatrixType):
    def __init__(self, n, dtype):
        super().__init__(n, 1, 1, dtype)

    def __call__(self, *args):
        """Return a vector matching the shape and dtype.

        This function will try to convert the input to a `n`-component vector.

        Example::

            >>> vec3 = VectorType(3, float)

            Create from n scalars:

                >>> v = vec3(1, 2, 3)

            Create from a list/tuple of n scalars:

                >>> v = vec3([1, 2, 3])

            Create from a single scalar

                >>> v = vec3(1)

        """
        if len(args) == 0:
            raise TaichiSyntaxError(
                "Custom type instances need to be created with an initial value."
            )
        if len(args) == 1:
            # Init from a real Matrix
            if isinstance(args[0], expr.Expr) and args[0].ptr.is_tensor():
                arg = args[0]
                shape = arg.ptr.get_ret_type().shape()
                assert len(shape) == 1
                assert self.n == shape[0]
                return expr.Expr(arg.ptr)

            # initialize by a single scalar, e.g. matnxm(1)
            if isinstance(args[0], (numbers.Number, expr.Expr)):
                return self.filled_with_scalar(args[0])
            args = args[0]
        # collect all input entries to a 1d list and then reshape
        # this is mostly for glsl style like vec4(v.xyz, 1.)
        entries = []
        for x in args:
            if isinstance(x, (list, tuple)):
                entries += x
            elif isinstance(x, np.ndarray):
                entries += list(x.ravel())
            elif isinstance(x, Matrix):
                entries += x.entries
            elif isinstance(x, impl.Expr) and x.ptr.is_tensor():
                entries += [
                    impl.Expr(e) for e in impl.get_runtime().prog.
                    current_ast_builder().expand_expr([x.ptr])
                ]
            else:
                entries.append(x)

        if len(entries) != self.n:
            raise TaichiSyntaxError(
                f"Incompatible arguments for the custom vector type: ({self.n}), ({len(entries)})"
            )

        #  type cast
        return self.cast(Vector(entries, dt=self.dtype))

    def cast(self, vec):
        if in_python_scope():
            return Vector([
                int(vec(i)) if self.dtype in primitive_types.integer_types else
                float(vec(i)) for i in range(self.n)
            ])

        if isinstance(vec, impl.Expr) and vec.ptr.is_tensor():
            return ops_mod.cast(vec, self.dtype)

        if isinstance(vec, Matrix):
            arr = vec.entries
            return ops_mod.cast(make_matrix(arr), self.dtype)

        return vec.cast(self.dtype)

    def filled_with_scalar(self, value):
        return self.cast(Vector([value for _ in range(self.n)]))

    def field(self, **kwargs):
        return Vector.field(self.n, dtype=self.dtype, **kwargs)


class MatrixNdarray(Ndarray):
    """Taichi ndarray with matrix elements.

    Args:
        n (int): Number of rows of the matrix.
        m (int): Number of columns of the matrix.
        dtype (DataType): Data type of each value.
        shape (Union[int, tuple[int]]): Shape of the ndarray.

    Example::

        >>> arr = ti.MatrixNdarray(2, 2, ti.f32, shape=(3, 3))
    """
    def __init__(self, n, m, dtype, shape):
        self.n = n
        self.m = m
        super().__init__()
        # TODO(zhanlue): remove self.dtype and migrate its usages to element_type
        self.dtype = cook_dtype(dtype)

        self.layout = Layout.AOS
        self.shape = tuple(shape)
        self.element_type = TensorType((self.n, self.m), dtype)
        # TODO: we should pass in element_type, shape, layout instead.
        self.arr = impl.get_runtime().prog.create_ndarray(
            cook_dtype(self.element_type.ptr), shape, Layout.AOS)

    @property
    def element_shape(self):
        """Returns the shape of each element (a 2D matrix) in this ndarray.

        Example::

            >>> arr = ti.MatrixNdarray(2, 2, ti.f32, shape=(3, 3))
            >>> arr.element_shape
            (2, 2)
        """
        return tuple(self.arr.element_shape())

    @python_scope
    def __setitem__(self, key, value):
        if not isinstance(value, (list, tuple)):
            value = list(value)
        if not isinstance(value[0], (list, tuple)):
            value = [[i] for i in value]
        for i in range(self.n):
            for j in range(self.m):
                self[key][i, j] = value[i][j]

    @python_scope
    def __getitem__(self, key):
        key = () if key is None else (
            key, ) if isinstance(key, numbers.Number) else tuple(key)
        return Matrix(
            [[NdarrayHostAccess(self, key, (i, j)) for j in range(self.m)]
             for i in range(self.n)])

    @python_scope
    def to_numpy(self):
        """Converts this ndarray to a `numpy.ndarray`.

        Example::

            >>> arr = ti.MatrixNdarray(2, 2, ti.f32, shape=(2, 1))
            >>> arr.to_numpy()
            [[[[0. 0.]
               [0. 0.]]]

             [[[0. 0.]
               [0. 0.]]]]
        """
        return self._ndarray_matrix_to_numpy(as_vector=0)

    @python_scope
    def from_numpy(self, arr):
        """Copies the data of a `numpy.ndarray` into this array.

        Example::

            >>> m = ti.MatrixNdarray(2, 2, ti.f32, shape=(2, 1), layout=0)
            >>> arr = np.ones((2, 1, 2, 2))
            >>> m.from_numpy(arr)
        """
        self._ndarray_matrix_from_numpy(arr, as_vector=0)

    @python_scope
    def __deepcopy__(self, memo=None):
        ret_arr = MatrixNdarray(self.n, self.m, self.dtype, self.shape)
        ret_arr.copy_from(self)
        return ret_arr

    @python_scope
    def _fill_by_kernel(self, val):
        from taichi._kernels import \
            fill_ndarray_matrix  # pylint: disable=C0415
        fill_ndarray_matrix(self, val)

    @python_scope
    def __repr__(self):
        return f'<{self.n}x{self.m} {Layout.AOS} ti.Matrix.ndarray>'


class VectorNdarray(Ndarray):
    """Taichi ndarray with vector elements.

    Args:
        n (int): Size of the vector.
        dtype (DataType): Data type of each value.
        shape (Tuple[int]): Shape of the ndarray.
        layout (Layout): Memory layout.

    Example::

        >>> a = ti.VectorNdarray(3, ti.f32, (3, 3))
    """
    def __init__(self, n, dtype, shape):
        self.n = n
        super().__init__()
        # TODO(zhanlue): remove self.dtype and migrate its usages to element_type
        self.dtype = cook_dtype(dtype)

        self.layout = Layout.AOS
        self.shape = tuple(shape)
        self.element_type = TensorType((n, ), self.dtype)
        self.arr = impl.get_runtime().prog.create_ndarray(
            cook_dtype(self.element_type.ptr), shape, Layout.AOS)

    @property
    def element_shape(self):
        """Gets the dimension of the vector of this ndarray.

        Example::

            >>> a = ti.VectorNdarray(3, ti.f32, (3, 3))
            >>> a.element_shape
            (3,)
        """
        return tuple(self.arr.element_shape())

    @python_scope
    def __setitem__(self, key, value):
        if not isinstance(value, (list, tuple)):
            value = list(value)
        for i in range(self.n):
            self[key][i] = value[i]

    @python_scope
    def __getitem__(self, key):
        key = () if key is None else (
            key, ) if isinstance(key, numbers.Number) else tuple(key)
        return Vector(
            [NdarrayHostAccess(self, key, (i, )) for i in range(self.n)])

    @python_scope
    def to_numpy(self):
        """Converts this vector ndarray to a `numpy.ndarray`.

        Example::

            >>> a = ti.VectorNdarray(3, ti.f32, (2, 2))
            >>> a.to_numpy()
            array([[[0., 0., 0.],
                    [0., 0., 0.]],

                   [[0., 0., 0.],
                    [0., 0., 0.]]], dtype=float32)
        """
        return self._ndarray_matrix_to_numpy(as_vector=1)

    @python_scope
    def from_numpy(self, arr):
        """Copies the data from a `numpy.ndarray` into this ndarray.

        The shape and data type of `arr` must match this ndarray.

        Example::

            >>> import numpy as np
            >>> a = ti.VectorNdarray(3, ti.f32, (2, 2), 0)
            >>> b = np.ones((2, 2, 3), dtype=np.float32)
            >>> a.from_numpy(b)
        """
        self._ndarray_matrix_from_numpy(arr, as_vector=1)

    @python_scope
    def __deepcopy__(self, memo=None):
        ret_arr = VectorNdarray(self.n, self.dtype, self.shape)
        ret_arr.copy_from(self)
        return ret_arr

    @python_scope
    def _fill_by_kernel(self, val):
        from taichi._kernels import \
            fill_ndarray_matrix  # pylint: disable=C0415
        fill_ndarray_matrix(self, val)

    @python_scope
    def __repr__(self):
        return f'<{self.n} {Layout.AOS} ti.Vector.ndarray>'


__all__ = ["Matrix", "Vector", "MatrixField", "MatrixNdarray", "VectorNdarray"]<|MERGE_RESOLUTION|>--- conflicted
+++ resolved
@@ -1440,12 +1440,7 @@
                                           self.dtype)
         else:
             self.dtype = None
-<<<<<<< HEAD
-        self.tensor_type = TensorType(
-            (n, m) if ndim == 2 else (n, ), self.dtype) if self.dtype else None
-=======
             self.tensor_type = None
->>>>>>> f4e3aa41
 
     def __call__(self, *args):
         """Return a matrix matching the shape and dtype.
