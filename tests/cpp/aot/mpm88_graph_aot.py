--- conflicted
+++ resolved
@@ -7,10 +7,7 @@
 parser.add_argument("--arch", type=str)
 args = parser.parse_args()
 
-<<<<<<< HEAD
-=======
 
->>>>>>> 9ed550ea
 def compile_mpm88_graph(arch):
     ti.init(arch)
     if ti.lang.impl.current_cfg().arch != arch:
@@ -171,9 +168,6 @@
     mod = ti.aot.Module(arch)
     mod.add_graph('init', g_init)
     mod.add_graph('update', g_update)
-<<<<<<< HEAD
-    mod.save(tmpdir, '')
-=======
     mod.save(tmpdir, '')
 
 
@@ -185,5 +179,4 @@
     elif args.arch == "vulkan":
         compile_mpm88_graph(arch=ti.vulkan)
     else:
-        assert False
->>>>>>> 9ed550ea
+        assert False