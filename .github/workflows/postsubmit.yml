name: Postsubmit Checks
on:
  pull_request:
    types: [ opened, synchronize, reopened ]

#  push:
#    branches:
#      - master

jobs:
  build_and_test_cpu_required:
    # This job will be required to pass before merging to master branch.
    name: Required Build and Test (CPU)
    timeout-minutes: 60
    strategy:
      matrix:
        include:
          - os: ubuntu-latest
            python: py36
    runs-on: [self-hosted, cpu, aws]
    permissions:
      packages: read
      contents: read
    steps:
      - uses: actions/checkout@v2
        with:
          submodules: "recursive"

      - name: Get sccache cache
        uses: actions/cache@v2
        with:
          path: sccache_cache
          key: sccache-linux-aws-${{ github.sha }}
          restore-keys: |
            sccache-linux-aws-

      - name: Get docker images
        run: |
          # https://docs.github.com/en/packages/managing-github-packages-using-github-actions-workflows/publishing-and-installing-a-package-with-github-actions#upgrading-a-workflow-that-accesses-ghcrio
          echo $CR_PAT | docker login ghcr.io -u ${{ github.actor }} --password-stdin
          docker pull ghcr.io/taichi-dev/taichidev-cpu-ubuntu18.04:v0.1.0
        env:
          CR_PAT: ${{ secrets.GITHUB_TOKEN }}

      - name: Build
        run: |
          mkdir -m777 wheel
          mkdir -p sccache_cache
          chmod -R 777 sccache_cache
          docker create -v `pwd`/wheel:/wheel -v `pwd`/sccache_cache:/cache --user dev --name taichi_build ghcr.io/taichi-dev/taichidev-cpu-ubuntu18.04:v0.1.0 /home/dev/taichi/.github/workflows/scripts/unix_docker_build.sh $PY $GPU_BUILD $PROJECT_NAME "$CI_SETUP_CMAKE_ARGS"
          # Docker cp preserves the ownership in the host machine. However, the user in the host machine won't be recognized
          # by the docker image we set ahead of time. Therefore, we use tar to set the user of the folder that is copied to the container.
          tar -cf - ../${{ github.event.repository.name }} --mode u=+rwx,g=+rwx,o=+rwx --owner dev --group dev | docker cp - taichi_build:/home/dev/
          docker start -a taichi_build
          chmod -fR 777 sccache_cache || true
        env:
          PY: ${{ matrix.python }}
          GPU_BUILD: OFF
          PROJECT_NAME: taichi
          CI_SETUP_CMAKE_ARGS: -DTI_WITH_OPENGL:BOOL=OFF -DTI_WITH_CC:BOOL=ON -DTI_WITH_VULKAN:BOOL=OFF -DTI_BUILD_TESTS:BOOL=ON  -DCMAKE_C_COMPILER_LAUNCHER=sccache -DCMAKE_CXX_COMPILER_LAUNCHER=sccache

      - name: Test
        if: 1 == 0
        run: |
          docker create --user dev --name taichi_test ghcr.io/taichi-dev/taichidev-cpu-ubuntu18.04:v0.1.0 /home/dev/unix_docker_test.sh $PY $GPU_TEST $TI_WANTED_ARCHS
          docker cp .github/workflows/scripts/unix_docker_test.sh taichi_test:/home/dev/unix_docker_test.sh
          docker cp wheel/*.whl taichi_test:/home/dev/
          docker cp ./requirements_test.txt taichi_test:/home/dev/requirements_test.txt
          docker cp tests/ taichi_test:/home/dev/
          docker start -a taichi_test
        env:
          PY: ${{ matrix.python }}
          GPU_TEST: OFF
          TI_WANTED_ARCHS: "cpu,cc"

      - name: clean docker container
        if: always()
        run: |
          docker rm taichi_build taichi_test -f

  build_and_test_cpu_linux:
    name: Build and Test linux (CPU)
    needs: build_and_test_cpu_required
    timeout-minutes: 60
    strategy:
      matrix:
        include:
          - os: ubuntu-latest
            python: py38
            with_cc: OFF
            wanted_archs: cpu
          - os: ubuntu-latest
            python: py39
            with_cc: ON
            wanted_archs: "cpu,cc"
    runs-on: ${{ matrix.os }}
    permissions:
      packages: read
      contents: read
    steps:
      - uses: actions/checkout@v2
        with:
          submodules: "recursive"

      - name: Get sccache cache
        uses: actions/cache@v2
        with:
          path: sccache_cache
          key: sccache-linux-${{matrix.with_cc}}-${{ github.sha }}
          restore-keys: |
            sccache-linux-${{matrix.with_cc}}-

      - name: Get docker images
        run: |
          # https://docs.github.com/en/packages/managing-github-packages-using-github-actions-workflows/publishing-and-installing-a-package-with-github-actions#upgrading-a-workflow-that-accesses-ghcrio
          echo $CR_PAT | docker login ghcr.io -u ${{ github.actor }} --password-stdin
          docker pull ghcr.io/taichi-dev/taichidev-cpu-ubuntu18.04:v0.1.0
        env:
          CR_PAT: ${{ secrets.GITHUB_TOKEN }}

      - name: Build
        run: |
          mkdir -m777 wheel
          mkdir -p sccache_cache
          chmod -R 777 sccache_cache
          docker create -v `pwd`/wheel:/wheel -v `pwd`/sccache_cache:/cache --user dev --name taichi_build ghcr.io/taichi-dev/taichidev-cpu-ubuntu18.04:v0.1.0 /home/dev/taichi/.github/workflows/scripts/unix_docker_build.sh $PY $GPU_BUILD $PROJECT_NAME "$CI_SETUP_CMAKE_ARGS"
          tar -cf - ../${{ github.event.repository.name }} --mode u=+rwx,g=+rwx,o=+rwx --owner dev --group dev | docker cp - taichi_build:/home/dev/
          docker start -a taichi_build
          chmod -fR 777 sccache_cache || true
        env:
          PY: ${{ matrix.python }}
          GPU_BUILD: OFF
          PROJECT_NAME: taichi
          CI_SETUP_CMAKE_ARGS: -DTI_WITH_OPENGL:BOOL=OFF -DTI_WITH_CC:BOOL=${{ matrix.with_cc }} -DTI_WITH_VULKAN:BOOL=OFF -DTI_BUILD_TESTS:BOOL=ON -DCMAKE_C_COMPILER_LAUNCHER=sccache -DCMAKE_CXX_COMPILER_LAUNCHER=sccache

      - name: Test
        if: 1 == 0
        run: |
          docker create --user dev --name taichi_test ghcr.io/taichi-dev/taichidev-cpu-ubuntu18.04:v0.1.0 /home/dev/unix_docker_test.sh $PY $GPU_TEST $TI_WANTED_ARCHS
          docker cp .github/workflows/scripts/unix_docker_test.sh taichi_test:/home/dev/unix_docker_test.sh
          docker cp wheel/*.whl taichi_test:/home/dev/
          docker cp ./requirements_test.txt taichi_test:/home/dev/requirements_test.txt
          docker cp tests/ taichi_test:/home/dev/
          docker start -a taichi_test
        env:
          PY: ${{ matrix.python }}
          GPU_TEST: OFF
          TI_WANTED_ARCHS: ${{ matrix.wanted_archs }}

  build_and_test_cpu_mac:
    name: Build and Test macos (CPU)
    needs: build_and_test_cpu_required
    timeout-minutes: 60
    strategy:
      matrix:
        include:
          - os: macos-latest
            python: 3.7
            with_cc: OFF
            with_cpp_tests: ON
            wanted_archs: "cpu"
    runs-on: ${{ matrix.os }}
    steps:
      - uses: actions/checkout@v2
        with:
          submodules: "recursive"

      - uses: actions/setup-python@v2
        with:
          python-version: ${{ matrix.python }}

      - name: Get sccache cache
        uses: actions/cache@v2
        with:
          path: sccache_cache
          key: sccache-mac-${{ github.sha }}
          restore-keys: |
            sccache-mac-

      - name: Download Pre-Built LLVM 10.0.0
        run: python misc/ci_download.py
        env:
          CI_PLATFORM: ${{ matrix.os }}

      - name: Build & Install
        run: |
          export PATH=`pwd`/taichi-llvm/bin/:$PATH
          mkdir -p sccache_cache
          .github/workflows/scripts/unix_build.sh
        env:
          TAICHI_CMAKE_ARGS: -DTI_WITH_OPENGL:BOOL=OFF -DTI_WITH_CC:BOOL=${{ matrix.with_cc }} -DTI_WITH_VULKAN:BOOL=OFF -DTI_BUILD_TESTS:BOOL=${{ matrix.with_cpp_tests }} -DCMAKE_C_COMPILER_LAUNCHER=sccache -DCMAKE_CXX_COMPILER_LAUNCHER=sccache
          CXX: clang++

      # [DEBUG] Copy this step around to enable debugging inside Github Action instances.
      #- name: Setup tmate session
      #  uses: mxschmitt/action-tmate@v3
      #  with:
      #    limit-access-to-actor: true

      - name: Test
        if: 1 == 0
        run: .github/workflows/scripts/unix_test.sh
        env:
          RUN_CPP_TESTS: ${{ matrix.with_cpp_tests }}
          TI_WANTED_ARCHS: ${{ matrix.wanted_archs }}

  build_and_test_gpu_linux:
    name: Build and Test (GPU)
    runs-on: [self-hosted, cuda, vulkan, cn]
    timeout-minutes: 60
    steps:
      - uses: actions/checkout@v2
        with:
          submodules: "recursive"

      - name: Get sccache cache
        uses: actions/cache@v2
        with:
          path: sccache_cache
          key: sccache-linux-gpu-${{ github.sha }}
          restore-keys: |
            sccache-linux-gpu-

      - name: Build & Install
        run: |
          mkdir -m777 wheel
          mkdir -p sccache_cache
          chmod -R 777 sccache_cache
          docker create -v `pwd`/wheel:/wheel -v `pwd`/sccache_cache:/cache --user dev --name taichi_build --gpus all -e DISPLAY=$DISPLAY -v /tmp/.X11-unix:/tmp/.X11-unix registry.taichigraphics.com/taichidev-ubuntu18.04:v0.1.1 /home/dev/taichi/.github/workflows/scripts/unix_docker_build.sh $PY $GPU_BUILD $PROJECT_NAME "$CI_SETUP_CMAKE_ARGS"
          tar -cf - ../${{ github.event.repository.name }} --mode u=+rwx,g=+rwx,o=+rwx --owner dev --group dev | docker cp - taichi_build:/home/dev/
          docker start -a taichi_build
          chmod -fR 777 sccache_cache || true
        env:
          PY: py38
          GPU_BUILD: ON
          PROJECT_NAME: taichi
          CI_SETUP_CMAKE_ARGS: -DTI_WITH_OPENGL:BOOL=ON -DTI_WITH_CC:BOOL=OFF -DTI_WITH_VULKAN:BOOL=ON -DTI_BUILD_TESTS:BOOL=ON  -DCMAKE_C_COMPILER_LAUNCHER=sccache -DCMAKE_CXX_COMPILER_LAUNCHER=sccache
          DISPLAY: :1

      - name: Test
        if: 1 == 0
        run: |
          docker create --user dev --name taichi_test --gpus all -e DISPLAY=$DISPLAY -v /tmp/.X11-unix:/tmp/.X11-unix registry.taichigraphics.com/taichidev-ubuntu18.04:v0.1.1 /home/dev/unix_docker_test.sh $PY $GPU_TEST $TI_WANTED_ARCHS
          docker cp .github/workflows/scripts/unix_docker_test.sh taichi_test:/home/dev/unix_docker_test.sh
          docker cp wheel/*.whl taichi_test:/home/dev/
          docker cp tests/ taichi_test:/home/dev/
          docker start -a taichi_test
        env:
          PY: py38
          GPU_TEST: ON
          DISPLAY: :1

      - name: clean docker container
        if: always()
        run: |
          docker rm taichi_build taichi_test -f

  build_and_test_windows:
    name: Build and Test (Windows)
    runs-on: windows-latest
    timeout-minutes: 90
    steps:
      - uses: actions/checkout@v2
        with:
          submodules: "recursive"

      - uses: actions/setup-python@v2
        with:
          python-version: 3.7

      - name: Add msbuild to PATH
        uses: microsoft/setup-msbuild@v1.0.2

      - name: Build
        shell: powershell
        run: |
          .\.github\workflows\scripts\win_build.ps1 -installVulkan -install -libsDir C:\

      - name: Test
        if: 1 == 0
        shell: powershell
        run: |
          $env:PATH = ";C:\taichi_llvm\bin;C:\taichi_clang\bin;" + $env:PATH
          . venv\Scripts\activate.ps1
          python -c "import taichi"
          ti example laplace
          ti diagnose
          ti changelog
          python tests/run_tests.py -vr2 -t2 -a $env:TI_WANTED_ARCHS
        env:
          PYTHON: C:\hostedtoolcache\windows\Python\3.7.9\x64\python.exe
          TI_WANTED_ARCHS: "cpu"

  build_and_test_m1:
    name: Build and Test (Apple M1)
    timeout-minutes: 60
    strategy:
      matrix:
        include:
          - os: macos-latest
            python: 3.8
    defaults:
      run:
        # https://github.com/actions/runner/issues/805#issuecomment-844426478
        shell: "/usr/bin/arch -arch arm64e /bin/bash --noprofile --norc -eo pipefail {0}"
    runs-on: [self-hosted, m1]
    steps:
      - uses: actions/checkout@v2
        with:
          submodules: "recursive"

      - name: Get sccache cache
        uses: actions/cache@v2
        with:
          path: sccache_cache
          key: sccache-m1-${{ github.sha }}
          restore-keys: |
            sccache-m1-

      - name: Build
        run: |
          mkdir -p sccache_cache
          bash .github/workflows/scripts/unix_build.sh
        env:
          CXX: clang++
          TAICHI_CMAKE_ARGS: -DTI_WITH_OPENGL:BOOL=OFF -DTI_WITH_CUDA:BOOL=OFF -DTI_WITH_CC:BOOL=OFF -DTI_WITH_VULKAN:BOOL=OFF -DTI_BUILD_TESTS:BOOL=ON  -DCMAKE_C_COMPILER_LAUNCHER=sccache -DCMAKE_CXX_COMPILER_LAUNCHER=sccache

      - name: Test
        if: 1 == 0
        run: |
          export PATH=$PATH:$HOME/Library/Python/3.8/bin
          python3 -m pip install -r requirements_test.txt
          ti example laplace
          TI_LIB_DIR=`python3 -c "import taichi;print(taichi.__path__[0])" | tail -1`
          TI_LIB_DIR="$TI_LIB_DIR/lib" ./build/taichi_cpp_tests
          python3 tests/run_tests.py -vr2 -t4 -x -a $TI_WANTED_ARCHS
        env:
          TI_WANTED_ARCHS: "cpu,metal"

<<<<<<< HEAD
  performance_monitoring:
    name: Performance monitoring (NVGPU)
    timeout-minutes: 60
    runs-on: [self-hosted, x64, cuda, linux, benchmark]
    if: 1 == 0
    steps:
      - uses: actions/checkout@v2
        with:
          submodules: "recursive"
=======
  # performance_monitoring:
  #   name: Performance monitoring (NVGPU)
  #   timeout-minutes: 60
  #   runs-on: [self-hosted, x64, cuda, linux, benchmark]
  #   steps:
  #     - uses: actions/checkout@v2
  #       with:
  #         submodules: "recursive"
>>>>>>> 4f26897e

  #     - name: Build & Install
  #       run: |
  #         export PATH=$PATH:/usr/local/cuda/bin
  #         export PATH=`pwd`/taichi-llvm/bin/:$LLVM_PATH:$PATH
  #         .github/workflows/scripts/unix_build.sh
  #       env:
  #         LLVM_LIB_ROOT_DIR: /opt/taichi-llvm-10.0.0
  #         LLVM_PATH: /opt/taichi-llvm-10.0.0/bin
  #         LLVM_DIR: /opt/taichi-llvm-10.0.0/lib/cmake/llvm
  #         CUDA_TOOLKIT_ROOT_DIR: /usr/local/cuda/
  #         TAICHI_CMAKE_ARGS: -DTI_WITH_CUDA_TOOLKIT:BOOL=ON
  #         BUILD_NUM_THREADS: 8
  #         CXX: clang++-10

  #     - name: Run performance-monitoring
  #       run: |
  #         export BENCHMARK_CODE_DIR=`pwd`/benchmarks/misc/
  #         cd ..
  #         # clone repo
  #         rm -rf performance-monitoring
  #         git clone git@github.com:taichi-dev/performance-monitoring.git
  #         cd performance-monitoring
  #         # update repo (benchmarks code)
  #         cp -r $BENCHMARK_CODE_DIR/* ./benchmarks/
  #         # run benchmark & store results
  #         ./run.sh
  #       env:
  #         GITHUB_CONTEXT: ${{ toJson(github) }}<|MERGE_RESOLUTION|>--- conflicted
+++ resolved
@@ -337,17 +337,6 @@
         env:
           TI_WANTED_ARCHS: "cpu,metal"
 
-<<<<<<< HEAD
-  performance_monitoring:
-    name: Performance monitoring (NVGPU)
-    timeout-minutes: 60
-    runs-on: [self-hosted, x64, cuda, linux, benchmark]
-    if: 1 == 0
-    steps:
-      - uses: actions/checkout@v2
-        with:
-          submodules: "recursive"
-=======
   # performance_monitoring:
   #   name: Performance monitoring (NVGPU)
   #   timeout-minutes: 60
@@ -356,8 +345,6 @@
   #     - uses: actions/checkout@v2
   #       with:
   #         submodules: "recursive"
->>>>>>> 4f26897e
-
   #     - name: Build & Install
   #       run: |
   #         export PATH=$PATH:/usr/local/cuda/bin
