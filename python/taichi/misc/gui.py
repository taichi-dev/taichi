import math
import numbers
import os

import numpy as np
import taichi.lang
from taichi.core import ti_core as _ti_core
from taichi.lang.field import Field, ScalarField

import taichi as ti

from .util import core_veci, deprecated


class GUI:
    """Taichi Graphical User Interface class.

    Args:
        name (str, optional): The name of the GUI to be constructed.
            Default is 'Taichi'.
        res (Union[int, List[int]], optional): The resolution of created
            GUI. Default is 512*512. If `res` is scalar, then width will be equal to height.
        background_color (int, optional): The background color of created GUI.
            Default is 0x000000.
        show_gui (bool, optional): Specify whether to render the GUI. Default is True.
        fullscreen (bool, optional): Specify whether to render the GUI in
            fullscreen mode. Default is False.
        fast_gui (bool, optional): Specify whether to use fast gui mode of
            Taichi. Default is False.

    Returns:
        :class:`~taichi.misc.gui.GUI` :The created taichi GUI object.

    """
    class Event:
        def __init__(self):
            self.type = None
            self.modifier = None
            self.pos = None
            self.key = None
            self.delta = None

    # Event keys
    SHIFT = 'Shift'
    ALT = 'Alt'
    CTRL = 'Control'
    ESCAPE = 'Escape'
    RETURN = 'Return'
    TAB = 'Tab'
    BACKSPACE = 'BackSpace'
    SPACE = ' '
    UP = 'Up'
    DOWN = 'Down'
    LEFT = 'Left'
    RIGHT = 'Right'
    CAPSLOCK = 'Caps_Lock'
    LMB = 'LMB'
    MMB = 'MMB'
    RMB = 'RMB'
    EXIT = 'WMClose'
    WHEEL = 'Wheel'
    MOVE = 'Motion'

    # Event types
    MOTION = _ti_core.KeyEvent.EType.Move
    PRESS = _ti_core.KeyEvent.EType.Press
    RELEASE = _ti_core.KeyEvent.EType.Release

    def __init__(self,
                 name='Taichi',
                 res=512,
                 background_color=0x0,
                 show_gui=True,
                 fullscreen=False,
                 fast_gui=False):
        show_gui = self.get_bool_environ('TI_GUI_SHOW', show_gui)
        fullscreen = self.get_bool_environ('TI_GUI_FULLSCREEN', fullscreen)
        fast_gui = self.get_bool_environ('TI_GUI_FAST', fast_gui)

        self.name = name
        if isinstance(res, numbers.Number):
            res = (res, res)
        self.res = res
        self.fast_gui = fast_gui
        if fast_gui:
            self.img = np.ascontiguousarray(
                np.zeros(self.res[0] * self.res[1], dtype=np.uint32))
            fast_buf = self.img.ctypes.data
        else:
            # The GUI canvas uses RGBA for storage, therefore we need NxMx4 for an image.
            self.img = np.ascontiguousarray(
                np.zeros(self.res + (4, ), np.float32))
            fast_buf = 0
        self.core = _ti_core.GUI(name, core_veci(*res), show_gui, fullscreen,
                                 fast_gui, fast_buf)
        self.canvas = self.core.get_canvas()
        self.background_color = background_color
        self.key_pressed = set()
        self.event = None
        self.frame = 0
        self.clear()

    def __enter__(self):
        return self

    def __exit__(self, e_type, val, tb):
        self.close()

    def __del__(self):
        self.close()

    def close(self):
        self.core = None  # dereference to call GUI::~GUI()

    ## Widget system

    class WidgetValue:
        def __init__(self, gui, wid):
            self.gui = gui
            self.wid = wid

        @property
        def value(self):
            return self.gui.core.get_widget_value(self.wid)

        @value.setter
        def value(self, value):
            self.gui.core.set_widget_value(self.wid, value)

    @staticmethod
    def get_bool_environ(key, default):
        """Get an environment variable and cast to bool.
        Args:
            key (str): The environment variable key.
            default (bool): The default value.
        Return:
            The environment variable value cast to bool. If the value is not found, directly return argument 'default'.
        """
        if key not in os.environ:
            return default
        return bool(int(os.environ[key]))

    def slider(self, text, minimum, maximum, step=1):
        """Create a slider object on canvas to be manipulated with.

        Args:
            text (str): The title of slider.
            minimum (Number): The minimum value of slider.
            maximum (Number): The maximum value of slider.
            step (Number, optional): The changing step of slider. Default is 1.

        Return:
            :class:`~taichi.misc.gui.GUI.WidgetValue` :The created slider object.

        """
        wid = self.core.make_slider(text, minimum, minimum, maximum, step)
        return GUI.WidgetValue(self, wid)

    def label(self, text):
        """Create a label object on canvas.

        Args:
            text (str): The title of label.

        Return:
            :class:`~taichi.misc.gui.GUI.WidgetValue` :The created label object.

        """
        wid = self.core.make_label(text, 0)
        return GUI.WidgetValue(self, wid)

    def button(self, text, event_name=None):
        """Create a button object on canvas to be manipulated with.

        Args:
            text (str): The title of button.
            event_name (str, optional): The event name associated with button.
                Default is WidgetButton_{text}

        Return:
            The event name associated with created button.

        """
        event_name = event_name or f'WidgetButton_{text}'
        self.core.make_button(text, event_name)
        return event_name

    ## Drawing system

    def clear(self, color=None):
        """Clear the canvas with the color provided.

        Args:
            color (int, optional): Specify the color to clear the canvas. Default
                is the background color of GUI.

        """
        if color is None:
            color = self.background_color
        self.canvas.clear(color)

    def cook_image(self, img):
        if img.dtype in [np.uint8, np.uint16, np.uint32, np.uint64]:
            img = img.astype(np.float32) * (1 / np.iinfo(img.dtype).max)
        elif img.dtype in [np.float16, np.float32, np.float64]:
            img = img.astype(np.float32)
        else:
            raise ValueError(
                f'Data type {img.dtype} not supported in GUI.set_image')

        if len(img.shape) == 2:
            img = img[..., None]

        if img.shape[2] == 1:
            img = img + np.zeros((1, 1, 4), np.float32)
        if img.shape[2] == 3:
            zeros = np.zeros((img.shape[0], img.shape[1], 1), np.float32)
            img = np.concatenate([img, zeros], axis=2)
        if img.shape[2] == 2:
            zeros = np.zeros((img.shape[0], img.shape[1], 2), np.float32)
            img = np.concatenate([img, zeros], axis=2)

        assert img.shape[2] == 4, "Image must be grayscale, RG, RGB or RGBA"

        res = img.shape[:2]
        assert res == self.res, "Image resolution does not match GUI resolution"
        return np.ascontiguousarray(img)

    def get_image(self):
        """Get the image data.

        Returns:
            :class:`numpy.array` :The image data in numpy contiguous array type.

        """
        self.img = np.ascontiguousarray(self.img)
        self.core.get_img(self.img.ctypes.data)
        return self.img

    def set_image(self, img):
        """Draw an image on canvas.

        Args:
            img (Union[ti.field, numpy.array]): The color array representing the
                image to be drawn. Support greyscale, RG, RGB, and RGBA color
                representations. Its shape must match GUI resolution.

        """

        if self.fast_gui:
            assert isinstance(img, taichi.lang.matrix.MatrixField), \
                    "Only ti.Vector.field is supported in GUI.set_image when fast_gui=True"
            assert img.shape == self.res, \
                    "Image resolution does not match GUI resolution"
            assert img.n in [3, 4] and img.m == 1, \
                    "Only RGB images are supported in GUI.set_image when fast_gui=True"
            assert img.dtype in [ti.f32, ti.f64, ti.u8], \
                    "Only f32, f64, u8 are supported in GUI.set_image when fast_gui=True"

            taichi.lang.meta.vector_to_fast_image(img, self.img)
            return

        if isinstance(img, ScalarField):
            if _ti_core.is_integral(img.dtype) or len(img.shape) != 2:
                # Images of uint is not optimized by xxx_to_image
                self.img = self.cook_image(img.to_numpy())
            else:
                # Type matched! We can use an optimized copy kernel.
                assert img.shape \
                 == self.res, "Image resolution does not match GUI resolution"
                taichi.lang.meta.tensor_to_image(img, self.img)
                ti.sync()

        elif isinstance(img, taichi.lang.matrix.MatrixField):
            if _ti_core.is_integral(img.dtype):
                self.img = self.cook_image(img.to_numpy())
            else:
                # Type matched! We can use an optimized copy kernel.
                assert img.shape  == self.res, \
                        "Image resolution does not match GUI resolution"
                assert img.n in [2, 3, 4] and img.m == 1, \
                        "Only greyscale, RG, RGB or RGBA images are supported in GUI.set_image"

                taichi.lang.meta.vector_to_image(img, self.img)
                ti.sync()

        elif isinstance(img, np.ndarray):
            self.img = self.cook_image(img)

        else:
            raise ValueError(
                f"GUI.set_image only takes a Taichi field or NumPy array, not {type(img)}"
            )

        self.core.set_img(self.img.ctypes.data)

    def circle(self, pos, color=0xFFFFFF, radius=1):
        """Draw a single circle on canvas.

        Args:
            pos (Union[List[int], numpy.array]): The position of the circle.
            color (int, Optional): The color of the circle. Default is 0xFFFFFF.
            radius (Number, Optional): The radius of the circle. Default is 1.

        """
        self.canvas.circle_single(pos[0], pos[1], color, radius)

    def circles(self,
                pos,
                radius=1,
                color=0xFFFFFF,
                palette=None,
                palette_indices=None):
        """Draw a list of circles on canvas.

        Args:
            pos (numpy.array): The positions of the circles.
            radius (Number, optional): The radius of the circles. Default is 1.
            color (int, optional): The color of the circles. Default is 0xFFFFFF.
            palette (list[int], optional): The List of colors from which to
                choose to draw. Default is None.
            palette_indices (Union[list[int], ti.field, numpy.array], optional):
                The List of indices that choose color from palette for each
                circle. Shape must match pos. Default is None.

        """
        n = pos.shape[0]
        if len(pos.shape) == 3:
            assert pos.shape[2] == 1
            pos = pos[:, :, 0]

        assert pos.shape == (n, 2)
        pos = np.ascontiguousarray(pos.astype(np.float32))
        # Note: do not use "pos = int(pos.ctypes.data)" here
        # Otherwise pos will get garbage collected by Python
        # and the pointer to its data becomes invalid
        pos_ptr = int(pos.ctypes.data)

        if isinstance(color, np.ndarray):
            assert color.shape == (n, )
            color = np.ascontiguousarray(color.astype(np.uint32))
            color_array = int(color.ctypes.data)
            color_single = 0
        elif isinstance(color, int):
            color_array = 0
            color_single = color
        else:
            raise ValueError(
                'Color must be an ndarray or int (e.g., 0x956333)')

        if palette is not None:
            assert palette_indices is not None, 'palette must be used together with palette_indices'

            if isinstance(palette_indices, Field):
                ind_int = palette_indices.to_numpy().astype(np.uint32)
            elif isinstance(palette_indices, list) or isinstance(
                    palette_indices, np.ndarray):
                ind_int = np.array(palette_indices).astype(np.uint32)
            else:
                try:
                    ind_int = np.array(palette_indices)
                except:
                    raise TypeError(
                        'palette_indices must be a type that can be converted to numpy.ndarray'
                    )

            assert issubclass(
                ind_int.dtype.type,
                np.integer), 'palette_indices must be an integer array'
            assert ind_int.shape == (
                n,
            ), 'palette_indices must be in 1-d shape with shape (num_particles, )'
            assert min(
                ind_int
            ) >= 0, 'the min of palette_indices must not be less than zero'
            assert max(ind_int) < len(
                palette
            ), 'the max of palette_indices must not exceed the length of palette'
            color_array = np.array(palette, dtype=np.uint32)[ind_int]
            color_array = np.ascontiguousarray(color_array)
            color_array = color_array.ctypes.data

        if isinstance(radius, np.ndarray):
            assert radius.shape == (n, )
            radius = np.ascontiguousarray(radius.astype(np.float32))
            radius_array = int(radius.ctypes.data)
            radius_single = 0
        elif isinstance(radius, numbers.Number):
            radius_array = 0
            radius_single = radius
        else:
            raise ValueError('Radius must be an ndarray or float (e.g., 0.4)')

        self.canvas.circles_batched(n, pos_ptr, color_single, color_array,
                                    radius_single, radius_array)

    def triangles(self, a, b, c, color=0xFFFFFF):
        """Draw a list of triangles on canvas.

        Args:
            a (numpy.array): The positions of the first points of triangles.
            b (numpy.array): The positions of the second points of triangles.
            c (numpy.array): The positions of the thrid points of triangles.
            color (Union[int, numpy.array], optional): The color or colors of triangles.
                Can be either a single color or a list of colors whose shape matches
                the shape of a & b & c. Default is 0xFFFFFF.

        """
        assert a.shape == b.shape
        assert a.shape == c.shape
        n = a.shape[0]
        if len(a.shape) == 3:
            assert a.shape[2] == 1
            a = a[:, :, 0]
            b = b[:, :, 0]
            c = c[:, :, 0]

        assert a.shape == (n, 2)
        a = np.ascontiguousarray(a.astype(np.float32))
        b = np.ascontiguousarray(b.astype(np.float32))
        c = np.ascontiguousarray(c.astype(np.float32))
        # Note: do not use "a = int(a.ctypes.data)" here
        # Otherwise a will get garbage collected by Python
        # and the pointer to its data becomes invalid
        a_ptr = int(a.ctypes.data)
        b_ptr = int(b.ctypes.data)
        c_ptr = int(c.ctypes.data)

        if isinstance(color, np.ndarray):
            assert color.shape == (n, )
            color = np.ascontiguousarray(color.astype(np.uint32))
            color_array = int(color.ctypes.data)
            color_single = 0
        elif isinstance(color, int):
            color_array = 0
            color_single = color
        else:
            raise ValueError(
                '"color" must be an ndarray or int (e.g., 0x956333)')

        self.canvas.triangles_batched(n, a_ptr, b_ptr, c_ptr, color_single,
                                      color_array)

    def triangle(self, a, b, c, color=0xFFFFFF):
        """Draw a single triangle on canvas.

        Args:
            a (List[Number]): The position of the first point of triangle. Shape must be 2.
            b (List[Number]): The position of the second point of triangle. Shape must be 2.
            c (List[Number]): The position of the third point of triangle. Shape must be 2.
            color (int, optional): The color of the triangle. Default is 0xFFFFFF.

        """
        self.canvas.triangle_single(a[0], a[1], b[0], b[1], c[0], c[1], color)

    def lines(self, begin, end, radius=1, color=0xFFFFFF):
        """Draw a list of lines on canvas.

        Args:
            begin (numpy.array): The positions of one end of lines.
            end (numpy.array): The positions of the other end of lines.
            radius (Union[Number, numpy.array], optional): The width of lines.
                Can be either a single width or a list of width whose shape matches
                the shape of begin & end. Default is 1.
            color (Union[int, numpy.array], optional): The color or colors of lines.
                Can be either a single color or a list of colors whose shape matches
                the shape of begin & end. Default is 0xFFFFFF.

        """
        assert begin.shape == end.shape
        n = begin.shape[0]
        if len(begin.shape) == 3:
            assert begin.shape[2] == 1
            begin = begin[:, :, 0]
            end = end[:, :, 0]

        assert begin.shape == (n, 2)
        begin = np.ascontiguousarray(begin.astype(np.float32))
        end = np.ascontiguousarray(end.astype(np.float32))
        # Note: do not use "begin = int(begin.ctypes.data)" here
        # Otherwise begin will get garbage collected by Python
        # and the pointer to its data becomes invalid
        begin_ptr = int(begin.ctypes.data)
        end_ptr = int(end.ctypes.data)

        if isinstance(color, np.ndarray):
            assert color.shape == (n, )
            color = np.ascontiguousarray(color.astype(np.uint32))
            color_array = int(color.ctypes.data)
            color_single = 0
        elif isinstance(color, int):
            color_array = 0
            color_single = color
        else:
            raise ValueError(
                'Color must be an ndarray or int (e.g., 0x956333)')

        if isinstance(radius, np.ndarray):
            assert radius.shape == (n, )
            radius = np.ascontiguousarray(radius.astype(np.float32))
            radius_array = int(radius.ctypes.data)
            radius_single = 0
        elif isinstance(radius, numbers.Number):
            radius_array = 0
            radius_single = radius
        else:
            raise ValueError('Radius must be an ndarray or float (e.g., 0.4)')

        self.canvas.paths_batched(n, begin_ptr, end_ptr, color_single,
                                  color_array, radius_single, radius_array)

    def line(self, begin, end, radius=1, color=0xFFFFFF):
        """Draw a single line on canvas.

        Args:
            begin (List[Number]): The position of one end of line. Shape must be 2.
            end (List[Number]): The position of the other end of line. Shape must be 2.
            radius (Number, optional): The width of line. Default is 1.
            color (int, optional): The color of line. Default is 0xFFFFFF.

        """
        self.canvas.path_single(begin[0], begin[1], end[0], end[1], color,
                                radius)

    @staticmethod
    def _arrow_to_lines(orig, major, tip_scale=0.2, angle=45):
        angle = math.radians(180 - angle)
        c, s = math.cos(angle), math.sin(angle)
        minor1 = np.array([
            major[:, 0] * c - major[:, 1] * s,
            major[:, 0] * s + major[:, 1] * c
        ]).swapaxes(0, 1)
        minor2 = np.array([
            major[:, 0] * c + major[:, 1] * s,
            -major[:, 0] * s + major[:, 1] * c
        ]).swapaxes(0, 1)
        end = orig + major
        return [(orig, end), (end, end + minor1 * tip_scale),
                (end, end + minor2 * tip_scale)]

    def arrows(self, orig, direction, radius=1, color=0xffffff, **kwargs):
        """Draw a list arrows on canvas.

        Args:
            orig (numpy.array): The positions where arrows start.
            direction (numpy.array): The directions where arrows point to.
            radius (Union[Number, np.array], optional): The width of arrows. Default is 1.
            color (Union[int, np.array], optional): The color or colors of arrows. Default is 0xffffff.

        """
        for begin, end in self._arrow_to_lines(orig, direction, **kwargs):
            self.lines(begin, end, radius, color)

    def arrow(self, orig, direction, radius=1, color=0xffffff, **kwargs):
        """Draw a single arrow on canvas.

        Args:
            orig (List[Number]): The position where arrow starts. Shape must be 2.
            direction (List[Number]): The direction where arrow points to. Shape must be 2.
            radius (Number, optional): The width of arrow. Default is 1.
            color (int, optional): The color of arrow. Default is 0xFFFFFF.

        """
        orig = np.array([orig])
        direction = np.array([direction])
        for begin, end in self._arrow_to_lines(orig, direction, **kwargs):
            self.line(begin[0], end[0], radius, color)

    def rect(self, topleft, bottomright, radius=1, color=0xFFFFFF):
        """Draw a single rectangle on canvas.

        Args:
            topleft (List[Number]): The position of the topleft corner of rectangle.
                Shape must be 2.
            bottomright (List[Number]): The position of the bottomright corner
                of rectangle. Shape must be 2.
            radius (Number, optional): The width of rectangle's sides. Default is 1.
            color (int, optional): The color of rectangle. Default is 0xFFFFFF.

        """
        a = topleft[0], topleft[1]
        b = bottomright[0], topleft[1]
        c = bottomright[0], bottomright[1]
        d = topleft[0], bottomright[1]
        self.line(a, b, radius, color)
        self.line(b, c, radius, color)
        self.line(c, d, radius, color)
        self.line(d, a, radius, color)

    def text(self, content, pos, font_size=15, color=0xFFFFFF):
        """Draw texts on canvas.

        Args:
            content (str): The text to be drawn on canvas.
            pos (List[Number]): The position where the text is to be put.
            font_size (Number, optional): The font size of the text.
            color (int, optional): The color of the text. Default is 0xFFFFFF.

        """

        # TODO: refactor Canvas::text
        font_size = float(font_size)
        pos = ti.core_vec(*pos)
        r, g, b = hex_to_rgb(color)
        color = ti.core_vec(r, g, b, 1)
        self.canvas.text(content, pos, font_size, color)

    @staticmethod
    def _make_field_base(w, h, bound):
        x = np.linspace(bound / w, 1 - bound / w, w)
        y = np.linspace(bound / h, 1 - bound / h, h)
        base = np.array(np.meshgrid(x, y))
        base = base.swapaxes(0, 1).swapaxes(1, 2).swapaxes(0, 1)
        return base.reshape(w * h, 2)

    def point_field(self, radius, color=0xffffff, bound=0.5):
        """Draw a field of points on canvas.

        Args:
            radius (np.array): The pattern and radius of the field of points.
            color (Union[int, np.array], optional): The color or colors of points.
                Default is 0xFFFFFF.
            bound (Number, optional): The boundary of the field. Default is 0.5.

        """
        assert len(radius.shape) == 2
        base = self._make_field_base(radius.shape[0], radius.shape[1], bound)
        radius = radius.reshape(radius.shape[0] * radius.shape[1])
        self.circles(base, radius=radius, color=color)

    def arrow_field(self,
                    direction,
                    radius=1,
                    color=0xffffff,
                    bound=0.5,
                    **kwargs):
        """Draw a field of arrows on canvas.

        Args:
            direction (np.array): The pattern and direction of the field of arrows.
            color (Union[int, np.array], optional): The color or colors of arrows.
                Default is 0xFFFFFF.
            bound (Number, optional): The boundary of the field. Default is 0.5.

        """
        assert len(direction.shape) == 3
        assert direction.shape[2] == 2
        base = self._make_field_base(direction.shape[0], direction.shape[1],
                                     bound)
        direction = direction.reshape(direction.shape[0] * direction.shape[1],
                                      2)
        self.arrows(base, direction, radius=radius, color=color, **kwargs)

    def show(self, file=None):
        """Show the frame or save current frame as a picture.

        Args:
            file (str, optional): The path & name of the picture to be saved.
                Default is None.

        """
        self.core.update()
        if file:
            self.core.screenshot(file)
        self.frame += 1
        self.clear()

    ## Event system

    class EventFilter:
        def __init__(self, *e_filter):
            self.filter = set()
            for ent in e_filter:
                if isinstance(ent, (list, tuple)):
                    e_type, key = ent
                    ent = (e_type, key)
                self.filter.add(ent)

        def match(self, e):
            if (e.type, e.key) in self.filter:
                return True
            if e.type in self.filter:
                return True
            if e.key in self.filter:
                return True
            return False

    def has_key_event(self):
        """Check if there are any key event registered.

        Returns:
            Bool to indicate whether there is any key event registered.

        """
        return self.core.has_key_event()

    def get_event(self, *e_filter):
        """Check if the specific event is triggered.

        Args:
            *e_filter (ti.GUI.EVENT): The specific event to be checked.

        Returns:
            Bool to indicate whether the specific event is triggered.

        """
        for e in self.get_events(*e_filter):
            self.event = e
            return True
        else:
            return False

    def get_events(self, *e_filter):
        """Get a list of events that are triggered.

        Args:
            *e_filter (List[ti.GUI.EVENT]): The type of events to be filtered.

        Returns:
            :class:`~taichi.misc.gui.GUI.EVENT` :A list of events that are triggered.

        """
        e_filter = e_filter and GUI.EventFilter(*e_filter) or None

        while True:
            if not self.has_key_event():
                break
            e = self.get_key_event()
<<<<<<< HEAD
            if filter is None or filter.match(e):  # pylint: disable=E1101
=======
            if e_filter is None or e_filter.match(e):
>>>>>>> 0f6477af
                yield e

    def get_key_event(self):
        """Get keyboard triggered event.

        Returns:
            :class:`~taichi.misc.gui.GUI.EVENT` :The keyboard triggered event.

        """
        self.core.wait_key_event()

        e = GUI.Event()
        event = self.core.get_key_event_head()

        e.type = event.type
        e.key = event.key
        e.pos = self.core.canvas_untransform(event.pos)
        e.pos = (e.pos[0], e.pos[1])
        e.modifier = []

        if e.key == GUI.WHEEL:
            e.delta = event.delta
        else:
            e.delta = (0, 0)

        for mod in ['Shift', 'Alt', 'Control']:
            if self.is_pressed(mod):
                e.modifier.append(mod)

        if e.type == GUI.PRESS:
            self.key_pressed.add(e.key)
        else:
            self.key_pressed.discard(e.key)

        self.core.pop_key_event_head()
        return e

    def is_pressed(self, *keys):
        """Check if the specific key or keys are pressed.

        Args:
            *keys (Union[str, List[str]]): The string that stands for keys in keyboard.

        Returns:
            Bool to indicate whether the key or keys are pressed.

        """
        for key in keys:
            if key in ['Shift', 'Alt', 'Control']:
                if key + '_L' in self.key_pressed or key + '_R' in self.key_pressed:
                    return True
            if key in self.key_pressed:
                return True
        else:
            return False

    def get_cursor_pos(self):
        """Get the current position of mouse.

        Returns:
            The current position of mouse.

        """
        pos = self.core.get_cursor_pos()
        return pos[0], pos[1]

    @deprecated('gui.has_key_pressed()', 'gui.get_event()')
    def has_key_pressed(self):
        if self.has_key_event():
            self.get_key_event()  # pop to update self.key_pressed
        return len(self.key_pressed) != 0

    @property
    def running(self):
        """Get the property of whether the gui is running.

        Returns:
            The running property of gui(bool).

        """
        return not self.core.should_close

    @running.setter
    def running(self, value):
        if value:
            self.core.should_close = 0
        elif not self.core.should_close:
            self.core.should_close = 1

    @property
    def fps_limit(self):
        """Get the property of fps limit.

        Returns:
            The property of fps limit of gui.

        """
        if self.core.frame_delta_limit == 0:
            return None
        return 1 / self.core.frame_delta_limit

    @fps_limit.setter
    def fps_limit(self, value):
        if value is None:
            self.core.frame_delta_limit = 0
        else:
            self.core.frame_delta_limit = 1 / value


def rgb_to_hex(c):
    """Convert rgb color format to hex color format.

    Args:
        c (List[int]): The rgb representation of color.

    Returns:
        The hex representation of color.

    """
    to255 = lambda x: np.clip(np.int32(x * 255), 0, 255)
    return (to255(c[0]) << 16) + (to255(c[1]) << 8) + to255(c[2])


def hex_to_rgb(color):
    """Convert hex color format to rgb color format.

    Args:
        color (int): The hex representation of color.

    Returns:
        The rgb representation of color.

    """
    r, g, b = (color >> 16) & 0xff, (color >> 8) & 0xff, color & 0xff
    return r / 255, g / 255, b / 255


__all__ = [
    'GUI',
    'rgb_to_hex',
    'hex_to_rgb',
]<|MERGE_RESOLUTION|>--- conflicted
+++ resolved
@@ -726,11 +726,7 @@
             if not self.has_key_event():
                 break
             e = self.get_key_event()
-<<<<<<< HEAD
-            if filter is None or filter.match(e):  # pylint: disable=E1101
-=======
-            if e_filter is None or e_filter.match(e):
->>>>>>> 0f6477af
+            if e_filter is None or e_filter.match(e):  # pylint: disable=E1101
                 yield e
 
     def get_key_event(self):
