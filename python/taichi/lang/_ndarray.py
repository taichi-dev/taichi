import numpy as np
from taichi._lib import core as _ti_core
from taichi.lang import impl
from taichi.lang.enums import Layout
from taichi.lang.util import (cook_dtype, has_pytorch, python_scope,
                              to_numpy_type, to_pytorch_type)
from taichi.types import primitive_types

if has_pytorch():
    import torch


class Ndarray:
    """Taichi ndarray class implemented with a torch tensor.

    Args:
        dtype (DataType): Data type of each value.
        shape (Tuple[int]): Shape of the torch tensor.
    """
    def __init__(self, dtype, arr_shape):
        self.host_accessor = None
        self.dtype = cook_dtype(dtype)
        if impl.current_cfg().ndarray_use_torch:
            assert has_pytorch(
            ), "PyTorch must be available if you want to create a Taichi ndarray with PyTorch as its underlying storage."
            # pylint: disable=E1101
            self.arr = torch.zeros(arr_shape,
                                   dtype=to_pytorch_type(cook_dtype(dtype)))
            if impl.current_cfg().arch == _ti_core.Arch.cuda:
                self.arr = self.arr.cuda()

        else:
            self.arr = _ti_core.Ndarray(impl.get_runtime().prog,
                                        cook_dtype(dtype), arr_shape)

    @property
    def element_shape(self):
        """Gets ndarray element shape.

        Returns:
            Tuple[Int]: Ndarray element shape.
        """
        raise NotImplementedError()

    @property
    def data_handle(self):
        """Gets the pointer to underlying data.

        Returns:
            int: The pointer to underlying data.
        """
        return self.arr.data_ptr()

    @python_scope
    def __setitem__(self, key, value):
        """Sets ndarray element in Python scope.

        Args:
            key (Union[List[int], int, None]): Coordinates of the ndarray element.
            value (element type): Value to set.
        """
        raise NotImplementedError()

    @python_scope
    def __getitem__(self, key):
        """Gets ndarray element in Python scope.

        Args:
            key (Union[List[int], int, None]): Coordinates of the ndarray element.

        Returns:
            element type: Value retrieved.
        """
        raise NotImplementedError()

<<<<<<< HEAD
    def ndarray_fill(self, val):
        """Fills ndarray with a specific scalar value.

        Args:
            val (Union[int, float]): Value to fill.
        """
        if impl.current_cfg().ndarray_use_torch:
            self.arr.fill_(val)
        else:
            from taichi._kernels import fill_ndarray  # pylint: disable=C0415
            fill_ndarray(self, val)

    def ndarray_matrix_fill(self, val):
=======
    @python_scope
    def fill(self, val):
>>>>>>> a708dd8c
        """Fills ndarray with a specific scalar value.

        Args:
            val (Union[int, float]): Value to fill.
        """
        if impl.current_cfg().ndarray_use_torch:
            self.arr.fill_(val)
        elif impl.current_cfg(
        ).arch != _ti_core.Arch.cuda and impl.current_cfg(
        ).arch != _ti_core.Arch.x64:
            self.fill_by_kernel(val)
        elif self.dtype == primitive_types.f32:
            self.arr.fill_float(val)
        elif self.dtype == primitive_types.i32:
            self.arr.fill_int(val)
        elif self.dtype == primitive_types.u32:
            self.arr.fill_uint(val)
        else:
<<<<<<< HEAD
            from taichi._kernels import \
                fill_ndarray_matrix  # pylint: disable=C0415
            fill_ndarray_matrix(self, val)
=======
            self.fill_by_kernel(val)
>>>>>>> a708dd8c

    def ndarray_to_numpy(self):
        """Converts ndarray to a numpy array.

        Returns:
            numpy.ndarray: The result numpy array.
        """
        if impl.current_cfg().ndarray_use_torch:
            return self.arr.cpu().numpy()

        arr = np.zeros(shape=self.arr.shape, dtype=to_numpy_type(self.dtype))
        from taichi._kernels import ndarray_to_ext_arr  # pylint: disable=C0415
        ndarray_to_ext_arr(self, arr)
        impl.get_runtime().sync()
        return arr

    def ndarray_matrix_to_numpy(self, as_vector):
        """Converts matrix ndarray to a numpy array.

        Returns:
            numpy.ndarray: The result numpy array.
        """
        if impl.current_cfg().ndarray_use_torch:
            return self.arr.cpu().numpy()

        arr = np.zeros(shape=self.arr.shape, dtype=to_numpy_type(self.dtype))
        from taichi._kernels import \
            ndarray_matrix_to_ext_arr  # pylint: disable=C0415
        ndarray_matrix_to_ext_arr(self, arr, as_vector)
        impl.get_runtime().sync()
        return arr

    def ndarray_from_numpy(self, arr):
        """Loads all values from a numpy array.

        Args:
            arr (numpy.ndarray): The source numpy array.
        """
        if not isinstance(arr, np.ndarray):
            raise TypeError(f"{np.ndarray} expected, but {type(arr)} provided")
        if tuple(self.arr.shape) != tuple(arr.shape):
            raise ValueError(
                f"Mismatch shape: {tuple(self.arr.shape)} expected, but {tuple(arr.shape)} provided"
            )
        if impl.current_cfg().ndarray_use_torch:
            self.arr = torch.from_numpy(arr).to(self.arr.dtype)  # pylint: disable=E1101
            if impl.current_cfg().arch == _ti_core.Arch.cuda:
                self.arr = self.arr.cuda()
        else:
            if hasattr(arr, 'contiguous'):
                arr = arr.contiguous()

            from taichi._kernels import \
                ext_arr_to_ndarray  # pylint: disable=C0415
            ext_arr_to_ndarray(arr, self)
            impl.get_runtime().sync()

    def ndarray_matrix_from_numpy(self, arr, as_vector):
        """Loads all values from a numpy array.

        Args:
            arr (numpy.ndarray): The source numpy array.
        """
        if not isinstance(arr, np.ndarray):
            raise TypeError(f"{np.ndarray} expected, but {type(arr)} provided")
        if tuple(self.arr.shape) != tuple(arr.shape):
            raise ValueError(
                f"Mismatch shape: {tuple(self.arr.shape)} expected, but {tuple(arr.shape)} provided"
            )
        if impl.current_cfg().ndarray_use_torch:
            self.arr = torch.from_numpy(arr).to(self.arr.dtype)  # pylint: disable=E1101
            if impl.current_cfg().arch == _ti_core.Arch.cuda:
                self.arr = self.arr.cuda()
        else:
            if hasattr(arr, 'contiguous'):
                arr = arr.contiguous()

            from taichi._kernels import \
                ext_arr_to_ndarray_matrix  # pylint: disable=C0415
            ext_arr_to_ndarray_matrix(arr, self, as_vector)
            impl.get_runtime().sync()

    @python_scope
    def get_element_size(self):
        """Returns the size of one element in bytes.

        Returns:
            Size in bytes.
        """
        return self.arr.element_size()

    @python_scope
    def get_nelement(self):
        """Returns the total number of elements.

        Returns:
            Total number of elements.
        """
        return self.arr.nelement()

    @python_scope
    def copy_from(self, other):
        """Copies all elements from another ndarray.

        The shape of the other ndarray needs to be the same as `self`.

        Args:
            other (Ndarray): The source ndarray.
        """
        assert isinstance(other, Ndarray)
        assert tuple(self.arr.shape) == tuple(other.arr.shape)
        from taichi._kernels import ndarray_to_ndarray  # pylint: disable=C0415
        ndarray_to_ndarray(self, other)
        impl.get_runtime().sync()

    def __deepcopy__(self, memo=None):
        """Copies all elements to a new ndarray.

        Returns:
            Ndarray: The result ndarray.
        """
        raise NotImplementedError()

    def fill_by_kernel(self, val):
        """Fills ndarray with a specific scalar value using a ti.kernel.

        Args:
            val (Union[int, float]): Value to fill.
        """
        raise NotImplementedError()

    def pad_key(self, key):
        if key is None:
            key = ()
        if not isinstance(key, (tuple, list)):
            key = (key, )
        assert len(key) == len(self.arr.shape)
        return key

    def initialize_host_accessor(self):
        if self.host_accessor:
            return
        impl.get_runtime().materialize()
        self.host_accessor = NdarrayHostAccessor(self.arr)


class ScalarNdarray(Ndarray):
    """Taichi ndarray with scalar elements.

    Args:
        dtype (DataType): Data type of each value.
        shape (Tuple[int]): Shape of the ndarray.
    """
    def __init__(self, dtype, arr_shape):
        super().__init__(dtype, arr_shape)
        self.shape = tuple(self.arr.shape)

    @property
    def element_shape(self):
        return ()

    @python_scope
    def __setitem__(self, key, value):
        if impl.current_cfg().ndarray_use_torch:
            self.arr.__setitem__(key, value)
        else:
            self.initialize_host_accessor()
            self.host_accessor.setter(value, *self.pad_key(key))

    @python_scope
    def __getitem__(self, key):
        if impl.current_cfg().ndarray_use_torch:
            return self.arr.__getitem__(key)
        self.initialize_host_accessor()
        return self.host_accessor.getter(*self.pad_key(key))

    @python_scope
    def to_numpy(self):
        return self.ndarray_to_numpy()

    @python_scope
    def from_numpy(self, arr):
        self.ndarray_from_numpy(arr)

    def __deepcopy__(self, memo=None):
        ret_arr = ScalarNdarray(self.dtype, self.shape)
        ret_arr.copy_from(self)
        return ret_arr

    def fill_by_kernel(self, val):
        taichi.lang.meta.fill_ndarray(self, val)

    def __repr__(self):
        return '<ti.ndarray>'


class NdarrayHostAccessor:
    def __init__(self, ndarray):
        if _ti_core.is_real(ndarray.dtype):

            def getter(*key):
                return ndarray.read_float(key)

            def setter(value, *key):
                ndarray.write_float(key, value)
        else:
            if _ti_core.is_signed(ndarray.dtype):

                def getter(*key):
                    return ndarray.read_int(key)
            else:

                def getter(*key):
                    return ndarray.read_uint(key)

            def setter(value, *key):
                ndarray.write_int(key, value)

        self.getter = getter
        self.setter = setter


class NdarrayHostAccess:
    """Class for accessing VectorNdarray/MatrixNdarray in Python scope.
    Args:
        arr (Union[VectorNdarray, MatrixNdarray]): See above.
        indices_first (Tuple[Int]): Indices of first-level access (coordinates in the field).
        indices_second (Tuple[Int]): Indices of second-level access (indices in the vector/matrix).
    """
    def __init__(self, arr, indices_first, indices_second):
        self.ndarr = arr
        self.arr = arr.arr
        if arr.layout == Layout.SOA:
            self.indices = indices_second + indices_first
        else:
            self.indices = indices_first + indices_second

        if impl.current_cfg().ndarray_use_torch:

            def getter():
                return self.arr[self.indices]

            def setter(value):
                self.arr[self.indices] = value
        else:

            def getter():
                self.ndarr.initialize_host_accessor()
                return self.ndarr.host_accessor.getter(
                    *self.ndarr.pad_key(self.indices))

            def setter(value):
                self.ndarr.initialize_host_accessor()
                self.ndarr.host_accessor.setter(
                    value, *self.ndarr.pad_key(self.indices))

        self.getter = getter
        self.setter = setter<|MERGE_RESOLUTION|>--- conflicted
+++ resolved
@@ -73,24 +73,8 @@
         """
         raise NotImplementedError()
 
-<<<<<<< HEAD
-    def ndarray_fill(self, val):
-        """Fills ndarray with a specific scalar value.
-
-        Args:
-            val (Union[int, float]): Value to fill.
-        """
-        if impl.current_cfg().ndarray_use_torch:
-            self.arr.fill_(val)
-        else:
-            from taichi._kernels import fill_ndarray  # pylint: disable=C0415
-            fill_ndarray(self, val)
-
-    def ndarray_matrix_fill(self, val):
-=======
     @python_scope
     def fill(self, val):
->>>>>>> a708dd8c
         """Fills ndarray with a specific scalar value.
 
         Args:
@@ -109,13 +93,7 @@
         elif self.dtype == primitive_types.u32:
             self.arr.fill_uint(val)
         else:
-<<<<<<< HEAD
-            from taichi._kernels import \
-                fill_ndarray_matrix  # pylint: disable=C0415
-            fill_ndarray_matrix(self, val)
-=======
             self.fill_by_kernel(val)
->>>>>>> a708dd8c
 
     def ndarray_to_numpy(self):
         """Converts ndarray to a numpy array.
@@ -306,7 +284,8 @@
         return ret_arr
 
     def fill_by_kernel(self, val):
-        taichi.lang.meta.fill_ndarray(self, val)
+        from taichi._kernels import fill_ndarray  # pylint: disable=C0415
+        fill_ndarray(self, val)
 
     def __repr__(self):
         return '<ti.ndarray>'
