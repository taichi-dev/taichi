#include "taichi/backends/metal/kernel_manager.h"

#include <algorithm>
#include <chrono>
#include <cstring>
#include <limits>
#include <random>
#include <string_view>

#include "taichi/backends/metal/constants.h"
#include "taichi/inc/constants.h"
#include "taichi/math/arithmetic.h"
#include "taichi/util/action_recorder.h"
#include "taichi/python/print_buffer.h"
#include "taichi/util/file_sequence_writer.h"

#ifdef TI_PLATFORM_OSX
#include <sys/mman.h>
#include <unistd.h>

#include "taichi/backends/metal/api.h"
#endif  // TI_PLATFORM_OSX

TLANG_NAMESPACE_BEGIN
namespace metal {

#ifdef TI_PLATFORM_OSX

namespace {
namespace shaders {
#include "taichi/backends/metal/shaders/print.metal.h"
#include "taichi/backends/metal/shaders/runtime_utils.metal.h"
}  // namespace shaders

using KernelTaskType = OffloadedStmt::TaskType;
using BufferEnum = KernelAttributes::Buffers;

inline bool is_primary_kernel(const std::string_view &name) {
  return name.find("jit_evaluator") == std::string::npos;
}

inline bool is_primary_kernel(const std::string &name) {
  return is_primary_kernel(std::string_view(name));
}

inline int infer_msl_version(const TaichiKernelAttributes::UsedFeatures &f) {
  if (f.simdgroup) {
    // https://developer.apple.com/documentation/metal/mtllanguageversion/version2_1
    return 131073;
  }
  return kMslVersionNone;
}

// This class requests the Metal buffer memory of |size| bytes from |mem_pool|.
// Once allocated, it does not own the memory (hence the name "view"). Instead,
// GC is deferred to the memory pool.
class BufferMemoryView {
 public:
  BufferMemoryView(size_t size, MemoryPool *mem_pool) {
    // Both |ptr_| and |size_| must be aligned to page size.
    size_ = iroundup(size, taichi_page_size);
    ptr_ = mem_pool->allocate(size_, /*alignment=*/taichi_page_size);
    TI_ASSERT(ptr_ != nullptr);
  }
  // Move only
  BufferMemoryView(BufferMemoryView &&) = default;
  BufferMemoryView &operator=(BufferMemoryView &&) = default;
  BufferMemoryView(const BufferMemoryView &) = delete;
  BufferMemoryView &operator=(const BufferMemoryView &) = delete;

  inline size_t size() const {
    return size_;
  }
  inline void *ptr() const {
    return ptr_;
  }

 private:
  size_t size_;
  void *ptr_;
};

// MetalRuntime maintains a series of MTLBuffers that are shared across all the
// Metal kernels mapped by a single Taichi kernel. This map stores those buffers
// from their enum. Each CompiledMtlKernelBase can then decide which specific
// buffers they will need to use in a launch.
using InputBuffersMap = std::unordered_map<BufferEnum, MTLBuffer *>;

// Info for launching a compiled Metal kernel
class CompiledMtlKernelBase {
 public:
  struct Params {
    const KernelAttributes *kernel_attribs;
    bool is_jit_evaluator;
    MTLDevice *device;
    MTLFunction *mtl_func;
  };

  explicit CompiledMtlKernelBase(Params &params)
      : is_jit_evalutor_(params.is_jit_evaluator),
        kernel_attribs_(*params.kernel_attribs),
        pipeline_state_(
            new_compute_pipeline_state_with_function(params.device,
                                                     params.mtl_func)) {
    TI_ASSERT(pipeline_state_ != nullptr);
  }

  virtual ~CompiledMtlKernelBase() = default;

  inline KernelAttributes *kernel_attribs() {
    return &kernel_attribs_;
  }

  virtual void launch(InputBuffersMap &input_buffers,
                      MTLCommandBuffer *command_buffer) = 0;

 protected:
  using BindBuffers = std::vector<std::pair<MTLBuffer *, BufferEnum>>;

  void launch_if_not_empty(BindBuffers buffers,
                           MTLCommandBuffer *command_buffer) {
    const int num_threads = kernel_attribs_.num_threads;
    if (num_threads == 0) {
      return;
    }
    TI_ASSERT(buffers.size() == kernel_attribs_.buffers.size());
    auto encoder = new_compute_command_encoder(command_buffer);
    TI_ASSERT(encoder != nullptr);

    set_label(encoder.get(), kernel_attribs_.name);
    set_compute_pipeline_state(encoder.get(), pipeline_state_.get());

    for (int bi = 0; bi < buffers.size(); ++bi) {
      auto &b = buffers[bi];
      TI_ASSERT(b.second == kernel_attribs_.buffers[bi]);
      set_mtl_buffer(encoder.get(), b.first, /*offset=*/0, bi);
    }
    const int num_threads_per_group =
        get_max_total_threads_per_threadgroup(pipeline_state_.get());
    const int num_groups =
        ((num_threads + num_threads_per_group - 1) / num_threads_per_group);

    const int dispatch_num_threads =
        std::min(num_threads, num_threads_per_group);

    if (is_primary_kernel(kernel_attribs_.name)) {
      ActionRecorder::record(
          "launch_kernel",
          {ActionArg("kernel_name", kernel_attribs_.name),
           ActionArg("num_groups", num_groups),
           ActionArg("num_threads_per_group", dispatch_num_threads)});
    }

    dispatch_threadgroups(encoder.get(), num_groups, dispatch_num_threads);
    end_encoding(encoder.get());
  }

  const bool is_jit_evalutor_;
  KernelAttributes kernel_attribs_;
  nsobj_unique_ptr<MTLComputePipelineState> pipeline_state_;
};

// Metal kernel derived from a user Taichi kernel
class UserMtlKernel : public CompiledMtlKernelBase {
 public:
  using CompiledMtlKernelBase::CompiledMtlKernelBase;
  void launch(InputBuffersMap &input_buffers,
              MTLCommandBuffer *command_buffer) override {
    // 0 is valid for |num_threads|!
    TI_ASSERT(kernel_attribs_.num_threads >= 0);
    BindBuffers buffers;
    for (const auto b : kernel_attribs_.buffers) {
      buffers.push_back({input_buffers.find(b)->second, b});
    }
    launch_if_not_empty(std::move(buffers), command_buffer);
  }
};

// Internal Metal kernel used to maintain the kernel runtime data
class RuntimeListOpsMtlKernel : public CompiledMtlKernelBase {
 public:
  struct Params : public CompiledMtlKernelBase::Params {
    MemoryPool *mem_pool = nullptr;
    const SNodeDescriptorsMap *snode_descriptors = nullptr;

    const SNode *snode() const {
      return kernel_attribs->runtime_list_op_attribs->snode;
    }
  };

  explicit RuntimeListOpsMtlKernel(Params &params)
      : CompiledMtlKernelBase(params),
        parent_snode_id_(params.snode()->parent->id),
        child_snode_id_(params.snode()->id),
        args_mem_(std::make_unique<BufferMemoryView>(
            /*size=*/sizeof(int32_t) * 3,
            params.mem_pool)),
        args_buffer_(new_mtl_buffer_no_copy(params.device,
                                            args_mem_->ptr(),
                                            args_mem_->size())) {
    TI_ASSERT(args_buffer_ != nullptr);
    auto *mem = reinterpret_cast<int32_t *>(args_mem_->ptr());
    mem[0] = parent_snode_id_;
    mem[1] = child_snode_id_;
    const auto &sn_descs = *params.snode_descriptors;
    mem[2] = total_num_self_from_root(sn_descs, child_snode_id_);
    did_modify_range(args_buffer_.get(), /*location=*/0, args_mem_->size());
  }

  void launch(InputBuffersMap &input_buffers,
              MTLCommandBuffer *command_buffer) override {
    BindBuffers buffers;
    for (const auto b : kernel_attribs_.buffers) {
      if (b == BufferEnum::Context) {
        buffers.push_back({args_buffer_.get(), b});
      } else {
        buffers.push_back({input_buffers.find(b)->second, b});
      }
    }
    launch_if_not_empty(std::move(buffers), command_buffer);
  }

 private:
  const int parent_snode_id_;
  const int child_snode_id_;
  // For such Metal kernels, it always takes in an args buffer of two int32's:
  // args[0] = parent_snode_id
  // args[1] = child_snode_id
  // args[2] = child_snode.total_num_self_from_root
  // Note that this args buffer has nothing to do with the one passed to Taichi
  // kernel.
  // See taichi/backends/metal/shaders/runtime_kernels.metal.h
  std::unique_ptr<BufferMemoryView> args_mem_;
  nsobj_unique_ptr<MTLBuffer> args_buffer_;
};

// Info for launching a compiled Taichi kernel, which consists of a series of
// compiled Metal kernels.
class CompiledTaichiKernel {
 public:
  struct Params {
    std::string mtl_source_code;
    const TaichiKernelAttributes *ti_kernel_attribs;
    const KernelContextAttributes *ctx_attribs;
    const SNodeDescriptorsMap *snode_descriptors;
    MTLDevice *device;
    MemoryPool *mem_pool;
    KernelProfilerBase *profiler;
  };

  CompiledTaichiKernel(Params params)
      : ti_kernel_attribs(*params.ti_kernel_attribs),
        ctx_attribs(*params.ctx_attribs) {
    auto *const device = params.device;
    auto kernel_lib = new_library_with_source(
        device, params.mtl_source_code,
        infer_msl_version(ti_kernel_attribs.used_features));
    if (kernel_lib == nullptr) {
      TI_ERROR("Failed to compile Metal kernel! Generated code:\n\n{}",
               params.mtl_source_code);
    }
<<<<<<< HEAD
    if (is_primary_kernel(params.taichi_kernel_name) &&
        ActionRecorder::is_recording()) {
      static FileSequenceWriter writer("shader{:04d}.mtl", "Metal shader");
      auto fn = writer.write(params.mtl_source_code);
      ActionRecorder::record(
          "save_kernel",
          {ActionArg("kernel_name", std::string(params.taichi_kernel_name)),
           ActionArg("filename", fn)});
    }
    for (const auto &ka : params.ti_kernel_attribs->mtl_kernels_attribs) {
=======
    for (const auto &ka : ti_kernel_attribs.mtl_kernels_attribs) {
>>>>>>> 8f5c84d3
      auto mtl_func = new_function_with_name(kernel_lib.get(), ka.name);
      TI_ASSERT(mtl_func != nullptr);
      // Note that CompiledMtlKernel doesn't own |kernel_func|.
      std::unique_ptr<CompiledMtlKernelBase> kernel = nullptr;
      const auto ktype = ka.task_type;
      if (ktype == KernelTaskType::clear_list ||
          ktype == KernelTaskType::listgen) {
        RuntimeListOpsMtlKernel::Params kparams;
        kparams.kernel_attribs = &ka;
        kparams.is_jit_evaluator = ti_kernel_attribs.is_jit_evaluator;
        kparams.device = device;
        kparams.mtl_func = mtl_func.get();
        kparams.mem_pool = params.mem_pool;
        kparams.snode_descriptors = params.snode_descriptors;
        kernel = std::make_unique<RuntimeListOpsMtlKernel>(kparams);
      } else {
        UserMtlKernel::Params kparams;
        kparams.kernel_attribs = &ka;
        kparams.is_jit_evaluator = ti_kernel_attribs.is_jit_evaluator;
        kparams.device = device;
        kparams.mtl_func = mtl_func.get();
        kernel = std::make_unique<UserMtlKernel>(kparams);
      }

      TI_ASSERT(kernel != nullptr);
      compiled_mtl_kernels.push_back(std::move(kernel));
      TI_DEBUG("Added {} for Taichi kernel {}", ka.debug_string(),
               ti_kernel_attribs.name);
    }
    if (!ctx_attribs.empty()) {
      ctx_mem = std::make_unique<BufferMemoryView>(ctx_attribs.total_bytes(),
                                                   params.mem_pool);
      if (is_primary_kernel(params.taichi_kernel_name)) {
        ActionRecorder::record(
            "allocate_context_buffer",
            {ActionArg("kernel_name", std::string(params.taichi_kernel_name)),
             ActionArg("size_in_bytes", (int64)ctx_attribs.total_bytes())});
      }
      ctx_buffer =
          new_mtl_buffer_no_copy(device, ctx_mem->ptr(), ctx_mem->size());
    }
  }

  // Have to be exposed as public for Impl to use. We cannot friend the Impl
  // class because it is private.
  std::vector<std::unique_ptr<CompiledMtlKernelBase>> compiled_mtl_kernels;
  TaichiKernelAttributes ti_kernel_attribs;
  KernelContextAttributes ctx_attribs;
  std::unique_ptr<BufferMemoryView> ctx_mem;
  nsobj_unique_ptr<MTLBuffer> ctx_buffer;
};

class HostMetalCtxBlitter {
 public:
<<<<<<< HEAD
  HostMetalCtxBlitter(const CompiledTaichiKernel &kernel,
                      Context *host_ctx,
                      const std::string &kernel_name)
      : ctx_attribs_(&kernel.ctx_attribs),
=======
  HostMetalCtxBlitter(const CompiledTaichiKernel &kernel, Context *host_ctx)
      : ti_kernel_attribs_(&kernel.ti_kernel_attribs),
        ctx_attribs_(&kernel.ctx_attribs),
>>>>>>> 8f5c84d3
        host_ctx_(host_ctx),
        kernel_ctx_mem_(kernel.ctx_mem.get()),
        kernel_ctx_buffer_(kernel.ctx_buffer.get()),
        kernel_name_(kernel_name) {
  }

  inline MTLBuffer *ctx_buffer() {
    return kernel_ctx_buffer_;
  }

  void host_to_metal() {
#define TO_METAL(type)                  \
  auto d = host_ctx_->get_arg<type>(i); \
  std::memcpy(device_ptr, &d, sizeof(d))

    if (ctx_attribs_->empty()) {
      return;
    }
    char *const base = (char *)kernel_ctx_mem_->ptr();
    for (int i = 0; i < ctx_attribs_->args().size(); ++i) {
      const auto &arg = ctx_attribs_->args()[i];
      const auto dt = arg.dt;
      char *device_ptr = base + arg.offset_in_mem;
      if (is_primary_kernel(kernel_name_)) {
        ActionRecorder::record(
            "context_device_to_host",
            {ActionArg("kernel_name", kernel_name_), ActionArg("arg_id", i),
             ActionArg("offset_in_bytes", (int64)arg.offset_in_mem)});
      }
      if (arg.is_array) {
        const void *host_ptr = host_ctx_->get_arg<void *>(i);
        std::memcpy(device_ptr, host_ptr, arg.stride);
      } else if (dt == MetalDataType::i32) {
        TO_METAL(int32);
      } else if (dt == MetalDataType::u32) {
        TO_METAL(uint32);
      } else if (dt == MetalDataType::f32) {
        TO_METAL(float32);
      } else if (dt == MetalDataType::i8) {
        TO_METAL(int8);
      } else if (dt == MetalDataType::i16) {
        TO_METAL(int16);
      } else if (dt == MetalDataType::u8) {
        TO_METAL(uint8);
      } else if (dt == MetalDataType::u16) {
        TO_METAL(uint16);
      } else {
        TI_ERROR("Metal does not support arg type={}",
                 metal_data_type_name(arg.dt));
      }
    }
    char *device_ptr = base + ctx_attribs_->ctx_bytes();
    std::memcpy(device_ptr, host_ctx_->extra_args,
                ctx_attribs_->extra_args_bytes());
#undef TO_METAL
    did_modify_range(kernel_ctx_buffer_, /*location=*/0,
                     kernel_ctx_mem_->size());
  }

  void metal_to_host() {
#define TO_HOST(type)                                   \
  const type d = *reinterpret_cast<type *>(device_ptr); \
  host_ctx_->set_arg<type>(i, d)

    if (ctx_attribs_->empty()) {
      return;
    }
    char *const base = (char *)kernel_ctx_mem_->ptr();
    for (int i = 0; i < ctx_attribs_->args().size(); ++i) {
      const auto &arg = ctx_attribs_->args()[i];
      char *device_ptr = base + arg.offset_in_mem;
      if (arg.is_array) {
        void *host_ptr = host_ctx_->get_arg<void *>(i);
        std::memcpy(host_ptr, device_ptr, arg.stride);
      }
    }
    for (int i = 0; i < ctx_attribs_->rets().size(); ++i) {
      // Note that we are copying the i-th return value on Metal to the i-th
      // *arg* on the host context.
      const auto &ret = ctx_attribs_->rets()[i];
      char *device_ptr = base + ret.offset_in_mem;
      if (ret.is_array) {
        void *host_ptr = host_ctx_->get_arg<void *>(i);
        std::memcpy(host_ptr, device_ptr, ret.stride);
      } else {
        const auto dt = ret.dt;
        if (dt == MetalDataType::i32) {
          TO_HOST(int32);
        } else if (dt == MetalDataType::u32) {
          TO_HOST(uint32);
        } else if (dt == MetalDataType::f32) {
          TO_HOST(float32);
        } else if (dt == MetalDataType::i8) {
          TO_HOST(int8);
        } else if (dt == MetalDataType::i16) {
          TO_HOST(int16);
        } else if (dt == MetalDataType::u8) {
          TO_HOST(uint8);
        } else if (dt == MetalDataType::u16) {
          TO_HOST(uint16);
        } else {
          TI_ERROR("Metal does not support return value type={}",
                   metal_data_type_name(ret.dt));
        }
      }
    }
#undef TO_HOST
  }

  static std::unique_ptr<HostMetalCtxBlitter> maybe_make(
      const CompiledTaichiKernel &kernel,
      Context *ctx,
      std::string name = "") {
    if (kernel.ctx_attribs.empty()) {
      return nullptr;
    }
    return std::make_unique<HostMetalCtxBlitter>(kernel, ctx, name);
  }

 private:
  const TaichiKernelAttributes *const ti_kernel_attribs_;
  const KernelContextAttributes *const ctx_attribs_;
  Context *const host_ctx_;
  BufferMemoryView *const kernel_ctx_mem_;
  MTLBuffer *const kernel_ctx_buffer_;
  std::string kernel_name_;
};

}  // namespace

class KernelManager::Impl {
 public:
  explicit Impl(Params params)
      : config_(params.config),
        compiled_structs_(params.compiled_structs),
        mem_pool_(params.mem_pool),
        profiler_(params.profiler),
        command_buffer_id_(0) {
    if (config_->debug) {
      TI_ASSERT(is_metal_api_available());
    }
    device_ = mtl_create_system_default_device();
    TI_ASSERT(device_ != nullptr);
    command_queue_ = new_command_queue(device_.get());
    TI_ASSERT(command_queue_ != nullptr);
    create_new_command_buffer();

    if (compiled_structs_.root_size > 0) {
      root_mem_ = std::make_unique<BufferMemoryView>(
          compiled_structs_.root_size, mem_pool_);
      root_buffer_ = new_mtl_buffer_no_copy(device_.get(), root_mem_->ptr(),
                                            root_mem_->size());
      TI_ASSERT(root_buffer_ != nullptr);
      TI_DEBUG("Metal root buffer size: {} bytes", root_mem_->size());
      ActionRecorder::record(
          "allocate_root_buffer",
          {ActionArg("size_in_bytes", (int64)root_mem_->size())});
    }

    global_tmps_mem_ = std::make_unique<BufferMemoryView>(
        taichi_global_tmp_buffer_size, mem_pool_);

    ActionRecorder::record(
        "allocate_global_tmp_buffer",
        {ActionArg("size_in_bytes", (int64)taichi_global_tmp_buffer_size)});

    global_tmps_buffer_ = new_mtl_buffer_no_copy(
        device_.get(), global_tmps_mem_->ptr(), global_tmps_mem_->size());
    TI_ASSERT(global_tmps_buffer_ != nullptr);

    TI_ASSERT(compiled_structs_.runtime_size > 0);
    const int mem_pool_bytes = (config_->device_memory_GB * 1024 * 1024 * 1024);
    runtime_mem_ = std::make_unique<BufferMemoryView>(
        compiled_structs_.runtime_size + mem_pool_bytes, mem_pool_);
    runtime_buffer_ = new_mtl_buffer_no_copy(device_.get(), runtime_mem_->ptr(),
                                             runtime_mem_->size());
    TI_DEBUG(
        "Metal runtime buffer size: {} bytes (sizeof(Runtime)={} "
        "memory_pool={})",
        runtime_mem_->size(), compiled_structs_.runtime_size, mem_pool_bytes);

    ActionRecorder::record(
        "allocate_runtime_buffer",
        {ActionArg("runtime_buffer_size_in_bytes", (int64)runtime_mem_->size()),
         ActionArg("runtime_struct_size_in_bytes",
                   (int64)compiled_structs_.runtime_size),
         ActionArg("memory_pool_size", (int64)mem_pool_bytes)});

    TI_ASSERT_INFO(
        runtime_buffer_ != nullptr,
        "Failed to allocate Metal runtime buffer, requested {} bytes",
        runtime_mem_->size());
    print_mem_ = std::make_unique<BufferMemoryView>(
        sizeof(shaders::PrintMsgAllocator) + shaders::kMetalPrintBufferSize,
        mem_pool_);
    print_buffer_ = new_mtl_buffer_no_copy(device_.get(), print_mem_->ptr(),
                                           print_mem_->size());
    TI_ASSERT(print_buffer_ != nullptr);

    init_runtime(params.root_id);
    init_print_buffer();
  }

  void register_taichi_kernel(const std::string &taichi_kernel_name,
                              const std::string &mtl_kernel_source_code,
                              const TaichiKernelAttributes &ti_kernel_attribs,
                              const KernelContextAttributes &ctx_attribs) {
    TI_ASSERT(compiled_taichi_kernels_.find(taichi_kernel_name) ==
              compiled_taichi_kernels_.end());

    if (config_->print_kernel_llvm_ir) {
      // If users have enabled |print_kernel_llvm_ir|, it probably means that
      // they want to see the compiled code on the given arch. Maybe rename this
      // flag, or add another flag (e.g. |print_kernel_source_code|)?
      TI_INFO("Metal source code for kernel <{}>\n{}", taichi_kernel_name,
              mtl_kernel_source_code);
    }
    CompiledTaichiKernel::Params params;
    params.mtl_source_code = mtl_kernel_source_code;
    params.ti_kernel_attribs = &ti_kernel_attribs;
    params.ctx_attribs = &ctx_attribs;
    params.snode_descriptors = &compiled_structs_.snode_descriptors;
    params.device = device_.get();
    params.mem_pool = mem_pool_;
    params.profiler = profiler_;
    compiled_taichi_kernels_[taichi_kernel_name] =
        std::make_unique<CompiledTaichiKernel>(params);
    TI_DEBUG("Registered Taichi kernel <{}>", taichi_kernel_name);
  }

  void launch_taichi_kernel(const std::string &taichi_kernel_name,
                            Context *ctx) {
    auto &ctk = *compiled_taichi_kernels_.find(taichi_kernel_name)->second;
    auto ctx_blitter =
        HostMetalCtxBlitter::maybe_make(ctk, ctx, taichi_kernel_name);
    if (config_->verbose_kernel_launches) {
      TI_INFO("Launching Taichi kernel <{}>", taichi_kernel_name);
    }

    InputBuffersMap input_buffers = {
        {BufferEnum::Root, root_buffer_.get()},
        {BufferEnum::GlobalTmps, global_tmps_buffer_.get()},
        {BufferEnum::Runtime, runtime_buffer_.get()},
        {BufferEnum::Print, print_buffer_.get()},
    };
    if (ctx_blitter) {
      ctx_blitter->host_to_metal();
      input_buffers[BufferEnum::Context] = ctk.ctx_buffer.get();
    }

    for (const auto &mk : ctk.compiled_mtl_kernels) {
      mk->launch(input_buffers, cur_command_buffer_.get());
    }
    const bool used_print = ctk.ti_kernel_attribs.used_features.print;
    if (ctx_blitter || used_print) {
      // TODO(k-ye): One optimization is to synchronize only when we absolutely
      // need to transfer the data back to host. This includes the cases where
      // an arg is 1) an array, or 2) used as return value.
      std::vector<MTLBuffer *> buffers_to_blit;
      if (ctx_blitter) {
        buffers_to_blit.push_back(ctx_blitter->ctx_buffer());
      }
      if (used_print) {
        buffers_to_blit.push_back(print_buffer_.get());
      }
      blit_buffers_and_sync(buffers_to_blit);

      if (ctx_blitter) {
        ctx_blitter->metal_to_host();
      }
      if (used_print) {
        flush_print_buffers();
      }
    }
  }

  void synchronize() {
    blit_buffers_and_sync();
  }

  PrintStringTable *print_strtable() {
    return &print_strtable_;
  }

 private:
  void init_runtime(int root_id) {
    using namespace shaders;
    char *addr = reinterpret_cast<char *>(runtime_mem_->ptr());
    const char *const addr_begin = addr;
    const int max_snodes = compiled_structs_.max_snodes;
    const auto &snode_descriptors = compiled_structs_.snode_descriptors;
    // init snode_metas
    for (int i = 0; i < max_snodes; ++i) {
      auto iter = snode_descriptors.find(i);
      if (iter == snode_descriptors.end()) {
        continue;
      }
      const SNodeDescriptor &sn_meta = iter->second;
      SNodeMeta *rtm_meta = reinterpret_cast<SNodeMeta *>(addr) + i;
      rtm_meta->element_stride = sn_meta.element_stride;
      rtm_meta->num_slots = sn_meta.num_slots;
      rtm_meta->mem_offset_in_parent = sn_meta.mem_offset_in_parent;
      TI_DEBUG("SnodeMeta\n  id={}\n  element_stride={}\n  num_slots={}\n", i,
               rtm_meta->element_stride, rtm_meta->num_slots);
      switch (sn_meta.snode->type) {
        case SNodeType::dense:
          rtm_meta->type = SNodeMeta::Dense;
          break;
        case SNodeType::root:
          rtm_meta->type = SNodeMeta::Root;
          break;
        case SNodeType::bitmasked:
          rtm_meta->type = SNodeMeta::Bitmasked;
          break;
        case SNodeType::dynamic:
          rtm_meta->type = SNodeMeta::Dynamic;
          break;
        default:
          TI_ERROR("Unsupported SNode type={}",
                   snode_type_name(sn_meta.snode->type));
          break;
      }
    }
    size_t addr_offset = sizeof(SNodeMeta) * max_snodes;
    addr += addr_offset;
    TI_DEBUG("Initialized SNodeMeta, size={} accumulated={}", addr_offset,
             (addr - addr_begin));
    // init snode_extractors
    for (int i = 0; i < max_snodes; ++i) {
      auto iter = snode_descriptors.find(i);
      if (iter == snode_descriptors.end()) {
        continue;
      }
      const auto *sn = iter->second.snode;
      SNodeExtractors *rtm_ext = reinterpret_cast<SNodeExtractors *>(addr) + i;
      TI_DEBUG("SNodeExtractors snode={}", i);
      for (int j = 0; j < taichi_max_num_indices; ++j) {
        const auto &ext = sn->extractors[j];
        rtm_ext->extractors[j].start = ext.start;
        rtm_ext->extractors[j].num_bits = ext.num_bits;
        rtm_ext->extractors[j].acc_offset = ext.acc_offset;
        rtm_ext->extractors[j].num_elements = ext.num_elements;
        TI_DEBUG("  [{}] start={} num_bits={} acc_offset={} num_elements={}", j,
                 ext.start, ext.num_bits, ext.acc_offset, ext.num_elements);
      }
      TI_DEBUG("");
    }
    addr_offset = sizeof(SNodeExtractors) * max_snodes;
    addr += addr_offset;
    TI_DEBUG("Initialized SNodeExtractors, size={} accumulated={}", addr_offset,
             (addr - addr_begin));
    // init snode_lists
    ListManagerData *const rtm_list_head =
        reinterpret_cast<ListManagerData *>(addr);
    for (int i = 0; i < max_snodes; ++i) {
      auto iter = snode_descriptors.find(i);
      if (iter == snode_descriptors.end()) {
        continue;
      }
      const SNodeDescriptor &sn_desc = iter->second;
      ListManagerData *rtm_list = reinterpret_cast<ListManagerData *>(addr) + i;
      rtm_list->element_stride = sizeof(ListgenElement);

      const int num_elems_per_chunk = compute_num_elems_per_chunk(
          sn_desc.total_num_self_from_root(snode_descriptors));
      rtm_list->log2_num_elems_per_chunk = log2int(num_elems_per_chunk);
      rtm_list->next = 0;
      TI_DEBUG("ListManagerData\n  id={}\n  num_elems_per_chunk={}\n", i,
               num_elems_per_chunk);
    }
    addr_offset = sizeof(ListManagerData) * max_snodes;
    addr += addr_offset;
    TI_DEBUG("Initialized ListManagerData, size={} accumuated={}", addr_offset,
             (addr - addr_begin));
    // init rand_seeds
    // TODO(k-ye): Provide a way to use a fixed seed in dev mode.
    std::mt19937 generator(
        std::chrono::duration_cast<std::chrono::microseconds>(
            std::chrono::system_clock::now().time_since_epoch())
            .count());
    std::uniform_int_distribution<uint32_t> distr(
        0, std::numeric_limits<uint32_t>::max());
    for (int i = 0; i < kNumRandSeeds; ++i) {
      uint32_t *s = reinterpret_cast<uint32_t *>(addr);
      *s = distr(generator);
      addr += sizeof(uint32_t);
    }
    TI_DEBUG("Initialized random seeds, size={} accumuated={}",
             kNumRandSeeds * sizeof(uint32_t), (addr - addr_begin));

    if (compiled_structs_.need_snode_lists_data) {
      auto *alloc = reinterpret_cast<MemoryAllocator *>(addr);
      // Make sure the retured memory address is always greater than 1.
      alloc->next = shaders::kAlignment;
      // root list data are static
      ListgenElement root_elem;
      root_elem.root_mem_offset = 0;
      for (int i = 0; i < taichi_max_num_indices; ++i) {
        root_elem.coords[i] = 0;
      }
      ListManager root_lm;
      root_lm.lm_data = rtm_list_head + root_id;
      root_lm.mem_alloc = alloc;
      append(&root_lm, root_elem);
    }

    did_modify_range(runtime_buffer_.get(), /*location=*/0,
                     runtime_mem_->size());
  }

  void init_print_buffer() {
    // This includes setting PrintMsgAllocator::next to zero.
    std::memset(print_mem_->ptr(), 0, print_mem_->size());
    did_modify_range(print_buffer_.get(), /*location=*/0, print_mem_->size());
  }

  void blit_buffers_and_sync(
      const std::vector<MTLBuffer *> &buffers_to_blit = {}) {
    // Blit the Metal buffers because they are in .managed mode.
    // We don't have to blit any of the root, global tmps or runtime buffer.
    // The data in these buffers are purely used inside GPU. When we need to
    // read back data from root buffer to CPU, it's done through that kernel's
    // context buffer.
    if (!buffers_to_blit.empty()) {
      auto encoder = new_blit_command_encoder(cur_command_buffer_.get());
      for (auto *b : buffers_to_blit) {
        synchronize_resource(encoder.get(), b);
      }
      end_encoding(encoder.get());
    }
    // Sync
    profiler_->start("metal_synchronize");
    commit_command_buffer(cur_command_buffer_.get());
    wait_until_completed(cur_command_buffer_.get());
    create_new_command_buffer();
    profiler_->stop();
  }

  void flush_print_buffers() {
    auto *pa =
        reinterpret_cast<shaders::PrintMsgAllocator *>(print_mem_->ptr());
    const int used_sz = std::min(pa->next, shaders::kMetalPrintBufferSize);
    using MsgType = shaders::PrintMsg::Type;
    char *buf = reinterpret_cast<char *>(pa + 1);
    const char *buf_end = buf + used_sz;

    while (buf < buf_end) {
      int32_t *msg_ptr = reinterpret_cast<int32_t *>(buf);
      const int num_entries = *msg_ptr;
      ++msg_ptr;
      shaders::PrintMsg msg(msg_ptr, num_entries);
      for (int i = 0; i < num_entries; ++i) {
        const auto dt = msg.pm_get_type(i);
        const int32_t x = msg.pm_get_data(i);
        if (dt == MsgType::I32) {
          py_cout << x;
        } else if (dt == MsgType::F32) {
          py_cout << *reinterpret_cast<const float *>(&x);
        } else if (dt == MsgType::Str) {
          py_cout << print_strtable_.get(x);
        } else {
          TI_ERROR("Unexecpted data type={}", dt);
        }
      }
      buf += shaders::mtl_compute_print_msg_bytes(num_entries);
    }

    if (pa->next >= shaders::kMetalPrintBufferSize) {
      py_cout << "...(maximum print buffer reached)\n";
    }

    pa->next = 0;
  }

  static int compute_num_elems_per_chunk(int n) {
    const int lb =
        (n + shaders::kTaichiNumChunks - 1) / shaders::kTaichiNumChunks;
    int result = 1024;
    while (result < lb) {
      result <<= 1;
    }
    return result;
  }

  void create_new_command_buffer() {
    cur_command_buffer_ = new_command_buffer(command_queue_.get());
    TI_ASSERT(cur_command_buffer_ != nullptr);
    set_label(cur_command_buffer_.get(),
              fmt::format("command_buffer_{}", command_buffer_id_++));
  }

  template <typename T>
  inline T load_global_tmp(int offset) const {
    return *reinterpret_cast<const T *>((const char *)global_tmps_mem_->ptr() +
                                        offset);
  }

  CompileConfig *const config_;
  const CompiledStructs compiled_structs_;
  MemoryPool *const mem_pool_;
  KernelProfilerBase *const profiler_;
  nsobj_unique_ptr<MTLDevice> device_;
  nsobj_unique_ptr<MTLCommandQueue> command_queue_;
  nsobj_unique_ptr<MTLCommandBuffer> cur_command_buffer_;
  std::size_t command_buffer_id_;
  std::unique_ptr<BufferMemoryView> root_mem_;
  nsobj_unique_ptr<MTLBuffer> root_buffer_;
  std::unique_ptr<BufferMemoryView> global_tmps_mem_;
  nsobj_unique_ptr<MTLBuffer> global_tmps_buffer_;
  std::unique_ptr<BufferMemoryView> runtime_mem_;
  nsobj_unique_ptr<MTLBuffer> runtime_buffer_;
  std::unique_ptr<BufferMemoryView> print_mem_;
  nsobj_unique_ptr<MTLBuffer> print_buffer_;
  std::unordered_map<std::string, std::unique_ptr<CompiledTaichiKernel>>
      compiled_taichi_kernels_;
  PrintStringTable print_strtable_;
};

#else

class KernelManager::Impl {
 public:
  explicit Impl(Params) {
    TI_ERROR("Metal not supported on the current OS");
  }

  void register_taichi_kernel(const std::string &taichi_kernel_name,
                              const std::string &mtl_kernel_source_code,
                              const TaichiKernelAttributes &ti_kernel_attribs,
                              const KernelContextAttributes &ctx_attribs) {
    TI_ERROR("Metal not supported on the current OS");
  }

  void launch_taichi_kernel(const std::string &taichi_kernel_name,
                            Context *ctx) {
    TI_ERROR("Metal not supported on the current OS");
  }

  void synchronize() {
    TI_ERROR("Metal not supported on the current OS");
  }

  PrintStringTable *print_strtable() {
    TI_ERROR("Metal not supported on the current OS");
    return nullptr;
  }
};

#endif  // TI_PLATFORM_OSX

KernelManager::KernelManager(Params params)
    : impl_(std::make_unique<Impl>(std::move(params))) {
}

KernelManager::~KernelManager() {
}

void KernelManager::register_taichi_kernel(
    const std::string &taichi_kernel_name,
    const std::string &mtl_kernel_source_code,
    const TaichiKernelAttributes &ti_kernel_attribs,
    const KernelContextAttributes &ctx_attribs) {
  impl_->register_taichi_kernel(taichi_kernel_name, mtl_kernel_source_code,
                                ti_kernel_attribs, ctx_attribs);
}

void KernelManager::launch_taichi_kernel(const std::string &taichi_kernel_name,
                                         Context *ctx) {
  impl_->launch_taichi_kernel(taichi_kernel_name, ctx);
}

void KernelManager::synchronize() {
  impl_->synchronize();
}

PrintStringTable *KernelManager::print_strtable() {
  return impl_->print_strtable();
}

}  // namespace metal
TLANG_NAMESPACE_END<|MERGE_RESOLUTION|>--- conflicted
+++ resolved
@@ -259,7 +259,6 @@
       TI_ERROR("Failed to compile Metal kernel! Generated code:\n\n{}",
                params.mtl_source_code);
     }
-<<<<<<< HEAD
     if (is_primary_kernel(params.taichi_kernel_name) &&
         ActionRecorder::is_recording()) {
       static FileSequenceWriter writer("shader{:04d}.mtl", "Metal shader");
@@ -269,10 +268,7 @@
           {ActionArg("kernel_name", std::string(params.taichi_kernel_name)),
            ActionArg("filename", fn)});
     }
-    for (const auto &ka : params.ti_kernel_attribs->mtl_kernels_attribs) {
-=======
     for (const auto &ka : ti_kernel_attribs.mtl_kernels_attribs) {
->>>>>>> 8f5c84d3
       auto mtl_func = new_function_with_name(kernel_lib.get(), ka.name);
       TI_ASSERT(mtl_func != nullptr);
       // Note that CompiledMtlKernel doesn't own |kernel_func|.
@@ -327,16 +323,11 @@
 
 class HostMetalCtxBlitter {
  public:
-<<<<<<< HEAD
   HostMetalCtxBlitter(const CompiledTaichiKernel &kernel,
                       Context *host_ctx,
                       const std::string &kernel_name)
-      : ctx_attribs_(&kernel.ctx_attribs),
-=======
-  HostMetalCtxBlitter(const CompiledTaichiKernel &kernel, Context *host_ctx)
       : ti_kernel_attribs_(&kernel.ti_kernel_attribs),
         ctx_attribs_(&kernel.ctx_attribs),
->>>>>>> 8f5c84d3
         host_ctx_(host_ctx),
         kernel_ctx_mem_(kernel.ctx_mem.get()),
         kernel_ctx_buffer_(kernel.ctx_buffer.get()),
