import taichi as ti
from tests import test_utils


@test_utils.test()
def test_1d():
    x = ti.field(ti.i32)
    sum = ti.field(ti.i32)

    n = 100

    ti.root.dense(ti.k, n).place(x)
    ti.root.place(sum)

    @ti.kernel
    def accumulate():
        for i in x:
            ti.atomic_add(sum[None], i)

    accumulate()

    for i in range(n):
        assert sum[None] == 4950


@test_utils.test()
def test_2d():
    x = ti.field(ti.i32)
    sum = ti.field(ti.i32)

    n = 100
    m = 19

    ti.root.dense(ti.k, n).dense(ti.i, m).place(x)
    ti.root.place(sum)

    @ti.kernel
    def accumulate():
        for i, k in x:
            ti.atomic_add(sum[None], i + k * 2)

    gt = 0
    for k in range(n):
        for i in range(m):
            gt += i + k * 2

    accumulate()

    for i in range(n):
<<<<<<< HEAD
        assert sum[None] == gt
=======
        assert sum[None] == gt


@test_utils.test()
def test_2d():
    _test_2d()


@test_utils.test(packed=True)
def test_2d_packed():
    _test_2d()


def _test_2d_pointer():
    block_size, leaf_size = 3, 8
    x = ti.field(ti.i32)
    block = ti.root.pointer(ti.ij, (block_size, block_size))
    block.dense(ti.ij, (leaf_size, leaf_size)).place(x)

    @ti.kernel
    def activate():
        x[7, 7] = 1

    activate()

    @ti.kernel
    def test() -> ti.i32:
        res = 0
        for I in ti.grouped(x):
            res += I[0] + I[1] * 2
        return res

    ans = 0
    for i in range(leaf_size):
        for j in range(leaf_size):
            ans += i + j * 2

    assert ans == test()


@test_utils.test(require=ti.extension.sparse, packed=False)
def test_2d_pointer():
    _test_2d_pointer()


@test_utils.test(require=ti.extension.sparse, packed=True)
def test_2d_pointer_packed():
    _test_2d_pointer()
>>>>>>> 745ddc80
<|MERGE_RESOLUTION|>--- conflicted
+++ resolved
@@ -47,23 +47,11 @@
     accumulate()
 
     for i in range(n):
-<<<<<<< HEAD
-        assert sum[None] == gt
-=======
         assert sum[None] == gt
 
 
-@test_utils.test()
-def test_2d():
-    _test_2d()
-
-
-@test_utils.test(packed=True)
-def test_2d_packed():
-    _test_2d()
-
-
-def _test_2d_pointer():
+@test_utils.test(require=ti.extension.sparse)
+def test_2d_pointer():
     block_size, leaf_size = 3, 8
     x = ti.field(ti.i32)
     block = ti.root.pointer(ti.ij, (block_size, block_size))
@@ -87,15 +75,4 @@
         for j in range(leaf_size):
             ans += i + j * 2
 
-    assert ans == test()
-
-
-@test_utils.test(require=ti.extension.sparse, packed=False)
-def test_2d_pointer():
-    _test_2d_pointer()
-
-
-@test_utils.test(require=ti.extension.sparse, packed=True)
-def test_2d_pointer_packed():
-    _test_2d_pointer()
->>>>>>> 745ddc80
+    assert ans == test()