--- conflicted
+++ resolved
@@ -523,11 +523,6 @@
     'k', 'kl', 'l', 'cfg', 'x86_64', 'x64', 'dx11', 'wasm', 'arm64', 'cc',
     'cpu', 'cuda', 'gpu', 'metal', 'opengl', 'vulkan', 'extension',
     'parallelize', 'block_dim', 'global_thread_idx', 'Tape', 'assume_in_range',
-<<<<<<< HEAD
-    'block_local', 'cache_read_only', 'clear_all_gradients', 'init',
-    'mesh_local', 'no_activate', 'print_memory_profile_info', 'reset'
-=======
-    'benchmark', 'benchmark_plot', 'block_local', 'cache_read_only',
-    'clear_all_gradients', 'init', 'mesh_local', 'no_activate', 'reset'
->>>>>>> b36f614a
+    'block_local', 'cache_read_only','clear_all_gradients', 'init', 'mesh_local',
+    'no_activate', 'reset'
 ]