name: Build and Test
on:
  pull_request:
    types: [opened, synchronize, reopened]
  push:
    branches:
      - master
      - rc-*
  schedule:
    - cron: '0 18 * * *'  # For testing the offline cache, GMT 18 == GMT+8 02

concurrency:
  group: ${{ github.event.number || github.run_id }}
  cancel-in-progress: true

env:
  TI_CI: "1"
  TI_SKIP_VERSION_CHECK: 'ON'
  TI_LITE_TEST: ${{ github.event_name == 'pull_request' && ! contains(github.event.pull_request.labels.*.name, 'full-ci') && ! startsWith(github.base_ref, 'rc-') && '1' || '' }}
  TI_TEST_OFFLINE_CACHE: ${{ github.event.schedule == '0 18 * * *' && '1' || '' }}
  CI_IMAGE_VERSION: '202311231829'
  # TI_USE_GIT_CACHE: ${{ vars.TI_USE_GIT_CACHE }}
  TI_USE_GIT_CACHE: '1'  # variables are also not populated on forked PRs
  GITHUB_TOKEN: ${{ secrets.GITHUB_TOKEN }}

jobs:
  show_environ:
    name: Show Environment Variables
    # Disable this workflow on forks
    if: github.repository_owner == 'taichi-dev'
    runs-on: [self-hosted, Linux]
    steps:
    - name: Environment Variables
      run: env
    - name: Github Object
      run: |
        cat <<'EOF'
        ${{ toJson(github) }}
        EOF

  check_files:
    name: Check files
    # Disable this workflow on forks
    if: github.repository_owner == 'taichi-dev'
    outputs:
      run_job: ${{ steps.check_files.outputs.run_job }}
    runs-on: ubuntu-latest
    steps:
      - name: Checkout code
        uses: actions/checkout@v4
        with:
          fetch-depth: '0'

      - name: check modified files
        id: check_files
        run: |
          echo "Concurrency group: ${{ github.event.number || github.run_id }}"
          echo "=============== list modified files ==============="
          git diff --name-only @^

          chore_files=( LICENSE CONTRIBUTING.md README.md netlify.toml )
          chore_dirs=( docs )
          run_job=false

          for file in $(git diff --name-only @^); do
            is_chore=false

            for chore_file in ${chore_files[*]}; do
              [[ ${file} == ${chore_file} ]] && is_chore=true && break
            done

            for chore_dir in ${chore_dirs[*]}; do
              [[ ${file} == ${chore_dir}/* ]] && is_chore=true && break
            done

            if ! ${is_chore}; then
              run_job=true
              break
            fi
          done

          if ${run_job}; then
            echo "run_job=true"  >> $GITHUB_OUTPUT
          else
            echo "run_job=false" >> $GITHUB_OUTPUT
          fi

  check_static_analyzer:
    name: Check Static Analyzer
    runs-on: ubuntu-latest
    needs: check_files
    steps:
      - uses: actions/checkout@v4
        with:
          submodules: 'recursive'
          fetch-depth: '0'

      - name: clang-tidy
        run: |
          if [[ ${{needs.check_files.outputs.run_job}} == false ]]; then
            exit 0
          fi
          # https://docs.github.com/en/packages/managing-github-packages-using-github-actions-workflows/publishing-and-installing-a-package-with-github-actions#upgrading-a-workflow-that-accesses-ghcrio
          echo $CR_PAT | docker login ghcr.io -u ${{ github.actor }} --password-stdin
          docker pull ghcr.io/taichi-dev/taichidev-cpu-ubuntu18.04:v0.3.3
          docker run -id --user dev --name check_clang_tidy ghcr.io/taichi-dev/taichidev-cpu-ubuntu18.04:v0.3.3 /bin/bash
          tar -cf - ../${{ github.event.repository.name }} --mode u=+rwx,g=+rwx,o=+rwx --owner 1000 --group 1000 | docker cp - check_clang_tidy:/home/dev/
          docker exec --user root check_clang_tidy apt-get update
          docker exec --user root check_clang_tidy apt install -y clang-tidy-10 libx11-dev libxrandr-dev libxinerama-dev libxcursor-dev libxi-dev zlib1g-dev libglew-dev libglfw3-dev
          docker exec --user dev check_clang_tidy /home/dev/taichi/.github/workflows/scripts/check_clang_tidy.sh "$CI_SETUP_CMAKE_ARGS"
        env:
          CR_PAT: ${{ secrets.GITHUB_TOKEN }}
          CI_SETUP_CMAKE_ARGS: -DCMAKE_EXPORT_COMPILE_COMMANDS=ON -DTI_WITH_OPENGL:BOOL=OFF -DTI_WITH_VULKAN:BOOL=ON -DTI_BUILD_TESTS:BOOL=ON -DTI_WITH_BACKTRACE:BOOL=ON

  #build_and_test_cpu_mac:
  #  name: Build and Test macos (CPU)
  #  needs: check_files
  #  timeout-minutes: ${{ github.event.schedule != '0 18 * * *' && 120 || 180 }}
  #  strategy:
  #    matrix:
  #      include:
  #        - os: macos-10.15
  #          python: 3.11
  #          with_cpp_tests: ON
  #          wanted_archs: 'cpu,vulkan'
  #  runs-on:
  #  - self-hosted
  #  - ${{ matrix.os }}
  #  env:
  #    PY: ${{ matrix.python }}
  #    TAICHI_CMAKE_ARGS: >-
  #      -DTI_WITH_OPENGL:BOOL=OFF
  #      -DTI_WITH_VULKAN:BOOL=ON
  #      -DTI_WITH_C_API=ON
  #      -DTI_BUILD_TESTS:BOOL=${{ matrix.with_cpp_tests }}
  #  steps:
  #    - name: Workaround checkout issues
  #      run: |
  #        . .github/workflows/scripts/common-utils.sh
  #        git submodule foreach 'git rev-parse HEAD > /dev/null 2>&1 || rm -rf $PWD' || true
  #        unset-git-caching-proxy

  #    - uses: actions/checkout@v4
  #      with:
  #        fetch-depth: '0'
  #        submodules: 'recursive'

  #    - name: Prepare Environment
  #      run: |
  #        . .github/workflows/scripts/common-utils.sh
  #        prepare-build-cache
  #      env:
  #        PLATFORM: 'macos'

  #    - name: Build & Install
  #      if: needs.check_files.outputs.run_job == 'true'
  #      run: |
  #        # Use the molten-vk v1.1.10 downloaded from taichi assets
  #        brew uninstall molten-vk -f
  #        .github/workflows/scripts/build.py
  #      env:
  #        CXX: clang++

  #    # [DEBUG] Copy this step around to enable debugging inside Github Action instances.
  #    #- name: Setup tmate session
  #    #  uses: mxschmitt/action-tmate@v4
  #    #  with:
  #    #    limit-access-to-actor: true

  #    - name: Test
  #      id: test
  #      if: needs.check_files.outputs.run_job == 'true'
  #      run: .github/workflows/scripts/unix_test.sh
  #      env:
  #        TI_WANTED_ARCHS: ${{ matrix.wanted_archs }}
  #        TI_SKIP_CPP_TESTS: Disabled because Vulkan is supported but not working on buildbot4

  #    - name: Save wheel if test failed
  #      if: failure() && steps.test.conclusion == 'failure'
  #      uses: actions/upload-artifact@v4
  #      with:
  #        name: broken-wheel
  #        path: dist/*
  #        retention-days: 7

  build_and_test_gpu_linux:
    name: Build and Test (GPU)
    needs: check_files
    timeout-minutes: ${{ github.event.schedule != '0 18 * * *' && 90 || 120 }}
    strategy:
      matrix:
        extra_markers:
        - sm70
        - not sm70
        driver:
        - driver550

    runs-on:
    - self-hosted
    - cn
    - cuda
    - vulkan
    - ${{ matrix.driver }}
    - ${{ matrix.extra_markers == 'sm70' && 'sm70' || 'Linux' }}
    env:
      PY: '3.12'
      PROJECT_NAME: taichi
      TAICHI_CMAKE_ARGS: >-
        -DTI_WITH_OPENGL:BOOL=ON
        -DTI_WITH_VULKAN:BOOL=ON
        -DTI_WITH_BACKTRACE:BOOL=ON
        -DTI_BUILD_TESTS:BOOL=ON
      TI_WANTED_ARCHS: 'cpu,cuda,vulkan,gles'
      TI_DEVICE_MEMORY_GB: '1'
      TI_RUN_RELEASE_TESTS: '1'

    steps:
      - name: Restart X Server
        run: |
          sudo systemctl restart xorg

      - name: Workaround checkout Needed single revision issue
        run: git submodule foreach 'git rev-parse HEAD > /dev/null 2>&1 || rm -rf $PWD' || true

      - uses: actions/checkout@v4
        with:
          submodules: 'recursive'
          fetch-depth: '0'

      - name: Prepare Environment
        run: |
          . .github/workflows/scripts/common-utils.sh
          prepare-build-cache
          echo CI_DOCKER_RUN_EXTRA_ARGS="-v $(pwd):/home/dev/taichi" >> $GITHUB_ENV

      - name: Build & Install
        run: |
          [[ ${{needs.check_files.outputs.run_job}} == false ]] && exit 0
          . .github/workflows/scripts/common-utils.sh

          ci-docker-run-gpu --name taichi-build \
            registry.botmaster.tgr/taichi-build-cuda:${{ env.CI_IMAGE_VERSION }} \
            /home/dev/taichi/.github/workflows/scripts/build.py

      - name: Test
        id: test
        run: |
          [[ ${{needs.check_files.outputs.run_job}} == false ]] && exit 0
          . .github/workflows/scripts/common-utils.sh

          ci-docker-run-gpu --name taichi-test \
             registry.botmaster.tgr/taichi-test-cuda:${{ env.CI_IMAGE_VERSION }} \
             /home/dev/taichi/.github/workflows/scripts/unix_test.sh
        env:
          EXTRA_TEST_MARKERS: ${{ matrix.extra_markers }}

      - name: Save wheel if test failed
        if: failure() && steps.test.conclusion == 'failure'
        uses: actions/upload-artifact@v4
        with:
          name: broken-wheel
          path: dist/*
          retention-days: 7

      - name: Save Bad Captures
        if: failure() && steps.test.conclusion == 'failure'
        uses: actions/upload-artifact@v4
        with:
          name: bad-captures
          path: taichi-release-tests/bad-compare/*
          retention-days: 7

  build_and_test_amdgpu_linux:
    name: Build and Test (AMDGPU)
    needs: check_files
    timeout-minutes: ${{ github.event.schedule != '0 18 * * *' && 90 || 120 }}
    runs-on: [self-hosted, amdgpu]
    env:
<<<<<<< HEAD
      PY: '3.12'
=======
      PY: '3.9'
>>>>>>> 0c41277f
      PROJECT_NAME: taichi
      TI_WANTED_ARCHS: 'cpu,amdgpu'
      TI_DEVICE_MEMORY_GB: '1'
      TI_RUN_RELEASE_TESTS: '0'
      TAICHI_CMAKE_ARGS: >-
        -DTI_WITH_CUDA:BOOL=OFF
        -DTI_WITH_VULKAN:BOOL=OFF
        -DTI_WITH_OPENGL:BOOL=OFF
        -DTI_BUILD_TESTS:BOOL=ON
        -DTI_WITH_AMDGPU:BOOL=ON

    steps:
      - name: Workaround checkout Needed single revision issue
        run: git submodule foreach 'git rev-parse HEAD > /dev/null 2>&1 || rm -rf $PWD' || true

      - uses: actions/checkout@v4
        with:
          submodules: 'recursive'
          fetch-depth: '0'

      - name: Prepare Environment
        run: |
          . .github/workflows/scripts/common-utils.sh
          prepare-build-cache
          echo CI_DOCKER_RUN_EXTRA_ARGS="-v $(pwd):/home/dev/taichi" >> $GITHUB_ENV

      - name: Build & Install
        run: |
          [[ ${{needs.check_files.outputs.run_job}} == false ]] && exit 0
          . .github/workflows/scripts/common-utils.sh

          ci-docker-run-amdgpu --name taichi-build \
            registry.botmaster.tgr/taichi-build-amdgpu:${{ env.CI_IMAGE_VERSION }} \
            /home/dev/taichi/.github/workflows/scripts/build.py

      - name: Test
        id: test
        run: |
          [[ ${{needs.check_files.outputs.run_job}} == false ]] && exit 0
          . .github/workflows/scripts/common-utils.sh

          ci-docker-run-amdgpu --name taichi-test \
             registry.botmaster.tgr/taichi-test-amdgpu:${{ env.CI_IMAGE_VERSION }} \
             /home/dev/taichi/.github/workflows/scripts/unix_test.sh

      - name: Save wheel if test failed
        if: failure() && steps.test.conclusion == 'failure'
        uses: actions/upload-artifact@v4
        with:
          name: broken-wheel
          path: dist/*
          retention-days: 7

      - name: Save Bad Captures
        if: failure() && steps.test.conclusion == 'failure'
        uses: actions/upload-artifact@v4
        with:
          name: bad-captures
          path: taichi-release-tests/bad-compare/*
          retention-days: 7


  build_and_test_windows:
    name: Build and Test Windows
    needs: check_files
    strategy:
      matrix:
        extra_markers:
        - sm70
        - not sm70
    runs-on:
    - self-hosted
    - cn
    - windows
    - cuda
    - OpenGL
    - ${{ matrix.extra_markers == 'sm70' && 'sm70' || 'windows' }}
    timeout-minutes: ${{ github.event.schedule != '0 18 * * *' && 90 || 180 }}
    env:
<<<<<<< HEAD
      PY: "3.12"
=======
      PY: "3.9"
>>>>>>> 0c41277f
      TAICHI_CMAKE_ARGS: >-
        -DTI_WITH_OPENGL:BOOL=OFF
        -DTI_WITH_VULKAN:BOOL=ON
        -DTI_WITH_DX11:BOOL=ON
        -DTI_WITH_DX12:BOOL=ON
        -DTI_BUILD_TESTS:BOOL=ON
        -DTI_WITH_BACKTRACE=ON
        -DTI_WITH_C_API=ON
      TI_WANTED_ARCHS: cpu,cuda,vulkan
      TI_SKIP_VERSION_CHECK: ON
      TI_DEVICE_MEMORY_GB: '1'
      TI_RUN_RELEASE_TESTS: '1'

    steps:
      - name: Workaround checkout issues
        run: |
          git config --system core.longpaths true
          git submodule foreach 'git rev-parse HEAD > /dev/null 2>&1 || rm -rf $PWD'  # no '|| true' here

      - uses: actions/checkout@v4
        with:
          fetch-depth: '0'
          submodules: 'recursive'

      - uses: actions/setup-python@v5
        with:
<<<<<<< HEAD
          python-version: 3.12
=======
          python-version: 3.9
>>>>>>> 0c41277f

      - name: Build
        if: ${{ needs.check_files.outputs.run_job != 'false' }}
        shell: cmd
        run: |
          . .github/workflows/scripts/common-utils.ps1
          SetGitCachingProxy
          python .\.github\workflows\scripts\build.py

      - name: Test
        id: test
        shell: pwsh
        if: ${{ needs.check_files.outputs.run_job != 'false' }}
        run: |
          . .github/workflows/scripts/common-utils.ps1
          SetGitCachingProxy
          .\.github\workflows\scripts\win_test.ps1 -libsDir "$env:LocalAppData/buildbot"
        env:
          EXTRA_TEST_MARKERS: ${{ matrix.extra_markers }}

      - name: Save wheel if test failed
        if: failure() && steps.test.conclusion == 'failure'
        uses: actions/upload-artifact@v4
        with:
          name: broken-wheel
          path: dist/*
          retention-days: 7

      - name: Cleanup Git Cache Configs
        shell: pwsh
        if: always()
        run: |
          . .github/workflows/scripts/common-utils.ps1
          UnsetGitCachingProxy
          exit 0

  build_and_test_m1:
    name: Build and Test (Apple M1)
    needs: check_files
    timeout-minutes: ${{ github.event.schedule != '0 18 * * *' && 60 || 120 }}
    strategy:
      matrix:
        include:
          - os: macos-latest
<<<<<<< HEAD
            python: 3.12
=======
            python: 3.9
>>>>>>> 0c41277f
    defaults:
      run:
        # https://github.com/actions/runner/issues/805#issuecomment-844426478
        shell: '/usr/bin/arch -arch arm64e /bin/bash --noprofile --norc -eo pipefail {0}'
    runs-on: [self-hosted, m1]
    env:
      CXX: clang++
      PY: ${{ matrix.python }}
      TAICHI_CMAKE_ARGS: >-
        -DTI_WITH_OPENGL:BOOL=OFF
        -DTI_WITH_CUDA:BOOL=OFF
        -DTI_WITH_VULKAN:BOOL=ON
        -DTI_BUILD_TESTS:BOOL=ON
        -DTI_WITH_C_API=ON
        -DTI_WITH_STATIC_C_API=ON
      TI_WANTED_ARCHS: 'cpu,metal,vulkan'
      PLATFORM: 'm1'
      TI_RUN_RELEASE_TESTS: '1'
    steps:
      - name: Workaround checkout Needed single revision issue
        run: git submodule foreach 'git rev-parse HEAD > /dev/null 2>&1 || rm -rf $PWD' || true

      - uses: actions/checkout@v4
        with:
          fetch-depth: '0'
          submodules: 'recursive'

      - name: Build
        if: ${{ needs.check_files.outputs.run_job != 'false' }}
        run: |
          . .github/workflows/scripts/common-utils.sh
          prepare-build-cache
          brew install molten-vk
          brew install llvm@15
          .github/workflows/scripts/build.py
        env:
          CXX: clang++

      - name: Check C-API Export Symbols
        if: ${{ needs.check_files.outputs.run_job != 'false' }}
        run: |
          . .github/workflows/scripts/common-utils.sh

          .github/workflows/scripts/aot-demo.sh check-c-api-export-symbols

      - name: Test
        id: test
        if: ${{ needs.check_files.outputs.run_job != 'false' }}
        run: |
          .github/workflows/scripts/unix_test.sh

      - name: Save wheel if test failed
        if: failure() && steps.test.conclusion == 'failure'
        uses: actions/upload-artifact@v4
        with:
          name: broken-wheel
          path: dist/*
          retention-days: 7

      - name: Save Bad Captures
        if: failure() && steps.test.conclusion == 'failure'
        uses: actions/upload-artifact@v4
        with:
          name: bad-captures
          path: taichi-release-tests/bad-compare/*
          retention-days: 7


  build_ios_capi:
    name: Build iOS C-API Static Library
    needs: check_files
    timeout-minutes: ${{ github.event.schedule != '0 18 * * *' && 60 || 120 }}
    runs-on: [self-hosted, m1]
    env:
      PY: "3.10"
    steps:
      - name: Workaround checkout Needed single revision issue
        run: git submodule foreach 'git rev-parse HEAD > /dev/null 2>&1 || rm -rf $PWD' || true

      - uses: actions/checkout@v4
        with:
          fetch-depth: '0'
          submodules: 'recursive'

      - name: Build
        if: ${{ needs.check_files.outputs.run_job != 'false' }}
        run: .github/workflows/scripts/build.py ios

      - name: Save Compiled Static Library
        if: ${{ needs.check_files.outputs.run_job != 'false' }}
        uses: actions/upload-artifact@v4
        with:
          name: libtaichi_c_api.iOS.a
          path: 'dist/C-API-iOS/*.a'
          retention-days: 7

  build_and_test_docs:
    name: Build and Test (Docs)
    needs: check_files
    timeout-minutes: ${{ github.event.schedule != '0 18 * * *' && 90 || 120 }}
    runs-on: [self-hosted, Linux, cuda, vulkan, cn]
    env:
<<<<<<< HEAD
      PY: '3.12'
=======
      PY: '3.9'
>>>>>>> 0c41277f
      PROJECT_NAME: taichi
      TI_WANTED_ARCHS: 'cpu,cuda,vulkan'
      TI_DEVICE_MEMORY_GB: '1'
      TI_RUN_RELEASE_TESTS: '1'
      TAICHI_CMAKE_ARGS: >-
        -DTI_WITH_OPENGL:BOOL=OFF
        -DTI_WITH_VULKAN:BOOL=ON
        -DTI_WITH_BACKTRACE:BOOL=ON
        -DTI_BUILD_TESTS:BOOL=ON
        -DTI_WITH_C_API=ON

    steps:
      - name: Workaround checkout Needed single revision issue
        run: git submodule foreach 'git rev-parse HEAD > /dev/null 2>&1 || rm -rf $PWD' || true

      - uses: actions/checkout@v4
        with:
          submodules: 'recursive'
          fetch-depth: '0'

      - name: Check if there is anything Markdown modified but not covered by CI
        if: ${{ github.event_name == 'pull_request' }}
        run: |
          set +e
          sort docs/cover-in-ci.lst > /tmp/sorted-cover-list
          git diff --name-only $BASE_SHA $HEAD_SHA | grep '\.md$' | sort > /tmp/sorted-modified-list
          diff -u /tmp/sorted-cover-list /tmp/sorted-modified-list | grep '^\+docs' > /tmp/uncovered-list
          if [ -s /tmp/uncovered-list ]; then
            echo Please add modified docs to docs/cover-in-ci.lst!
            echo
            cat /tmp/uncovered-list
            exit 1
          else
            echo No modified docs, or modified docs are all covered in the list
          fi
        env:
          BASE_SHA: ${{ github.event.pull_request.base.sha }}
          HEAD_SHA: ${{ github.event.pull_request.head.sha }}

      - name: Prepare Environment
        run: |
          . .github/workflows/scripts/common-utils.sh
          prepare-build-cache
          echo CI_DOCKER_RUN_EXTRA_ARGS="-v $(pwd):/home/dev/taichi" >> $GITHUB_ENV

      - name: Build & Install
        run: |
          . .github/workflows/scripts/common-utils.sh

          ci-docker-run-gpu --name taichi-build \
            registry.botmaster.tgr/taichi-build-cuda:${{ env.CI_IMAGE_VERSION }} \
            /home/dev/taichi/.github/workflows/scripts/build.py

      - name: Test
        id: test
        run: |
          . .github/workflows/scripts/common-utils.sh

          ci-docker-run-gpu --name taichi-test \
             registry.botmaster.tgr/taichi-test-cuda:${{ env.CI_IMAGE_VERSION }} \
             /home/dev/taichi/.github/workflows/scripts/unix-test-docs.sh

  # aot_build_and_test_android_apps:
  #   name: AOT Build and Test Android Apps
  #   # Skip this job when testing the offline cache
  #   if: ${{ github.event.schedule != '0 18 * * *' }}
  #   needs: check_files
  #   runs-on: [self-hosted, Linux, cn]
  #   timeout-minutes: 60
  #   permissions:
  #     packages: read
  #     contents: read
  #   env:
  #     REDIS_HOST: botmaster.tgr
  #     PY: '3.9'
  #   steps:
  #     - name: Workaround checkout Needed single revision issue
  #       run: git submodule foreach 'git rev-parse HEAD > /dev/null 2>&1 || rm -rf $PWD' || true

  #     - uses: actions/checkout@v4
  #       name: Checkout taichi
  #       with:
  #         fetch-depth: '0'
  #         submodules: "recursive"

  #     - name: Prepare Environment
  #       if: ${{ needs.check_files.outputs.run_job != 'false' }}
  #       run: >-
  #         . .github/workflows/scripts/common-utils.sh;
  #         prepare-build-cache;

  #         TAICHI_WHEEL_DIR=$(mktemp -d);
  #         echo TAICHI_WHEEL_DIR=$TAICHI_WHEEL_DIR >> $GITHUB_ENV;
  #         chmod 0777 $TAICHI_WHEEL_DIR;

  #         echo CI_DOCKER_RUN_EXTRA_ARGS="
  #         -e REDIS_HOST
  #         -v $(pwd):/home/dev/taichi
  #         -v $TAICHI_WHEEL_DIR:/taichi-wheel
  #         " >> $GITHUB_ENV;

  #     - name: Build Host Taichi
  #       if: ${{ needs.check_files.outputs.run_job != 'false' }}
  #       run: |
  #         . .github/workflows/scripts/common-utils.sh
  #         ci-docker-run --name taichi-build-host \
  #           -v $TAICHI_WHEEL_DIR:/home/dev/taichi/dist \
  #           registry.botmaster.tgr/taichi-build-cuda:${{ env.CI_IMAGE_VERSION }} \
  #           /home/dev/taichi/.github/workflows/scripts/build.py
  #       env:
  #         TAICHI_CMAKE_ARGS: >-
  #           -DTI_WITH_OPENGL:BOOL=ON
  #           -DTI_WITH_VULKAN:BOOL=ON
  #           -DTI_WITH_C_API=OFF

  #     - name: Build For Android
  #       if: ${{ needs.check_files.outputs.run_job != 'false' }}
  #       run: |
  #         . .github/workflows/scripts/common-utils.sh
  #         git clean -fxd
  #         ci-docker-run --name taichi-build-android \
  #           registry.botmaster.tgr/taichi-build-android:${{ env.CI_IMAGE_VERSION }} \
  #           /home/dev/taichi/.github/workflows/scripts/build.py android
  #       env:
  #         TAICHI_CMAKE_ARGS: >-
  #           -DTI_WITH_OPENGL:BOOL=ON
  #           -DTI_WITH_VULKAN:BOOL=ON
  #           -DTI_WITH_LLVM:BOOL=OFF
  #           -DTI_WITH_C_API:BOOL=ON

  #     - name: Test For Android AOT
  #       if: ${{ needs.check_files.outputs.run_job != 'false' }}
  #       run: |
  #         . .github/workflows/scripts/common-utils.sh
  #         ci-docker-run-gpu --name taichi-test-android \
  #           registry.botmaster.tgr/taichi-test-android:${{ env.CI_IMAGE_VERSION }} \
  #           /home/dev/taichi/.github/workflows/scripts/aot-demo.sh build-and-smoke-test-android-aot-demo

  #       env:
  #         TI_DEVICE_MEMORY_GB: '0.1'

  # aot_build_and_test_android_headless_demos:
  #   name: AOT Build and Test Android Headless Demos
  #   # Skip this job when testing the offline cache
  #   if: ${{ github.event.schedule != '0 18 * * *' }}
  #   needs: check_files
  #   runs-on: [self-hosted, Linux, cn]
  #   timeout-minutes: 60
  #   permissions:
  #     packages: read
  #     contents: read
  #   env:
  #     REDIS_HOST: botmaster.tgr
  #     PY: '3.9'
  #   steps:
  #     - name: Workaround checkout Needed single revision issue
  #       run: git submodule foreach 'git rev-parse HEAD > /dev/null 2>&1 || rm -rf $PWD' || true

  #     - uses: actions/checkout@v4
  #       name: Checkout taichi
  #       with:
  #         fetch-depth: '0'
  #         submodules: "recursive"

  #     - name: Prepare Environment
  #       if: ${{ needs.check_files.outputs.run_job != 'false' }}
  #       run: >-
  #         . .github/workflows/scripts/common-utils.sh;
  #         prepare-build-cache;

  #         TAICHI_WHEEL_DIR=$(mktemp -d);
  #         echo TAICHI_WHEEL_DIR=$TAICHI_WHEEL_DIR >> $GITHUB_ENV;
  #         chmod 0777 $TAICHI_WHEEL_DIR;

  #         echo CI_DOCKER_RUN_EXTRA_ARGS="
  #         -e REDIS_HOST
  #         -v $(pwd):/home/dev/taichi
  #         -v $TAICHI_WHEEL_DIR:/taichi-wheel
  #         " >> $GITHUB_ENV;

  #     - name: Build Host Taichi
  #       if: ${{ needs.check_files.outputs.run_job != 'false' }}
  #       run: |
  #         . .github/workflows/scripts/common-utils.sh
  #         ci-docker-run --name taichi-build-host \
  #           -v $TAICHI_WHEEL_DIR:/home/dev/taichi/dist \
  #           registry.botmaster.tgr/taichi-build-cuda:${{ env.CI_IMAGE_VERSION }} \
  #           /home/dev/taichi/.github/workflows/scripts/build.py
  #       env:
  #         TAICHI_CMAKE_ARGS: >-
  #           -DTI_WITH_OPENGL:BOOL=ON
  #           -DTI_WITH_VULKAN:BOOL=ON
  #           -DTI_WITH_C_API=OFF

  #     - name: Build For Android
  #       if: ${{ needs.check_files.outputs.run_job != 'false' }}
  #       run: |
  #         . .github/workflows/scripts/common-utils.sh
  #         git clean -fxd
  #         ci-docker-run --name taichi-build-android \
  #           registry.botmaster.tgr/taichi-build-android:${{ env.CI_IMAGE_VERSION }} \
  #           /home/dev/taichi/.github/workflows/scripts/build.py android
  #       env:
  #         TAICHI_CMAKE_ARGS: >-
  #           -DTI_WITH_OPENGL:BOOL=ON
  #           -DTI_WITH_VULKAN:BOOL=ON
  #           -DTI_WITH_LLVM:BOOL=OFF
  #           -DTI_WITH_C_API=ON

  #     - name: Build & Run C-API Headless Demos (Android)
  #       if: ${{ needs.check_files.outputs.run_job != 'false' }}
  #       run: |
  #         . .github/workflows/scripts/common-utils.sh
  #         ci-docker-run-gpu --name taichi-test-capi-headless-demo \
  #           registry.botmaster.tgr/taichi-build-android:${{ env.CI_IMAGE_VERSION }} \
  #           /home/dev/taichi/.github/workflows/scripts/aot-demo.sh build-and-test-headless-demo
  #       env:
  #         TI_DEVICE_MEMORY_GB: '0.1'

  # aot_build_and_test_android_unity_examples:
  #   name: AOT Build and Test Android Unity Examples
  #   # Skip this job when testing the offline cache
  #   if: ${{ github.event.schedule != '0 18 * * *' }}
  #   needs: check_files
  #   runs-on: [self-hosted, Linux, cn]
  #   timeout-minutes: 60
  #   permissions:
  #     packages: read
  #     contents: read
  #   env:
  #     REDIS_HOST: botmaster.tgr
  #     PY: '3.9'
  #   steps:
  #     - name: Workaround checkout Needed single revision issue
  #       run: git submodule foreach 'git rev-parse HEAD > /dev/null 2>&1 || rm -rf $PWD' || true

  #     - uses: actions/checkout@v4
  #       name: Checkout taichi
  #       with:
  #         fetch-depth: '0'
  #         submodules: "recursive"

  #     - name: Prepare Environment
  #       if: ${{ needs.check_files.outputs.run_job != 'false' }}
  #       run: >-
  #         . .github/workflows/scripts/common-utils.sh;
  #         prepare-build-cache;

  #         TAICHI_WHEEL_DIR=$(mktemp -d);
  #         echo TAICHI_WHEEL_DIR=$TAICHI_WHEEL_DIR >> $GITHUB_ENV;
  #         chmod 0777 $TAICHI_WHEEL_DIR;

  #         echo CI_DOCKER_RUN_EXTRA_ARGS="
  #         -e REDIS_HOST
  #         -v $(pwd):/home/dev/taichi
  #         -v $TAICHI_WHEEL_DIR:/taichi-wheel
  #         " >> $GITHUB_ENV;

  #     - name: Build Host Taichi
  #       if: ${{ needs.check_files.outputs.run_job != 'false' }}
  #       run: |
  #         . .github/workflows/scripts/common-utils.sh
  #         ci-docker-run --name taichi-build-host \
  #           -v $TAICHI_WHEEL_DIR:/home/dev/taichi/dist \
  #           registry.botmaster.tgr/taichi-build-cuda:${{ env.CI_IMAGE_VERSION }} \
  #           /home/dev/taichi/.github/workflows/scripts/build.py
  #       env:
  #         TAICHI_CMAKE_ARGS: >-
  #           -DTI_WITH_OPENGL:BOOL=ON
  #           -DTI_WITH_VULKAN:BOOL=ON
  #           -DTI_WITH_C_API=OFF

  #     - name: Build For Android
  #       if: ${{ needs.check_files.outputs.run_job != 'false' }}
  #       run: |
  #         . .github/workflows/scripts/common-utils.sh
  #         git clean -fxd
  #         ci-docker-run --name taichi-build-android \
  #           registry.botmaster.tgr/taichi-build-android:${{ env.CI_IMAGE_VERSION }} \
  #           /home/dev/taichi/.github/workflows/scripts/build.py android
  #       env:
  #         TAICHI_CMAKE_ARGS: >-
  #           -DTI_WITH_OPENGL:BOOL=ON
  #           -DTI_WITH_VULKAN:BOOL=ON
  #           -DTI_WITH_LLVM:BOOL=OFF
  #           -DTI_WITH_C_API=ON

  #     - name: Prepare Unity Build Environment
  #       if: ${{ needs.check_files.outputs.run_job != 'false' }}
  #       run: |
  #         . .github/workflows/scripts/common-utils.sh
  #         ci-docker-run --name taichi-prepare-unity-build-env \
  #           registry.botmaster.tgr/taichi-build-android:${{ env.CI_IMAGE_VERSION }} \
  #           /home/dev/taichi/.github/workflows/scripts/aot-demo.sh prepare-unity-build-env

  #     - name: Build Taichi-UnityExample
  #       if: ${{ needs.check_files.outputs.run_job != 'false' }}
  #       run: |
  #         . .github/workflows/scripts/common-utils.sh
  #         ci-docker-run --name taichi-build-unity-demo \
  #           registry.taichigraphics.com/unityci-editor:ubuntu-2020.3.14f1-android-1-with-secret-sauce \
  #           /home/dev/taichi/.github/workflows/scripts/aot-demo.sh build-unity-demo

  #     - name: Run Taichi-UnityExample (C-API)
  #       if: ${{ needs.check_files.outputs.run_job != 'false' }}
  #       run: |
  #         . .github/workflows/scripts/common-utils.sh
  #         ci-docker-run --name taichi-run-unity-demo \
  #           registry.botmaster.tgr/taichi-test-android:${{ env.CI_IMAGE_VERSION }} \
  #           /home/dev/taichi/.github/workflows/scripts/aot-demo.sh smoke-test-unity-demo

  aot_build_and_test_gpu_linux:
    name: AOT Build and Test (GPU)
    needs: check_files
    timeout-minutes: ${{ github.event.schedule != '0 18 * * *' && 90 || 120 }}
    strategy:
      matrix:
        tags:
          - [self-hosted, cuda, vulkan, cn, driver550]
    env:
<<<<<<< HEAD
      PY: '3.12'
=======
      PY: '3.9'
>>>>>>> 0c41277f
      PROJECT_NAME: taichi
      TAICHI_CMAKE_ARGS: >-
        -DTI_WITH_OPENGL:BOOL=OFF
        -DTI_WITH_VULKAN:BOOL=ON
        -DTI_WITH_BACKTRACE:BOOL=ON
        -DTI_BUILD_TESTS:BOOL=ON
        -DTI_WITH_C_API=ON

    runs-on: ${{ matrix.tags }}
    steps:
      - name: Restart X Server
        run: |
          sudo systemctl restart xorg

      - name: Workaround checkout Needed single revision issue
        run: git submodule foreach 'git rev-parse HEAD > /dev/null 2>&1 || rm -rf $PWD' || true

      - uses: actions/checkout@v4
        with:
          submodules: 'recursive'
          fetch-depth: '0'

      - name: Prepare Environment
        run: |
          . .github/workflows/scripts/common-utils.sh
          prepare-build-cache
          echo CI_DOCKER_RUN_EXTRA_ARGS="-v $(pwd):/home/dev/taichi" >> $GITHUB_ENV

      - name: Build & Install
        run: |
          [[ ${{needs.check_files.outputs.run_job}} == false ]] && exit 0
          . .github/workflows/scripts/common-utils.sh

          ci-docker-run-gpu --name taichi-build \
            registry.botmaster.tgr/taichi-build-cuda:${{ env.CI_IMAGE_VERSION }} \
            /home/dev/taichi/.github/workflows/scripts/build.py

      - name: Check C-API Export Symbols
        run: |
          [[ ${{needs.check_files.outputs.run_job}} == false ]] && exit 0
          . .github/workflows/scripts/common-utils.sh

          ci-docker-run-gpu --name taichi-test-check-c-api-export-symbols \
            registry.botmaster.tgr/taichi-build-cuda:${{ env.CI_IMAGE_VERSION }} \
            /home/dev/taichi/.github/workflows/scripts/aot-demo.sh check-c-api-export-symbols

      - name: Build & Run C-API Headless Demos (Desktop)
        run: |
          [[ ${{needs.check_files.outputs.run_job}} == false ]] && exit 0
          . .github/workflows/scripts/common-utils.sh
          chown -R 1000:1000 .
          ci-docker-run-gpu --name taichi-test-capi-headless-demo-desktop \
            registry.botmaster.tgr/taichi-build-cuda:${{ env.CI_IMAGE_VERSION }} \
            /home/dev/taichi/.github/workflows/scripts/aot-demo.sh build-and-test-headless-demo-desktop
        env:
          TI_DEVICE_MEMORY_GB: '0.1'

      - name: Compatibility Test
        id: test
        run: |
          [[ ${{needs.check_files.outputs.run_job}} == false ]] && exit 0
          . .github/workflows/scripts/common-utils.sh

          ci-docker-run-gpu --name taichi-test \
             registry.botmaster.tgr/taichi-build-cuda:${{ env.CI_IMAGE_VERSION }} \
             /home/dev/taichi/.github/workflows/scripts/unix_aot_compat_test.sh

      - name: Save wheel if test failed
        if: failure() && steps.test.conclusion == 'failure'
        uses: actions/upload-artifact@v4
        with:
          name: broken-wheel
          path: dist/*
          retention-days: 7

      - name: Save Bad Captures
        if: failure() && steps.test.conclusion == 'failure'
        uses: actions/upload-artifact@v4
        with:
          name: bad-captures
          path: taichi-release-tests/bad-compare/*
          retention-days: 7<|MERGE_RESOLUTION|>--- conflicted
+++ resolved
@@ -276,11 +276,7 @@
     timeout-minutes: ${{ github.event.schedule != '0 18 * * *' && 90 || 120 }}
     runs-on: [self-hosted, amdgpu]
     env:
-<<<<<<< HEAD
       PY: '3.12'
-=======
-      PY: '3.9'
->>>>>>> 0c41277f
       PROJECT_NAME: taichi
       TI_WANTED_ARCHS: 'cpu,amdgpu'
       TI_DEVICE_MEMORY_GB: '1'
@@ -360,11 +356,7 @@
     - ${{ matrix.extra_markers == 'sm70' && 'sm70' || 'windows' }}
     timeout-minutes: ${{ github.event.schedule != '0 18 * * *' && 90 || 180 }}
     env:
-<<<<<<< HEAD
       PY: "3.12"
-=======
-      PY: "3.9"
->>>>>>> 0c41277f
       TAICHI_CMAKE_ARGS: >-
         -DTI_WITH_OPENGL:BOOL=OFF
         -DTI_WITH_VULKAN:BOOL=ON
@@ -391,12 +383,7 @@
 
       - uses: actions/setup-python@v5
         with:
-<<<<<<< HEAD
           python-version: 3.12
-=======
-          python-version: 3.9
->>>>>>> 0c41277f
-
       - name: Build
         if: ${{ needs.check_files.outputs.run_job != 'false' }}
         shell: cmd
@@ -440,11 +427,7 @@
       matrix:
         include:
           - os: macos-latest
-<<<<<<< HEAD
             python: 3.12
-=======
-            python: 3.9
->>>>>>> 0c41277f
     defaults:
       run:
         # https://github.com/actions/runner/issues/805#issuecomment-844426478
@@ -547,11 +530,7 @@
     timeout-minutes: ${{ github.event.schedule != '0 18 * * *' && 90 || 120 }}
     runs-on: [self-hosted, Linux, cuda, vulkan, cn]
     env:
-<<<<<<< HEAD
       PY: '3.12'
-=======
-      PY: '3.9'
->>>>>>> 0c41277f
       PROJECT_NAME: taichi
       TI_WANTED_ARCHS: 'cpu,cuda,vulkan'
       TI_DEVICE_MEMORY_GB: '1'
@@ -872,11 +851,7 @@
         tags:
           - [self-hosted, cuda, vulkan, cn, driver550]
     env:
-<<<<<<< HEAD
       PY: '3.12'
-=======
-      PY: '3.9'
->>>>>>> 0c41277f
       PROJECT_NAME: taichi
       TAICHI_CMAKE_ARGS: >-
         -DTI_WITH_OPENGL:BOOL=OFF
