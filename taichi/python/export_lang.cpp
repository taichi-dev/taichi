// Bindings for the python frontend

#include <optional>
#include <string>

#include "llvm/Config/llvm-config.h"

#include "pybind11/functional.h"
#include "pybind11/pybind11.h"

#include "taichi/ir/frontend.h"
#include "taichi/ir/frontend_ir.h"
#include "taichi/ir/statements.h"
#include "taichi/program/extension.h"
#include "taichi/program/async_engine.h"
#include "taichi/program/snode_expr_utils.h"
#include "taichi/program/snode_rw_accessors_bank.h"
#include "taichi/common/interface.h"
#include "taichi/python/export.h"
#include "taichi/gui/gui.h"
#include "taichi/math/svd.h"
#include "taichi/util/statistics.h"
#include "taichi/util/action_recorder.h"
#include "taichi/system/timeline.h"

#if defined(TI_WITH_CUDA)
#include "taichi/backends/cuda/cuda_context.h"
#endif

TI_NAMESPACE_BEGIN

bool test_threading();

TI_NAMESPACE_END

TLANG_NAMESPACE_BEGIN

void async_print_sfg();

std::string async_dump_dot(std::optional<std::string> rankdir,
                           int embed_states_threshold);

Expr expr_index(const Expr &expr, const Expr &index) {
  return expr[index];
}

void expr_assign(const Expr &lhs_, const Expr &rhs, std::string tb) {
  auto lhs = ptr_if_global(lhs_);
  TI_ASSERT(lhs->is_lvalue());
  auto stmt = std::make_unique<FrontendAssignStmt>(lhs, load_if_ptr(rhs));
  stmt->set_tb(tb);
  current_ast_builder().insert(std::move(stmt));
}

std::vector<std::unique_ptr<ASTBuilder::ScopeGuard>> scope_stack;

void compile_runtimes();
std::string libdevice_path();
std::string get_runtime_dir();

SNodeRwAccessorsBank::Accessors get_snode_rw_accessors(SNode *snode) {
  return get_current_program().get_snode_rw_accessors_bank().get(snode);
}

TLANG_NAMESPACE_END

TI_NAMESPACE_BEGIN
void export_lang(py::module &m) {
  using namespace taichi::lang;

  py::enum_<Arch>(m, "Arch", py::arithmetic())
#define PER_ARCH(x) .value(#x, Arch::x)
#include "taichi/inc/archs.inc.h"
#undef PER_ARCH
      .export_values();

  m.def("arch_name", arch_name);
  m.def("arch_from_name", arch_from_name);

  py::enum_<SNodeType>(m, "SNodeType", py::arithmetic())
#define PER_SNODE(x) .value(#x, SNodeType::x)
#include "taichi/inc/snodes.inc.h"
#undef PER_SNODE
      .export_values();

  py::enum_<Extension>(m, "Extension", py::arithmetic())
#define PER_EXTENSION(x) .value(#x, Extension::x)
#include "taichi/inc/extensions.inc.h"
#undef PER_EXTENSION
      .export_values();

  // TODO(type): This should be removed
  py::class_<DataType>(m, "DataType")
      .def(py::init<Type *>())
      .def(py::self == py::self)
      .def("__hash__", &DataType::hash)
      .def("to_string", &DataType::to_string)
      .def("get_ptr", [](DataType *dtype) -> Type * { return *dtype; },
           py::return_value_policy::reference)
      .def(py::pickle(
          [](const DataType &dt) {
            // Note: this only works for primitive types, which is fine for now.
            auto primitive =
                dynamic_cast<const PrimitiveType *>((const Type *)dt);
            TI_ASSERT(primitive);
            return py::make_tuple((std::size_t)primitive->type);
          },
          [](py::tuple t) {
            if (t.size() != 1)
              throw std::runtime_error("Invalid state!");

            DataType dt =
                PrimitiveType::get((PrimitiveTypeID)(t[0].cast<std::size_t>()));

            return dt;
          }));

  py::class_<CompileConfig>(m, "CompileConfig")
      .def(py::init<>())
      .def_readwrite("arch", &CompileConfig::arch)
      .def_readwrite("print_ir", &CompileConfig::print_ir)
      .def_readwrite("debug", &CompileConfig::debug)
      .def_readwrite("cfg_optimization", &CompileConfig::cfg_optimization)
      .def_readwrite("check_out_of_bound", &CompileConfig::check_out_of_bound)
      .def_readwrite("print_accessor_ir", &CompileConfig::print_accessor_ir)
      .def_readwrite("print_evaluator_ir", &CompileConfig::print_evaluator_ir)
      .def_readwrite("use_llvm", &CompileConfig::use_llvm)
      .def_readwrite("print_benchmark_stat",
                     &CompileConfig::print_benchmark_stat)
      .def_readwrite("print_struct_llvm_ir",
                     &CompileConfig::print_struct_llvm_ir)
      .def_readwrite("print_kernel_llvm_ir",
                     &CompileConfig::print_kernel_llvm_ir)
      .def_readwrite("print_kernel_llvm_ir_optimized",
                     &CompileConfig::print_kernel_llvm_ir_optimized)
      .def_readwrite("print_kernel_nvptx", &CompileConfig::print_kernel_nvptx)
      .def_readwrite("simplify_before_lower_access",
                     &CompileConfig::simplify_before_lower_access)
      .def_readwrite("simplify_after_lower_access",
                     &CompileConfig::simplify_after_lower_access)
      .def_readwrite("lower_access", &CompileConfig::lower_access)
      .def_readwrite("move_loop_invariant_outside_if",
                     &CompileConfig::move_loop_invariant_outside_if)
      .def_readwrite("default_cpu_block_dim",
                     &CompileConfig::default_cpu_block_dim)
      .def_readwrite("default_gpu_block_dim",
                     &CompileConfig::default_gpu_block_dim)
      .def_readwrite("gpu_max_reg", &CompileConfig::gpu_max_reg)
      .def_readwrite("saturating_grid_dim", &CompileConfig::saturating_grid_dim)
      .def_readwrite("max_block_dim", &CompileConfig::max_block_dim)
      .def_readwrite("cpu_max_num_threads", &CompileConfig::cpu_max_num_threads)
      .def_readwrite("random_seed", &CompileConfig::random_seed)
      .def_readwrite("verbose_kernel_launches",
                     &CompileConfig::verbose_kernel_launches)
      .def_readwrite("verbose", &CompileConfig::verbose)
      .def_readwrite("demote_dense_struct_fors",
                     &CompileConfig::demote_dense_struct_fors)
      .def_readwrite("use_unified_memory", &CompileConfig::use_unified_memory)
      .def_readwrite("kernel_profiler", &CompileConfig::kernel_profiler)
      .def_readwrite("timeline", &CompileConfig::timeline)
      .def_readwrite("default_fp", &CompileConfig::default_fp)
      .def_readwrite("default_ip", &CompileConfig::default_ip)
      .def_readwrite("device_memory_GB", &CompileConfig::device_memory_GB)
      .def_readwrite("device_memory_fraction",
                     &CompileConfig::device_memory_fraction)
      .def_readwrite("fast_math", &CompileConfig::fast_math)
      .def_readwrite("advanced_optimization",
                     &CompileConfig::advanced_optimization)
      .def_readwrite("ad_stack_size", &CompileConfig::ad_stack_size)
      .def_readwrite("async_mode", &CompileConfig::async_mode)
      .def_readwrite("flatten_if", &CompileConfig::flatten_if)
      .def_readwrite("make_thread_local", &CompileConfig::make_thread_local)
      .def_readwrite("make_block_local", &CompileConfig::make_block_local)
      .def_readwrite("detect_read_only", &CompileConfig::detect_read_only)
      .def_readwrite("cc_compile_cmd", &CompileConfig::cc_compile_cmd)
      .def_readwrite("cc_link_cmd", &CompileConfig::cc_link_cmd)
      .def_readwrite("async_opt_passes", &CompileConfig::async_opt_passes)
      .def_readwrite("async_opt_fusion", &CompileConfig::async_opt_fusion)
      .def_readwrite("async_opt_fusion_max_iter",
                     &CompileConfig::async_opt_fusion_max_iter)
      .def_readwrite("async_opt_listgen", &CompileConfig::async_opt_listgen)
      .def_readwrite("async_opt_activation_demotion",
                     &CompileConfig::async_opt_activation_demotion)
      .def_readwrite("async_opt_dse", &CompileConfig::async_opt_dse)
      .def_readwrite("async_listgen_fast_filtering",
                     &CompileConfig::async_listgen_fast_filtering)
      .def_readwrite("async_opt_intermediate_file",
                     &CompileConfig::async_opt_intermediate_file)
      .def_readwrite("async_flush_every", &CompileConfig::async_flush_every)
      .def_readwrite("async_max_fuse_per_task",
                     &CompileConfig::async_max_fuse_per_task)
      .def_readwrite("quant_opt_store_fusion",
                     &CompileConfig::quant_opt_store_fusion)
      .def_readwrite("quant_opt_atomic_demotion",
                     &CompileConfig::quant_opt_atomic_demotion);

  m.def("reset_default_compile_config",
        [&]() { default_compile_config = CompileConfig(); });

  m.def("default_compile_config",
        [&]() -> CompileConfig & { return default_compile_config; },
        py::return_value_policy::reference);

  py::class_<Program>(m, "Program")
      .def(py::init<>())
      .def_readonly("config", &Program::config)
      .def("kernel_profiler_print", &Program::kernel_profiler_print)
      .def("kernel_profiler_total_time",
           [](Program *program) { return program->profiler->get_total_time(); })
      .def("kernel_profiler_clear", &Program::kernel_profiler_clear)
      .def("timeline_clear",
           [](Program *) { Timelines::get_instance().clear(); })
      .def("timeline_save",
           [](Program *, const std::string &fn) {
             Timelines::get_instance().save(fn);
           })
      .def("print_memory_profiler_info", &Program::print_memory_profiler_info)
      .def("finalize", &Program::finalize)
      .def("get_root",
           [&](Program *program) -> SNode * {
             return program->snode_root.get();
           },
           py::return_value_policy::reference)
      .def("get_total_compilation_time", &Program::get_total_compilation_time)
      .def("print_snode_tree", &Program::print_snode_tree)
      .def("get_snode_num_dynamically_allocated",
           &Program::get_snode_num_dynamically_allocated)
      .def("benchmark_rebuild_graph",
           [](Program *program) {
             program->async_engine->sfg->benchmark_rebuild_graph();
           })
      .def("synchronize", &Program::synchronize)
      .def("async_flush", &Program::async_flush)
      .def("make_aot_module_builder", &Program::make_aot_module_builder);

  py::class_<AotModuleBuilder>(m, "AotModuleBuilder")
      .def("add", &AotModuleBuilder::add)
      .def("dump", &AotModuleBuilder::dump);

  m.def("get_current_program", get_current_program,
        py::return_value_policy::reference);

  m.def("current_compile_config",
        [&]() -> CompileConfig & { return get_current_program().config; },
        py::return_value_policy::reference);

  py::class_<Index>(m, "Index").def(py::init<int>());
  py::class_<SNode>(m, "SNode")
      .def(py::init<>())
      .def_readwrite("parent", &SNode::parent)
      .def_readonly("type", &SNode::type)
      .def_readonly("id", &SNode::id)
      .def("dense",
           (SNode & (SNode::*)(const std::vector<Index> &,
                               const std::vector<int> &))(&SNode::dense),
           py::return_value_policy::reference)
      .def("pointer",
           (SNode & (SNode::*)(const std::vector<Index> &,
                               const std::vector<int> &))(&SNode::pointer),
           py::return_value_policy::reference)
      .def("hash",
           (SNode & (SNode::*)(const std::vector<Index> &,
                               const std::vector<int> &))(&SNode::hash),
           py::return_value_policy::reference)
      .def("dynamic", &SNode::dynamic, py::return_value_policy::reference)
      .def("bitmasked",
           (SNode & (SNode::*)(const std::vector<Index> &,
                               const std::vector<int> &))(&SNode::bitmasked),
           py::return_value_policy::reference)
      .def("bit_struct", &SNode::bit_struct, py::return_value_policy::reference)
      .def("bit_array", &SNode::bit_array, py::return_value_policy::reference)
      .def("place",
           [](SNode *snode, Expr &expr, const std::vector<int> &offset) {
             place_child(&expr, offset, snode,
                         get_current_program().get_snode_to_glb_var_exprs());
           })
      .def("data_type", [](SNode *snode) { return snode->dt; })
      .def("get_num_ch",
           [](SNode *snode) -> int { return (int)snode->ch.size(); })
      .def("get_ch",
           [](SNode *snode, int i) -> SNode * { return snode->ch[i].get(); },
           py::return_value_policy::reference)
      .def("lazy_grad",
           [](SNode *snode) {
             make_lazy_grad(snode,
                            get_current_program().get_snode_to_glb_var_exprs());
           })
      .def("read_int",
           [](SNode *snode, const std::vector<int> &I) -> int64 {
             return get_snode_rw_accessors(snode).read_int(I);
           })
      .def("read_uint",
           [](SNode *snode, const std::vector<int> &I) -> uint64 {
             return get_snode_rw_accessors(snode).read_uint(I);
           })
      .def("read_float",
           [](SNode *snode, const std::vector<int> &I) -> float64 {
             return get_snode_rw_accessors(snode).read_float(I);
           })
      .def("has_grad", &SNode::has_grad)
      .def("is_primal", &SNode::is_primal)
      .def("is_place", &SNode::is_place)
      .def("get_expr",
           [](SNode *snode) {
             return Expr(
                 get_current_program().get_snode_to_glb_var_exprs()->at(snode));
           })
      .def("write_int",
           [](SNode *snode, const std::vector<int> &I, int64 val) {
             get_snode_rw_accessors(snode).write_int(I, val);
           })
      .def("write_float",
           [](SNode *snode, const std::vector<int> &I, float64 val) {
             get_snode_rw_accessors(snode).write_float(I, val);
           })
      .def("get_shape_along_axis", &SNode::shape_along_axis)
      .def("get_physical_index_position",
           [](SNode *snode) {
             return std::vector<int>(
                 snode->physical_index_position,
                 snode->physical_index_position + taichi_max_num_indices);
           })
      .def("num_active_indices",
           [](SNode *snode) { return snode->num_active_indices; })
      .def_readonly("cell_size_bytes", &SNode::cell_size_bytes)
      .def("begin_shared_exp_placement", &SNode::begin_shared_exp_placement)
      .def("end_shared_exp_placement", &SNode::end_shared_exp_placement);

  py::class_<Kernel>(m, "Kernel")
      .def("get_ret_int", &Kernel::get_ret_int)
      .def("get_ret_float", &Kernel::get_ret_float)
      .def("make_launch_context", &Kernel::make_launch_context)
      .def("__call__",
           [](Kernel *kernel, Kernel::LaunchContextBuilder &launch_ctx) {
             py::gil_scoped_release release;
             kernel->operator()(launch_ctx);
           });

  py::class_<Kernel::LaunchContextBuilder>(m, "KernelLaunchContext")
      .def("set_arg_int", &Kernel::LaunchContextBuilder::set_arg_int)
      .def("set_arg_float", &Kernel::LaunchContextBuilder::set_arg_float)
      .def("set_arg_nparray",
           &Kernel::LaunchContextBuilder::set_arg_external_array)
      .def("set_extra_arg_int",
           &Kernel::LaunchContextBuilder::set_extra_arg_int);

  py::class_<Function>(m, "Function")
      .def("set_function_body",
           py::overload_cast<const std::function<void()> &>(
               &Function::set_function_body));

  py::class_<Expr> expr(m, "Expr");
  expr.def("serialize", &Expr::serialize)
      .def("snode", &Expr::snode, py::return_value_policy::reference)
      .def("is_global_var",
           [](Expr *expr) { return expr->is<GlobalVariableExpression>(); })
      .def("is_external_var",
           [](Expr *expr) { return expr->is<ExternalTensorExpression>(); })
      .def("set_tb", &Expr::set_tb)
      .def("set_is_primal",
           [&](Expr *expr, bool v) {
             expr->cast<GlobalVariableExpression>()->is_primal = v;
           })
      .def("set_grad", &Expr::set_grad)
      .def("set_attribute", &Expr::set_attribute)
      .def("get_attribute", &Expr::get_attribute)
      .def("get_raw_address", [](Expr *expr) { return (uint64)expr; })
      .def("get_underlying_ptr_address", [](Expr *e) {
        // The reason that there are both get_raw_address() and
        // get_underlying_ptr_address() is that Expr itself is mostly wrapper
        // around its underlying |expr| (of type Expression). Expr |e| can be
        // temporary, while the underlying |expr| is mostly persistant.
        //
        // Same get_raw_address() implies that get_underlying_ptr_address() are
        // also the same. The reverse is not true.
        return (uint64)e->expr.get();
      });

  py::class_<ExprGroup>(m, "ExprGroup")
      .def(py::init<>())
      .def("size", [](ExprGroup *eg) { return eg->exprs.size(); })
      .def("push_back", &ExprGroup::push_back)
      .def("serialize", &ExprGroup::serialize);

  py::class_<Stmt>(m, "Stmt");
  py::class_<Program::KernelProxy>(m, "KernelProxy")
<<<<<<< HEAD
      .def("define",
           [](Program::KernelProxy *ker,
              const std::function<void()> &func) -> Kernel & {
             py::gil_scoped_release release;
             return ker->def(func);
           },
           py::return_value_policy::reference);
=======
      .def(
          "define",
          [](Program::KernelProxy *ker,
             const std::function<void()> &func) -> Kernel * {
            py::gil_scoped_release release;
            return ker->def(func);
          },
          py::return_value_policy::reference);
>>>>>>> fa17d90e

  m.def("insert_deactivate", [](SNode *snode, const ExprGroup &indices) {
    return Deactivate(snode, indices);
  });

  m.def("insert_activate", [](SNode *snode, const ExprGroup &indices) {
    return Activate(snode, indices);
  });

  m.def("insert_append",
        [](SNode *snode, const ExprGroup &indices, const Expr &val) {
          return Append(snode, indices, val);
        });

  m.def("insert_external_func_call",
        [](std::size_t func_addr, std::string source, const ExprGroup &args,
           const ExprGroup &outputs) {
          auto expr = Expr::make<ExternalFuncCallExpression>(
              (void *)func_addr, source, args.exprs, outputs.exprs);

          current_ast_builder().insert(Stmt::make<FrontendEvalStmt>(expr));
        });

  m.def("insert_is_active", [](SNode *snode, const ExprGroup &indices) {
    return is_active(snode, indices);
  });

  m.def("insert_len", [](SNode *snode, const ExprGroup &indices) {
    return Length(snode, indices);
  });

  m.def("create_assert_stmt", [&](const Expr &cond, const std::string &msg,
                                  const std::vector<Expr> &args) {
    auto stmt_unique = std::make_unique<FrontendAssertStmt>(cond, msg, args);
    current_ast_builder().insert(std::move(stmt_unique));
  });

  m.def("create_internal_func_stmt", [&](const std::string &msg) {
    current_ast_builder().insert(std::make_unique<InternalFuncStmt>(msg));
  });

  m.def("begin_frontend_while", [&](const Expr &cond) {
    auto stmt_unique = std::make_unique<FrontendWhileStmt>(cond);
    auto stmt = stmt_unique.get();
    current_ast_builder().insert(std::move(stmt_unique));
    scope_stack.push_back(current_ast_builder().create_scope(stmt->body));
  });

  m.def("begin_frontend_range_for",
        [&](const Expr &i, const Expr &s, const Expr &e) {
          auto stmt_unique = std::make_unique<FrontendForStmt>(i, s, e);
          auto stmt = stmt_unique.get();
          current_ast_builder().insert(std::move(stmt_unique));
          scope_stack.push_back(current_ast_builder().create_scope(stmt->body));
        });

  m.def("begin_frontend_struct_for",
        [&](const ExprGroup &indices, const Expr &global) {
          auto stmt_unique = std::make_unique<FrontendForStmt>(indices, global);
          auto stmt = stmt_unique.get();
          current_ast_builder().insert(std::move(stmt_unique));
          scope_stack.push_back(current_ast_builder().create_scope(stmt->body));
        });

  m.def("end_frontend_range_for", [&]() { scope_stack.pop_back(); });
  m.def("pop_scope", [&]() { scope_stack.pop_back(); });

  m.def("begin_frontend_if", [&](const Expr &cond) {
    auto stmt_tmp = std::make_unique<FrontendIfStmt>(cond);
    current_ast_builder().insert(std::move(stmt_tmp));
  });

  m.def("begin_frontend_if_true", [&]() {
    auto if_stmt = current_ast_builder().get_last_stmt()->as<FrontendIfStmt>();
    scope_stack.push_back(
        current_ast_builder().create_scope(if_stmt->true_statements));
  });

  m.def("begin_frontend_if_false", [&]() {
    auto if_stmt = current_ast_builder().get_last_stmt()->as<FrontendIfStmt>();
    scope_stack.push_back(
        current_ast_builder().create_scope(if_stmt->false_statements));
  });

  m.def("insert_break_stmt", [&]() {
    current_ast_builder().insert(Stmt::make<FrontendBreakStmt>());
  });

  m.def("create_kernel_return", [&](const Expr &value) {
    current_ast_builder().insert(Stmt::make<FrontendReturnStmt>(value));
  });

  m.def("insert_continue_stmt", [&]() {
    current_ast_builder().insert(Stmt::make<FrontendContinueStmt>());
  });

  m.def("insert_expr_stmt", [&](const Expr &val) {
    current_ast_builder().insert(Stmt::make<FrontendExprStmt>(val));
  });

  m.def("begin_func", [&](const std::string &funcid) {
    auto stmt_unique = std::make_unique<FrontendFuncDefStmt>(funcid);
    auto stmt = stmt_unique.get();
    current_ast_builder().insert(std::move(stmt_unique));
    scope_stack.push_back(current_ast_builder().create_scope(stmt->body));
  });

  m.def("end_func", [&](const std::string &funcid) { scope_stack.pop_back(); });

  m.def("make_func_call_expr",
        Expr::make<FuncCallExpression, Function *, const ExprGroup &>);

  m.def("layout", layout);

  m.def("value_cast", static_cast<Expr (*)(const Expr &expr, DataType)>(cast));
  m.def("bits_cast",
        static_cast<Expr (*)(const Expr &expr, DataType)>(bit_cast));

  m.def("expr_atomic_add", [&](const Expr &a, const Expr &b) {
    return Expr::make<AtomicOpExpression>(AtomicOpType::add, ptr_if_global(a),
                                          load_if_ptr(b));
  });

  m.def("expr_atomic_sub", [&](const Expr &a, const Expr &b) {
    return Expr::make<AtomicOpExpression>(AtomicOpType::sub, ptr_if_global(a),
                                          load_if_ptr(b));
  });

  m.def("expr_atomic_min", [&](const Expr &a, const Expr &b) {
    return Expr::make<AtomicOpExpression>(AtomicOpType::min, ptr_if_global(a),
                                          load_if_ptr(b));
  });

  m.def("expr_atomic_max", [&](const Expr &a, const Expr &b) {
    return Expr::make<AtomicOpExpression>(AtomicOpType::max, ptr_if_global(a),
                                          load_if_ptr(b));
  });

  m.def("expr_atomic_bit_and", [&](const Expr &a, const Expr &b) {
    return Expr::make<AtomicOpExpression>(AtomicOpType::bit_and,
                                          ptr_if_global(a), load_if_ptr(b));
  });

  m.def("expr_atomic_bit_or", [&](const Expr &a, const Expr &b) {
    return Expr::make<AtomicOpExpression>(AtomicOpType::bit_or,
                                          ptr_if_global(a), load_if_ptr(b));
  });

  m.def("expr_atomic_bit_xor", [&](const Expr &a, const Expr &b) {
    return Expr::make<AtomicOpExpression>(AtomicOpType::bit_xor,
                                          ptr_if_global(a), load_if_ptr(b));
  });

  m.def("expr_add", expr_add);
  m.def("expr_sub", expr_sub);
  m.def("expr_mul", expr_mul);
  m.def("expr_div", expr_div);
  m.def("expr_truediv", expr_truediv);
  m.def("expr_floordiv", expr_floordiv);
  m.def("expr_mod", expr_mod);
  m.def("expr_max", expr_max);
  m.def("expr_min", expr_min);
  m.def("expr_atan2", expr_atan2);
  m.def("expr_pow", expr_pow);

  m.def("expr_bit_and", expr_bit_and);
  m.def("expr_bit_or", expr_bit_or);
  m.def("expr_bit_xor", expr_bit_xor);
  m.def("expr_bit_shl", expr_bit_shl);
  m.def("expr_bit_shr", expr_bit_shr);
  m.def("expr_bit_sar", expr_bit_sar);
  m.def("expr_bit_not", expr_bit_not);
  m.def("expr_logic_not", expr_logic_not);

  m.def("expr_cmp_le", expr_cmp_le);
  m.def("expr_cmp_lt", expr_cmp_lt);
  m.def("expr_cmp_ge", expr_cmp_ge);
  m.def("expr_cmp_gt", expr_cmp_gt);
  m.def("expr_cmp_ne", expr_cmp_ne);
  m.def("expr_cmp_eq", expr_cmp_eq);

  m.def("expr_index", expr_index);

  m.def("expr_assume_in_range", AssumeInRange);

  m.def("expr_loop_unique", LoopUnique);

  m.def("expr_select", expr_select);

#define DEFINE_EXPRESSION_OP_UNARY(x) m.def("expr_" #x, expr_##x);

  m.def("expr_neg", [&](const Expr &e) { return -e; });
  DEFINE_EXPRESSION_OP_UNARY(sqrt)
  DEFINE_EXPRESSION_OP_UNARY(floor)
  DEFINE_EXPRESSION_OP_UNARY(ceil)
  DEFINE_EXPRESSION_OP_UNARY(abs)
  DEFINE_EXPRESSION_OP_UNARY(sin)
  DEFINE_EXPRESSION_OP_UNARY(asin)
  DEFINE_EXPRESSION_OP_UNARY(cos)
  DEFINE_EXPRESSION_OP_UNARY(acos)
  DEFINE_EXPRESSION_OP_UNARY(tan)
  DEFINE_EXPRESSION_OP_UNARY(tanh)
  DEFINE_EXPRESSION_OP_UNARY(inv)
  DEFINE_EXPRESSION_OP_UNARY(rcp)
  DEFINE_EXPRESSION_OP_UNARY(rsqrt)
  DEFINE_EXPRESSION_OP_UNARY(exp)
  DEFINE_EXPRESSION_OP_UNARY(log)

  m.def("expr_var", [](const Expr &e) { return Var(e); });
  m.def("expr_alloca", []() {
    auto var = Expr(std::make_shared<IdExpression>());
    current_ast_builder().insert(std::make_unique<FrontendAllocaStmt>(
        std::static_pointer_cast<IdExpression>(var.expr)->id,
        PrimitiveType::unknown));
    return var;
  });
  m.def("expr_assign", expr_assign);

  m.def("make_global_load_stmt", Stmt::make<GlobalLoadStmt, Stmt *>);
  m.def("make_global_store_stmt", Stmt::make<GlobalStoreStmt, Stmt *, Stmt *>);
  m.def("make_frontend_assign_stmt",
        Stmt::make<FrontendAssignStmt, const Expr &, const Expr &>);

  m.def("make_arg_load_expr",
        Expr::make<ArgLoadExpression, int, const DataType &>);

  m.def("make_external_tensor_expr",
        Expr::make<ExternalTensorExpression, const DataType &, int, int>);

  m.def("make_id_expr", Expr::make<IdExpression, std::string>);

  m.def("make_rand_expr", Expr::make<RandExpression, const DataType &>);

  m.def("make_const_expr_i32", Expr::make<ConstExpression, int32>);
  m.def("make_const_expr_i64", Expr::make<ConstExpression, int64>);
  m.def("make_const_expr_f32", Expr::make<ConstExpression, float32>);
  m.def("make_const_expr_f64", Expr::make<ConstExpression, float64>);

  m.def("make_global_ptr_expr",
        Expr::make<GlobalPtrExpression, const Expr &, const ExprGroup &>);

  auto &&bin = py::enum_<BinaryOpType>(m, "BinaryOpType", py::arithmetic());
  for (int t = 0; t <= (int)BinaryOpType::undefined; t++)
    bin.value(binary_op_type_name(BinaryOpType(t)).c_str(), BinaryOpType(t));
  bin.export_values();
  m.def("make_binary_op_expr",
        Expr::make<BinaryOpExpression, const BinaryOpType &, const Expr &,
                   const Expr &>);

  auto &&unary = py::enum_<UnaryOpType>(m, "UnaryOpType", py::arithmetic());
  for (int t = 0; t <= (int)UnaryOpType::undefined; t++)
    unary.value(unary_op_type_name(UnaryOpType(t)).c_str(), UnaryOpType(t));
  unary.export_values();
  m.def("make_unary_op_expr",
        Expr::make<UnaryOpExpression, const UnaryOpType &, const Expr &>);
#define PER_TYPE(x)                                                  \
  m.attr(("DataType_" + data_type_name(PrimitiveType::x)).c_str()) = \
      PrimitiveType::x;
#include "taichi/inc/data_type.inc.h"
#undef PER_TYPE

  m.def("is_integral", is_integral);
  m.def("is_signed", is_signed);
  m.def("is_real", is_real);
  m.def("is_unsigned", is_unsigned);

  m.def("global_new", static_cast<Expr (*)(Expr, DataType)>(global_new));
  m.def("set_global_grad", [&](const Expr &expr) {
    TI_ASSERT(expr.is<GlobalVariableExpression>());
    expr.cast<GlobalVariableExpression>()->is_primal = false;
  });
  m.def("data_type_name", data_type_name);

  m.def("subscript", [](const Expr &expr, const ExprGroup &expr_group) {
    return expr[expr_group];
  });

  m.def("subscript", [](SNode *snode, const ExprGroup &indices) {
    return Expr::make<GlobalPtrExpression>(snode, indices.loaded());
  });

  m.def("get_external_tensor_dim", [](const Expr &expr) {
    TI_ASSERT(expr.is<ExternalTensorExpression>());
    return expr.cast<ExternalTensorExpression>()->dim;
  });

  m.def("get_external_tensor_shape_along_axis",
        Expr::make<ExternalTensorShapeAlongAxisExpression, const Expr &, int>);

  m.def("create_kernel",
        [&](std::string name, bool grad) -> Program::KernelProxy {
          return get_current_program().kernel(name, grad);
        });

  m.def("create_function",
        [&](const FunctionKey &funcid) {
          return get_current_program().create_function(funcid);
        },
        py::return_value_policy::reference);

  py::class_<FunctionKey>(m, "FunctionKey")
      .def(py::init<const std::string &, int, int>())
      .def_readonly("instance_id", &FunctionKey::instance_id);

  m.def("create_print",
        [&](std::vector<std::variant<Expr, std::string>> contents) {
          current_ast_builder().insert(
              std::make_unique<FrontendPrintStmt>(contents));
        });

  m.def("decl_arg", [&](const DataType &dt, bool is_nparray) {
    return get_current_program().current_callable->insert_arg(dt, is_nparray);
  });

  m.def("decl_ret", [&](const DataType &dt) {
    return get_current_program().current_callable->insert_ret(dt);
  });

  m.def("test_throw", [] {
    try {
      throw IRModified();
    } catch (IRModified) {
      TI_INFO("caught");
    }
  });
  // Schedules
  m.def("parallelize", Parallelize);
  m.def("vectorize", Vectorize);
  m.def("bit_vectorize", BitVectorize);
  m.def("block_dim", BlockDim);

  py::enum_<SNodeAccessFlag>(m, "SNodeAccessFlag", py::arithmetic())
      .value("block_local", SNodeAccessFlag::block_local)
      .value("read_only", SNodeAccessFlag::read_only)
      .export_values();

  m.def("insert_snode_access_flag", insert_snode_access_flag);
  m.def("no_activate", [](SNode *snode) {
    // TODO(#2193): Also apply to @ti.func?
    get_current_program().get_current_kernel().no_activate.push_back(snode);
  });
  m.def("stop_grad",
        [](SNode *snode) { current_ast_builder().stop_gradient(snode); });

  m.def("test_throw", [] { throw IRModified(); });
  m.def("needs_grad", needs_grad);

  m.def("compile_runtimes", compile_runtimes);
  m.def("libdevice_path", libdevice_path);

  m.def("host_arch", host_arch);

  m.def("set_lib_dir", [&](const std::string &dir) { compiled_lib_dir = dir; });
  m.def("set_tmp_dir", [&](const std::string &dir) { runtime_tmp_dir = dir; });
  m.def("get_runtime_dir", get_runtime_dir);

  m.def("get_commit_hash", get_commit_hash);
  m.def("get_version_string", get_version_string);
  m.def("get_version_major", get_version_major);
  m.def("get_version_minor", get_version_minor);
  m.def("get_version_patch", get_version_patch);
  m.def("get_llvm_version_string", [] { return LLVM_VERSION_STRING; });
  m.def("test_printf", [] { printf("test_printf\n"); });
  m.def("test_logging", [] { TI_INFO("test_logging"); });
  m.def("trigger_crash", [] { *(int *)(1) = 0; });
  m.def("get_max_num_indices", [] { return taichi_max_num_indices; });
  m.def("get_max_num_args", [] { return taichi_max_num_args; });
  m.def("test_threading", test_threading);
  m.def("sifakis_svd_f32", sifakis_svd_export<float32, int32>);
  m.def("sifakis_svd_f64", sifakis_svd_export<float64, int64>);
  m.def("global_var_expr_from_snode", [](SNode *snode) {
    return Expr::make<GlobalVariableExpression>(snode);
  });
  m.def("is_extension_supported", is_extension_supported);

  m.def("print_stat", [] { stat.print(); });
  m.def("stat", [] {
    std::string result;
    stat.print(&result);
    return result;
  });

  m.def("record_action_entry",
        [](std::string name,
           std::vector<std::pair<std::string,
                                 std::variant<std::string, int, float>>> args) {
          std::vector<ActionArg> acts;
          for (auto const &[k, v] : args) {
            if (std::holds_alternative<int>(v)) {
              acts.push_back(ActionArg(k, std::get<int>(v)));
            } else if (std::holds_alternative<float>(v)) {
              acts.push_back(ActionArg(k, std::get<float>(v)));
            } else {
              acts.push_back(ActionArg(k, std::get<std::string>(v)));
            }
          }
          ActionRecorder::get_instance().record(name, acts);
        });

  m.def("start_recording", [](const std::string &fn) {
    ActionRecorder::get_instance().start_recording(fn);
  });

  m.def("stop_recording",
        []() { ActionRecorder::get_instance().stop_recording(); });

  // A temporary option which will be removed soon in the future
  m.def("toggle_advanced_optimization", [](bool option) {
    TI_WARN(
        "'ti.core.toggle_advance_optimization(False)' is deprecated."
        " Use 'ti.init(advanced_optimization=False)' instead");
    get_current_program().config.advanced_optimization = option;
  });

  m.def("query_int64", [](const std::string &key) {
    if (key == "cuda_compute_capability") {
#if defined(TI_WITH_CUDA)
      return CUDAContext::get_instance().get_compute_capability();
#else
    TI_NOT_IMPLEMENTED
#endif
    } else {
      TI_ERROR("Key {} not supported in query_int64", key);
    }
  });

  m.def("print_sfg", async_print_sfg);
  m.def("dump_dot", async_dump_dot, py::arg("rankdir").none(true),
        py::arg("embed_states_threshold"));

  // Type system

  py::class_<Type>(m, "Type").def("to_string", &Type::to_string);

  // Note that it is important to specify py::return_value_policy::reference for
  // the factory methods, otherwise pybind11 will delete the Types owned by
  // TypeFactory on Python-scope pointer destruction.
  py::class_<TypeFactory>(m, "TypeFactory")
      .def("get_custom_int_type", &TypeFactory::get_custom_int_type,
           py::arg("num_bits"), py::arg("is_signed"), py::arg("compute_type"),
           py::return_value_policy::reference)
      .def("get_custom_float_type", &TypeFactory::get_custom_float_type,
           py::arg("digits_type"), py::arg("exponent_type"),
           py::arg("compute_type"), py::arg("scale"),
           py::return_value_policy::reference);

  m.def("get_type_factory_instance", TypeFactory::get_instance,
        py::return_value_policy::reference);
}

TI_NAMESPACE_END<|MERGE_RESOLUTION|>--- conflicted
+++ resolved
@@ -384,15 +384,6 @@
 
   py::class_<Stmt>(m, "Stmt");
   py::class_<Program::KernelProxy>(m, "KernelProxy")
-<<<<<<< HEAD
-      .def("define",
-           [](Program::KernelProxy *ker,
-              const std::function<void()> &func) -> Kernel & {
-             py::gil_scoped_release release;
-             return ker->def(func);
-           },
-           py::return_value_policy::reference);
-=======
       .def(
           "define",
           [](Program::KernelProxy *ker,
@@ -401,7 +392,6 @@
             return ker->def(func);
           },
           py::return_value_policy::reference);
->>>>>>> fa17d90e
 
   m.def("insert_deactivate", [](SNode *snode, const ExprGroup &indices) {
     return Deactivate(snode, indices);
