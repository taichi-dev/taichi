#include "taichi/ir/type.h"

#include "taichi/program/program.h"

TLANG_NAMESPACE_BEGIN

// Note: these primitive types should never be freed. They are supposed to live
// together with the process. This is a temporary solution. Later we should
// manage its ownership more systematically.

// This part doesn't look good, but we will remove it soon anyway.
#define PER_TYPE(x)                     \
  DataType PrimitiveType::x = DataType( \
      TypeFactory::get_instance().get_primitive_type(PrimitiveTypeID::x));

#include "taichi/inc/data_type.inc.h"
#undef PER_TYPE

DataType::DataType() : ptr_(PrimitiveType::unknown.ptr_) {
}

DataType PrimitiveType::get(PrimitiveTypeID t) {
  if (false) {
  }
#define PER_TYPE(x) else if (t == PrimitiveTypeID::x) return PrimitiveType::x;
#include "taichi/inc/data_type.inc.h"
#undef PER_TYPE
  else {
    TI_NOT_IMPLEMENTED
  }
}

std::size_t DataType::hash() const {
  if (auto primitive = ptr_->cast<PrimitiveType>()) {
    return (std::size_t)primitive->type;
  } else if (auto pointer = ptr_->cast<PointerType>()) {
    return 10007 + DataType(pointer->get_pointee_type()).hash();
  } else {
    TI_NOT_IMPLEMENTED
  }
}

bool DataType::is_pointer() const {
  return ptr_->is<PointerType>();
}

void DataType::set_is_pointer(bool is_ptr) {
  if (is_ptr && !ptr_->is<PointerType>()) {
    ptr_ = TypeFactory::get_instance().get_pointer_type(ptr_);
  }
  if (!is_ptr && ptr_->is<PointerType>()) {
    ptr_ = ptr_->cast<PointerType>()->get_pointee_type();
  }
}

DataType DataType::ptr_removed() const {
  auto t = ptr_;
  auto ptr_type = t->cast<PointerType>();
  if (ptr_type) {
    return DataType(ptr_type->get_pointee_type());
  } else {
    return *this;
  }
}

std::string PrimitiveType::to_string() const {
  return data_type_name(DataType(const_cast<PrimitiveType *>(this)));
}

int Type::vector_width() const {
  if (auto vec = cast<VectorType>()) {
    return vec->get_num_elements();
  } else {
    return 1;
  }
}

<<<<<<< HEAD
bool Type::is_primitive(PrimitiveTypeID type) const {
  if (auto p = cast<PrimitiveType>()) {
    return p->type == type;
  } else {
    return false;
  }
}

DataType LegacyVectorType(int width, DataType data_type, bool is_pointer) {
  TI_ASSERT(width == 1);
  if (is_pointer) {
    return TypeFactory::get_instance().get_pointer_type(data_type.get_ptr());
  } else {
    return data_type;
  }
}

=======
>>>>>>> 4a568522
TLANG_NAMESPACE_END<|MERGE_RESOLUTION|>--- conflicted
+++ resolved
@@ -75,7 +75,6 @@
   }
 }
 
-<<<<<<< HEAD
 bool Type::is_primitive(PrimitiveTypeID type) const {
   if (auto p = cast<PrimitiveType>()) {
     return p->type == type;
@@ -84,15 +83,4 @@
   }
 }
 
-DataType LegacyVectorType(int width, DataType data_type, bool is_pointer) {
-  TI_ASSERT(width == 1);
-  if (is_pointer) {
-    return TypeFactory::get_instance().get_pointer_type(data_type.get_ptr());
-  } else {
-    return data_type;
-  }
-}
-
-=======
->>>>>>> 4a568522
 TLANG_NAMESPACE_END