--- conflicted
+++ resolved
@@ -620,13 +620,8 @@
 
   py::class_<aot::CompiledGraph>(m, "CompiledGraph")
       .def("jit_run", [](aot::CompiledGraph *self,
-<<<<<<< HEAD
-                     const CompileConfig &compile_config,
-                     const py::dict &pyargs) {
-=======
                          const CompileConfig &compile_config,
                          const py::dict &pyargs) {
->>>>>>> e5513ca4
         std::unordered_map<std::string, aot::IValue> args;
         for (auto it : pyargs) {
           std::string arg_name = py::cast<std::string>(it.first);
