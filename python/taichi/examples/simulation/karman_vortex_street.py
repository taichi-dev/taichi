--- conflicted
+++ resolved
@@ -4,14 +4,8 @@
 
 import matplotlib
 import matplotlib.cm as cm
-<<<<<<< HEAD
-
-=======
-import matplotlib.pyplot as plt
 import numpy as np
-
 import taichi as ti
->>>>>>> 7645efe6
 
 ti.init(arch=ti.gpu)
 
