#pragma once

#include "taichi/util/str.h"
#include "taichi/ir/type_utils.h"

TLANG_NAMESPACE_BEGIN

class Expression;
class Identifier;
class ExprGroup;
class SNode;

class Expr {
 public:
  std::shared_ptr<Expression> expr;
  bool const_value;
  bool atomic;

  Expr() {
    const_value = false;
    atomic = false;
  }

  Expr(int32 x);

  Expr(int64 x);

  Expr(float32 x);

  Expr(float64 x);

  Expr(std::shared_ptr<Expression> expr) : Expr() {
    this->expr = expr;
  }

  Expr(const Expr &o) : Expr() {
    set(o);
    const_value = o.const_value;
  }

  Expr(Expr &&o) : Expr() {
    set(o);
    const_value = o.const_value;
    atomic = o.atomic;
  }

  Expr(const Identifier &id);

  void set(const Expr &o) {
    expr = o.expr;
  }

  operator bool() const {
    return expr.get() != nullptr;
  }

  Expression *operator->() {
    return expr.get();
  }

  Expression const *operator->() const {
    return expr.get();
  }

  template <typename T>
  std::shared_ptr<T> cast() const {
    TI_ASSERT(expr != nullptr);
    return std::dynamic_pointer_cast<T>(expr);
  }

  template <typename T>
  bool is() const {
    return cast<T>() != nullptr;
  }

  // FIXME: We really should disable it completely,
  // but we can't. This is because the usage of
  // std::variant<Expr, std::string> in FrontendPrintStmt.
  Expr &operator=(const Expr &o);

  Expr operator[](const ExprGroup &indices) const;

  std::string serialize() const;
  void serialize(std::ostream &ss) const;

  Expr operator!();

  Expr eval() const;

  template <typename T, typename... Args>
  static Expr make(Args &&... args) {
    return Expr(std::make_shared<T>(std::forward<Args>(args)...));
  }

  Expr parent() const;

  SNode *snode() const;

  void declare(DataType dt);

  // traceback for type checking error message
  void set_tb(const std::string &tb);

  void set_grad(const Expr &o);

  void set_attribute(const std::string &key, const std::string &value);

  std::string get_attribute(const std::string &key) const;

  DataType get_ret_type() const;

  void type_check();
};

Expr select(const Expr &cond, const Expr &true_val, const Expr &false_val);

Expr operator-(const Expr &expr);

Expr operator~(const Expr &expr);

// Value cast
Expr cast(const Expr &input, DataType dt);

template <typename T>
Expr cast(const Expr &input) {
  return taichi::lang::cast(input, get_data_type<T>());
}

Expr bit_cast(const Expr &input, DataType dt);

template <typename T>
Expr bit_cast(const Expr &input) {
  return taichi::lang::bit_cast(input, get_data_type<T>());
}

<<<<<<< HEAD
Expr load_if_ptr(const Expr &ptr);
=======
// Begin: legacy frontend functions
Expr Var(const Expr &x);
// End: legacy frontend functions
>>>>>>> f2892e62

TLANG_NAMESPACE_END<|MERGE_RESOLUTION|>--- conflicted
+++ resolved
@@ -133,12 +133,4 @@
   return taichi::lang::bit_cast(input, get_data_type<T>());
 }
 
-<<<<<<< HEAD
-Expr load_if_ptr(const Expr &ptr);
-=======
-// Begin: legacy frontend functions
-Expr Var(const Expr &x);
-// End: legacy frontend functions
->>>>>>> f2892e62
-
 TLANG_NAMESPACE_END