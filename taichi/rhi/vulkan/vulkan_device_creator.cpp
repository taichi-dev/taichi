--- conflicted
+++ resolved
@@ -43,15 +43,6 @@
                   VkDebugUtilsMessageTypeFlagsEXT message_type,
                   const VkDebugUtilsMessengerCallbackDataEXT *p_callback_data,
                   void *p_user_data) {
-<<<<<<< HEAD
-=======
-  if (message_severity > VK_DEBUG_UTILS_MESSAGE_SEVERITY_INFO_BIT_EXT) {
-    char msg_buf[512];
-    snprintf(msg_buf, sizeof(msg_buf), "Vulkan validation layer: %d, %s",
-             message_type, p_callback_data->pMessage);
-    RHI_LOG_ERROR(msg_buf);
-  }
->>>>>>> a199fa17
   if (message_type == VK_DEBUG_UTILS_MESSAGE_TYPE_VALIDATION_BIT_EXT &&
       message_severity == VK_DEBUG_UTILS_MESSAGE_SEVERITY_INFO_BIT_EXT &&
       strstr(p_callback_data->pMessage, "DEBUG-PRINTF") != nullptr) {
@@ -62,13 +53,13 @@
   }
 
   if (message_severity > VK_DEBUG_UTILS_MESSAGE_SEVERITY_INFO_BIT_EXT) {
+    char msg_buf[512];
+    snprintf(msg_buf, sizeof(msg_buf), "Vulkan validation layer: %d, %s",
+             message_type, p_callback_data->pMessage);
 #ifdef TI_BUILD_TESTS
-    TI_ERROR("validation layer: {}, {}", message_type,
-             p_callback_data->pMessage);
+    TI_ERROR(msg_buf);
 #else
-
-    TI_WARN("validation layer: {}, {}", message_type,
-            p_callback_data->pMessage);
+    RHI_LOG_ERROR(msg_buf);
 #endif
   }
 
