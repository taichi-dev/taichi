--- conflicted
+++ resolved
@@ -178,12 +178,8 @@
 
 namespace irpass {
 
-<<<<<<< HEAD
-void alg_simp(IRNode *root) {
+bool alg_simp(IRNode *root) {
   auto config = root->get_kernel()->program.config;
-=======
-bool alg_simp(IRNode *root, const CompileConfig &config) {
->>>>>>> 0e10326a
   return AlgSimp::run(root, config.fast_math);
 }
 
