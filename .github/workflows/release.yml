--- conflicted
+++ resolved
@@ -91,11 +91,8 @@
           docker create --user dev --name taichi_test --gpus all -e DISPLAY=$DISPLAY -v /tmp/.X11-unix:/tmp/.X11-unix registry.taichigraphics.com/taichidev-ubuntu18.04:v0.1.1 /home/dev/unix_docker_test.sh $PY $GPU_TEST
           docker cp .github/workflows/scripts/unix_docker_test.sh taichi_test:/home/dev/unix_docker_test.sh
           docker cp wheel/*.whl taichi_test:/home/dev/
-<<<<<<< HEAD
           docker cp ./requirements_test.txt taichi_test:/home/dev/requirements_test.txt
-=======
           docker cp tests/ taichi_test:/home/dev/
->>>>>>> 9c8f0eb9
           docker start -a taichi_test
         env:
           PY: ${{ matrix.conda_python }}
