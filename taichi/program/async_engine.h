#include <atomic>
#include <condition_variable>
#include <deque>
#include <future>
#include <mutex>
#include <thread>
#include <unordered_map>

#include "taichi/ir/ir.h"
#include "taichi/ir/statements.h"
#include "taichi/lang_util.h"
#define TI_RUNTIME_HOST
#include "taichi/program/context.h"
#undef TI_RUNTIME_HOST
#include "taichi/program/async_utils.h"
#include "taichi/program/state_flow_graph.h"

TLANG_NAMESPACE_BEGIN

// TODO(yuanming-hu): split into multiple files

<<<<<<< HEAD
class IRHandle {
 public:
  IRHandle(IRNode const *ir, uint64 hash) : ir_(ir), hash_(hash) {
  }

  std::unique_ptr<IRNode> clone() const;

  // Set this->ir_ to the cloned one.
  std::unique_ptr<IRNode> clone_on_write();

  IRNode const *ir() {
    return ir_;
  }

  uint64 hash() const {
    return hash_;
  }

  // Two IRHandles are considered the same if their hash values are the same.
  bool operator==(const IRHandle &other_ir_handle) const {
    return hash_ == other_ir_handle.hash_;
  }

 private:
  IRNode const *ir_;  // not owned
  uint64 hash_;
};

TLANG_NAMESPACE_END

namespace std {
template <>
struct hash<taichi::lang::IRHandle> {
  std::size_t operator()(taichi::lang::IRHandle const &ir_handle) const
      noexcept {
    return ir_handle.hash();
  }
};
}  // namespace std

TLANG_NAMESPACE_BEGIN

class IRBank {
 public:
  std::vector<std::unique_ptr<IRNode>> trash_bin;

  uint64 get_hash(IRNode *ir);
  void insert(std::unique_ptr<IRNode> &&ir, uint64 hash);
//  void insert(std::unique_ptr<IRNode> &&ir);
  IRNode *find(IRHandle ir_handle);

 private:
  std::unordered_map<IRNode *, uint64> hash_bank_;
  std::unordered_map<IRHandle, std::unique_ptr<IRNode>> ir_bank_;
  //  std::unordered_map<std::pair<IRHandle, IRHandle>, IRHandle> fuse_bank_;
};

=======
>>>>>>> 4935c073
class ParallelExecutor {
 public:
  using TaskType = std::function<void()>;

  explicit ParallelExecutor(int num_threads);
  ~ParallelExecutor();

  void enqueue(const TaskType &func);

  void flush();

  int get_num_threads() {
    return num_threads;
  }

 private:
  enum class ExecutorStatus {
    uninitialized,
    initialized,
    finalized,
  };

  void worker_loop();

  // Must be called while holding |mut|.
  bool flush_cv_cond();

  int num_threads;
  std::mutex mut;

  // All guarded by |mut|
  ExecutorStatus status;
  std::vector<std::thread> threads;
  std::deque<TaskType> task_queue;
  int running_threads;

  // Used to signal the workers that they can start polling from |task_queue|.
  std::condition_variable init_cv_;
  // Used by |this| to instruct the worker thread that there is an event:
  // * task being enqueued
  // * shutting down
  std::condition_variable worker_cv_;
  // Used by a worker thread to unblock the caller from waiting for a flush.
  //
  // TODO: Instead of having this as a member variable, we can enqueue a
  // callback upon flush(). The flush() will then block waiting for that
  // callback to be executed?
  std::condition_variable flush_cv_;
};

// Records the necessary data for launching an offloaded task.
class TaskLaunchRecord {
 public:
  Context context;
  Kernel *kernel;  // TODO: remove this
  IRHandle ir_handle;

  TaskLaunchRecord(Context context, Kernel *kernel, IRHandle ir_handle);

<<<<<<< HEAD
  inline OffloadedStmt *stmt() {
    return const_cast<IRNode *>(ir_handle.ir())->as<OffloadedStmt>();
=======
  inline OffloadedStmt *stmt() const {
    return stmt_;
>>>>>>> 4935c073
  }
};

// In charge of (parallel) compilation to binary and (serial) kernel launching
class ExecutionQueue {
 public:
  std::mutex mut;
  std::deque<TaskLaunchRecord> task_queue;

  // prevent IR from being deleted
  std::vector<std::unique_ptr<IRNode>> trash_bin;

  ParallelExecutor compilation_workers;  // parallel compilation
  ParallelExecutor launch_worker;        // serial launching

  ExecutionQueue();

  void enqueue(TaskLaunchRecord &&ker);

  void compile_task() {
  }

  void launch_task() {
  }

  void clear_cache() {
    compiled_funcs_.clear();
  }

  void synchronize();

 private:
  // Wraps an executable function that is compiled from a task asynchronously.
  class AsyncCompiledFunc {
   public:
    AsyncCompiledFunc() : f_(p_.get_future()) {
    }

    inline void set(const FunctionType &func) {
      p_.set_value(func);
    }

    inline FunctionType get() {
      return f_.get();
    }

   private:
    std::promise<FunctionType> p_;
    // https://stackoverflow.com/questions/38160960/calling-stdfutureget-repeatedly
    std::shared_future<FunctionType> f_;
  };
  std::unordered_map<uint64, AsyncCompiledFunc> compiled_funcs_;
};

// An engine for asynchronous execution and optimization
class AsyncEngine {
 public:
  // TODO: state machine

  ExecutionQueue queue;
  Program *program;

  std::unique_ptr<StateFlowGraph> sfg;
  std::deque<TaskLaunchRecord> task_queue;

  AsyncEngine(Program *program)
      : program(program), sfg(std::make_unique<StateFlowGraph>()) {
  }

  bool optimize_listgen();  // return true when modified

  bool fuse();  // return true when modified

  void clear_cache() {
    queue.clear_cache();
  }

  void launch(Kernel *kernel, Context &context);

  void enqueue(TaskLaunchRecord &&t);

  void synchronize();

 private:
  IRBank ir_bank_;
  // KernelMeta is unused now.
  struct KernelMeta {
    // OffloadedCachedData holds some data that needs to be computed once for
    // each offloaded task of a kernel. Especially, it holds a cloned offloaded
    // task, but uses it as a READ-ONLY template. That is, code that later finds
    // it necessary to mutate this task (e.g. kernel fusion) should do another
    // clone, so that the template in this class stays untouched.
    //
    // This design allows us to do task cloning lazily. It turned out that doing
    // clone on every kernel launch is too expensive.
    struct OffloadedCachedData {
     public:
      explicit OffloadedCachedData(std::unique_ptr<OffloadedStmt> &&tmpl,
                                   uint64 hash)
          : tmpl_(std::move(tmpl)), hash_(hash) {
      }

      // Get the read-only offloaded task template. Ideally this should be a
      // const pointer, but the IR passes won't work...
      inline OffloadedStmt *get_template() {
        return tmpl_.get();
      }

      inline uint64 get_hash() const {
        return hash_;
      }

     private:
      // Hide the unique pointer so that the ownership cannot be accidentally
      // transferred.
      std::unique_ptr<OffloadedStmt> tmpl_;
      uint64 hash_;
    };

    std::vector<OffloadedCachedData> offloaded_cached;

    bool initialized{false};
  };

  TaskMeta create_task_meta(const TaskLaunchRecord &t);

  // In async mode, the root of an AST is an OffloadedStmt instead of a Block.
  // This map provides a dummy Block root for these OffloadedStmt, so that
  // get_kernel() could still work correctly.
  std::unordered_map<const Kernel *, KernelMeta> kernel_metas_;
  std::unordered_map<IRHandle, TaskMeta> offloaded_metas_;
};

TLANG_NAMESPACE_END<|MERGE_RESOLUTION|>--- conflicted
+++ resolved
@@ -19,7 +19,6 @@
 
 // TODO(yuanming-hu): split into multiple files
 
-<<<<<<< HEAD
 class IRHandle {
  public:
   IRHandle(IRNode const *ir, uint64 hash) : ir_(ir), hash_(hash) {
@@ -30,7 +29,7 @@
   // Set this->ir_ to the cloned one.
   std::unique_ptr<IRNode> clone_on_write();
 
-  IRNode const *ir() {
+  IRNode const *ir() const {
     return ir_;
   }
 
@@ -77,8 +76,6 @@
   //  std::unordered_map<std::pair<IRHandle, IRHandle>, IRHandle> fuse_bank_;
 };
 
-=======
->>>>>>> 4935c073
 class ParallelExecutor {
  public:
   using TaskType = std::function<void()>;
@@ -138,13 +135,8 @@
 
   TaskLaunchRecord(Context context, Kernel *kernel, IRHandle ir_handle);
 
-<<<<<<< HEAD
-  inline OffloadedStmt *stmt() {
+  inline OffloadedStmt *stmt() const {
     return const_cast<IRNode *>(ir_handle.ir())->as<OffloadedStmt>();
-=======
-  inline OffloadedStmt *stmt() const {
-    return stmt_;
->>>>>>> 4935c073
   }
 };
 
