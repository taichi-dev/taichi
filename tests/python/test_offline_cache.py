--- conflicted
+++ resolved
@@ -1,4 +1,3 @@
-<<<<<<< HEAD
 # import functools
 # import math
 # import threading
@@ -314,42 +313,6 @@
 #
 #
 # @pytest.mark.parametrize('curr_arch', supported_archs_offline_cache)
-# @pytest.mark.parametrize('layout', [ti.Layout.SOA, ti.Layout.AOS])
-# @_test_offline_cache_dec
-# def test_ndarray_reader_and_writer_with_offline_cache(curr_arch, layout):
-#     count_of_cache_file = len(listdir(tmp_offline_cache_file_path()))
-#
-#     def helper():
-#         a = ti.Vector.ndarray(10, ti.i32, 5, layout=layout)
-#         for i in range(5):
-#             for j in range(4):
-#                 a[i][j * j] = j * j
-#         assert a[0][9] == 9
-#         assert a[1][0] == 0
-#         assert a[2][1] == 1
-#         assert a[3][4] == 4
-#         assert a[4][9] == 9
-#
-#     assert len(listdir(tmp_offline_cache_file_path())
-#                ) - count_of_cache_file == get_expected_num_cache_files(0)
-#     ti.init(arch=curr_arch,
-#             enable_fallback=False,
-#             **current_thread_ext_options())
-#     helper()
-#
-#     ti.init(arch=curr_arch,
-#             enable_fallback=False,
-#             **current_thread_ext_options())
-#     assert len(listdir(tmp_offline_cache_file_path())
-#                ) - count_of_cache_file == get_expected_num_cache_files(2)
-#     helper()
-#
-#     ti.reset()
-#     assert len(listdir(tmp_offline_cache_file_path())
-#                ) - count_of_cache_file == get_expected_num_cache_files(2)
-#
-#
-# @pytest.mark.parametrize('curr_arch', supported_archs_offline_cache)
 # @_test_offline_cache_dec
 # def test_calling_many_kernels(curr_arch):
 #     count_of_cache_file = len(listdir(tmp_offline_cache_file_path()))
@@ -419,391 +382,4 @@
 #
 #     ti.reset()
 #     assert len(listdir(tmp_offline_cache_file_path())
-#                ) - count_of_cache_file == get_expected_num_cache_files(2)
-=======
-import functools
-import math
-import threading
-from os import listdir, path, remove, rmdir
-
-import pytest
-from genericpath import exists
-
-import taichi as ti
-from tests import test_utils
-
-supported_archs_offline_cache = [ti.cpu, ti.cuda]
-supported_archs_offline_cache = [
-    v for v in supported_archs_offline_cache
-    if v in test_utils.expected_archs()
-]
-
-
-def get_expected_num_cache_files(num_kernels: int) -> int:
-    if num_kernels == 0:
-        return 0
-    NUM_CACHE_FILES_PER_KERNEL = 1
-    # metadata.{json, tcb}
-    return 2 + NUM_CACHE_FILES_PER_KERNEL * num_kernels
-
-
-def tmp_offline_cache_file_path():
-    return path.join('./__temp_ticache', str(threading.currentThread().ident))
-
-
-def current_thread_ext_options():
-    return {
-        'offline_cache': True,
-        'offline_cache_file_path': tmp_offline_cache_file_path(),
-    }
-
-
-@ti.kernel
-def kernel0() -> ti.i32:
-    return 1
-
-
-def python_kernel0():
-    return 1
-
-
-@ti.kernel
-def kernel1(a: ti.i32, b: ti.i32, c: ti.f32) -> ti.f32:
-    return a / b + c * b - c + a**2 + ti.log(c)
-
-
-def python_kernel1(a, b, c):
-    return a / b + c * b - c + a**2 + math.log(c)
-
-
-@ti.kernel
-def kernel2(n: ti.i32) -> ti.i32:
-    x = 0
-    for i in range(n):
-        ti.atomic_add(x, 1)
-    return x
-
-
-def python_kernel2(n):
-    return n
-
-
-def kernel3(a, mat):
-    mat_type = ti.types.matrix(mat.n, mat.m, ti.i32)
-
-    @ti.kernel
-    def kernel(u: ti.i32, v: mat_type) -> mat_type:
-        return u * v
-
-    return kernel(a, mat)
-
-
-def python_kernel3(a, mat):
-    return a * mat
-
-
-simple_kernels_to_test = [
-    (kernel0, (), python_kernel0),
-    (kernel1, (100, 200, 10.2), python_kernel1),
-    (kernel2, (1024, ), python_kernel2),
-    (kernel3, (10, ti.Matrix([[1, 2], [256, 1024]], ti.i32)), python_kernel3),
-]
-
-
-def is_offline_cache_file(filename):
-    suffixes = ('n.ll', 'g.ll', 'n_otnl.txt', 'g_otnl.txt')
-    return filename.endswith(suffixes)
-
-
-def _test_offline_cache_dec(func):
-    @functools.wraps(func)
-    def wrapped(*args, **kwargs):
-        file_path_exists = True
-        old_file_list = []
-        if not exists(tmp_offline_cache_file_path()):
-            file_path_exists = False
-            test_utils.mkdir_p(tmp_offline_cache_file_path())
-        else:
-            old_file_list = listdir(tmp_offline_cache_file_path())
-        ret = None
-        try:
-            ret = func(*args, **kwargs)
-        except Exception as e:
-            raise e
-        finally:
-            ti.reset()
-            for f in listdir(tmp_offline_cache_file_path()):
-                if f not in old_file_list:
-                    remove(path.join(tmp_offline_cache_file_path(), f))
-            if not file_path_exists:
-                rmdir(tmp_offline_cache_file_path())
-        return ret
-
-    return wrapped
-
-
-@_test_offline_cache_dec
-def _test_offline_cache_for_a_kernel(curr_arch, kernel, args, result):
-    count_of_cache_file = len(listdir(tmp_offline_cache_file_path()))
-
-    ti.init(arch=curr_arch,
-            enable_fallback=False,
-            **current_thread_ext_options())
-    res1 = kernel(*args)
-    assert len(listdir(tmp_offline_cache_file_path())
-               ) - count_of_cache_file == get_expected_num_cache_files(0)
-
-    ti.init(arch=curr_arch,
-            enable_fallback=False,
-            **current_thread_ext_options())
-    assert len(listdir(tmp_offline_cache_file_path())
-               ) - count_of_cache_file == get_expected_num_cache_files(1)
-    res2 = kernel(*args)
-    assert res1 == test_utils.approx(result) and res1 == test_utils.approx(
-        res2)
-
-    ti.reset()
-    assert len(listdir(tmp_offline_cache_file_path())
-               ) - count_of_cache_file == get_expected_num_cache_files(1)
-
-
-@_test_offline_cache_dec
-def _test_closing_offline_cache_for_a_kernel(curr_arch, kernel, args, result):
-    count_of_cache_file = len(listdir(tmp_offline_cache_file_path()))
-
-    ti.init(arch=curr_arch,
-            enable_fallback=False,
-            offline_cache_file_path=tmp_offline_cache_file_path())
-    res1 = kernel(*args)
-    assert len(listdir(tmp_offline_cache_file_path())
-               ) - count_of_cache_file == get_expected_num_cache_files(0)
-
-    ti.init(arch=curr_arch,
-            enable_fallback=False,
-            offline_cache_file_path=tmp_offline_cache_file_path())
-    assert len(listdir(tmp_offline_cache_file_path())
-               ) - count_of_cache_file == get_expected_num_cache_files(0)
-    res2 = kernel(*args)
-
-    assert res1 == test_utils.approx(result) and res1 == test_utils.approx(
-        res2)
-
-    ti.reset()
-    assert len(listdir(tmp_offline_cache_file_path())
-               ) - count_of_cache_file == get_expected_num_cache_files(0)
-
-
-@pytest.mark.parametrize('curr_arch', supported_archs_offline_cache)
-def test_closing_offline_cache(curr_arch):
-    for kernel, args, get_res in simple_kernels_to_test:
-        _test_closing_offline_cache_for_a_kernel(curr_arch=curr_arch,
-                                                 kernel=kernel,
-                                                 args=args,
-                                                 result=get_res(*args))
-
-
-@pytest.mark.parametrize('curr_arch', supported_archs_offline_cache)
-def test_offline_cache_per_kernel(curr_arch):
-    for kernel, args, get_res in simple_kernels_to_test:
-        _test_offline_cache_for_a_kernel(curr_arch=curr_arch,
-                                         kernel=kernel,
-                                         args=args,
-                                         result=get_res(*args))
-
-
-@pytest.mark.parametrize('curr_arch', supported_archs_offline_cache)
-@_test_offline_cache_dec
-def test_multiple_ib_with_offline_cache(curr_arch):
-    count_of_cache_file = len(listdir(tmp_offline_cache_file_path()))
-
-    def helper():
-        x = ti.field(float, (), needs_grad=True)
-        y = ti.field(float, (), needs_grad=True)
-
-        @ti.kernel
-        def compute_y():
-            for j in range(2):
-                for i in range(3):
-                    y[None] += x[None]
-                for i in range(3):
-                    y[None] += x[None]
-
-        x[None] = 1.0
-        with ti.Tape(y):
-            compute_y()
-
-        assert y[None] == 12.0
-        assert x.grad[None] == 12.0
-
-    ti.init(arch=curr_arch,
-            enable_fallback=False,
-            **current_thread_ext_options())
-    helper()
-    assert len(listdir(tmp_offline_cache_file_path())
-               ) - count_of_cache_file == get_expected_num_cache_files(0)
-
-    ti.init(arch=curr_arch,
-            enable_fallback=False,
-            **current_thread_ext_options())
-    assert len(listdir(tmp_offline_cache_file_path())
-               ) - count_of_cache_file == get_expected_num_cache_files(8)
-    helper()
-
-    ti.reset()
-    assert len(listdir(tmp_offline_cache_file_path())
-               ) - count_of_cache_file == get_expected_num_cache_files(8)
-
-
-@pytest.mark.parametrize('curr_arch', supported_archs_offline_cache)
-@_test_offline_cache_dec
-def test_calling_a_kernel_with_different_param_list(curr_arch):
-    count_of_cache_file = len(listdir(tmp_offline_cache_file_path()))
-    mat_type = ti.types.matrix(2, 3, ti.i32)
-
-    @ti.kernel
-    def kernel(a: mat_type, b: mat_type) -> mat_type:
-        return a + 10 * b
-
-    def np_kernel(a, b):
-        return a + 10 * b
-
-    mat1 = ti.Matrix([[1, 2, 3], [3, 2, 1]], ti.i32)
-    mat2 = ti.Matrix([[1, 2, 3], [3, 2, 1]], ti.i32)
-    mat3 = ti.Matrix([[1, 2, 3], [3, 2, 1]], ti.i32)
-    np_mat1 = mat1.to_numpy()
-    np_mat2 = mat2.to_numpy()
-    np_mat3 = mat3.to_numpy()
-
-    assert len(listdir(tmp_offline_cache_file_path())
-               ) - count_of_cache_file == get_expected_num_cache_files(0)
-    ti.init(arch=curr_arch,
-            enable_fallback=False,
-            **current_thread_ext_options())
-    assert (kernel(mat1, mat1).to_numpy() == np_kernel(np_mat1, np_mat1)).all()
-
-    ti.init(arch=curr_arch,
-            enable_fallback=False,
-            **current_thread_ext_options())
-    assert len(listdir(tmp_offline_cache_file_path())
-               ) - count_of_cache_file == get_expected_num_cache_files(1)
-
-    assert (kernel(mat1, mat1).to_numpy() == np_kernel(np_mat1, np_mat1)).all()
-    assert (kernel(mat1, mat2).to_numpy() == np_kernel(np_mat1, np_mat2)).all()
-    assert (kernel(mat2, mat2).to_numpy() == np_kernel(np_mat2, np_mat2)).all()
-    assert (kernel(mat2, mat3).to_numpy() == np_kernel(np_mat2, np_mat3)).all()
-
-    ti.reset()
-    assert len(listdir(tmp_offline_cache_file_path())
-               ) - count_of_cache_file == get_expected_num_cache_files(1)
-
-
-@pytest.mark.parametrize('curr_arch', supported_archs_offline_cache)
-@_test_offline_cache_dec
-def test_snode_reader_and_writer_with_offline_cache(curr_arch):
-    count_of_cache_file = len(listdir(tmp_offline_cache_file_path()))
-
-    def helper():
-        x = ti.field(dtype=ti.f32, shape=())
-        y = ti.field(dtype=ti.f32, shape=())
-
-        x[None] = 3.14
-        y[None] = 4.14
-        assert x[None] == test_utils.approx(3.14)
-        assert y[None] == test_utils.approx(4.14)
-
-        x[None] = 6.28
-        y[None] = 7.28
-        assert x[None] == test_utils.approx(6.28)
-        assert y[None] == test_utils.approx(7.28)
-
-    assert len(listdir(tmp_offline_cache_file_path())
-               ) - count_of_cache_file == get_expected_num_cache_files(0)
-    ti.init(arch=curr_arch,
-            enable_fallback=False,
-            **current_thread_ext_options())
-    helper()
-
-    ti.init(arch=curr_arch,
-            enable_fallback=False,
-            **current_thread_ext_options())
-    assert len(listdir(tmp_offline_cache_file_path())
-               ) - count_of_cache_file == get_expected_num_cache_files(4)
-    helper()
-
-    ti.reset()
-    assert len(listdir(tmp_offline_cache_file_path())
-               ) - count_of_cache_file == get_expected_num_cache_files(4)
-
-
-@pytest.mark.parametrize('curr_arch', supported_archs_offline_cache)
-@_test_offline_cache_dec
-def test_calling_many_kernels(curr_arch):
-    count_of_cache_file = len(listdir(tmp_offline_cache_file_path()))
-
-    def helper():
-        for kernel, args, get_res in simple_kernels_to_test:
-            assert (kernel(*args) == test_utils.approx(get_res(*args)))
-
-    ti.init(arch=curr_arch,
-            enable_fallback=False,
-            **current_thread_ext_options())
-    helper()
-    assert len(listdir(tmp_offline_cache_file_path())
-               ) - count_of_cache_file == get_expected_num_cache_files(0)
-
-    ti.init(arch=curr_arch,
-            enable_fallback=False,
-            **current_thread_ext_options())
-    assert len(listdir(tmp_offline_cache_file_path())
-               ) - count_of_cache_file == get_expected_num_cache_files(
-                   len(simple_kernels_to_test))
-    helper()
-    ti.reset()
-    assert len(listdir(tmp_offline_cache_file_path())
-               ) - count_of_cache_file == get_expected_num_cache_files(
-                   len(simple_kernels_to_test))
-
-
-@pytest.mark.parametrize('curr_arch', supported_archs_offline_cache)
-@_test_offline_cache_dec
-def test_offline_cache_with_changing_compile_config(curr_arch):
-    count_of_cache_file = len(listdir(tmp_offline_cache_file_path()))
-
-    @ti.kernel
-    def helper():
-        a = 100
-        b = 200
-        c = a / b
-        for i in range(b):
-            c += i
-
-    assert len(listdir(tmp_offline_cache_file_path())
-               ) - count_of_cache_file == get_expected_num_cache_files(0)
-    ti.init(arch=curr_arch,
-            enable_fallback=False,
-            default_fp=ti.f32,
-            **current_thread_ext_options())
-    helper()
-
-    ti.init(arch=curr_arch,
-            enable_fallback=False,
-            default_fp=ti.f64,
-            **current_thread_ext_options())
-    assert len(listdir(tmp_offline_cache_file_path())
-               ) - count_of_cache_file == get_expected_num_cache_files(1)
-    helper()
-
-    ti.reset()
-    assert len(listdir(tmp_offline_cache_file_path())
-               ) - count_of_cache_file == get_expected_num_cache_files(2)
-    ti.init(arch=curr_arch,
-            enable_fallback=False,
-            default_fp=ti.f32,
-            cc_compile_cmd='gcc -Wc99-c11-compat -c -o \'{}\' \'{}\' -O0',
-            **current_thread_ext_options())
-    helper()
-
-    ti.reset()
-    assert len(listdir(tmp_offline_cache_file_path())
-               ) - count_of_cache_file == get_expected_num_cache_files(2)
->>>>>>> 34601b13
+#                ) - count_of_cache_file == get_expected_num_cache_files(2)