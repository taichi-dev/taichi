#include "taichi/transforms/inlining.h"
#include "taichi/ir/analysis.h"
#include "taichi/ir/ir.h"
#include "taichi/ir/statements.h"
#include "taichi/ir/transforms.h"
#include "taichi/ir/visitors.h"

namespace taichi {
namespace lang {

// Inline all functions.
class Inliner : public BasicStmtVisitor {
 public:
  using BasicStmtVisitor::visit;

  explicit Inliner() : BasicStmtVisitor() {
  }

  void visit(FuncCallStmt *stmt) override {
    auto *func = stmt->func;
    TI_ASSERT(func);
    TI_ASSERT(func->args.size() == stmt->args.size());
    TI_ASSERT(func->ir->is<Block>());
    TI_ASSERT(func->rets.size() <= 1);
    auto inlined_ir = irpass::analysis::clone(func->ir.get());
    if (!func->args.empty()) {
      irpass::replace_statements(
          inlined_ir.get(),
          /*filter=*/[&](Stmt *s) { return s->is<ArgLoadStmt>(); },
          /*finder=*/
          [&](Stmt *s) { return stmt->args[s->as<ArgLoadStmt>()->arg_id]; });
    }
    if (func->rets.empty()) {
      modifier.replace_with(stmt,
                            std::move(inlined_ir->as<Block>()->statements));
    } else {
<<<<<<< HEAD
      if (irpass::analysis::gather_statements(
              inlined_ir.get(),
              [&](Stmt *s) { return s->is<KernelReturnStmt>(); })
              .size() > 1) {
=======
      if (irpass::analysis::gather_statements(inlined_ir.get(), [&](Stmt *s) {
            return s->is<ReturnStmt>();
          }).size() > 1) {
>>>>>>> 22e33a60
        TI_WARN(
            "Multiple returns in function \"{}\" may not be handled properly.",
            func->func_key.get_full_name());
      }
      // Use a local variable to store the return value
      auto *return_address = inlined_ir->as<Block>()->insert(
          Stmt::make<AllocaStmt>(func->rets[0].dt), /*location=*/0);
      irpass::replace_and_insert_statements(
          inlined_ir.get(),
          /*filter=*/[&](Stmt *s) { return s->is<ReturnStmt>(); },
          /*generator=*/
          [&](Stmt *s) {
            return Stmt::make<LocalStoreStmt>(return_address,
                                              s->as<ReturnStmt>()->value);
          });
      modifier.insert_before(stmt,
                             std::move(inlined_ir->as<Block>()->statements));
      // Load the return value here
      modifier.replace_with(
          stmt, Stmt::make<LocalLoadStmt>(LocalAddress(return_address, 0)));
    }
  }

  static bool run(IRNode *node) {
    Inliner inliner;
    bool modified = false;
    while (true) {
      node->accept(&inliner);
      if (inliner.modifier.modify_ir())
        modified = true;
      else
        break;
    }
    return modified;
  }

 private:
  DelayedIRModifier modifier;
};

const PassID InliningPass::id = "InliningPass";

namespace irpass {

bool inlining(IRNode *root,
              const CompileConfig &config,
              const InliningPass::Args &args) {
  TI_AUTO_PROF;
  return Inliner::run(root);
}

}  // namespace irpass

}  // namespace lang
}  // namespace taichi<|MERGE_RESOLUTION|>--- conflicted
+++ resolved
@@ -34,16 +34,9 @@
       modifier.replace_with(stmt,
                             std::move(inlined_ir->as<Block>()->statements));
     } else {
-<<<<<<< HEAD
-      if (irpass::analysis::gather_statements(
-              inlined_ir.get(),
-              [&](Stmt *s) { return s->is<KernelReturnStmt>(); })
-              .size() > 1) {
-=======
       if (irpass::analysis::gather_statements(inlined_ir.get(), [&](Stmt *s) {
             return s->is<ReturnStmt>();
           }).size() > 1) {
->>>>>>> 22e33a60
         TI_WARN(
             "Multiple returns in function \"{}\" may not be handled properly.",
             func->func_key.get_full_name());
