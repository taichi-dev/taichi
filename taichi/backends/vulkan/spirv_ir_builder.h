#pragma once

#include <array>

#include "taichi/backends/vulkan/spirv_header.h"
#include "taichi/backends/vulkan/vulkan_api.h"
#include "taichi/lang_util.h"
#include "taichi/ir/type.h"
#include "taichi/util/testing.h"
#include "taichi/backends/vulkan/snode_struct_compiler.h"

namespace taichi {
namespace lang {
namespace vulkan {

namespace spirv {

template <bool stop, std::size_t I, typename F>
struct for_each_dispatcher {
  template <typename T, typename... Args>
  static void run(const F &f, T &&value, Args &&... args) {  // NOLINT(*)
    f(I, std::forward<T>(value));
    for_each_dispatcher<sizeof...(Args) == 0, (I + 1), F>::run(
        f, std::forward<Args>(args)...);
  }
};

template <std::size_t I, typename F>
struct for_each_dispatcher<true, I, F> {
  static void run(const F &f) {
  }  // NOLINT(*)
};

template <typename F, typename... Args>
inline void for_each(const F &f, Args &&... args) {  // NOLINT(*)
  for_each_dispatcher<sizeof...(Args) == 0, 0, F>::run(
      f, std::forward<Args>(args)...);
}

enum class TypeKind {
  kPrimitive,
  kSNodeStruct,
  kSNodeArray,  // array components of a kSNodeStruct
  kStruct,
  kPtr,
  kFunc,
};

// Represent the SPIRV Type
struct SType {
  // The Id to represent type
  uint32_t id{0};

  // corresponding Taichi type/Compiled SNode info
  DataType dt;

  SNodeDescriptor snode_desc;  // TODO: dt/snode_desc only need one at a time
  std::vector<uint32_t> snode_child_type_id;

  TypeKind flag{TypeKind::kPrimitive};

  // Content type id if it is a pointer/struct-array class
  // TODO: SNODE need a vector to store their childrens' element type id
  uint32_t element_type_id{0};

  // The storage class, if it is a pointer
  spv::StorageClass storage_class{spv::StorageClassMax};
};

enum class ValueKind {
  kNormal,
  kConstant,
  kVectorPtr,
  kStructArrayPtr,
  kVariablePtr,
  kFunction,
  kExtInst
};

// Represent the SPIRV Value
struct Value {
  // The Id to represent type
  uint32_t id{0};
  // The data type
  SType stype;
  // Additional flags about the value
  ValueKind flag{ValueKind::kNormal};
};

// Represent the SPIRV Label
struct Label {
  // The Id to represent label
  uint32_t id{0};
};

// A SPIRV instruction,
//     can be used as handle to modify its content later
class Instr {
 public:
  uint32_t word_count() const {
    return word_count_;
  }

  uint32_t &operator[](uint32_t idx) {
    TI_ASSERT(idx < word_count_);
    return (*data_)[begin_ + idx];
  }

 private:
  friend class InstrBuilder;

  std::vector<uint32_t> *data_{nullptr};
  uint32_t begin_{0};
  uint32_t word_count_{0};
};

// Representation of phi value
struct PhiValue : public Value {
  Instr instr;

  void set_incoming(uint32_t index, const Value &value, const Label &parent) {
    TI_ASSERT(this->stype.id == value.stype.id);
    instr[3 + index * 2] = value.id;
    instr[3 + index * 2 + 1] = parent.id;
  }
};

// Helper class to build SPIRV instruction
class InstrBuilder {
 public:
  InstrBuilder &begin(spv::Op op) {
    TI_ASSERT(data_.size() == 0U);
    op_ = op;
    data_.push_back(0);
    return *this;
  }

#define ADD(var, id)                \
  InstrBuilder &add(const var &v) { \
    data_.push_back(id);            \
    return *this;                   \
  }

  ADD(Value, v.id);
  ADD(SType, v.id);
  ADD(Label, v.id);
  ADD(uint32_t, v);
#undef ADD

  InstrBuilder &add(const std::vector<uint32_t> &v) {
    for (const auto &v0 : v) {
      add(v0);
    }
    return *this;
  }

  InstrBuilder &add(const std::string &v) {
    const uint32_t word_size = sizeof(uint32_t);
    const auto nwords =
        (static_cast<uint32_t>(v.length()) + word_size) / word_size;
    size_t begin = data_.size();
    data_.resize(begin + nwords, 0U);
    std::copy(v.begin(), v.end(), reinterpret_cast<char *>(&data_[begin]));
    return *this;
  }

  template <typename... Args>
  InstrBuilder &add_seq(Args &&... args) {
    AddSeqHelper helper;
    helper.builder = this;
    vulkan::spirv::for_each(helper, std::forward<Args>(args)...);
    return *this;
  }

  Instr commit(std::vector<uint32_t> *seg) {
    Instr ret;
    ret.data_ = seg;
    ret.begin_ = seg->size();
    ret.word_count_ = static_cast<uint32_t>(data_.size());
    data_[0] = op_ | (ret.word_count_ << spv::WordCountShift);
    seg->insert(seg->end(), data_.begin(), data_.end());
    data_.clear();
    return ret;
  }

 private:
  // current op code
  spv::Op op_;
  // The internal data to store code
  std::vector<uint32_t> data_;
  // helper class to support variadic arguments
  struct AddSeqHelper {
    // The reference to builder
    InstrBuilder *builder;
    // invoke function
    template <typename T>
    void operator()(size_t, const T &v) const {
      builder->add(v);
    }
  };
};

// Builder to build up a single SPIR-V module
class IRBuilder {
 public:
<<<<<<< HEAD
  IRBuilder(const VulkanCapabilities &vulkan_cap) : vulkan_cap_(vulkan_cap), init_rand_(false) {
=======
  IRBuilder(const VulkanCapabilities &vulkan_cap)
      : vulkan_cap_(vulkan_cap), init_rand_(false) {
>>>>>>> c0f0cb28
  }

  template <typename... Args>
  void debug(spv::Op op, Args &&... args) {
    ib_.begin(op).add_seq(std::forward<Args>(args)...).commit(&debug_);
  }

  template <typename... Args>
  void execution_mode(Value func, Args &&... args) {
    ib_.begin(spv::OpExecutionMode)
        .add_seq(func, std::forward<Args>(args)...)
        .commit(&exec_mode_);
  }

  template <typename... Args>
  void decorate(spv::Op op, Args &&... args) {
    ib_.begin(op).add_seq(std::forward<Args>(args)...).commit(&decorate_);
  }

  template <typename... Args>
  void declare_global(spv::Op op, Args &&... args) {
    ib_.begin(op).add_seq(std::forward<Args>(args)...).commit(&global_);
  }

  template <typename... Args>
  Instr make_inst(spv::Op op, Args &&... args) {
    return ib_.begin(op)
        .add_seq(std::forward<Args>(args)...)
        .commit(&function_);
  }

  // Initialize header
  void init_header(bool support_int8 = false,
                   bool support_int16 = false,
                   bool support_int64 = false,
                   bool support_fp64 = false);
  // Initialize the predefined contents
  void init_pre_defs();
  // Get the final binary built from the builder, return The finalized binary
  // instruction
  std::vector<uint32_t> finalize();

  Value ext_inst_import(const std::string &name) {
    Value val = new_value(SType(), ValueKind::kExtInst);
    ib_.begin(spv::OpExtInstImport).add_seq(val, name).commit(&header_);
    return val;
  }

  Label new_label() {
    Label label;
    label.id = id_counter_++;
    return label;
  }

  // Start a new block with given label
  void start_label(Label label) {
    make_inst(spv::OpLabel, label);
    curr_label_ = label;
  }

  Label current_label() const {
    return curr_label_;
  }

  // Make a new SSA value
  template <typename... Args>
  Value make_value(spv::Op op, const SType &out_type, Args &&... args) {
    Value val = new_value(out_type, ValueKind::kNormal);
    make_inst(op, out_type, val, std::forward<Args>(args)...);
    return val;
  }

  // Make a phi value
  PhiValue make_phi(const SType &out_type, uint32_t num_incoming);

  // Create Constant Primitive Value
  // cache: if a variable is named, it should not be cached, or the name may
  // have conflict.
  Value int_immediate_number(const SType &dtype,
                             int64_t value,
                             bool cache = true);
  Value uint_immediate_number(const SType &dtype,
                              uint64_t value,
                              bool cache = true);
  Value float_immediate_number(const SType &dtype,
                               double value,
                               bool cache = true);

  // Match zero type
  Value get_zero(const SType &stype) {
    TI_ASSERT(stype.flag == TypeKind::kPrimitive);
    if (is_integral(stype.dt)) {
      if (is_signed(stype.dt)) {
        return int_immediate_number(stype, 0);
      } else {
        return uint_immediate_number(stype, 0);
      }
    } else if (is_real(stype.dt)) {
      return float_immediate_number(stype, 0);
    } else {
      TI_NOT_IMPLEMENTED
      return Value();
    }
  }

  // Get null stype
  SType get_null_type();
  // Get the spirv type for a given Taichi data type
  SType get_primitive_type(const DataType &dt) const;
  // Get the pointer type that points to value_type
  SType get_pointer_type(const SType &value_type,
                         spv::StorageClass storage_class);
  // Get a struct{ value_type[num_elems] } type
  SType get_struct_array_type(const SType &value_type, uint32_t num_elems);

  // Declare buffer argument of function
  Value buffer_argument(const SType &value_type,
                        uint32_t descriptor_set,
                        uint32_t binding);
  Value struct_array_access(const SType &res_type, Value buffer, Value index);

  // Declare a new function
  // NOTE: only support void kernel function, i.e. main
  Value new_function() {
    return new_value(t_void_func_, ValueKind::kFunction);
  }

  // Declare the entry point for a kernel function
  void commit_kernel_function(const Value &func,
                              const std::string &name,
                              std::vector<Value> args,
                              std::array<int, 3> local_size) {
    ib_.begin(spv::OpEntryPoint)
        .add_seq(spv::ExecutionModelGLCompute, func, name);
    for (const auto &arg : args) {
      ib_.add(arg);
    }
    if (gl_global_invocation_id.id != 0) {
      ib_.add(gl_global_invocation_id);
    }
    if (gl_num_work_groups.id != 0) {
      ib_.add(gl_num_work_groups);
    }
    ib_.commit(&entry_);
    ib_.begin(spv::OpExecutionMode)
        .add_seq(func, spv::ExecutionModeLocalSize, local_size[0],
                 local_size[1], local_size[2])
        .commit(&entry_);
  }

  // Start function scope
  void start_function(const Value &func) {
    // add function declaration to the header
    ib_.begin(spv::OpFunction)
        .add_seq(t_void_, func, 0, t_void_func_)
        .commit(&func_header_);

    spirv::Label start_label = this->new_label();
    ib_.begin(spv::OpLabel).add_seq(start_label).commit(&func_header_);
    curr_label_ = start_label;
  }

  // Declare gl compute shader related methods
  void set_work_group_size(const std::array<int, 3> group_size);
  Value get_work_group_size(uint32_t dim_index);
  Value get_num_work_groups(uint32_t dim_index);
  Value get_global_invocation_id(uint32_t dim_index);

  // Expressions
  Value add(Value a, Value b);
  Value sub(Value a, Value b);
  Value mul(Value a, Value b);
  Value div(Value a, Value b);
  Value mod(Value a, Value b);
  Value eq(Value a, Value b);
  Value ne(Value a, Value b);
  Value lt(Value a, Value b);
  Value le(Value a, Value b);
  Value gt(Value a, Value b);
  Value ge(Value a, Value b);
  Value select(Value cond, Value a, Value b);

  // Create a cast that cast value to dst_type
  Value cast(const SType &dst_type, Value value);

  // Create a GLSL450 call
  template <typename... Args>
  Value call_glsl450(const SType &ret_type, uint32_t inst_id, Args &&... args) {
    Value val = new_value(ret_type, ValueKind::kNormal);
    ib_.begin(spv::OpExtInst)
        .add_seq(ret_type, val, ext_glsl450_, inst_id)
        .add_seq(std::forward<Args>(args)...)
        .commit(&function_);
    return val;
  }

  // Local allocate, load, store methods
  Value alloca_variable(const SType &type);
  Value load_variable(Value pointer, const SType &res_type);
  void store_variable(Value pointer, Value value);

  // Register name to corresponding Value/VariablePointer
  void register_value(std::string name, Value value);
  // Query Value/VariablePointer by name
  Value query_value(std::string name) const;

  // Support easy access to trivial data types
  SType i32_type() const {
    return t_int32_;
  }
  SType u32_type() const {
    return t_uint32_;
  }
  SType f32_type() const {
    return t_fp32_;
  }
  SType bool_type() const {
    return t_bool_;
  }

  // quick cache for const zero/one i32
  Value const_i32_zero_;
  Value const_i32_one_;

  // Use float_atomic_add
  Value float_atomic_add();
  Value rand_u32(Value global_tmp_);
  Value rand_f32(Value global_tmp_);
  Value rand_i32(Value global_tmp_);

 private:
  Value new_value(const SType &type, ValueKind flag) {
    Value val;
    val.id = id_counter_++;
    val.stype = type;
    val.flag = flag;
    return val;
  }

  Value get_const_(const SType &dtype, const uint64_t *pvalue, bool cache);
  SType declare_primitive_type(DataType dt);

  void init_random_function(Value global_tmp_);

  const VulkanCapabilities &vulkan_cap_;

  // internal instruction builder
  InstrBuilder ib_;
  // Current label
  Label curr_label_;
  // The current maximum id
  uint32_t id_counter_{1};

  // glsl 450 extension
  Value ext_glsl450_;
  // Special cached types
  bool support_int8_{false};
  bool support_int16_{false};
  bool support_int64_{false};
  bool support_fp64_{false};

  SType t_bool_;
  SType t_int8_;
  SType t_int16_;
  SType t_int32_;
  SType t_int64_;
  SType t_uint8_;
  SType t_uint16_;
  SType t_uint32_;
  SType t_uint64_;
  SType t_fp32_;
  SType t_fp64_;
  SType t_void_;
  SType t_void_func_;
  // gl compute shader related type(s) and variables
  SType t_v3_uint_;
  Value gl_global_invocation_id;
  Value gl_num_work_groups;
  Value gl_work_group_size;

  // Float type atomic add function
  Value float_atomic_add_;
  // Random function and variables
  bool init_rand_{false};
  Value _rand_x_;
  Value _rand_y_;
  Value _rand_z_;
  Value _rand_w_;  // per-thread local variable

  // map from value to its pointer type
  std::map<std::pair<uint32_t, spv::StorageClass>, SType> pointer_type_tbl_;
  // map from constant int to its value
  std::map<std::pair<uint32_t, uint64_t>, Value> const_tbl_;
  // map from raw_name(string) to Value
  std::unordered_map<std::string, Value> value_name_tbl_;

  // Header segment, include import
  std::vector<uint32_t> header_;
  // engtry point segment
  std::vector<uint32_t> entry_;
  // Header segment
  std::vector<uint32_t> exec_mode_;
  // Debug segment
  std::vector<uint32_t> debug_;
  // Annotation segment
  std::vector<uint32_t> decorate_;
  // Global segment: types, variables, types
  std::vector<uint32_t> global_;
  // Function header segment
  std::vector<uint32_t> func_header_;
  // Main Function segment
  std::vector<uint32_t> function_;
  // Random Function segment
  std::vector<uint32_t> random_function_;
  // Float Atomic Add Function segment
  std::vector<uint32_t> float_atomic_add_function_;
};
}  // namespace spirv
}  // namespace vulkan
}  // namespace lang
}  // namespace taichi<|MERGE_RESOLUTION|>--- conflicted
+++ resolved
@@ -203,12 +203,7 @@
 // Builder to build up a single SPIR-V module
 class IRBuilder {
  public:
-<<<<<<< HEAD
-  IRBuilder(const VulkanCapabilities &vulkan_cap) : vulkan_cap_(vulkan_cap), init_rand_(false) {
-=======
-  IRBuilder(const VulkanCapabilities &vulkan_cap)
-      : vulkan_cap_(vulkan_cap), init_rand_(false) {
->>>>>>> c0f0cb28
+  IRBuilder(const VulkanCapabilities &vulkan_cap) : vulkan_cap_(vulkan_cap) {
   }
 
   template <typename... Args>
