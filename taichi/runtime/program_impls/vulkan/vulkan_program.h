--- conflicted
+++ resolved
@@ -93,15 +93,13 @@
 
   std::unique_ptr<aot::Kernel> make_aot_kernel(Kernel &kernel) override;
 
-<<<<<<< HEAD
   void enqueue_compute_op_lambda(
       std::function<void(Device *device, CommandList *cmdlist)> op,
       const std::vector<ComputeOpImageRef> &image_refs) override;
-=======
+
   void dump_cache_data_to_disk() override;
 
   const std::unique_ptr<gfx::OfflineCacheManager> &get_cache_manager();
->>>>>>> 2ba0343c
 
   ~VulkanProgramImpl();
 
