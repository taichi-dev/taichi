--- conflicted
+++ resolved
@@ -78,198 +78,6 @@
   return LaunchContextBuilder(this);
 }
 
-<<<<<<< HEAD
-Kernel::LaunchContextBuilder::LaunchContextBuilder(Kernel *kernel,
-                                                   RuntimeContext *ctx)
-    : kernel_(kernel),
-      owned_ctx_(nullptr),
-      ctx_(ctx),
-      arg_buffer_(std::make_unique<char[]>(
-          arch_uses_llvm(kernel->program->compile_config().arch)
-              ? kernel->args_size
-              : sizeof(uint64) * taichi_max_num_args_total)),
-      result_buffer_(std::make_unique<char[]>(
-          arch_uses_llvm(kernel->program->compile_config().arch)
-              ? kernel->ret_size
-              : sizeof(uint64) * taichi_result_buffer_entries)) {
-  ctx_->result_buffer = (uint64 *)result_buffer_.get();
-  ctx_->result_buffer_size = kernel->ret_size;
-  ctx_->arg_buffer_size = kernel->args_size;
-  ctx_->arg_buffer = arg_buffer_.get();
-  ctx_->args_type = kernel->args_type;
-}
-
-Kernel::LaunchContextBuilder::LaunchContextBuilder(Kernel *kernel)
-    : kernel_(kernel),
-      owned_ctx_(std::make_unique<RuntimeContext>()),
-      ctx_(owned_ctx_.get()),
-      arg_buffer_(std::make_unique<char[]>(
-          arch_uses_llvm(kernel->program->compile_config().arch)
-              ? kernel->args_size
-              : sizeof(uint64) * taichi_max_num_args_total)),
-      result_buffer_(std::make_unique<char[]>(
-          arch_uses_llvm(kernel->program->compile_config().arch)
-              ? kernel->ret_size
-              : sizeof(uint64) * taichi_result_buffer_entries)) {
-  ctx_->result_buffer = (uint64 *)result_buffer_.get();
-  ctx_->result_buffer_size = kernel->ret_size;
-  ctx_->arg_buffer_size = kernel->args_size;
-  ctx_->arg_buffer = arg_buffer_.get();
-  ctx_->args_type = kernel->args_type;
-}
-
-void Kernel::LaunchContextBuilder::set_arg_float(int arg_id, float64 d) {
-  TI_ASSERT_INFO(!kernel_->parameter_list[arg_id].is_array,
-                 "Assigning scalar value to external (numpy) array argument is "
-                 "not allowed.");
-
-  ActionRecorder::get_instance().record(
-      "set_kernel_arg_float64",
-      {ActionArg("kernel_name", kernel_->name), ActionArg("arg_id", arg_id),
-       ActionArg("val", d)});
-
-  auto dt = kernel_->parameter_list[arg_id].get_dtype();
-  if (dt->is_primitive(PrimitiveTypeID::f32)) {
-    ctx_->set_arg(arg_id, (float32)d);
-  } else if (dt->is_primitive(PrimitiveTypeID::f64)) {
-    ctx_->set_arg(arg_id, (float64)d);
-  } else if (dt->is_primitive(PrimitiveTypeID::i32)) {
-    ctx_->set_arg(arg_id, (int32)d);
-  } else if (dt->is_primitive(PrimitiveTypeID::i64)) {
-    ctx_->set_arg(arg_id, (int64)d);
-  } else if (dt->is_primitive(PrimitiveTypeID::i8)) {
-    ctx_->set_arg(arg_id, (int8)d);
-  } else if (dt->is_primitive(PrimitiveTypeID::i16)) {
-    ctx_->set_arg(arg_id, (int16)d);
-  } else if (dt->is_primitive(PrimitiveTypeID::u8)) {
-    ctx_->set_arg(arg_id, (uint8)d);
-  } else if (dt->is_primitive(PrimitiveTypeID::u16)) {
-    ctx_->set_arg(arg_id, (uint16)d);
-  } else if (dt->is_primitive(PrimitiveTypeID::u32)) {
-    ctx_->set_arg(arg_id, (uint32)d);
-  } else if (dt->is_primitive(PrimitiveTypeID::u64)) {
-    ctx_->set_arg(arg_id, (uint64)d);
-  } else if (dt->is_primitive(PrimitiveTypeID::f16)) {
-    // use f32 to interact with python
-    ctx_->set_arg(arg_id, (float32)d);
-  } else {
-    TI_NOT_IMPLEMENTED
-  }
-}
-
-void Kernel::LaunchContextBuilder::set_arg_int(int arg_id, int64 d) {
-  TI_ASSERT_INFO(!kernel_->parameter_list[arg_id].is_array,
-                 "Assigning scalar value to external (numpy) array argument is "
-                 "not allowed.");
-
-  ActionRecorder::get_instance().record(
-      "set_kernel_arg_integer",
-      {ActionArg("kernel_name", kernel_->name), ActionArg("arg_id", arg_id),
-       ActionArg("val", d)});
-
-  auto dt = kernel_->parameter_list[arg_id].get_dtype();
-  if (dt->is_primitive(PrimitiveTypeID::i32)) {
-    ctx_->set_arg(arg_id, (int32)d);
-  } else if (dt->is_primitive(PrimitiveTypeID::i64)) {
-    ctx_->set_arg(arg_id, (int64)d);
-  } else if (dt->is_primitive(PrimitiveTypeID::i8)) {
-    ctx_->set_arg(arg_id, (int8)d);
-  } else if (dt->is_primitive(PrimitiveTypeID::i16)) {
-    ctx_->set_arg(arg_id, (int16)d);
-  } else if (dt->is_primitive(PrimitiveTypeID::u8)) {
-    ctx_->set_arg(arg_id, (uint8)d);
-  } else if (dt->is_primitive(PrimitiveTypeID::u16)) {
-    ctx_->set_arg(arg_id, (uint16)d);
-  } else if (dt->is_primitive(PrimitiveTypeID::u32)) {
-    ctx_->set_arg(arg_id, (uint32)d);
-  } else if (dt->is_primitive(PrimitiveTypeID::u64)) {
-    ctx_->set_arg(arg_id, (uint64)d);
-  } else {
-    TI_INFO(dt->to_string());
-    TI_NOT_IMPLEMENTED
-  }
-}
-
-void Kernel::LaunchContextBuilder::set_arg_uint(int arg_id, uint64 d) {
-  set_arg_int(arg_id, d);
-}
-
-void Kernel::LaunchContextBuilder::set_extra_arg_int(int i, int j, int32 d) {
-  ctx_->extra_args[i][j] = d;
-}
-
-void Kernel::LaunchContextBuilder::set_arg_external_array_with_shape(
-    int arg_id,
-    uintptr_t ptr,
-    uint64 size,
-    const std::vector<int64> &shape) {
-  TI_ASSERT_INFO(
-      kernel_->parameter_list[arg_id].is_array,
-      "Assigning external (numpy) array to scalar argument is not allowed.");
-
-  ActionRecorder::get_instance().record(
-      "set_kernel_arg_ext_ptr",
-      {ActionArg("kernel_name", kernel_->name), ActionArg("arg_id", arg_id),
-       ActionArg("address", fmt::format("0x{:x}", ptr)),
-       ActionArg("array_size_in_bytes", (int64)size)});
-
-  TI_ASSERT_INFO(shape.size() <= taichi_max_num_indices,
-                 "External array cannot have > {max_num_indices} indices");
-  ctx_->set_arg_external_array(arg_id, ptr, size, shape);
-}
-
-void Kernel::LaunchContextBuilder::set_arg_ndarray(int arg_id,
-                                                   const Ndarray &arr) {
-  intptr_t ptr = arr.get_device_allocation_ptr_as_int();
-  TI_ASSERT_INFO(arr.shape.size() <= taichi_max_num_indices,
-                 "External array cannot have > {max_num_indices} indices");
-  ctx_->set_arg_ndarray(arg_id, ptr, arr.shape);
-}
-
-void Kernel::LaunchContextBuilder::set_arg_ndarray_with_grad(
-    int arg_id,
-    const Ndarray &arr,
-    const Ndarray &arr_grad) {
-  intptr_t ptr = arr.get_device_allocation_ptr_as_int();
-  intptr_t ptr_grad = arr_grad.get_device_allocation_ptr_as_int();
-  TI_ASSERT_INFO(arr.shape.size() <= taichi_max_num_indices,
-                 "External array cannot have > {max_num_indices} indices");
-  ctx_->set_arg_ndarray(arg_id, ptr, arr.shape, true, ptr_grad);
-}
-
-void Kernel::LaunchContextBuilder::set_arg_texture(int arg_id,
-                                                   const Texture &tex) {
-  intptr_t ptr = tex.get_device_allocation_ptr_as_int();
-  ctx_->set_arg_texture(arg_id, ptr);
-}
-
-void Kernel::LaunchContextBuilder::set_arg_rw_texture(int arg_id,
-                                                      const Texture &tex) {
-  intptr_t ptr = tex.get_device_allocation_ptr_as_int();
-  ctx_->set_arg_rw_texture(arg_id, ptr, tex.get_size());
-}
-
-void Kernel::LaunchContextBuilder::set_arg_raw(int arg_id, uint64 d) {
-  TI_ASSERT_INFO(!kernel_->parameter_list[arg_id].is_array,
-                 "Assigning scalar value to external (numpy) array argument is "
-                 "not allowed.");
-
-  if (!kernel_->is_evaluator) {
-    ActionRecorder::get_instance().record(
-        "set_arg_raw",
-        {ActionArg("kernel_name", kernel_->name), ActionArg("arg_id", arg_id),
-         ActionArg("val", (int64)d)});
-  }
-  ctx_->set_arg<uint64>(arg_id, d);
-}
-
-RuntimeContext &Kernel::LaunchContextBuilder::get_context() {
-  kernel_->program->prepare_runtime_context(ctx_);
-  return *ctx_;
-}
-
-=======
->>>>>>> 49043e91
 template <typename T>
 T Kernel::fetch_ret(DataType dt, int i) {
   if (dt->is_primitive(PrimitiveTypeID::f32)) {
