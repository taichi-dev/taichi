--- conflicted
+++ resolved
@@ -178,18 +178,9 @@
 DeviceAllocation VulkanProgramImpl::allocate_memory_ndarray(
     std::size_t alloc_size,
     uint64 *result_buffer) {
-<<<<<<< HEAD
-  // FIXME: Why is host R/W set to false?
-  auto &ndarray =
-      ref_ndarry_.emplace_back(get_compute_device()->allocate_memory_unique(
-          {alloc_size, /*host_write=*/false, /*host_read=*/false,
-           /*export_sharing=*/false}));
-  return *ndarray;
-=======
   return get_compute_device()->allocate_memory(
       {alloc_size, /*host_write=*/false, /*host_read=*/false,
        /*export_sharing=*/false});
->>>>>>> 058f4362
 }
 
 VulkanProgramImpl::~VulkanProgramImpl() {
