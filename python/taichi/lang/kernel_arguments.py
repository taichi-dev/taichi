from taichi.core.primitive_types import u64
from taichi.core.util import ti_core as _ti_core
from taichi.lang.expr import Expr
from taichi.lang.ext_array import AnyArray, ExtArray
from taichi.lang.snode import SNode
from taichi.lang.sparse_matrix import SparseMatrixProxy
from taichi.lang.util import cook_dtype, to_taichi_type


class ArgExtArray:
    """Type annotation for external arrays.

    External array is formally defined as the data from other Python frameworks.
    For now, Taichi supports numpy and pytorch.

    Args:
        dim (int, optional): must be 1.
    """
    def __init__(self, dim=1):
        assert dim == 1

    def extract(self, x):
        return to_taichi_type(x.dtype), len(x.shape)


ext_arr = ArgExtArray
"""Alias for :class:`~taichi.lang.kernel_arguments.ArgExtArray`.

Example::

    >>> @ti.kernel
    >>> def to_numpy(arr: ti.ext_arr()):
    >>>     for i in x:
    >>>         arr[i] = x[i]
    >>>
    >>> arr = numpy.zeros(...)
    >>> to_numpy(arr)  # `arr` will be filled with `x`'s data.
"""


class ArgAnyArray:
    """Type annotation for arbitrary arrays, including external arrays and Taichi ndarrays.

    For external arrays, we can treat it as a Taichi field with Vector or Matrix elements by specifying element shape and layout.

    Args:
        element_shape (Tuple[Int], optional): () if scalar elements (default), (n) if vector elements, and (n, m) if matrix elements.
        is_soa (bool, optional): Whether to change the layout from AOS (default) to SOA.
    """
    def __init__(self, element_shape=(), is_soa=False):
        if len(element_shape) > 2:
            raise ValueError(
                "Only scalars, vectors, and matrices are allowed as elements of ti.any_arr()"
            )
        self.element_shape = element_shape
        self.is_soa = is_soa

    def extract(self, x):
        shape = tuple(x.shape)
        element_dim = len(self.element_shape)
        if len(shape) < element_dim:
            raise ValueError("Invalid argument passed to ti.any_arr()")
        if element_dim > 0:
            if self.is_soa:
                if shape[:element_dim] != self.element_shape:
                    raise ValueError("Invalid argument passed to ti.any_arr()")
            else:
                if shape[-element_dim:] != self.element_shape:
                    raise ValueError("Invalid argument passed to ti.any_arr()")
        return to_taichi_type(
            x.dtype), len(shape), self.element_shape, self.is_soa


any_arr = ArgAnyArray
"""Alias for :class:`~taichi.lang.kernel_arguments.ArgAnyArray`.

Example::

    >>> @ti.kernel
    >>> def to_numpy(x: ti.any_arr(), y: ti.any_arr()):
    >>>     for i in range(n):
    >>>         x[i] = y[i]
    >>>
    >>> y = ti.ndarray(ti.f64, shape=n)
    >>> ... # calculate y
    >>> x = numpy.zeros(n)
    >>> to_numpy(x, y)  # `x` will be filled with `y`'s data.
"""


class Template:
    """Type annotation for template kernel parameter.

    See also https://docs.taichi.graphics/docs/lang/articles/advanced/meta.

    Args:
        tensor (Any): unused
        dim (Any): unused
    """
    def __init__(self, tensor=None, dim=None):
        self.tensor = tensor
        self.dim = dim

    def extract(self, x):
        if isinstance(x, SNode):
            return x.ptr
        if isinstance(x, Expr):
            return x.ptr.get_underlying_ptr_address()
        if isinstance(x, _ti_core.Expr):
            return x.get_underlying_ptr_address()
        if isinstance(x, tuple):
            return tuple(self.extract(item) for item in x)
        return x


template = Template
"""Alias for :class:`~taichi.lang.kernel_arguments.Template`.
"""


def decl_scalar_arg(dtype):
    dtype = cook_dtype(dtype)
    arg_id = _ti_core.decl_arg(dtype, False)
    return Expr(_ti_core.make_arg_load_expr(arg_id, dtype))


def decl_ext_arr_arg(dtype, dim):
    dtype = cook_dtype(dtype)
    arg_id = _ti_core.decl_arg(dtype, True)
    return ExtArray(_ti_core.make_external_tensor_expr(dtype, dim, arg_id))


<<<<<<< HEAD
# TODO: add data type
def decl_sparse_matrix():
    ptr_type = cook_dtype(u64)
    # Treat sparse matrix argument as a scalar since we only need to pass in the base pointer
    arg_id = _ti_core.decl_arg(ptr_type, False)
    return SparseMatrixProxy(_ti_core.make_arg_load_expr(arg_id, ptr_type))
=======
def decl_any_arr_arg(dtype, dim, element_shape, is_soa):
    dtype = cook_dtype(dtype)
    arg_id = _ti_core.decl_arg(dtype, True)
    return AnyArray(_ti_core.make_external_tensor_expr(dtype, dim, arg_id),
                    element_shape, is_soa)
>>>>>>> 6295f24f


def decl_scalar_ret(dtype):
    dtype = cook_dtype(dtype)
    return _ti_core.decl_ret(dtype)<|MERGE_RESOLUTION|>--- conflicted
+++ resolved
@@ -130,20 +130,20 @@
     return ExtArray(_ti_core.make_external_tensor_expr(dtype, dim, arg_id))
 
 
-<<<<<<< HEAD
+
 # TODO: add data type
 def decl_sparse_matrix():
     ptr_type = cook_dtype(u64)
     # Treat sparse matrix argument as a scalar since we only need to pass in the base pointer
     arg_id = _ti_core.decl_arg(ptr_type, False)
     return SparseMatrixProxy(_ti_core.make_arg_load_expr(arg_id, ptr_type))
-=======
+
 def decl_any_arr_arg(dtype, dim, element_shape, is_soa):
     dtype = cook_dtype(dtype)
     arg_id = _ti_core.decl_arg(dtype, True)
     return AnyArray(_ti_core.make_external_tensor_expr(dtype, dim, arg_id),
                     element_shape, is_soa)
->>>>>>> 6295f24f
+
 
 
 def decl_scalar_ret(dtype):
