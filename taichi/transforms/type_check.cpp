--- conflicted
+++ resolved
@@ -63,19 +63,12 @@
 
   void visit(AtomicOpStmt *stmt) {
     TI_ASSERT(stmt->width() == 1);
-<<<<<<< HEAD
-    if (stmt->val->ret_type.data_type != stmt->dest->ret_type.data_type) {
-      TI_WARN("[{}] Atomic add ({} to {}) may lose precision, at", stmt->name(),
-              data_type_name(stmt->val->ret_type.data_type),
-              data_type_name(stmt->dest->ret_type.data_type));
-      TI_WARN("\n{}", stmt->tb);
-=======
     if (stmt->val->ret_type != stmt->dest->ret_type.ptr_removed()) {
       // TODO: make sure the ptr_removed type is indeed a numerical type
-      TI_WARN("[{}] Atomic add ({} to {}) may lose precision.", stmt->name(),
+      TI_WARN("[{}] Atomic add ({} to {}) may lose precision, at", stmt->name(),
               data_type_name(stmt->val->ret_type),
               data_type_name(stmt->dest->ret_type.ptr_removed()));
->>>>>>> 729a23cb
+      TI_WARN("\n{}", stmt->tb);
       stmt->val = insert_type_cast_before(stmt, stmt->val,
                                           stmt->dest->ret_type.ptr_removed());
     }
