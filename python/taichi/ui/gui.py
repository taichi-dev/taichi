--- conflicted
+++ resolved
@@ -5,12 +5,9 @@
 import numpy as np
 import taichi.lang
 from taichi.lang.field import Field, ScalarField
-<<<<<<< HEAD
 from taichi.lib.core import ti_core as _ti_core
-from taichi.tools.util import core_veci, deprecated
-=======
 from taichi.tools.util import core_veci
->>>>>>> ec1a90da
+
 
 import taichi as ti
 
