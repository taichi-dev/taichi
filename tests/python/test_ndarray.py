--- conflicted
+++ resolved
@@ -4,7 +4,8 @@
 import pytest
 
 
-@ti.torch_test
+@pytest.mark.skipif(not ti.has_pytorch(), reason='Pytorch not installed.')
+@ti.test(exclude=ti.opengl)
 def test_ndarray_2d():
     n = 4
     m = 7
@@ -23,38 +24,8 @@
     run(a, b)
     for i in range(n):
         for j in range(m):
-<<<<<<< HEAD
-            assert a[i, j] == i * j + i + j
-
-
-@ti.test()
-def test_ndarray_numpy_2d():
-    n = 4
-    m = 7
-    a = ti.Ndarray(np.empty(shape=(n, m), dtype=np.int32))
-    _test_ndarray_2d(n, m, a)
-
-
-@pytest.mark.skipif(not ti.has_pytorch(), reason='Pytorch not installed.')
-@ti.test(exclude=ti.opengl)
-def test_ndarray_torch_2d():
-    n = 4
-    m = 7
-    a = ti.Ndarray(torch.empty((n, m), dtype=torch.int32))
-    _test_ndarray_2d(n, m, a)
-
-
-@pytest.mark.skipif(not ti.has_pytorch(), reason='Pytorch not installed.')
-@ti.test(exclude=ti.opengl)
-def test_ndarray_default_2d():
-    n = 4
-    m = 7
-    a = ti.ndarray(ti.i32, shape=(n, m))
-    _test_ndarray_2d(n, m, a)
-=======
             assert a[i, j] == i * j + i + j + 1
     run(b, a)
     for i in range(n):
         for j in range(m):
-            assert b[i, j] == i * j + (i + j + 1) * 2
->>>>>>> fb731906
+            assert b[i, j] == i * j + (i + j + 1) * 2