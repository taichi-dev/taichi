--- conflicted
+++ resolved
@@ -148,11 +148,7 @@
 
 b = DataOrientedClass()
 b.add(2)
-<<<<<<< HEAD
-print(b.count())  # 20
-=======
 print(b.sum())  # 20
->>>>>>> a7c1c7f3
 
 c = BaseClass()
 # c.add(3)
