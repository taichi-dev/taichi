--- conflicted
+++ resolved
@@ -450,12 +450,7 @@
     elif not cuda_device_id and vulkan_device_id:
         os.environ["CUDA_VISIBLE_DEVICES"] = vulkan_device_id
     elif cuda_device_id != vulkan_device_id:
-<<<<<<< HEAD
         message = "CUDA_VISIBLE_DEVICES[{0}] not equal to TI_VISIBLE_DEVICE[{1}]".format(cuda_device_id, vulkan_device_id)
-=======
-        message = "CUDA_VISIBLE_DEVICES[%s] not equal to TI_VISIBLE_DEVICE[%s]" % (
-            cuda_device_id, vulkan_device_id)
->>>>>>> 8d41b5b7
         warnings.warn(message)
 
     vulkan_device_id = os.environ.get("TI_VISIBLE_DEVICE")
