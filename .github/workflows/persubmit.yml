--- conflicted
+++ resolved
@@ -12,13 +12,6 @@
         os: [ubuntu-latest]
         python: [3.6, 3.7, 3.8]
         with_cc: [OFF]
-<<<<<<< HEAD
-        include:
-          - os: ubuntu-latest
-            python: 3.7
-            with_cc: ON
-=======
->>>>>>> fe17ca1f
     runs-on: ${{ matrix.os }}
     steps:
       - uses: actions/checkout@v2
