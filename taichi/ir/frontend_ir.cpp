#include "taichi/ir/frontend_ir.h"

#include "taichi/ir/expression_printer.h"
#include "taichi/ir/statements.h"
#include "taichi/program/program.h"
#include "taichi/common/exceptions.h"

namespace taichi::lang {

#define TI_ASSERT_TYPE_CHECKED(x)                       \
  TI_ASSERT_INFO(x->ret_type != PrimitiveType::unknown, \
                 "[{}] was not type-checked",           \
                 ExpressionHumanFriendlyPrinter::expr_to_string(x))

static bool is_primitive_or_tensor_type(DataType &type) {
  return type->is<PrimitiveType>() || type->is<TensorType>();
}

FrontendSNodeOpStmt::FrontendSNodeOpStmt(SNodeOpType op_type,
                                         SNode *snode,
                                         const ExprGroup &indices,
                                         const Expr &val)
    : op_type(op_type), snode(snode), indices(indices), val(val) {
  if (val.expr != nullptr) {
    TI_ASSERT(op_type == SNodeOpType::append);
  } else {
    TI_ASSERT(op_type != SNodeOpType::append);
  }
}

FrontendAssignStmt::FrontendAssignStmt(const Expr &lhs, const Expr &rhs)
    : lhs(lhs), rhs(rhs) {
  TI_ASSERT(lhs->is_lvalue());
  if (lhs.is<IdExpression>() && lhs->ret_type == PrimitiveType::unknown) {
    lhs.expr->ret_type = rhs->ret_type;
  }
}

FrontendForStmt::FrontendForStmt(const ExprGroup &loop_vars,
                                 SNode *snode,
                                 Arch arch,
                                 const ForLoopConfig &config)
    : snode(snode) {
  init_config(arch, config);
  init_loop_vars(loop_vars);
}

FrontendForStmt::FrontendForStmt(const ExprGroup &loop_vars,
                                 const Expr &external_tensor,
                                 Arch arch,
                                 const ForLoopConfig &config)
    : external_tensor(external_tensor) {
  init_config(arch, config);
  init_loop_vars(loop_vars);
}

FrontendForStmt::FrontendForStmt(const ExprGroup &loop_vars,
                                 const mesh::MeshPtr &mesh,
                                 const mesh::MeshElementType &element_type,
                                 Arch arch,
                                 const ForLoopConfig &config)
    : mesh(mesh.ptr.get()), element_type(element_type) {
  init_config(arch, config);
  init_loop_vars(loop_vars);
}

FrontendForStmt::FrontendForStmt(const Expr &loop_var,
                                 const Expr &begin,
                                 const Expr &end,
                                 Arch arch,
                                 const ForLoopConfig &config)
    : begin(begin), end(end) {
  init_config(arch, config);
  add_loop_var(loop_var);
}

void FrontendForStmt::init_config(Arch arch, const ForLoopConfig &config) {
  is_bit_vectorized = config.is_bit_vectorized;
  strictly_serialized = config.strictly_serialized;
  mem_access_opt = config.mem_access_opt;
  block_dim = config.block_dim;
  if (arch == Arch::cuda) {
    num_cpu_threads = 1;
    TI_ASSERT(block_dim <= taichi_max_gpu_block_dim);
  } else {  // cpu
    if (config.num_cpu_threads == 0) {
      num_cpu_threads = std::thread::hardware_concurrency();
    } else {
      num_cpu_threads = config.num_cpu_threads;
    }
  }
}

void FrontendForStmt::init_loop_vars(const ExprGroup &loop_vars) {
  loop_var_ids.reserve(loop_vars.size());
  for (int i = 0; i < (int)loop_vars.size(); i++) {
    add_loop_var(loop_vars[i]);
  }
}

void FrontendForStmt::add_loop_var(const Expr &loop_var) {
  loop_var_ids.push_back(loop_var.cast<IdExpression>()->id);
  loop_var.expr->ret_type = PrimitiveType::i32;
}

void ArgLoadExpression::type_check(CompileConfig *) {
  TI_ASSERT_INFO(dt->is<PrimitiveType>() && dt != PrimitiveType::unknown,
                 "Invalid dt [{}] for ArgLoadExpression", dt->to_string());
  ret_type = dt;
}

void ArgLoadExpression::flatten(FlattenContext *ctx) {
  auto arg_load = std::make_unique<ArgLoadStmt>(arg_id, dt, is_ptr);
  ctx->push_back(std::move(arg_load));
  stmt = ctx->back_stmt();
}

void TexturePtrExpression::type_check(CompileConfig *config) {
}

void TexturePtrExpression::flatten(FlattenContext *ctx) {
  ctx->push_back<ArgLoadStmt>(arg_id, PrimitiveType::f32, true);
  ctx->push_back<TexturePtrStmt>(ctx->back_stmt(), num_dims, is_storage,
                                 num_channels, channel_format, lod);
  stmt = ctx->back_stmt();
}

void RandExpression::type_check(CompileConfig *) {
  TI_ASSERT_INFO(dt->is<PrimitiveType>() && dt != PrimitiveType::unknown,
                 "Invalid dt [{}] for RandExpression", dt->to_string());
  ret_type = dt;
}

void RandExpression::flatten(FlattenContext *ctx) {
  auto ran = std::make_unique<RandStmt>(dt);
  ctx->push_back(std::move(ran));
  stmt = ctx->back_stmt();
}

void UnaryOpExpression::type_check(CompileConfig *config) {
  TI_ASSERT_TYPE_CHECKED(operand);

  TI_ASSERT(config != nullptr);
  /*
    Dtype inference for both TensorType and PrimitiveType follow are essentially
    the same. Therefore we extract the primitive type to perform the type
    inference, and then reconstruct the TensorType once neccessary.
  */

  auto operand_primitive_type = operand->ret_type.get_element_type();
  auto ret_primitive_type = ret_type;

  if (config->real_matrix) {
    TI_ASSERT(operand_primitive_type->is<PrimitiveType>());

  } else if (!operand->ret_type->is<PrimitiveType>()) {
    throw TaichiTypeError(fmt::format(
        "unsupported operand type(s) for '{}': '{}'", unary_op_type_name(type),
        operand_primitive_type->to_string()));
  }

  if ((type == UnaryOpType::round || type == UnaryOpType::floor ||
       type == UnaryOpType::ceil || is_trigonometric(type)) &&
      !is_real(operand_primitive_type))
    throw TaichiTypeError(fmt::format(
        "'{}' takes real inputs only, however '{}' is provided",
        unary_op_type_name(type), operand_primitive_type->to_string()));

  if ((type == UnaryOpType::sqrt || type == UnaryOpType::exp ||
       type == UnaryOpType::log) &&
      !is_real(operand_primitive_type)) {
    ret_primitive_type = config->default_fp;
  } else {
    ret_primitive_type = is_cast() ? cast_type : operand_primitive_type;
  }

  if (operand->ret_type->is<TensorType>()) {
    ret_type = taichi::lang::TypeFactory::get_instance().get_tensor_type(
        operand->ret_type.get_shape(), ret_primitive_type);
  } else {
    TI_ASSERT(operand->ret_type->is<PrimitiveType>());
    ret_type = ret_primitive_type;
  }
}

bool UnaryOpExpression::is_cast() const {
  return unary_op_is_cast(type);
}

void UnaryOpExpression::flatten(FlattenContext *ctx) {
  flatten_rvalue(operand, ctx);
  auto unary = std::make_unique<UnaryOpStmt>(type, operand->stmt);
  if (is_cast()) {
    unary->cast_type = cast_type;
  }
  stmt = unary.get();
  stmt->tb = tb;
  ctx->push_back(std::move(unary));
}

Expr to_broadcast_tensor(const Expr &elt, const DataType &dt) {
  TI_ASSERT(dt->is<TensorType>());
  if (elt->ret_type == dt) {
    return elt;
  }
  auto tensor_type = dt->as<TensorType>();
  auto elt_type = tensor_type->get_element_type();
  TI_ASSERT_INFO(elt_type->is<PrimitiveType>(),
                 "Only primitive types are supported in Tensors, got {}",
                 elt_type->to_string());
  std::vector<Expr> broadcast_values(tensor_type->get_num_elements(), elt);
  return Expr::make<MatrixExpression>(broadcast_values,
                                      tensor_type->get_shape(), elt->ret_type);
}

std::tuple<Expr, Expr> unify_binop_operands(const Expr &e1, const Expr &e2) {
  if (e1->ret_type->is<PrimitiveType>() && e2->ret_type->is<TensorType>()) {
    return std::tuple(to_broadcast_tensor(e1, e2->ret_type), e2);
  } else if (e1->ret_type->is<TensorType>() &&
             e2->ret_type->is<PrimitiveType>()) {
    return std::tuple(e1, to_broadcast_tensor(e2, e1->ret_type));
  } else {
    return std::tuple(e1, e2);
  }
}

void BinaryOpExpression::type_check(CompileConfig *config) {
  TI_ASSERT_TYPE_CHECKED(lhs);
  TI_ASSERT_TYPE_CHECKED(rhs);
  auto lhs_type = lhs->ret_type;
  auto rhs_type = rhs->ret_type;
  auto error = [&]() {
    throw TaichiTypeError(
        fmt::format("unsupported operand type(s) for '{}': '{}' and '{}'",
                    binary_op_type_symbol(type), lhs->ret_type->to_string(),
                    rhs->ret_type->to_string()));
  };

  if (!is_primitive_or_tensor_type(lhs_type) ||
      !is_primitive_or_tensor_type(rhs_type)) {
    error();
  }

  if ((lhs_type->is<PrimitiveType>() && rhs_type->is<TensorType>()) ||
      (lhs_type->is<TensorType>() && rhs_type->is<PrimitiveType>())) {
    // convert Tensor/Scalar | Scalar/Tensor operations to broadcasting
    auto [unified_l, unified_r] = unify_binop_operands(lhs, rhs);
    lhs = unified_l;
    rhs = unified_r;
    if (lhs->ret_type == PrimitiveType::unknown)
      lhs.type_check(config);
    if (rhs->ret_type == PrimitiveType::unknown)
      rhs.type_check(config);
    TI_ASSERT(lhs->ret_type->is<TensorType>());
    TI_ASSERT(rhs->ret_type->is<TensorType>());
    lhs_type = lhs->ret_type;
    rhs_type = rhs->ret_type;
  }

  bool is_tensor_op = false;

  if (lhs_type->is<TensorType>()) {
    is_tensor_op = true;
    auto rhs_tensor_type = rhs_type->cast<TensorType>();
    if (rhs_tensor_type->get_shape() !=
        lhs_type->cast<TensorType>()->get_shape())
      // current assume element-wise binary op
      error();
  }

  auto make_dt = [&is_tensor_op, this](DataType dt) {
    if (is_tensor_op) {
      return TypeFactory::create_tensor_type(
          this->lhs->ret_type->cast<TensorType>()->get_shape(), dt);
    } else {
      return dt;
    }
  };

  if (binary_is_bitwise(type) && (!is_integral(lhs_type.get_element_type()) ||
                                  !is_integral(rhs_type.get_element_type())))
    error();
  if (binary_is_logical(type) &&
      (lhs_type != PrimitiveType::i32 || rhs_type != PrimitiveType::i32) &&
      (!is_tensor_op || (lhs_type->cast<TensorType>()->get_element_type() !=
                             PrimitiveType::i32 ||
                         rhs_type->cast<TensorType>()->get_element_type() !=
                             PrimitiveType::i32)))
    error();
  if (is_comparison(type) || binary_is_logical(type)) {
    ret_type = make_dt(PrimitiveType::i32);
    return;
  }
  if (is_shift_op(type) ||
      (type == BinaryOpType::pow && is_integral(rhs_type))) {
    ret_type = lhs_type;
    return;
  }

  // Some backends such as vulkan doesn't support fp64
  // Try not promoting to fp64 unless necessary
  if (type == BinaryOpType::atan2) {
    if (lhs_type == PrimitiveType::f64 || rhs_type == PrimitiveType::f64) {
      ret_type = make_dt(PrimitiveType::f64);
    } else {
      ret_type = make_dt(PrimitiveType::f32);
    }
    return;
  }

  if (type == BinaryOpType::truediv) {
    auto default_fp = config->default_fp;
    if (!is_real(lhs_type.get_element_type())) {
      lhs_type = make_dt(default_fp);
    }
    if (!is_real(rhs_type.get_element_type())) {
      rhs_type = make_dt(default_fp);
    }
  }
  ret_type = promoted_type(lhs_type, rhs_type);
}

void BinaryOpExpression::flatten(FlattenContext *ctx) {
  // if (stmt)
  //  return;
  flatten_rvalue(lhs, ctx);
  if (binary_is_logical(type)) {
    auto result = ctx->push_back<AllocaStmt>(ret_type);
    ctx->push_back<LocalStoreStmt>(result, lhs->stmt);
    auto cond = ctx->push_back<LocalLoadStmt>(result);
    auto if_stmt = ctx->push_back<IfStmt>(cond);

    FlattenContext rctx;
    rctx.current_block = ctx->current_block;
    flatten_rvalue(rhs, &rctx);
    rctx.push_back<LocalStoreStmt>(result, rhs->stmt);

    auto true_block = std::make_unique<Block>();
    if (type == BinaryOpType::logical_and) {
      true_block->set_statements(std::move(rctx.stmts));
    }
    if_stmt->set_true_statements(std::move(true_block));

    auto false_block = std::make_unique<Block>();
    if (type == BinaryOpType::logical_or) {
      false_block->set_statements(std::move(rctx.stmts));
    }
    if_stmt->set_false_statements(std::move(false_block));

    auto ret = ctx->push_back<LocalLoadStmt>(result);
    ret->tb = tb;
    stmt = ret;
    stmt->ret_type = ret_type;
    return;
  }
  flatten_rvalue(rhs, ctx);
  ctx->push_back(std::make_unique<BinaryOpStmt>(type, lhs->stmt, rhs->stmt));
  ctx->stmts.back()->tb = tb;
  stmt = ctx->back_stmt();
  stmt->ret_type = ret_type;
}

void make_ifte(Expression::FlattenContext *ctx,
               DataType ret_type,
               Expr cond,
               Expr true_val,
               Expr false_val) {
  auto result = ctx->push_back<AllocaStmt>(ret_type);
  flatten_rvalue(cond, ctx);
  auto if_stmt = ctx->push_back<IfStmt>(cond->stmt);

  Expression::FlattenContext lctx;
  lctx.current_block = ctx->current_block;
  flatten_rvalue(true_val, &lctx);
  lctx.push_back<LocalStoreStmt>(result, true_val->stmt);

  Expression::FlattenContext rctx;
  rctx.current_block = ctx->current_block;
  flatten_rvalue(false_val, &rctx);
  rctx.push_back<LocalStoreStmt>(result, false_val->stmt);

  auto true_block = std::make_unique<Block>();
  true_block->set_statements(std::move(lctx.stmts));
  if_stmt->set_true_statements(std::move(true_block));

  auto false_block = std::make_unique<Block>();
  false_block->set_statements(std::move(rctx.stmts));
  if_stmt->set_false_statements(std::move(false_block));

  ctx->push_back<LocalLoadStmt>(result);
  return;
}

void TernaryOpExpression::type_check(CompileConfig *config) {
  TI_ASSERT_TYPE_CHECKED(op1);
  TI_ASSERT_TYPE_CHECKED(op2);
  TI_ASSERT_TYPE_CHECKED(op3);
  auto op1_type = op1->ret_type;
  auto op2_type = op2->ret_type;
  auto op3_type = op3->ret_type;

  auto error = [&]() {
    throw TaichiTypeError(
        fmt::format("unsupported operand type(s) for '{}': '{}', '{}' and '{}'",
                    ternary_type_name(type), op1->ret_type->to_string(),
                    op2->ret_type->to_string(), op3->ret_type->to_string()));
  };

  bool is_valid = true;
  bool is_tensor = false;
  if (op1_type->is<TensorType>() && op2_type->is<TensorType>() &&
      op3_type->is<TensorType>()) {
    // valid
    is_tensor = true;
    if (op1_type->cast<TensorType>()->get_shape() !=
        op2_type->cast<TensorType>()->get_shape()) {
      is_valid = false;
    }
    if (op2_type->cast<TensorType>()->get_shape() !=
        op3_type->cast<TensorType>()->get_shape()) {
      is_valid = false;
    }
    op1_type = op1_type->cast<TensorType>()->get_element_type();
    op2_type = op2_type->cast<TensorType>()->get_element_type();
    op3_type = op3_type->cast<TensorType>()->get_element_type();

  } else if (op1_type->is<PrimitiveType>() && op2_type->is<PrimitiveType>() &&
             op3_type->is<PrimitiveType>()) {
    // valid
  } else {
    is_valid = false;
  }

  if (op1_type != PrimitiveType::i32) {
    is_valid = false;
  }
  if (!op2_type->is<PrimitiveType>() || !op3_type->is<PrimitiveType>()) {
    is_valid = false;
  }

  if (!is_valid)
    error();

  if (is_tensor) {
    auto primitive_dtype = promoted_type(op2_type, op3_type);
    ret_type = TypeFactory::create_tensor_type(
        op2->ret_type->cast<TensorType>()->get_shape(), primitive_dtype);
  } else {
    ret_type = promoted_type(op2_type, op3_type);
  }
}

void TernaryOpExpression::flatten(FlattenContext *ctx) {
  // if (stmt)
  //  return;
  if (type == TernaryOpType::select) {
    flatten_rvalue(op1, ctx);
    flatten_rvalue(op2, ctx);
    flatten_rvalue(op3, ctx);
    ctx->push_back(
        std::make_unique<TernaryOpStmt>(type, op1->stmt, op2->stmt, op3->stmt));
  } else if (type == TernaryOpType::ifte) {
    make_ifte(ctx, ret_type, op1, op2, op3);
  }
  stmt = ctx->back_stmt();
  stmt->tb = tb;
  stmt->ret_type = ret_type;
}

void InternalFuncCallExpression::type_check(CompileConfig *) {
  for (auto &arg : args) {
    TI_ASSERT_TYPE_CHECKED(arg);
    // no arg type compatibility check for now due to lack of specification
  }
  // internal func calls have default return type
  ret_type = PrimitiveType::i32;
}

void InternalFuncCallExpression::flatten(FlattenContext *ctx) {
  std::vector<Stmt *> args_stmts(args.size());
  for (int i = 0; i < (int)args.size(); ++i) {
    flatten_rvalue(args[i], ctx);
    args_stmts[i] = args[i]->stmt;
  }
  ctx->push_back<InternalFuncStmt>(func_name, args_stmts, nullptr,
                                   with_runtime_context);
  stmt = ctx->back_stmt();
  stmt->tb = tb;
}

void ExternalTensorExpression::flatten(FlattenContext *ctx) {
  // https://github.com/taichi-dev/taichi/issues/5819
  // ArgLoadStmt keeps primitive types since all matrix-type gets
  // scalarized at python-scope
  //
  // FIXME(zhanlue): ArgLoadStmt should use TensorType once real_matrix is
  // turned-on by default.
  //                 The scalarization should happen after
  //                 irpass::lower_access()
  auto prim_dt = dt;
  if (!get_compile_config()->real_matrix) {
    prim_dt = dt.get_element_type();
  }
  auto ptr = Stmt::make<ArgLoadStmt>(arg_id, prim_dt, /*is_ptr=*/true);

  int external_dims = dim - std::abs(element_dim);
  ptr->cast<ArgLoadStmt>()->set_extern_dims(external_dims);

  ptr->tb = tb;
  ctx->push_back(std::move(ptr));
  stmt = ctx->back_stmt();
}

std::vector<Stmt *> make_index_stmts(Expression::FlattenContext *ctx,
                                     const ExprGroup &indices,
                                     const std::vector<int> &offsets) {
  std::vector<Stmt *> index_stmts;
  for (int i = 0; i < (int)indices.size(); i++) {
    flatten_rvalue(indices.exprs[i], ctx);
    Stmt *ind = indices.exprs[i]->stmt;
    if (!offsets.empty()) {
      auto offset = ctx->push_back<ConstStmt>(TypedConstant(offsets[i]));
      ind = ctx->push_back<BinaryOpStmt>(BinaryOpType::sub, ind, offset);
    }
    index_stmts.push_back(ind);
  }
  return index_stmts;
}

Stmt *make_field_access(Expression::FlattenContext *ctx,
                        const FieldExpression &field,
                        ExprGroup indices) {
  return ctx->push_back(std::make_unique<GlobalPtrStmt>(
      field.snode, make_index_stmts(ctx, indices, field.snode->index_offsets)));
}

Stmt *make_matrix_field_access(Expression::FlattenContext *ctx,
                               const MatrixFieldExpression &matrix_field,
                               ExprGroup indices,
                               DataType ret_type) {
  std::vector<SNode *> snodes;
  for (auto &field : matrix_field.fields) {
    snodes.push_back(field.cast<FieldExpression>()->snode);
  }
  return ctx->push_back(std::make_unique<MatrixOfGlobalPtrStmt>(
      snodes, make_index_stmts(ctx, indices, snodes[0]->index_offsets),
      matrix_field.dynamic_indexable, matrix_field.dynamic_index_stride,
      ret_type));
}

Stmt *make_ndarray_access(Expression::FlattenContext *ctx,
                          Expr var,
                          ExprGroup indices) {
  std::vector<Stmt *> index_stmts;
  for (int i = 0; i < (int)indices.size(); i++) {
    flatten_rvalue(indices.exprs[i], ctx);
    Stmt *ind = indices.exprs[i]->stmt;
    index_stmts.push_back(ind);
  }
  flatten_lvalue(var, ctx);
  auto expr = var.cast<ExternalTensorExpression>();
  auto external_ptr_stmt = std::make_unique<ExternalPtrStmt>(
      expr->stmt, index_stmts, expr->dt.get_shape(), expr->element_dim);
  if (expr->dim == indices.size()) {
    // Indexing into an scalar element
    external_ptr_stmt->ret_type = expr->dt.ptr_removed().get_element_type();
  } else {
    // Indexing outer dimensions
    external_ptr_stmt->ret_type = expr->dt.ptr_removed();
  }

  return ctx->push_back(std::move(external_ptr_stmt));
}

Stmt *make_tensor_access(Expression::FlattenContext *ctx,
                         Expr var,
                         ExprGroup indices,
                         std::vector<int> shape,
                         int stride) {
  flatten_lvalue(var, ctx);
  if (!var->is_lvalue()) {
    auto alloca_stmt = ctx->push_back<AllocaStmt>(var->ret_type);
    ctx->push_back<LocalStoreStmt>(alloca_stmt, var->stmt);
    var->stmt = alloca_stmt;
  }
  bool needs_dynamic_index = false;
  for (int i = 0; i < (int)indices.size(); ++i) {
    if (!indices[i].is<ConstExpression>()) {
      needs_dynamic_index = true;
    }
  }
  Stmt *offset_stmt = nullptr;
  if (needs_dynamic_index) {
    offset_stmt = ctx->push_back<ConstStmt>(TypedConstant(0));
    for (int i = 0; i < (int)indices.size(); ++i) {
      flatten_rvalue(indices[i], ctx);
      Stmt *shape_stmt = ctx->push_back<ConstStmt>(TypedConstant(shape[i]));
      Stmt *mul_stmt = ctx->push_back<BinaryOpStmt>(BinaryOpType::mul,
                                                    offset_stmt, shape_stmt);
      offset_stmt = ctx->push_back<BinaryOpStmt>(BinaryOpType::add, mul_stmt,
                                                 indices[i]->stmt);
    }
  } else {
    int offset = 0;
    for (int i = 0; i < (int)indices.size(); ++i) {
      offset =
          offset * shape[i] + indices[i].cast<ConstExpression>()->val.val_int();
    }
    offset_stmt = ctx->push_back<ConstStmt>(TypedConstant(offset));
  }
  if (stride != 1) {
    Stmt *stride_stmt = ctx->push_back<ConstStmt>(TypedConstant(stride));
    offset_stmt = ctx->push_back<BinaryOpStmt>(BinaryOpType::mul, offset_stmt,
                                               stride_stmt);
  }
  return ctx->push_back<MatrixPtrStmt>(var->stmt, offset_stmt);
}

void MatrixExpression::type_check(CompileConfig *config) {
  // TODO: typecheck matrix
  for (auto &arg : elements) {
    TI_ASSERT_TYPE_CHECKED(arg);
  }
  ret_type = dt;
}

void MatrixExpression::flatten(FlattenContext *ctx) {
  TI_ASSERT(this->dt->is<TensorType>());
  std::vector<Stmt *> values;
  for (auto &elt : elements) {
    flatten_rvalue(elt, ctx);
    values.push_back(elt->stmt);
  }
  stmt = ctx->push_back<MatrixInitStmt>(values);
  stmt->ret_type = this->dt;
}

bool IndexExpression::is_field() const {
  return var.is<FieldExpression>();
}

bool IndexExpression::is_matrix_field() const {
  return var.is<MatrixFieldExpression>();
}

bool IndexExpression::is_ndarray() const {
  return var.is<ExternalTensorExpression>();
}

bool IndexExpression::is_tensor() const {
  return var->ret_type->is<TensorType>();
}

bool IndexExpression::is_local() const {
  return !is_global();
}

bool IndexExpression::is_global() const {
  // Special case: Indexing into TensorType-element of ExternalPtrStmt
  // or GlobalPtrStmt should be treated as global ptrs
  if (var.is<IndexExpression>()) {
    TI_ASSERT(var.cast<IndexExpression>()->is_matrix_field() ||
              var.cast<IndexExpression>()->is_ndarray());
    return true;
  }

  // Only Ndarray and Field comes outside from a kernel
  return is_field() || is_matrix_field() || is_ndarray();
}

void IndexExpression::type_check(CompileConfig *) {
  // TODO: Change to type-based solution
  // Currently, dimension compatibility check happens in Python
  if (is_field()) {  // field
    ret_type = var.cast<FieldExpression>()->dt->get_compute_type();
  } else if (is_matrix_field()) {
    auto matrix_field_expr = var.cast<MatrixFieldExpression>();
    ret_type = TypeFactory::create_tensor_type(matrix_field_expr->element_shape,
                                               matrix_field_expr->fields[0]
                                                   .cast<FieldExpression>()
                                                   ->dt->get_compute_type());
  } else if (is_ndarray()) {  // ndarray
    auto external_tensor_expr = var.cast<ExternalTensorExpression>();
    int total_dim = external_tensor_expr->dim;
    int index_dim = indices.exprs.size();

    if (index_dim == total_dim) {
      // Access all the way to a single element
      ret_type = var.cast<ExternalTensorExpression>()->dt.get_element_type();
    } else {
      // Access to a Tensor
      ret_type = var.cast<ExternalTensorExpression>()->dt;
    }
  } else if (is_tensor()) {  // local tensor
    auto shape = var->ret_type->as<TensorType>()->get_shape();
    if (indices.size() != shape.size()) {
      TI_ERROR("Expected {} indices, but got {}.", shape.size(),
               indices.size());
    }
    ret_type = var->ret_type->cast<TensorType>()->get_element_type();
  } else {
    throw TaichiTypeError(
        "Invalid IndexExpression: the source is not among field, ndarray or "
        "local tensor");
  }

  for (int i = 0; i < indices.exprs.size(); i++) {
    auto &expr = indices.exprs[i];
    TI_ASSERT_TYPE_CHECKED(expr);
    if (!is_integral(expr->ret_type))
      throw TaichiTypeError(
          fmt::format("indices must be integers, however '{}' is "
                      "provided as index {}",
                      expr->ret_type->to_string(), i));
  }
}

void IndexExpression::flatten(FlattenContext *ctx) {
  if (is_field()) {
    stmt = make_field_access(ctx, *var.cast<FieldExpression>(), indices);
  } else if (is_matrix_field()) {
    stmt = make_matrix_field_access(ctx, *var.cast<MatrixFieldExpression>(),
                                    indices, ret_type);
  } else if (is_ndarray()) {
    stmt = make_ndarray_access(ctx, var, indices);
  } else if (is_tensor()) {
    stmt = make_tensor_access(
        ctx, var, indices, var->ret_type->cast<TensorType>()->get_shape(), 1);
  } else {
    throw TaichiTypeError(
        "Invalid IndexExpression: the source is not among field, ndarray or "
        "local tensor");
  }
  stmt->tb = tb;
}

void StrideExpression::type_check(CompileConfig *) {
  // This is an ugly hack for global tensors
  if (var.is<IndexExpression>() &&
      var.cast<IndexExpression>()->var.is<FieldExpression>())
    ret_type = var->ret_type;
  else
    throw TaichiTypeError(
        "Invalid StrideExpression: The source being indexed must be an element "
        "of a field");
}

void StrideExpression::flatten(FlattenContext *ctx) {
  stmt = make_tensor_access(ctx, var, indices, shape, stride);
}

void RangeAssumptionExpression::type_check(CompileConfig *) {
  TI_ASSERT_TYPE_CHECKED(input);
  TI_ASSERT_TYPE_CHECKED(base);
  if (!input->ret_type->is<PrimitiveType>() ||
      !base->ret_type->is<PrimitiveType>() || input->ret_type != base->ret_type)
    throw TaichiTypeError(
        fmt::format("unsupported operand type(s) for "
                    "'range_assumption': '{}' and '{}'",
                    input->ret_type->to_string(), base->ret_type->to_string()));
  ret_type = input->ret_type;
}

void RangeAssumptionExpression::flatten(FlattenContext *ctx) {
  flatten_rvalue(input, ctx);
  flatten_rvalue(base, ctx);
  ctx->push_back(
      Stmt::make<RangeAssumptionStmt>(input->stmt, base->stmt, low, high));
  stmt = ctx->back_stmt();
}

void LoopUniqueExpression::type_check(CompileConfig *) {
  TI_ASSERT_TYPE_CHECKED(input);
  if (!input->ret_type->is<PrimitiveType>())
    throw TaichiTypeError(
        fmt::format("unsupported operand type(s) for 'loop_unique': '{}'",
                    input->ret_type->to_string()));
  ret_type = input->ret_type;
}

void LoopUniqueExpression::flatten(FlattenContext *ctx) {
  flatten_rvalue(input, ctx);
  ctx->push_back(Stmt::make<LoopUniqueStmt>(input->stmt, covers));
  stmt = ctx->back_stmt();
}

void IdExpression::flatten(FlattenContext *ctx) {
  stmt = ctx->current_block->lookup_var(id);
  if (!ret_type->is_primitive(PrimitiveTypeID::unknown)) {
    stmt->ret_type = ret_type;
  }
}

void AtomicOpExpression::type_check(CompileConfig *config) {
  TI_ASSERT_TYPE_CHECKED(dest);
  TI_ASSERT_TYPE_CHECKED(val);
  auto error = [&]() {
    throw TaichiTypeError(fmt::format(
        "unsupported operand type(s) for 'atomic_{}': '{}' and '{}'",
        atomic_op_type_name(op_type), dest->ret_type->to_string(),
        val->ret_type->to_string()));
  };

  // Broadcast val to dest if neccessary
  auto val_dtype = val->ret_type;
  auto dest_dtype = dest->ret_type.ptr_removed();
  if (dest_dtype->is<PrimitiveType>() && val_dtype->is<TensorType>()) {
    error();
  }

  if (val_dtype->is<PrimitiveType>() && dest_dtype->is<TensorType>()) {
    auto broadcasted_expr = to_broadcast_tensor(val, dest_dtype);
    val = std::move(broadcasted_expr);
    val.type_check(config);
  }

  // Validate dtype
  auto dtype = val->ret_type;
  if (dtype->is<TensorType>()) {
    dtype = dtype.get_element_type();
  }

  if (!dtype->is<PrimitiveType>()) {
    error();
  }

  if (is_quant(dest->ret_type)) {
    ret_type = dest->ret_type->get_compute_type();
  } else if (dest->ret_type->is<PrimitiveType>() ||
             dest->ret_type->is<TensorType>()) {
    ret_type = dest->ret_type;
  } else {
    error();
  }
}

void AtomicOpExpression::flatten(FlattenContext *ctx) {
  // replace atomic sub with negative atomic add
  if (op_type == AtomicOpType::sub) {
    if (val->ret_type != ret_type) {
      val.set(Expr::make<UnaryOpExpression>(UnaryOpType::cast_value, val,
                                            ret_type));
    }

    val.set(Expr::make<UnaryOpExpression>(UnaryOpType::neg, val));
    op_type = AtomicOpType::add;
  }
  // expand rhs
  flatten_rvalue(val, ctx);
  auto src_val = val->stmt;
  if (dest.is<IdExpression>()) {  // local variable
    // emit local store stmt
    auto alloca = ctx->current_block->lookup_var(dest.cast<IdExpression>()->id);
    ctx->push_back<AtomicOpStmt>(op_type, alloca, src_val);
  } else {
    TI_ASSERT(dest.is<IndexExpression>() || dest.is<StrideExpression>() ||
              (dest.is<ArgLoadExpression>() &&
               dest.cast<ArgLoadExpression>()->is_ptr));
    flatten_lvalue(dest, ctx);
    ctx->push_back<AtomicOpStmt>(op_type, dest->stmt, src_val);
  }
  stmt = ctx->back_stmt();
  stmt->ret_type = stmt->as<AtomicOpStmt>()->dest->ret_type;
  stmt->tb = tb;
}

void SNodeOpExpression::type_check(CompileConfig *) {
  if (op_type == SNodeOpType::get_addr) {
    ret_type = PrimitiveType::u64;
  } else {
    ret_type = PrimitiveType::i32;
  }
}

void SNodeOpExpression::flatten(FlattenContext *ctx) {
  std::vector<Stmt *> indices_stmt;
  for (int i = 0; i < (int)indices.size(); i++) {
    flatten_rvalue(indices[i], ctx);
    indices_stmt.push_back(indices[i]->stmt);
  }
  auto is_cell_access = SNodeOpStmt::activation_related(op_type) &&
                        snode->type != SNodeType::dynamic;
  auto ptr =
      ctx->push_back<GlobalPtrStmt>(snode, indices_stmt, true, is_cell_access);
  ptr->tb = tb;
  if (op_type == SNodeOpType::is_active) {
    TI_ERROR_IF(snode->type != SNodeType::pointer &&
                    snode->type != SNodeType::hash &&
                    snode->type != SNodeType::bitmasked,
                "ti.is_active only works on pointer, hash or bitmasked nodes.");
    ctx->push_back<SNodeOpStmt>(SNodeOpType::is_active, snode, ptr, nullptr);
  } else if (op_type == SNodeOpType::length) {
    ctx->push_back<SNodeOpStmt>(SNodeOpType::length, snode, ptr, nullptr);
  } else if (op_type == SNodeOpType::get_addr) {
    ctx->push_back<SNodeOpStmt>(SNodeOpType::get_addr, snode, ptr, nullptr);
  } else if (op_type == SNodeOpType::append) {
    flatten_rvalue(value, ctx);
    ctx->push_back<SNodeOpStmt>(SNodeOpType::append, snode, ptr, value->stmt);
    TI_ERROR_IF(snode->type != SNodeType::dynamic,
                "ti.append only works on dynamic nodes.");
    TI_ERROR_IF(snode->ch.size() != 1,
                "ti.append only works on single-child dynamic nodes.");
    TI_ERROR_IF(data_type_size(snode->ch[0]->dt) != 4,
                "ti.append only works on i32/f32 nodes.");
  }
  stmt = ctx->back_stmt();
}

void TextureOpExpression::type_check(CompileConfig *config) {
  TI_ASSERT(texture_ptr.is<TexturePtrExpression>());
  auto ptr = texture_ptr.cast<TexturePtrExpression>();
  if (op == TextureOpType::kSampleLod) {
    // UV, Lod
    TI_ASSERT_INFO(args.size() == ptr->num_dims + 1,
                   "Invalid number of args for sample_lod Texture op with a "
                   "{}-dimension texture",
                   ptr->num_dims);
    for (int i = 0; i < ptr->num_dims; i++) {
      TI_ASSERT_TYPE_CHECKED(args[i]);
      if (args[i].get_ret_type() != PrimitiveType::f32) {
        throw TaichiTypeError(
            fmt::format("Invalid type for texture sample_lod: '{}', all "
                        "arguments must be f32",
                        args[i].get_ret_type()->to_string()));
      }
    }
  } else if (op == TextureOpType::kFetchTexel) {
    // index, int LOD
    TI_ASSERT_INFO(args.size() == ptr->num_dims + 1,
                   "Invalid number of args for fetch_texel Texture op with a "
                   "{}-dimension texture",
                   ptr->num_dims);
    for (int i = 0; i < ptr->num_dims; i++) {
      TI_ASSERT_TYPE_CHECKED(args[i]);
      if (args[i].get_ret_type() != PrimitiveType::i32) {
        throw TaichiTypeError(
            fmt::format("Invalid type for texture fetch_texel: '{}', all "
                        "arguments must be i32",
                        args[i].get_ret_type()->to_string()));
      }
    }
  } else if (op == TextureOpType::kLoad) {
    // index
    TI_ASSERT_INFO(args.size() == ptr->num_dims,
                   "Invalid number of args for load Texture op with a "
                   "{}-dimension texture",
                   ptr->num_dims);
    for (int i = 0; i < ptr->num_dims; i++) {
      TI_ASSERT_TYPE_CHECKED(args[i]);
      if (args[i].get_ret_type() != PrimitiveType::i32) {
        throw TaichiTypeError(
            fmt::format("Invalid type for texture load: '{}', all "
                        "arguments must be i32",
                        args[i].get_ret_type()->to_string()));
      }
    }
  } else if (op == TextureOpType::kStore) {
    // index, value
    TI_ASSERT_INFO(args.size() == ptr->num_dims + 4,
                   "Invalid number of args for store Texture op with a "
                   "{}-dimension texture",
                   ptr->num_dims);
    for (int i = 0; i < ptr->num_dims; i++) {
      TI_ASSERT_TYPE_CHECKED(args[i]);
      if (args[i].get_ret_type() != PrimitiveType::i32) {
        throw TaichiTypeError(
            fmt::format("Invalid type for texture load: '{}', index "
                        "arguments must be i32",
                        args[i].get_ret_type()->to_string()));
      }
    }
    for (int i = ptr->num_dims; i < ptr->num_dims + 4; i++) {
      TI_ASSERT_TYPE_CHECKED(args[i]);
      if (args[i].get_ret_type() != PrimitiveType::f32) {
        throw TaichiTypeError(
            fmt::format("Invalid type for texture load: '{}', value "
                        "arguments must be f32",
                        args[i].get_ret_type()->to_string()));
      }
    }
  } else {
    TI_ERROR("Invalid TextureOpType");
  }
  ret_type =
      TypeFactory::get_instance().get_pointer_type(PrimitiveType::f32,
                                                   /*is_bit_pointer=*/false);
}

void TextureOpExpression::flatten(FlattenContext *ctx) {
  flatten_rvalue(texture_ptr, ctx);
  std::vector<Stmt *> arg_stmts;
  for (Expr &arg : args.exprs) {
    flatten_rvalue(arg, ctx);
    arg_stmts.push_back(arg->stmt);
  }
  ctx->push_back<TextureOpStmt>(op, texture_ptr->stmt, arg_stmts);
  stmt = ctx->back_stmt();
}

void ConstExpression::type_check(CompileConfig *) {
  TI_ASSERT_INFO(
      val.dt->is<PrimitiveType>() && val.dt != PrimitiveType::unknown,
      "Invalid dt [{}] for ConstExpression", val.dt->to_string());
  ret_type = val.dt;
}

void ConstExpression::flatten(FlattenContext *ctx) {
  ctx->push_back(Stmt::make<ConstStmt>(val));
  stmt = ctx->back_stmt();
}

void ExternalTensorShapeAlongAxisExpression::type_check(CompileConfig *) {
  TI_ASSERT_INFO(ptr.is<ExternalTensorExpression>(),
                 "Invalid ptr [{}] for ExternalTensorShapeAlongAxisExpression",
                 ExpressionHumanFriendlyPrinter::expr_to_string(ptr));
  ret_type = PrimitiveType::i32;
}

void ExternalTensorShapeAlongAxisExpression::flatten(FlattenContext *ctx) {
  auto temp = ptr.cast<ExternalTensorExpression>();
  TI_ASSERT(0 <= axis && axis < temp->dim);
  ctx->push_back<ExternalTensorShapeAlongAxisStmt>(axis, temp->arg_id);
  stmt = ctx->back_stmt();
}

void FuncCallExpression::type_check(CompileConfig *) {
  for (auto &arg : args.exprs) {
    TI_ASSERT_TYPE_CHECKED(arg);
    // no arg type compatibility check for now due to lack of specification
  }
  TI_ASSERT_INFO(func->rets.size() <= 1,
                 "Too many (> 1) return values for FuncCallExpression");
  if (func->rets.size() == 1) {
    ret_type = func->rets[0].dt;
  }
}

void FuncCallExpression::flatten(FlattenContext *ctx) {
  std::vector<Stmt *> stmt_args;
  for (auto &arg : args.exprs) {
    flatten_rvalue(arg, ctx);
    stmt_args.push_back(arg->stmt);
  }
  ctx->push_back<FuncCallStmt>(func, stmt_args);
  stmt = ctx->back_stmt();
}

// Mesh related.

void MeshPatchIndexExpression::flatten(FlattenContext *ctx) {
  auto pid_stmt = std::make_unique<MeshPatchIndexStmt>();
  ctx->push_back(std::move(pid_stmt));
  stmt = ctx->back_stmt();
}

void MeshPatchIndexExpression::type_check(CompileConfig *) {
  ret_type = PrimitiveType::i32;
}

void MeshRelationAccessExpression::type_check(CompileConfig *) {
  ret_type = PrimitiveType::i32;
}

void MeshRelationAccessExpression::flatten(FlattenContext *ctx) {
  flatten_rvalue(mesh_idx, ctx);
  if (neighbor_idx) {
    flatten_rvalue(neighbor_idx, ctx);
    ctx->push_back<MeshRelationAccessStmt>(mesh, mesh_idx->stmt, to_type,
                                           neighbor_idx->stmt);
  } else {
    ctx->push_back<MeshRelationAccessStmt>(mesh, mesh_idx->stmt, to_type);
  }
  stmt = ctx->back_stmt();
}

void MeshIndexConversionExpression::type_check(CompileConfig *) {
  ret_type = PrimitiveType::i32;
}

void MeshIndexConversionExpression::flatten(FlattenContext *ctx) {
  flatten_rvalue(idx, ctx);
  ctx->push_back<MeshIndexConversionStmt>(mesh, idx_type, idx->stmt, conv_type);
  stmt = ctx->back_stmt();
}

void ReferenceExpression::type_check(CompileConfig *) {
  ret_type = var->ret_type;
}

void ReferenceExpression::flatten(FlattenContext *ctx) {
  flatten_lvalue(var, ctx);
  ctx->push_back<ReferenceStmt>(var->stmt);
  stmt = ctx->back_stmt();
}

Block *ASTBuilder::current_block() {
  if (stack_.empty())
    return nullptr;
  else
    return stack_.back();
}

Stmt *ASTBuilder::get_last_stmt() {
  TI_ASSERT(!stack_.empty());
  return stack_.back()->back();
}

void ASTBuilder::insert(std::unique_ptr<Stmt> &&stmt, int location) {
  TI_ASSERT(!stack_.empty());
  stack_.back()->insert(std::move(stmt), location);
}

void ASTBuilder::stop_gradient(SNode *snode) {
  TI_ASSERT(!stack_.empty());
  stack_.back()->stop_gradients.push_back(snode);
}

void ASTBuilder::insert_assignment(Expr &lhs,
                                   const Expr &rhs,
                                   const std::string &tb) {
  // Inside a kernel or a function
  // Create an assignment in the IR
  if (lhs.expr == nullptr) {
    lhs.set(rhs);
  } else if (lhs.expr->is_lvalue()) {
    auto stmt = std::make_unique<FrontendAssignStmt>(lhs, rhs);
    stmt->tb = tb;
    this->insert(std::move(stmt));

  } else {
    TI_ERROR("Cannot assign to non-lvalue: {}",
             ExpressionHumanFriendlyPrinter::expr_to_string(lhs));
  }
}

Expr ASTBuilder::make_var(const Expr &x, std::string tb) {
  auto var = this->expr_alloca();
  this->insert_assignment(var, x, tb);
  return var;
}

Expr ASTBuilder::make_id_expr(const std::string &name) {
  return Expr::make<IdExpression>(get_next_id(name));
}

void ASTBuilder::insert_for(const Expr &s,
                            const Expr &e,
                            const std::function<void(Expr)> &func) {
  auto i = Expr(std::make_shared<IdExpression>(get_next_id()));
  auto stmt_unique = std::make_unique<FrontendForStmt>(i, s, e, this->arch_,
                                                       for_loop_dec_.config);
  for_loop_dec_.reset();
  auto stmt = stmt_unique.get();
  this->insert(std::move(stmt_unique));
  this->create_scope(stmt->body);
  func(i);
  this->pop_scope();
}

Expr ASTBuilder::insert_thread_idx_expr() {
  auto loop = stack_.size() ? stack_.back()->parent_stmt : nullptr;
  TI_ERROR_IF(arch_ != Arch::cuda && !arch_is_cpu(arch_),
              "ti.thread_idx() is only available in cuda or cpu context.");
  if (loop != nullptr) {
    auto i = stack_.size() - 1;
    while (!(loop->is<FrontendForStmt>())) {
      loop = i > 0 ? stack_[--i]->parent_stmt : nullptr;
      if (loop == nullptr)
        break;
    }
  }
  TI_ERROR_IF(!(loop && loop->is<FrontendForStmt>()),
              "ti.thread_idx() is only valid within loops.");
  return Expr::make<InternalFuncCallExpression>(
      "linear_thread_idx", std::vector<Expr>{}, /*with_runtime_context=*/true);
}

Expr ASTBuilder::insert_patch_idx_expr() {
  auto loop = stack_.size() ? stack_.back()->parent_stmt : nullptr;
  if (loop != nullptr) {
    auto i = stack_.size() - 1;
    while (!(loop->is<FrontendForStmt>())) {
      loop = i > 0 ? stack_[--i]->parent_stmt : nullptr;
      if (loop == nullptr)
        break;
    }
  }
  TI_ERROR_IF(!(loop && loop->is<FrontendForStmt>() &&
                loop->as<FrontendForStmt>()->mesh),
              "ti.mesh_patch_idx() is only valid within mesh-for loops.");
  return Expr::make<MeshPatchIndexExpression>();
}

void ASTBuilder::create_kernel_exprgroup_return(const ExprGroup &group) {
  this->insert(Stmt::make<FrontendReturnStmt>(group));
}

void ASTBuilder::create_print(
    std::vector<std::variant<Expr, std::string>> contents) {
  this->insert(std::make_unique<FrontendPrintStmt>(contents));
}

void ASTBuilder::begin_func(const std::string &funcid) {
  auto stmt_unique = std::make_unique<FrontendFuncDefStmt>(funcid);
  auto stmt = stmt_unique.get();
  this->insert(std::move(stmt_unique));
  this->create_scope(stmt->body);
}

void ASTBuilder::end_func(const std::string &funcid) {
  this->pop_scope();
}

void ASTBuilder::begin_frontend_if(const Expr &cond) {
  auto stmt_tmp = std::make_unique<FrontendIfStmt>(cond);
  this->insert(std::move(stmt_tmp));
}

void ASTBuilder::begin_frontend_if_true() {
  auto if_stmt = this->get_last_stmt()->as<FrontendIfStmt>();
  this->create_scope(if_stmt->true_statements);
}

void ASTBuilder::begin_frontend_if_false() {
  auto if_stmt = this->get_last_stmt()->as<FrontendIfStmt>();
  this->create_scope(if_stmt->false_statements);
}

void ASTBuilder::insert_external_func_call(std::size_t func_addr,
                                           std::string source,
                                           std::string filename,
                                           std::string funcname,
                                           const ExprGroup &args,
                                           const ExprGroup &outputs) {
  auto stmt = Stmt::make<FrontendExternalFuncStmt>(
      (void *)func_addr, source, filename, funcname, args.exprs, outputs.exprs);
  this->insert(std::move(stmt));
}

Expr ASTBuilder::expr_alloca() {
  auto var = Expr(std::make_shared<IdExpression>(get_next_id()));
  this->insert(std::make_unique<FrontendAllocaStmt>(
      std::static_pointer_cast<IdExpression>(var.expr)->id,
      PrimitiveType::unknown));
  return var;
}

Expr ASTBuilder::make_matrix_expr(const std::vector<int> &shape,
                                  const DataType &dt,
                                  const std::vector<Expr> &elements) {
  auto mat = Expr(std::make_shared<MatrixExpression>(elements, shape, dt));
  return mat;
}

Expr ASTBuilder::expr_alloca_local_tensor(const std::vector<int> &shape,
                                          const DataType &element_type,
                                          const ExprGroup &elements,
                                          std::string tb) {
  auto var = Expr(std::make_shared<IdExpression>(get_next_id()));
  this->insert(std::make_unique<FrontendAllocaStmt>(
      std::static_pointer_cast<IdExpression>(var.expr)->id, shape,
      element_type));
  var->ret_type = this->get_last_stmt()->ret_type;
  for (int i = 0; i < (int)elements.exprs.size(); ++i) {
    ExprGroup reversed_indices;
    int linearized_index = i;
    for (int d = (int)shape.size() - 1; d >= 0; --d) {
      reversed_indices.push_back(
          Expr::make<ConstExpression, int32>(linearized_index % shape[d]));
      linearized_index /= shape[d];
    }
    ExprGroup indices;
    for (int d = 0; d < (int)shape.size(); ++d)
      indices.push_back(reversed_indices[(int)shape.size() - 1 - d]);
    this->insert(std::make_unique<FrontendAssignStmt>(
        Expr::make<IndexExpression>(var, indices, tb), elements.exprs[i]));
  }
  return var;
}

Expr ASTBuilder::expr_alloca_shared_array(const std::vector<int> &shape,
                                          const DataType &element_type) {
  auto var = Expr(std::make_shared<IdExpression>(get_next_id()));
  this->insert(std::make_unique<FrontendAllocaStmt>(
      std::static_pointer_cast<IdExpression>(var.expr)->id, shape, element_type,
      true));
  var->ret_type = this->get_last_stmt()->ret_type;
  return var;
}

void ASTBuilder::expr_assign(const Expr &lhs, const Expr &rhs, std::string tb) {
  TI_ASSERT(lhs->is_lvalue());
  auto stmt = std::make_unique<FrontendAssignStmt>(lhs, rhs);
  stmt->set_tb(tb);
  this->insert(std::move(stmt));
}

void ASTBuilder::create_assert_stmt(const Expr &cond,
                                    const std::string &msg,
                                    const std::vector<Expr> &args) {
  auto stmt_unique = std::make_unique<FrontendAssertStmt>(cond, msg, args);
  this->insert(std::move(stmt_unique));
}

void ASTBuilder::begin_frontend_range_for(const Expr &i,
                                          const Expr &s,
                                          const Expr &e) {
  auto stmt_unique =
      std::make_unique<FrontendForStmt>(i, s, e, arch_, for_loop_dec_.config);
  auto stmt = stmt_unique.get();
  this->insert(std::move(stmt_unique));
  this->create_scope(stmt->body,
                     for_loop_dec_.config.strictly_serialized ? While : For);
  for_loop_dec_.reset();
}

void ASTBuilder::begin_frontend_struct_for_on_snode(const ExprGroup &loop_vars,
                                                    SNode *snode) {
  TI_WARN_IF(
      for_loop_dec_.config.strictly_serialized,
      "ti.loop_config(serialize=True) does not have effect on the struct for. "
      "The execution order is not guaranteed.");
  auto stmt_unique = std::make_unique<FrontendForStmt>(loop_vars, snode, arch_,
                                                       for_loop_dec_.config);
  for_loop_dec_.reset();
  auto stmt = stmt_unique.get();
  this->insert(std::move(stmt_unique));
  this->create_scope(stmt->body, For);
}

void ASTBuilder::begin_frontend_struct_for_on_external_tensor(
    const ExprGroup &loop_vars,
    const Expr &external_tensor) {
  TI_WARN_IF(
      for_loop_dec_.config.strictly_serialized,
      "ti.loop_config(serialize=True) does not have effect on the struct for. "
      "The execution order is not guaranteed.");
  auto stmt_unique = std::make_unique<FrontendForStmt>(
      loop_vars, external_tensor, arch_, for_loop_dec_.config);
  for_loop_dec_.reset();
  auto stmt = stmt_unique.get();
  this->insert(std::move(stmt_unique));
  this->create_scope(stmt->body, For);
}

void ASTBuilder::begin_frontend_mesh_for(
    const Expr &i,
    const mesh::MeshPtr &mesh_ptr,
    const mesh::MeshElementType &element_type) {
  TI_WARN_IF(
      for_loop_dec_.config.strictly_serialized,
      "ti.loop_config(serialize=True) does not have effect on the mesh for. "
      "The execution order is not guaranteed.");
  auto stmt_unique = std::make_unique<FrontendForStmt>(
      ExprGroup(i), mesh_ptr, element_type, arch_, for_loop_dec_.config);
  for_loop_dec_.reset();
  auto stmt = stmt_unique.get();
  this->insert(std::move(stmt_unique));
  this->create_scope(stmt->body, For);
}

void ASTBuilder::begin_frontend_while(const Expr &cond) {
  auto stmt_unique = std::make_unique<FrontendWhileStmt>(cond);
  auto stmt = stmt_unique.get();
  this->insert(std::move(stmt_unique));
  this->create_scope(stmt->body, While);
}

void ASTBuilder::insert_break_stmt() {
  if (loop_state_stack_.back() == Outermost) {
    throw TaichiSyntaxError("Cannot break in the outermost loop");
  }
  this->insert(Stmt::make<FrontendBreakStmt>());
}

void ASTBuilder::insert_continue_stmt() {
  this->insert(Stmt::make<FrontendContinueStmt>());
}

void ASTBuilder::insert_expr_stmt(const Expr &val) {
  this->insert(Stmt::make<FrontendExprStmt>(val));
}

void ASTBuilder::insert_snode_activate(SNode *snode,
                                       const ExprGroup &expr_group) {
  this->insert(Stmt::make<FrontendSNodeOpStmt>(SNodeOpType::activate, snode,
                                               expr_group));
}

void ASTBuilder::insert_snode_deactivate(SNode *snode,
                                         const ExprGroup &expr_group) {
  this->insert(Stmt::make<FrontendSNodeOpStmt>(SNodeOpType::deactivate, snode,
                                               expr_group));
}

<<<<<<< HEAD
std::vector<Expr> ASTBuilder::expand_expr(std::vector<Expr> &indices) {
=======
std::vector<Expr> ASTBuilder::flatten_indices_expr(
    const std::vector<Expr> &indices) {
>>>>>>> 1093f379
  TI_ASSERT(indices.size() > 0);

  if (indices.size() > 1) {
    return indices;
  }

  Expr index_expr = indices[0];
  TI_ASSERT_TYPE_CHECKED(index_expr);
  if (!index_expr->ret_type->is<TensorType>()) {
    return indices;
  }

  // Flatten indices
  /*
    Before:
      TensorType<4 x i32> index = Expr;

    After:
      TensorType<4 x i32>* id_expr = FrontendAllocaStmt(TensorType<4 x i32>)
      i32 ind0 = IndexExpression(id_expr, 0)
      i32 ind1 = IndexExpression(id_expr, 1)
      i32 ind2 = IndexExpression(id_expr, 2)
      i32 ind3 = IndexExpression(id_expr, 3)

      return {ind0, ind1, ind2, ind3}

  */
  std::vector<Expr> flattened_indices;

  auto tensor_type = index_expr->ret_type->cast<TensorType>();

  Expr id_expr;
  if (index_expr.is<IdExpression>()) {
    id_expr = index_expr;
  } else {
<<<<<<< HEAD
    /*
      auto var = Expr(std::make_shared<IdExpression>(get_next_id()));
      var.expr->ret_type = tensor_type;

      auto frontend_alloca_stmt = std::make_unique<FrontendAllocaStmt>(
          std::static_pointer_cast<IdExpression>(var.expr)->id,
          tensor_type);
      frontend_alloca_stmt->ret_type = tensor_type;

      auto frontend_assign_stmt = std::make_unique<FrontendAssignStmt>(var,
      index_expr); this->insert(std::move(frontend_alloca_stmt));
      this->insert(std::move(frontend_assign_stmt));
    */
=======
>>>>>>> 1093f379
    id_expr = make_var(index_expr, index_expr->tb);
  }
  for (int i = 0; i < tensor_type->get_num_elements(); i++) {
    auto ind = Expr(std::make_shared<IndexExpression>(
        id_expr, ExprGroup(Expr(i)), index_expr->tb));
    ind.expr->ret_type = tensor_type->get_element_type();
    flattened_indices.push_back(ind);
  }
  return flattened_indices;
}

void ASTBuilder::create_scope(std::unique_ptr<Block> &list, LoopType tp) {
  TI_ASSERT(list == nullptr);
  LoopState prev = loop_state_stack_.back();
  if (tp == NotLoop) {
    loop_state_stack_.push_back(prev);
  } else if (tp == For && stack_.size() == 1) {
    loop_state_stack_.push_back(Outermost);
  } else {
    loop_state_stack_.push_back(Inner);
  }
  list = std::make_unique<Block>();
  if (!stack_.empty()) {
    list->parent_stmt = get_last_stmt();
  }
  stack_.push_back(list.get());
}

void ASTBuilder::pop_scope() {
  stack_.pop_back();
  loop_state_stack_.pop_back();
}

void flatten_lvalue(Expr expr, Expression::FlattenContext *ctx) {
  expr->flatten(ctx);
}

void flatten_global_load(Expr ptr, Expression::FlattenContext *ctx) {
  ctx->push_back(std::make_unique<GlobalLoadStmt>(ptr->stmt));
  ptr->stmt = ctx->back_stmt();
}

void flatten_local_load(Expr ptr, Expression::FlattenContext *ctx) {
  ctx->push_back<LocalLoadStmt>(ptr->stmt);
  ptr->stmt = ctx->back_stmt();
}

void flatten_rvalue(Expr ptr, Expression::FlattenContext *ctx) {
  ptr->flatten(ctx);
  if (ptr.is<IdExpression>()) {
    if (ptr->stmt->is<AllocaStmt>()) {
      flatten_local_load(ptr, ctx);
    }
  } else if (ptr.is<IndexExpression>()) {
    auto ix = ptr.cast<IndexExpression>();
    if (ix->is_local()) {
      flatten_local_load(ptr, ctx);
    } else {
      flatten_global_load(ptr, ctx);
    }
  } else if (ptr.is<StrideExpression>()) {
    flatten_global_load(ptr, ctx);
  } else if (ptr.is<FieldExpression>()) {
    TI_ASSERT(ptr.cast<FieldExpression>()->snode->num_active_indices == 0);
    flatten_global_load(ptr[ExprGroup()], ctx);
  } else if (ptr.is<ArgLoadExpression>() &&
             ptr.cast<ArgLoadExpression>()->is_ptr) {
    flatten_global_load(ptr, ctx);
  }
}

}  // namespace taichi::lang<|MERGE_RESOLUTION|>--- conflicted
+++ resolved
@@ -1393,12 +1393,7 @@
                                                expr_group));
 }
 
-<<<<<<< HEAD
-std::vector<Expr> ASTBuilder::expand_expr(std::vector<Expr> &indices) {
-=======
-std::vector<Expr> ASTBuilder::flatten_indices_expr(
-    const std::vector<Expr> &indices) {
->>>>>>> 1093f379
+std::vector<Expr> ASTBuilder::expand_expr(const std::vector<Expr> &indices) {
   TI_ASSERT(indices.size() > 0);
 
   if (indices.size() > 1) {
@@ -1434,22 +1429,6 @@
   if (index_expr.is<IdExpression>()) {
     id_expr = index_expr;
   } else {
-<<<<<<< HEAD
-    /*
-      auto var = Expr(std::make_shared<IdExpression>(get_next_id()));
-      var.expr->ret_type = tensor_type;
-
-      auto frontend_alloca_stmt = std::make_unique<FrontendAllocaStmt>(
-          std::static_pointer_cast<IdExpression>(var.expr)->id,
-          tensor_type);
-      frontend_alloca_stmt->ret_type = tensor_type;
-
-      auto frontend_assign_stmt = std::make_unique<FrontendAssignStmt>(var,
-      index_expr); this->insert(std::move(frontend_alloca_stmt));
-      this->insert(std::move(frontend_assign_stmt));
-    */
-=======
->>>>>>> 1093f379
     id_expr = make_var(index_expr, index_expr->tb);
   }
   for (int i = 0; i < tensor_type->get_num_elements(); i++) {
