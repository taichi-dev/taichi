--- conflicted
+++ resolved
@@ -36,16 +36,7 @@
   current_rpd_ = (__bridge MTLRenderPassDescriptor *)rpd;
 }
 
-void GuiMetal::set_render_pass(void *rpd) {
-  current_rpd_ = (__bridge MTLRenderPassDescriptor *)rpd;
-}
 void GuiMetal::prepare_for_next_frame() {
-<<<<<<< HEAD
-=======
-  if (!initialized())
-    return;
-  ImGui_ImplMetal_NewFrame(current_rpd_);
->>>>>>> de19c537
   if (app_context_->config.show_window) {
     ImGui_ImplGlfw_NewFrame();
   } else {
@@ -65,67 +56,40 @@
 
 void GuiMetal::begin(const std::string &name, float x, float y, float width,
                      float height) {
-  if (!initialized()) {
-    return;
-  }
   ImGui::SetNextWindowPos(ImVec2(abs_x(x), abs_y(y)), ImGuiCond_Once);
   ImGui::SetNextWindowSize(ImVec2(abs_x(width), abs_y(height)), ImGuiCond_Once);
   ImGui::Begin(name.c_str());
   is_empty_ = false;
 }
 void GuiMetal::end() {
-  if (!initialized()) {
-    return;
-  }
   ImGui::End();
 }
 void GuiMetal::text(const std::string &text) {
-  if (!initialized()) {
-    return;
-  }
   ImGui::Text("%s", text.c_str());
 }
 void GuiMetal::text(const std::string &text, glm::vec3 color) {
-  if (!initialized()) {
-    return;
-  }
   ImGui::TextColored(ImVec4(color[0], color[1], color[2], 1.0f), "%s",
                      text.c_str());
 }
 bool GuiMetal::checkbox(const std::string &name, bool old_value) {
-  if (!initialized()) {
-    return old_value;
-  }
   ImGui::Checkbox(name.c_str(), &old_value);
   return old_value;
 }
 int GuiMetal::slider_int(const std::string &name, int old_value, int minimum,
                          int maximum) {
-  if (!initialized()) {
-    return old_value;
-  }
   ImGui::SliderInt(name.c_str(), &old_value, minimum, maximum);
   return old_value;
 }
 float GuiMetal::slider_float(const std::string &name, float old_value,
                              float minimum, float maximum) {
-  if (!initialized()) {
-    return old_value;
-  }
   ImGui::SliderFloat(name.c_str(), &old_value, minimum, maximum);
   return old_value;
 }
 glm::vec3 GuiMetal::color_edit_3(const std::string &name, glm::vec3 old_value) {
-  if (!initialized()) {
-    return old_value;
-  }
   ImGui::ColorEdit3(name.c_str(), (float *)&old_value);
   return old_value;
 }
 bool GuiMetal::button(const std::string &text) {
-  if (!initialized()) {
-    return false;
-  }
   return ImGui::Button(text.c_str());
 }
 
@@ -146,9 +110,7 @@
   }
 }
 void GuiMetal::cleanup_render_resources() {
-  if (initialized()) {
-    ImGui_ImplMetal_Shutdown();
-  }
+  ImGui_ImplMetal_Shutdown();
   current_rpd_ = nullptr;
 }
 
@@ -160,8 +122,6 @@
   ImGui::DestroyContext(imgui_context_);
 }
 
-bool GuiMetal::initialized() { return current_rpd_ != nullptr; }
-
 bool GuiMetal::is_empty() { return is_empty_; }
 
 } // namespace vulkan
