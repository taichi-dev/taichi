import platform

import numpy as np
import pytest
from taichi._lib import core as _ti_core

import taichi as ti
from tests import test_utils
from tests.test_utils import verify_image

RENDER_REPEAT = 5
# FIXME: enable ggui tests on ti.cpu backend. It's blocked by macos10.15
supported_archs = [ti.vulkan, ti.cuda]


@pytest.mark.skipif(not _ti_core.GGUI_AVAILABLE, reason="GGUI Not Available")
@test_utils.test(arch=supported_archs)
def test_geometry_2d():
    window = ti.ui.Window('test', (640, 480), show_window=False)
    canvas = window.get_canvas()

    # simple circles
    n_circles_0 = 10
    circle_positions_0 = ti.Vector.field(2, ti.f32, shape=n_circles_0)
    for i in range(n_circles_0):
        circle_positions_0[i] = ti.Vector([0.1, i * 0.1])

    # circles with per vertex colors
    n_circles_1 = 10
    circle_positions_1 = ti.Vector.field(2, ti.f32, shape=n_circles_1)
    circle_colors_1 = ti.Vector.field(3, ti.f32, shape=n_circles_1)
    for i in range(n_circles_0):
        circle_positions_1[i] = ti.Vector([0.2, i * 0.1])
        circle_colors_1[i] = ti.Vector([i * 0.1, 1.0 - i * 0.1, 0.5])

    # simple triangles
    n_triangles_0 = 10
    triangles_positions_0 = ti.Vector.field(2, ti.f32, shape=3 * n_triangles_0)
    for i in range(n_triangles_0):
        triangles_positions_0[3 * i] = ti.Vector([0.3, i * 0.1])
        triangles_positions_0[3 * i + 1] = ti.Vector([0.35, i * 0.1])
        triangles_positions_0[3 * i + 2] = ti.Vector([0.35, i * 0.1 + 0.05])

    # triangles with per vertex colors and indices
    triangles_positions_1 = ti.Vector.field(2, ti.f32, shape=4)
    triangles_colors_1 = ti.Vector.field(3, ti.f32, shape=4)
    triangles_positions_1[0] = ti.Vector([0.4, 0])
    triangles_positions_1[1] = ti.Vector([0.4, 1])
    triangles_positions_1[2] = ti.Vector([0.45, 0])
    triangles_positions_1[3] = ti.Vector([0.45, 1])
    triangles_colors_1[0] = ti.Vector([0, 0, 0])
    triangles_colors_1[1] = ti.Vector([1, 0, 0])
    triangles_colors_1[2] = ti.Vector([0, 1, 0])
    triangles_colors_1[3] = ti.Vector([1, 1, 0])
    triangle_indices_1 = ti.Vector.field(3, ti.i32, shape=2)
    triangle_indices_1[0] = ti.Vector([0, 1, 3])
    triangle_indices_1[1] = ti.Vector([0, 2, 3])

    # simple lines
    n_lines_0 = 10
    lines_positions_0 = ti.Vector.field(2, ti.f32, shape=2 * n_lines_0)
    for i in range(n_lines_0):
        lines_positions_0[2 * i] = ti.Vector([0.5, i * 0.1])
        lines_positions_0[2 * i + 1] = ti.Vector([0.5, i * 0.1 + 0.05])

    # lines with per vertex colors and indices
    lines_positions_1 = ti.Vector.field(2, ti.f32, shape=4)
    lines_colors_1 = ti.Vector.field(3, ti.f32, shape=4)
    lines_positions_1[0] = ti.Vector([0.6, 0])
    lines_positions_1[1] = ti.Vector([0.6, 1])
    lines_positions_1[2] = ti.Vector([0.65, 0])
    lines_positions_1[3] = ti.Vector([0.65, 1])
    lines_colors_1[0] = ti.Vector([0, 0, 0])
    lines_colors_1[1] = ti.Vector([1, 0, 0])
    lines_colors_1[2] = ti.Vector([0, 1, 0])
    lines_colors_1[3] = ti.Vector([1, 1, 0])
    lines_indices_1 = ti.Vector.field(2, ti.i32, shape=6)
    line_id = 0
    for i in range(4):
        for j in range(i + 1, 4):
            lines_indices_1[line_id] = ti.Vector([i, j])
            line_id += 1

    def render():

        canvas.circles(circle_positions_0, radius=0.05, color=(1, 0, 0))

        canvas.circles(circle_positions_1,
                       radius=0.05,
                       per_vertex_color=circle_colors_1)

        canvas.triangles(triangles_positions_0, color=(0, 0, 1))

        canvas.triangles(triangles_positions_1,
                         per_vertex_color=triangles_colors_1,
                         indices=triangle_indices_1)

        canvas.lines(lines_positions_0, width=0.01, color=(0, 1, 0))

        canvas.lines(lines_positions_1,
                     width=0.01,
                     per_vertex_color=lines_colors_1,
                     indices=lines_indices_1)

    # Render in off-line mode to check if there are errors
    for _ in range(RENDER_REPEAT):
        render()
        window.get_image_buffer_as_numpy()

    render()
    if (platform.system() == 'Darwin'):
        # FIXME: Use lower tolerance when macOS ggui supports wide lines
        verify_image(window.get_image_buffer_as_numpy(), 'test_geometry_2d',
                     1.0)
    else:
        verify_image(window.get_image_buffer_as_numpy(), 'test_geometry_2d')
    window.destroy()


@pytest.mark.skipif(not _ti_core.GGUI_AVAILABLE, reason="GGUI Not Available")
@test_utils.test(arch=supported_archs)
def test_geometry_3d():
    window = ti.ui.Window('test', (640, 480), show_window=False)
    canvas = window.get_canvas()
    scene = ti.ui.Scene()
    camera = ti.ui.Camera()
    camera.position(0.0, 0.0, 1.5)
    camera.lookat(0.0, 0.0, 0)
    scene.set_camera(camera)

    # simple particles
    num_per_dim = 32
    num_particles_0 = int(num_per_dim**3)
    particles_positions_0 = ti.Vector.field(3, ti.f32, shape=num_particles_0)

    @ti.kernel
    def init_particles_0():
        for x, y, z in ti.ndrange(num_per_dim, num_per_dim, num_per_dim):
            i = x * (num_per_dim**2) + y * num_per_dim + z
            gap = 0.01
            particles_positions_0[i] = ti.Vector(
                [-0.4, 0, 0.0],
                dt=ti.f32) + ti.Vector([x, y, z], dt=ti.f32) * gap

    init_particles_0()

    # particles with individual colors
    num_per_dim = 32
    num_particles_1 = int(num_per_dim**3)
    particles_positions_1 = ti.Vector.field(3, ti.f32, shape=num_particles_1)
    particles_colors_1 = ti.Vector.field(3, ti.f32, shape=num_particles_1)

    @ti.kernel
    def init_particles_1():
        for x, y, z in ti.ndrange(num_per_dim, num_per_dim, num_per_dim):
            i = x * (num_per_dim**2) + y * num_per_dim + z
            gap = 0.01
            particles_positions_1[i] = ti.Vector(
                [0.2, 0, 0.0],
                dt=ti.f32) + ti.Vector([x, y, z], dt=ti.f32) * gap
            particles_colors_1[i] = ti.Vector([x, y, z],
                                              dt=ti.f32) / num_per_dim

    init_particles_1()

    # mesh
    vertices = ti.Vector.field(3, ti.f32, shape=8)
    colors = ti.Vector.field(3, ti.f32, shape=8)

    @ti.kernel
    def init_mesh():
        for i, j, k in ti.ndrange(2, 2, 2):
            index = i * 4 + j * 2 + k
            vertices[index] = ti.Vector(
                [-0.1, -0.3, 0.0],
                dt=ti.f32) + ti.Vector([i, j, k], dt=ti.f32) * 0.25
            colors[index] = ti.Vector([i, j, k], dt=ti.f32)

    init_mesh()
    indices = ti.field(ti.i32, shape=36)
    indices_np = np.array([
        0, 1, 2, 3, 1, 2, 4, 5, 6, 7, 5, 6, 0, 1, 4, 5, 1, 4, 2, 3, 6, 7, 3, 6,
        0, 2, 4, 6, 2, 4, 1, 3, 5, 7, 3, 5
    ],
                          dtype=np.int32)
    indices.from_numpy(indices_np)

    def render():
        scene.point_light(pos=(2, 2, 2), color=(1, 1, 1))

        scene.particles(particles_positions_0, radius=0.01, color=(0.5, 0, 0))

        scene.particles(particles_positions_1,
                        radius=0.01,
                        per_vertex_color=particles_colors_1)

        scene.mesh(vertices,
                   per_vertex_color=colors,
                   indices=indices,
                   two_sided=True)

        canvas.scene(scene)

    # Render in off-line mode to check if there are errors
    for _ in range(RENDER_REPEAT):
        render()
        window.get_image_buffer_as_numpy()

    render()
    verify_image(window.get_image_buffer_as_numpy(), 'test_geometry_3d')
    window.destroy()


@pytest.mark.skipif(not _ti_core.GGUI_AVAILABLE, reason="GGUI Not Available")
@test_utils.test(arch=supported_archs)
def test_set_image():
    window = ti.ui.Window('test', (640, 480), show_window=False)
    canvas = window.get_canvas()

    img = ti.Vector.field(4, ti.f32, (512, 512))

    @ti.kernel
    def init_img():
        for i, j in img:
            img[i, j] = ti.Vector([i, j, 0, 512], dt=ti.f32) / 512

    init_img()

    def render():
        canvas.set_image(img)

    # Render in off-line mode to check if there are errors
    for _ in range(RENDER_REPEAT):
        render()
        window.get_image_buffer_as_numpy()

    render()
<<<<<<< HEAD
    verify_image(window.get_image_buffer_as_numpy(), 'test_set_image')
=======
    verify_image(window, 'test_set_image', 0.5)
>>>>>>> 95381fc6
    window.destroy()


@pytest.mark.skipif(not _ti_core.GGUI_AVAILABLE, reason="GGUI Not Available")
@test_utils.test(arch=supported_archs)
def test_set_image_flat_field():
    window = ti.ui.Window('test', (640, 480), show_window=False)
    canvas = window.get_canvas()

    img = ti.field(ti.f32, (512, 512, 4))

    @ti.kernel
    def init_img():
        for i, j in ti.ndrange(img.shape[0], img.shape[1]):
            img[i, j, 0] = i / 512
            img[i, j, 1] = j / 512
            img[i, j, 2] = 0
            img[i, j, 3] = 1.0

    init_img()

    def render():
        canvas.set_image(img)

    # Render in off-line mode to check if there are errors
    for _ in range(RENDER_REPEAT):
        render()
        window.get_image_buffer_as_numpy()

    render()
<<<<<<< HEAD
    verify_image(window.get_image_buffer_as_numpy(), 'test_set_image')
=======
    verify_image(window, 'test_set_image', 0.5)
>>>>>>> 95381fc6
    window.destroy()


@pytest.mark.skipif(not _ti_core.GGUI_AVAILABLE, reason="GGUI Not Available")
@test_utils.test(arch=[ti.vulkan])
def test_set_image_with_texture():
    window = ti.ui.Window('test', (640, 480), show_window=False)
    canvas = window.get_canvas()

    img = ti.Texture(ti.f32, 4, (512, 512))

    @ti.kernel
    def init_img(img: ti.types.rw_texture(num_dimensions=2,
                                          num_channels=4,
                                          channel_format=ti.f32,
                                          lod=0)):
        for i, j in ti.ndrange(512, 512):
            img.store(ti.Vector([i, j]),
                      ti.Vector([i, j, 0, 512], dt=ti.f32) / 512)

    init_img(img)

    def render():
        canvas.set_image(img)

    # Render in off-line mode to check if there are errors
    for _ in range(3):
        render()
        window.get_image_buffer_as_numpy()

    render()
<<<<<<< HEAD
    verify_image(window.get_image_buffer_as_numpy(), 'test_set_image')
=======
    verify_image(window, 'test_set_image', 0.5)
>>>>>>> 95381fc6
    window.destroy()


@pytest.mark.skipif(not _ti_core.GGUI_AVAILABLE, reason="GGUI Not Available")
@test_utils.test(arch=supported_archs)
def test_imgui():
    window = ti.ui.Window('test', (640, 480), show_window=False)
    gui = window.get_gui()

    def render():
        with gui.sub_window("window 0", 0.1, 0.1, 0.8, 0.2) as w:
            w.text("Hello Taichi!")
            w.text("Hello Again!")
        with gui.sub_window("window 1", 0.1, 0.4, 0.8, 0.2) as w:
            w.button("Press to unlease creativity")
            w.slider_float('creativity level', 100.0, 0.0, 100.0)
        with gui.sub_window("window 2", 0.1, 0.7, 0.8, 0.2) as w:
            w.color_edit_3('Heyy', (0, 0, 1))

    # Render in off-line mode to check if there are errors
    for _ in range(RENDER_REPEAT):
        render()
        window.get_image_buffer_as_numpy()

    render()
    verify_image(window.get_image_buffer_as_numpy(), 'test_imgui')
    window.destroy()


@pytest.mark.skipif(not _ti_core.GGUI_AVAILABLE, reason="GGUI Not Available")
@test_utils.test(arch=supported_archs)
def test_exit_without_showing():
    window = ti.ui.Window("Taichi", (256, 256), show_window=False)


@pytest.mark.skipif(not _ti_core.GGUI_AVAILABLE, reason="GGUI Not Available")
@test_utils.test(arch=supported_archs)
def test_get_camera_view_and_projection_matrix():
    scene = ti.ui.Scene()
    camera = ti.ui.Camera()
    camera.position(0, 0, 3)
    camera.lookat(0, 0, 0)

    scene.set_camera(camera)

    view_matrix = camera.get_view_matrix()
    projection_matrix = camera.get_projection_matrix(1080 / 720)

    for i in range(4):
        assert (abs(view_matrix[i, i] - 1) <= 1e-5)
    assert (abs(view_matrix[3, 2] + 3) <= 1e-5)

    assert (abs(projection_matrix[0, 0] - 1.6094756) <= 1e-5)
    assert (abs(projection_matrix[1, 1] - 2.4142134) <= 1e-5)
    assert (abs(projection_matrix[2, 2] - 1.0001000e-4) <= 1e-5)
    assert (abs(projection_matrix[2, 3] + 1.0000000) <= 1e-5)
    assert (abs(projection_matrix[3, 2] - 1.0001000e-1) <= 1e-5)


@pytest.mark.skipif(not _ti_core.GGUI_AVAILABLE, reason="GGUI Not Available")
@test_utils.test(arch=supported_archs)
def test_fetching_color_attachment():
    window = ti.ui.Window('test', (640, 480), show_window=False)
    canvas = window.get_canvas()

    img = ti.Vector.field(4, ti.f32, (512, 512))

    @ti.kernel
    def init_img():
        for i, j in img:
            img[i, j] = ti.Vector([i, j, 0, 512], dt=ti.f32) / 512

    init_img()

    def render():
        canvas.set_image(img)

    # Render in off-line mode to check if there are errors
    for _ in range(RENDER_REPEAT):
        render()
        window.get_image_buffer_as_numpy()

    render()
    verify_image(window.get_image_buffer_as_numpy(), 'test_set_image')
    window.destroy()<|MERGE_RESOLUTION|>--- conflicted
+++ resolved
@@ -235,11 +235,9 @@
         window.get_image_buffer_as_numpy()
 
     render()
-<<<<<<< HEAD
     verify_image(window.get_image_buffer_as_numpy(), 'test_set_image')
-=======
-    verify_image(window, 'test_set_image', 0.5)
->>>>>>> 95381fc6
+
+    
     window.destroy()
 
 
@@ -270,11 +268,7 @@
         window.get_image_buffer_as_numpy()
 
     render()
-<<<<<<< HEAD
     verify_image(window.get_image_buffer_as_numpy(), 'test_set_image')
-=======
-    verify_image(window, 'test_set_image', 0.5)
->>>>>>> 95381fc6
     window.destroy()
 
 
@@ -306,11 +300,8 @@
         window.get_image_buffer_as_numpy()
 
     render()
-<<<<<<< HEAD
+
     verify_image(window.get_image_buffer_as_numpy(), 'test_set_image')
-=======
-    verify_image(window, 'test_set_image', 0.5)
->>>>>>> 95381fc6
     window.destroy()
 
 
