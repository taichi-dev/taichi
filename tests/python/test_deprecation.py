--- conflicted
+++ resolved
@@ -80,53 +80,6 @@
 
 
 @test_utils.test()
-<<<<<<< HEAD
-def test_deprecate_ndrange():
-    with pytest.warns(
-        DeprecationWarning,
-        match="Ndrange for loop with number of the loop variables not equal to "
-        "the dimension of the ndrange is deprecated, "
-        "and it will be removed in Taichi 1.6.0. ",
-    ):
-
-        @ti.kernel
-        def func():
-            for i in ti.ndrange(4, 4):
-                pass
-
-        func()
-
-
-@pytest.mark.skipif(not _ti_core.GGUI_AVAILABLE, reason="GGUI Not Available")
-@test_utils.test(arch=ti.cpu)
-def test_deprecate_ti_ui_window():
-    window = ti.ui.Window("Diff SPH", (256, 256), show_window=False)
-    with pytest.warns(
-        DeprecationWarning,
-        match=r"`Window\.write_image\(\)` is deprecated, and it will be removed in Taichi v1\.6\.0\. ",
-    ):
-        window.write_image("deprecate.png")
-
-
-@pytest.mark.skipif(not _ti_core.GGUI_AVAILABLE, reason="GGUI Not Available")
-@test_utils.test(arch=ti.cpu)
-def test_deprecate_ti_ui_make_camera():
-    with pytest.warns(
-        DeprecationWarning,
-        match=r"`ti\.ui\.make_camera\(\)` is deprecated, and will be removed in Taichi v1\.6\.0\. ",
-    ):
-        ti.ui.make_camera()
-=======
-def test_deprecation_in_taichi_init_py():
-    with pytest.warns(
-        DeprecationWarning,
-        match="ti.SOA is deprecated, and it will be removed in Taichi v1.6.0.",
-    ):
-        ti.SOA
->>>>>>> 6835c473
-
-
-@test_utils.test()
 def test_deprecate_sparse_matrix_builder():
     with pytest.warns(
         DeprecationWarning,
