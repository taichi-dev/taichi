// Bindings for the python frontend

#include <optional>
#include <string>
#include "taichi/ir/snode.h"

#if TI_WITH_LLVM
#include "llvm/Config/llvm-config.h"
#endif

#include "pybind11/functional.h"
#include "pybind11/pybind11.h"
#include "pybind11/eigen.h"
#include "pybind11/numpy.h"

#include "taichi/ir/expression_ops.h"
#include "taichi/ir/frontend_ir.h"
#include "taichi/ir/statements.h"
#include "taichi/program/graph_builder.h"
#include "taichi/program/extension.h"
#include "taichi/program/ndarray.h"
#include "taichi/python/export.h"
#include "taichi/math/svd.h"
#include "taichi/util/statistics.h"
#include "taichi/util/action_recorder.h"
#include "taichi/system/timeline.h"
#include "taichi/python/snode_registry.h"
#include "taichi/program/sparse_matrix.h"
#include "taichi/program/sparse_solver.h"
#include "taichi/aot/graph_data.h"
#include "taichi/ir/mesh.h"

#include "taichi/program/kernel_profiler.h"

#if defined(TI_WITH_CUDA)
#include "taichi/rhi/cuda/cuda_context.h"
#endif

TI_NAMESPACE_BEGIN
bool test_threading();

TI_NAMESPACE_END

TLANG_NAMESPACE_BEGIN

Expr expr_index(const Expr &expr, const Expr &index) {
  return expr[index];
}

std::string libdevice_path();

TLANG_NAMESPACE_END

TI_NAMESPACE_BEGIN
void export_lang(py::module &m) {
  using namespace taichi::lang;
  using namespace std::placeholders;

  py::register_exception<TaichiTypeError>(m, "TaichiTypeError",
                                          PyExc_TypeError);
  py::register_exception<TaichiSyntaxError>(m, "TaichiSyntaxError",
                                            PyExc_SyntaxError);
  py::register_exception<TaichiRuntimeError>(m, "TaichiRuntimeError",
                                             PyExc_RuntimeError);
  py::register_exception<TaichiAssertionError>(m, "TaichiAssertionError",
                                               PyExc_AssertionError);
  py::enum_<Arch>(m, "Arch", py::arithmetic())
#define PER_ARCH(x) .value(#x, Arch::x)
#include "taichi/inc/archs.inc.h"
#undef PER_ARCH
      .export_values();

  m.def("arch_name", arch_name);
  m.def("arch_from_name", arch_from_name);

  py::enum_<SNodeType>(m, "SNodeType", py::arithmetic())
#define PER_SNODE(x) .value(#x, SNodeType::x)
#include "taichi/inc/snodes.inc.h"
#undef PER_SNODE
      .export_values();

  py::enum_<Extension>(m, "Extension", py::arithmetic())
#define PER_EXTENSION(x) .value(#x, Extension::x)
#include "taichi/inc/extensions.inc.h"
#undef PER_EXTENSION
      .export_values();

  py::enum_<ExternalArrayLayout>(m, "Layout", py::arithmetic())
      .value("AOS", ExternalArrayLayout::kAOS)
      .value("SOA", ExternalArrayLayout::kSOA)
      .value("NULL", ExternalArrayLayout::kNull)
      .export_values();

  py::enum_<AutodiffMode>(m, "AutodiffMode", py::arithmetic())
      .value("NONE", AutodiffMode::kNone)
      .value("VALIDATION", AutodiffMode::kCheckAutodiffValid)
      .value("FORWARD", AutodiffMode::kForward)
      .value("REVERSE", AutodiffMode::kReverse)
      .export_values();

  py::enum_<SNodeGradType>(m, "SNodeGradType", py::arithmetic())
      .value("PRIMAL", SNodeGradType::kPrimal)
      .value("ADJOINT", SNodeGradType::kAdjoint)
      .value("DUAL", SNodeGradType::kDual)
      .value("ADJOINT_CHECKBIT", SNodeGradType::kAdjointCheckbit)
      .export_values();

  // TODO(type): This should be removed
  py::class_<DataType>(m, "DataType")
      .def(py::init<Type *>())
      .def(py::self == py::self)
      .def("__hash__", &DataType::hash)
      .def("to_string", &DataType::to_string)
      .def("__str__", &DataType::to_string)
      .def("shape", &DataType::get_shape)
      .def("element_type", &DataType::get_element_type)
      .def(
          "get_ptr", [](DataType *dtype) -> Type * { return *dtype; },
          py::return_value_policy::reference)
      .def(py::pickle(
          [](const DataType &dt) {
            // Note: this only works for primitive types, which is fine for now.
            auto primitive =
                dynamic_cast<const PrimitiveType *>((const Type *)dt);
            TI_ASSERT(primitive);
            return py::make_tuple((std::size_t)primitive->type);
          },
          [](py::tuple t) {
            if (t.size() != 1)
              throw std::runtime_error("Invalid state!");

            DataType dt =
                PrimitiveType::get((PrimitiveTypeID)(t[0].cast<std::size_t>()));

            return dt;
          }));

  py::class_<CompileConfig>(m, "CompileConfig")
      .def(py::init<>())
      .def_readwrite("arch", &CompileConfig::arch)
      .def_readwrite("opt_level", &CompileConfig::opt_level)
      .def_readwrite("packed", &CompileConfig::packed)
      .def_readwrite("print_ir", &CompileConfig::print_ir)
      .def_readwrite("print_preprocessed_ir",
                     &CompileConfig::print_preprocessed_ir)
      .def_readwrite("debug", &CompileConfig::debug)
      .def_readwrite("cfg_optimization", &CompileConfig::cfg_optimization)
      .def_readwrite("check_out_of_bound", &CompileConfig::check_out_of_bound)
      .def_readwrite("validate_autodiff", &CompileConfig::validate_autodiff)
      .def_readwrite("print_accessor_ir", &CompileConfig::print_accessor_ir)
      .def_readwrite("print_evaluator_ir", &CompileConfig::print_evaluator_ir)
      .def_readwrite("use_llvm", &CompileConfig::use_llvm)
      .def_readwrite("print_benchmark_stat",
                     &CompileConfig::print_benchmark_stat)
      .def_readwrite("print_struct_llvm_ir",
                     &CompileConfig::print_struct_llvm_ir)
      .def_readwrite("print_kernel_llvm_ir",
                     &CompileConfig::print_kernel_llvm_ir)
      .def_readwrite("print_kernel_llvm_ir_optimized",
                     &CompileConfig::print_kernel_llvm_ir_optimized)
      .def_readwrite("print_kernel_nvptx", &CompileConfig::print_kernel_nvptx)
      .def_readwrite("simplify_before_lower_access",
                     &CompileConfig::simplify_before_lower_access)
      .def_readwrite("simplify_after_lower_access",
                     &CompileConfig::simplify_after_lower_access)
      .def_readwrite("lower_access", &CompileConfig::lower_access)
      .def_readwrite("move_loop_invariant_outside_if",
                     &CompileConfig::move_loop_invariant_outside_if)
      .def_readwrite("default_cpu_block_dim",
                     &CompileConfig::default_cpu_block_dim)
      .def_readwrite("cpu_block_dim_adaptive",
                     &CompileConfig::cpu_block_dim_adaptive)
      .def_readwrite("default_gpu_block_dim",
                     &CompileConfig::default_gpu_block_dim)
      .def_readwrite("gpu_max_reg", &CompileConfig::gpu_max_reg)
      .def_readwrite("saturating_grid_dim", &CompileConfig::saturating_grid_dim)
      .def_readwrite("max_block_dim", &CompileConfig::max_block_dim)
      .def_readwrite("cpu_max_num_threads", &CompileConfig::cpu_max_num_threads)
      .def_readwrite("random_seed", &CompileConfig::random_seed)
      .def_readwrite("verbose_kernel_launches",
                     &CompileConfig::verbose_kernel_launches)
      .def_readwrite("verbose", &CompileConfig::verbose)
      .def_readwrite("demote_dense_struct_fors",
                     &CompileConfig::demote_dense_struct_fors)
      .def_readwrite("kernel_profiler", &CompileConfig::kernel_profiler)
      .def_readwrite("timeline", &CompileConfig::timeline)
      .def_readwrite("default_fp", &CompileConfig::default_fp)
      .def_readwrite("default_ip", &CompileConfig::default_ip)
      .def_readwrite("default_up", &CompileConfig::default_up)
      .def_readwrite("device_memory_GB", &CompileConfig::device_memory_GB)
      .def_readwrite("device_memory_fraction",
                     &CompileConfig::device_memory_fraction)
      .def_readwrite("fast_math", &CompileConfig::fast_math)
      .def_readwrite("advanced_optimization",
                     &CompileConfig::advanced_optimization)
      .def_readwrite("ad_stack_size", &CompileConfig::ad_stack_size)
      .def_readwrite("dynamic_index", &CompileConfig::dynamic_index)
      .def_readwrite("flatten_if", &CompileConfig::flatten_if)
      .def_readwrite("make_thread_local", &CompileConfig::make_thread_local)
      .def_readwrite("make_block_local", &CompileConfig::make_block_local)
      .def_readwrite("detect_read_only", &CompileConfig::detect_read_only)
      .def_readwrite("ndarray_use_cached_allocator",
                     &CompileConfig::ndarray_use_cached_allocator)
      .def_readwrite("use_mesh", &CompileConfig::use_mesh)
      .def_readwrite("real_matrix", &CompileConfig::real_matrix)
      .def_readwrite("cc_compile_cmd", &CompileConfig::cc_compile_cmd)
      .def_readwrite("cc_link_cmd", &CompileConfig::cc_link_cmd)
      .def_readwrite("quant_opt_store_fusion",
                     &CompileConfig::quant_opt_store_fusion)
      .def_readwrite("quant_opt_atomic_demotion",
                     &CompileConfig::quant_opt_atomic_demotion)
      .def_readwrite("allow_nv_shader_extension",
                     &CompileConfig::allow_nv_shader_extension)
      .def_readwrite("use_gles", &CompileConfig::use_gles)
      .def_readwrite("make_mesh_block_local",
                     &CompileConfig::make_mesh_block_local)
      .def_readwrite("mesh_localize_to_end_mapping",
                     &CompileConfig::mesh_localize_to_end_mapping)
      .def_readwrite("mesh_localize_from_end_mapping",
                     &CompileConfig::mesh_localize_from_end_mapping)
      .def_readwrite("optimize_mesh_reordered_mapping",
                     &CompileConfig::optimize_mesh_reordered_mapping)
      .def_readwrite("mesh_localize_all_attr_mappings",
                     &CompileConfig::mesh_localize_all_attr_mappings)
      .def_readwrite("demote_no_access_mesh_fors",
                     &CompileConfig::demote_no_access_mesh_fors)
      .def_readwrite("experimental_auto_mesh_local",
                     &CompileConfig::experimental_auto_mesh_local)
      .def_readwrite("auto_mesh_local_default_occupacy",
                     &CompileConfig::auto_mesh_local_default_occupacy)
      .def_readwrite("offline_cache", &CompileConfig::offline_cache)
      .def_readwrite("offline_cache_file_path",
                     &CompileConfig::offline_cache_file_path)
      .def_readwrite("offline_cache_cleaning_policy",
                     &CompileConfig::offline_cache_cleaning_policy)
      .def_readwrite("offline_cache_max_size_of_files",
                     &CompileConfig::offline_cache_max_size_of_files)
      .def_readwrite("offline_cache_cleaning_factor",
                     &CompileConfig::offline_cache_cleaning_factor)
      .def_readwrite("num_compile_threads", &CompileConfig::num_compile_threads)
      .def_readwrite("vk_api_version", &CompileConfig::vk_api_version);

  m.def("reset_default_compile_config",
        [&]() { default_compile_config = CompileConfig(); });

  m.def(
      "default_compile_config",
      [&]() -> CompileConfig & { return default_compile_config; },
      py::return_value_policy::reference);

  py::class_<Program::KernelProfilerQueryResult>(m, "KernelProfilerQueryResult")
      .def_readwrite("counter", &Program::KernelProfilerQueryResult::counter)
      .def_readwrite("min", &Program::KernelProfilerQueryResult::min)
      .def_readwrite("max", &Program::KernelProfilerQueryResult::max)
      .def_readwrite("avg", &Program::KernelProfilerQueryResult::avg);

  py::class_<KernelProfileTracedRecord>(m, "KernelProfileTracedRecord")
      .def_readwrite("register_per_thread",
                     &KernelProfileTracedRecord::register_per_thread)
      .def_readwrite("shared_mem_per_block",
                     &KernelProfileTracedRecord::shared_mem_per_block)
      .def_readwrite("grid_size", &KernelProfileTracedRecord::grid_size)
      .def_readwrite("block_size", &KernelProfileTracedRecord::block_size)
      .def_readwrite(
          "active_blocks_per_multiprocessor",
          &KernelProfileTracedRecord::active_blocks_per_multiprocessor)
      .def_readwrite("kernel_time",
                     &KernelProfileTracedRecord::kernel_elapsed_time_in_ms)
      .def_readwrite("base_time", &KernelProfileTracedRecord::time_since_base)
      .def_readwrite("name", &KernelProfileTracedRecord::name)
      .def_readwrite("metric_values",
                     &KernelProfileTracedRecord::metric_values);

  py::enum_<SNodeAccessFlag>(m, "SNodeAccessFlag", py::arithmetic())
      .value("block_local", SNodeAccessFlag::block_local)
      .value("read_only", SNodeAccessFlag::read_only)
      .value("mesh_local", SNodeAccessFlag::mesh_local)
      .export_values();

  // Export ASTBuilder
  py::class_<ASTBuilder>(m, "ASTBuilder")
      .def("make_id_expr", &ASTBuilder::make_id_expr)
      .def("create_kernel_exprgroup_return",
           &ASTBuilder::create_kernel_exprgroup_return)
      .def("create_print", &ASTBuilder::create_print)
      .def("begin_func", &ASTBuilder::begin_func)
      .def("end_func", &ASTBuilder::end_func)
      .def("stop_grad", &ASTBuilder::stop_gradient)
      .def("begin_frontend_if", &ASTBuilder::begin_frontend_if)
      .def("begin_frontend_if_true", &ASTBuilder::begin_frontend_if_true)
      .def("pop_scope", &ASTBuilder::pop_scope)
      .def("begin_frontend_if_false", &ASTBuilder::begin_frontend_if_false)
      .def("insert_deactivate", &ASTBuilder::insert_snode_deactivate)
      .def("insert_activate", &ASTBuilder::insert_snode_activate)
      .def("insert_external_func_call", &ASTBuilder::insert_external_func_call)
      .def("make_matrix_expr", &ASTBuilder::make_matrix_expr)
      .def("expr_alloca", &ASTBuilder::expr_alloca)
      .def("expr_alloca_local_tensor", &ASTBuilder::expr_alloca_local_tensor)
      .def("expr_alloca_shared_array", &ASTBuilder::expr_alloca_shared_array)
      .def("create_assert_stmt", &ASTBuilder::create_assert_stmt)
      .def("expr_assign", &ASTBuilder::expr_assign)
      .def("begin_frontend_range_for", &ASTBuilder::begin_frontend_range_for)
      .def("end_frontend_range_for", &ASTBuilder::pop_scope)
      .def("begin_frontend_struct_for", &ASTBuilder::begin_frontend_struct_for)
      .def("end_frontend_struct_for", &ASTBuilder::pop_scope)
      .def("begin_frontend_mesh_for", &ASTBuilder::begin_frontend_mesh_for)
      .def("end_frontend_mesh_for", &ASTBuilder::pop_scope)
      .def("begin_frontend_while", &ASTBuilder::begin_frontend_while)
      .def("insert_break_stmt", &ASTBuilder::insert_break_stmt)
      .def("insert_continue_stmt", &ASTBuilder::insert_continue_stmt)
      .def("insert_expr_stmt", &ASTBuilder::insert_expr_stmt)
      .def("insert_thread_idx_expr", &ASTBuilder::insert_thread_idx_expr)
      .def("insert_patch_idx_expr", &ASTBuilder::insert_patch_idx_expr)
      .def("sifakis_svd_f32", sifakis_svd_export<float32, int32>)
      .def("sifakis_svd_f64", sifakis_svd_export<float64, int64>)
      .def("expr_var", &ASTBuilder::make_var)
      .def("bit_vectorize", &ASTBuilder::bit_vectorize)
      .def("parallelize", &ASTBuilder::parallelize)
      .def("strictly_serialize", &ASTBuilder::strictly_serialize)
      .def("block_dim", &ASTBuilder::block_dim)
      .def("insert_snode_access_flag", &ASTBuilder::insert_snode_access_flag)
      .def("reset_snode_access_flag", &ASTBuilder::reset_snode_access_flag);

  py::class_<Program>(m, "Program")
      .def(py::init<>())
      .def_readonly("config", &Program::config)
      .def("sync_kernel_profiler",
           [](Program *program) { program->profiler->sync(); })
      .def("update_kernel_profiler",
           [](Program *program) { program->profiler->update(); })
      .def("clear_kernel_profiler",
           [](Program *program) { program->profiler->clear(); })
      .def("query_kernel_profile_info",
           [](Program *program, const std::string &name) {
             return program->query_kernel_profile_info(name);
           })
      .def("get_kernel_profiler_records",
           [](Program *program) {
             return program->profiler->get_traced_records();
           })
      .def(
          "get_kernel_profiler_device_name",
          [](Program *program) { return program->profiler->get_device_name(); })
      .def("get_compute_stream_device_time_elapsed_us",
           [](Program *program) {
             return program->get_compute_device()
                 ->get_compute_stream()
                 ->device_time_elapsed_us();
           })
      .def("reinit_kernel_profiler_with_metrics",
           [](Program *program, const std::vector<std::string> metrics) {
             return program->profiler->reinit_with_metrics(metrics);
           })
      .def("kernel_profiler_total_time",
           [](Program *program) { return program->profiler->get_total_time(); })
      .def("set_kernel_profiler_toolkit",
           [](Program *program, const std::string toolkit_name) {
             return program->profiler->set_profiler_toolkit(toolkit_name);
           })
      .def("timeline_clear",
           [](Program *) { Timelines::get_instance().clear(); })
      .def("timeline_save",
           [](Program *, const std::string &fn) {
             Timelines::get_instance().save(fn);
           })
      .def("print_memory_profiler_info", &Program::print_memory_profiler_info)
      .def("finalize", &Program::finalize)
      .def("get_total_compilation_time", &Program::get_total_compilation_time)
      .def("visualize_layout", &Program::visualize_layout)
      .def("get_snode_num_dynamically_allocated",
           &Program::get_snode_num_dynamically_allocated)
      .def("synchronize", &Program::synchronize)
      .def("materialize_runtime", &Program::materialize_runtime)
      .def("make_aot_module_builder", &Program::make_aot_module_builder)
      .def("get_snode_tree_size", &Program::get_snode_tree_size)
      .def("get_snode_root", &Program::get_snode_root,
           py::return_value_policy::reference)
      .def("current_ast_builder", &Program::current_ast_builder,
           py::return_value_policy::reference)
      .def(
          "create_kernel",
          [](Program *program, const std::function<void(Kernel *)> &body,
             const std::string &name, AutodiffMode autodiff_mode) -> Kernel * {
            py::gil_scoped_release release;
            return &program->kernel(body, name, autodiff_mode);
          },
          py::return_value_policy::reference)
      .def("create_function", &Program::create_function,
           py::return_value_policy::reference)
      .def("create_sparse_matrix_builder",
           [](Program *program, int n, int m, uint64 max_num_entries,
              DataType dtype, const std::string &storage_format) {
             TI_ERROR_IF(!arch_is_cpu(program->config.arch),
                         "SparseMatrix Builder only supports CPU for now.");
             return SparseMatrixBuilder(n, m, max_num_entries, dtype,
                                        storage_format);
           })
      .def("create_sparse_matrix",
           [](Program *program, int n, int m, DataType dtype,
              std::string storage_format) {
             TI_ERROR_IF(!arch_is_cpu(program->config.arch) &&
                             !arch_is_cuda(program->config.arch),
                         "SparseMatrix only supports CPU and CUDA for now.");
             if (arch_is_cpu(program->config.arch))
               return make_sparse_matrix(n, m, dtype, storage_format);
             else
               return make_cu_sparse_matrix(n, m, dtype);
           })
      .def("make_sparse_matrix_from_ndarray",
           [](Program *program, SparseMatrix &sm, const Ndarray &ndarray) {
             TI_ERROR_IF(!arch_is_cpu(program->config.arch) &&
                             !arch_is_cuda(program->config.arch),
                         "SparseMatrix only supports CPU and CUDA for now.");
             return make_sparse_matrix_from_ndarray(program, sm, ndarray);
           })
      .def("make_sparse_matrix_from_ndarray_cusparse",
           [](Program *program, CuSparseMatrix &sm, const Ndarray &row_coo,
              const Ndarray &col_coo, const Ndarray &val_coo) {
             TI_ERROR_IF(
                 !arch_is_cuda(program->config.arch),
                 "SparseMatrix based on GPU only supports CUDA for now.");
             return make_sparse_matrix_from_ndarray_cusparse(
                 program, sm, row_coo, col_coo, val_coo);
           })
      .def("no_activate",
           [](Program *program, SNode *snode) {
             // TODO(#2193): Also apply to @ti.func?
             auto *kernel = dynamic_cast<Kernel *>(program->current_callable);
             TI_ASSERT(kernel);
             kernel->no_activate.push_back(snode);
           })
      .def("decl_scalar_arg",
           [&](Program *program, const DataType &dt) {
             return program->current_callable->insert_scalar_arg(dt);
           })
      .def("decl_arr_arg",
           [&](Program *program, const DataType &dt, int total_dim,
               std::vector<int> shape) {
             return program->current_callable->insert_arr_arg(dt, total_dim,
                                                              shape);
           })
      .def("decl_texture_arg",
           [&](Program *program, const DataType &dt) {
             return program->current_callable->insert_texture_arg(dt);
           })
      .def("decl_ret",
           [&](Program *program, const DataType &dt) {
             return program->current_callable->insert_ret(dt);
           })
      .def("make_id_expr",
           [](Program *program, const std::string &name) {
             return Expr::make<IdExpression>(program->get_next_global_id(name));
           })
      .def(
          "create_ndarray",
          [&](Program *program, const DataType &dt,
              const std::vector<int> &shape,
              ExternalArrayLayout layout) -> Ndarray * {
            return program->create_ndarray(dt, shape, layout);
          },
          py::arg("dt"), py::arg("shape"),
          py::arg("layout") = ExternalArrayLayout::kNull,
          py::return_value_policy::reference)
      .def(
          "create_texture",
          [&](Program *program, const DataType &dt, int num_channels,
              const std::vector<int> &shape) -> Texture * {
            return program->create_texture(dt, num_channels, shape);
          },
          py::arg("dt"), py::arg("num_channels"),
          py::arg("shape") = py::tuple(), py::return_value_policy::reference)
      .def("get_ndarray_data_ptr_as_int",
           [](Program *program, Ndarray *ndarray) {
             return program->get_ndarray_data_ptr_as_int(ndarray);
           })
      .def("fill_float",
           [](Program *program, Ndarray *ndarray, float val) {
             program->fill_ndarray_fast(ndarray,
                                        reinterpret_cast<uint32_t &>(val));
           })
      .def("fill_int",
           [](Program *program, Ndarray *ndarray, int32_t val) {
             program->fill_ndarray_fast(ndarray,
                                        reinterpret_cast<int32_t &>(val));
           })
      .def("fill_uint",
           [](Program *program, Ndarray *ndarray, uint32_t val) {
             program->fill_ndarray_fast(ndarray, val);
           })
      .def("global_var_expr_from_snode", [](Program *program, SNode *snode) {
        return Expr::make<GlobalVariableExpression>(
            snode, program->get_next_global_id());
      });

  py::class_<AotModuleBuilder>(m, "AotModuleBuilder")
      .def("add_field", &AotModuleBuilder::add_field)
      .def("add", &AotModuleBuilder::add)
      .def("add_kernel_template", &AotModuleBuilder::add_kernel_template)
      .def("add_graph", &AotModuleBuilder::add_graph)
      .def("dump", &AotModuleBuilder::dump);

  py::class_<Axis>(m, "Axis").def(py::init<int>());
  py::class_<SNode>(m, "SNode")
      .def(py::init<>())
      .def_readwrite("parent", &SNode::parent)
      .def_readonly("type", &SNode::type)
      .def_readonly("id", &SNode::id)
      .def("dense",
           (SNode & (SNode::*)(const std::vector<Axis> &,
                               const std::vector<int> &, bool))(&SNode::dense),
           py::return_value_policy::reference)
      .def(
          "pointer",
          (SNode & (SNode::*)(const std::vector<Axis> &,
                              const std::vector<int> &, bool))(&SNode::pointer),
          py::return_value_policy::reference)
      .def("hash",
           (SNode & (SNode::*)(const std::vector<Axis> &,
                               const std::vector<int> &, bool))(&SNode::hash),
           py::return_value_policy::reference)
      .def("dynamic", &SNode::dynamic, py::return_value_policy::reference)
      .def("bitmasked",
           (SNode & (SNode::*)(const std::vector<Axis> &,
                               const std::vector<int> &,
                               bool))(&SNode::bitmasked),
           py::return_value_policy::reference)
      .def("bit_struct", &SNode::bit_struct, py::return_value_policy::reference)
      .def("quant_array", &SNode::quant_array,
           py::return_value_policy::reference)
      .def("place", &SNode::place)
      .def("data_type", [](SNode *snode) { return snode->dt; })
      .def("name", [](SNode *snode) { return snode->name; })
      .def("get_num_ch",
           [](SNode *snode) -> int { return (int)snode->ch.size(); })
      .def(
          "get_ch",
          [](SNode *snode, int i) -> SNode * { return snode->ch[i].get(); },
          py::return_value_policy::reference)
      .def("lazy_grad", &SNode::lazy_grad)
      .def("lazy_dual", &SNode::lazy_dual)
      .def("allocate_adjoint_checkbit", &SNode::allocate_adjoint_checkbit)
      .def("read_int", &SNode::read_int)
      .def("read_uint", &SNode::read_uint)
      .def("read_float", &SNode::read_float)
      .def("has_adjoint", &SNode::has_adjoint)
      .def("has_adjoint_checkbit", &SNode::has_adjoint_checkbit)
      .def("get_snode_grad_type", &SNode::get_snode_grad_type)
      .def("has_dual", &SNode::has_dual)
      .def("is_primal", &SNode::is_primal)
      .def("is_place", &SNode::is_place)
      .def("get_expr", &SNode::get_expr)
      .def("write_int", &SNode::write_int)
      .def("write_float", &SNode::write_float)
      .def("get_shape_along_axis", &SNode::shape_along_axis)
      .def("get_physical_index_position",
           [](SNode *snode) {
             return std::vector<int>(
                 snode->physical_index_position,
                 snode->physical_index_position + taichi_max_num_indices);
           })
      .def("num_active_indices",
           [](SNode *snode) { return snode->num_active_indices; })
      .def_readonly("cell_size_bytes", &SNode::cell_size_bytes)
      .def_readonly("offset_bytes_in_parent_cell",
                    &SNode::offset_bytes_in_parent_cell);

  py::class_<SNodeTree>(m, "SNodeTree")
      .def("id", &SNodeTree::id)
      .def("destroy_snode_tree", [](SNodeTree *snode_tree, Program *program) {
        program->destroy_snode_tree(snode_tree);
      });

  py::class_<Ndarray>(m, "Ndarray")
      .def("device_allocation_ptr", &Ndarray::get_device_allocation_ptr_as_int)
      .def("element_size", &Ndarray::get_element_size)
      .def("nelement", &Ndarray::get_nelement)
      .def("read_int", &Ndarray::read_int)
      .def("read_uint", &Ndarray::read_uint)
      .def("read_float", &Ndarray::read_float)
      .def("write_int", &Ndarray::write_int)
      .def("write_float", &Ndarray::write_float)
      .def("total_shape", &Ndarray::total_shape)
      .def("element_shape", &Ndarray::get_element_shape)
      .def("element_data_type", &Ndarray::get_element_data_type)
      .def_readonly("dtype", &Ndarray::dtype)
      .def_readonly("shape", &Ndarray::shape);

  py::class_<Texture>(m, "Texture")
      .def("device_allocation_ptr", &Texture::get_device_allocation_ptr_as_int)
      .def("from_ndarray", &Texture::from_ndarray)
      .def("from_snode", &Texture::from_snode);

  py::enum_<aot::ArgKind>(m, "ArgKind")
      .value("SCALAR", aot::ArgKind::kScalar)
      .value("NDARRAY", aot::ArgKind::kNdarray)
      // Using this MATRIX as Scalar alias, we can move to native matrix type
      // when supported
      .value("MATRIX", aot::ArgKind::kMatrix)
      .value("TEXTURE", aot::ArgKind::kTexture)
      .value("RWTEXTURE", aot::ArgKind::kRWTexture)
      .export_values();

  py::class_<aot::Arg>(m, "Arg")
      .def(py::init<aot::ArgKind, std::string, DataType &, size_t,
                    std::vector<int>>(),
           py::arg("tag"), py::arg("name"), py::arg("dtype"),
           py::arg("field_dim"), py::arg("element_shape"))
      .def(py::init<aot::ArgKind, std::string, DataType &, size_t,
                    std::vector<int>>(),
           py::arg("tag"), py::arg("name"), py::arg("channel_format"),
           py::arg("num_channels"), py::arg("shape"))
      .def_readonly("name", &aot::Arg::name)
      .def_readonly("element_shape", &aot::Arg::element_shape)
      .def_readonly("texture_shape", &aot::Arg::element_shape)
      .def_readonly("field_dim", &aot::Arg::field_dim)
      .def_readonly("num_channels", &aot::Arg::num_channels)
      .def("dtype", &aot::Arg::dtype)
      .def("channel_format", &aot::Arg::dtype);

  py::class_<Node>(m, "Node");

  py::class_<Sequential, Node>(m, "Sequential")
      .def(py::init<GraphBuilder *>())
      .def("append", &Sequential::append)
      .def("dispatch", &Sequential::dispatch);

  py::class_<GraphBuilder>(m, "GraphBuilder")
      .def(py::init<>())
      .def("dispatch", &GraphBuilder::dispatch)
      .def("compile", &GraphBuilder::compile)
      .def("create_sequential", &GraphBuilder::new_sequential_node,
           py::return_value_policy::reference)
      .def("seq", &GraphBuilder::seq, py::return_value_policy::reference);

  py::class_<aot::CompiledGraph>(m, "CompiledGraph")
      .def("run", [](aot::CompiledGraph *self, const py::dict &pyargs) {
        std::unordered_map<std::string, aot::IValue> args;
        for (auto it : pyargs) {
          std::string arg_name = py::cast<std::string>(it.first);
          auto tag = self->args[arg_name].tag;
          if (tag == aot::ArgKind::kNdarray) {
            auto &val = it.second.cast<Ndarray &>();
            args.insert(
                {py::cast<std::string>(it.first), aot::IValue::create(val)});
          } else if (tag == aot::ArgKind::kTexture ||
                     tag == aot::ArgKind::kRWTexture) {
            auto &val = it.second.cast<Texture &>();
            args.insert(
                {py::cast<std::string>(it.first), aot::IValue::create(val)});

          } else if (tag == aot::ArgKind::kScalar ||
                     tag == aot::ArgKind::kMatrix) {
            std::string arg_name = py::cast<std::string>(it.first);
            auto expected_dtype = self->args[arg_name].dtype();
            if (expected_dtype == PrimitiveType::i32) {
              args.insert(
                  {arg_name, aot::IValue::create(py::cast<int>(it.second))});
            } else if (expected_dtype == PrimitiveType::i64) {
              args.insert(
                  {arg_name, aot::IValue::create(py::cast<int64>(it.second))});
            } else if (expected_dtype == PrimitiveType::f32) {
              args.insert(
                  {arg_name, aot::IValue::create(py::cast<float>(it.second))});
            } else if (expected_dtype == PrimitiveType::f64) {
              args.insert(
                  {arg_name, aot::IValue::create(py::cast<double>(it.second))});
            } else if (expected_dtype == PrimitiveType::i16) {
              args.insert(
                  {arg_name, aot::IValue::create(py::cast<int16>(it.second))});
            } else if (expected_dtype == PrimitiveType::u32) {
              args.insert(
                  {arg_name, aot::IValue::create(py::cast<uint32>(it.second))});
            } else if (expected_dtype == PrimitiveType::u64) {
              args.insert(
                  {arg_name, aot::IValue::create(py::cast<uint64>(it.second))});
            } else if (expected_dtype == PrimitiveType::u16) {
              args.insert(
                  {arg_name, aot::IValue::create(py::cast<uint16>(it.second))});
            } else {
              TI_NOT_IMPLEMENTED;
            }
          } else {
            TI_NOT_IMPLEMENTED;
          }
        }
        self->run(args);
      });

  py::class_<Kernel>(m, "Kernel")
      .def("get_ret_int", &Kernel::get_ret_int)
      .def("get_ret_float", &Kernel::get_ret_float)
      .def("get_ret_int_tensor", &Kernel::get_ret_int_tensor)
      .def("get_ret_float_tensor", &Kernel::get_ret_float_tensor)
      .def("make_launch_context", &Kernel::make_launch_context)
      .def(
          "ast_builder",
          [](Kernel *self) -> ASTBuilder * {
            return &self->context->builder();
          },
          py::return_value_policy::reference)
      .def("__call__",
           [](Kernel *kernel, Kernel::LaunchContextBuilder &launch_ctx) {
             py::gil_scoped_release release;
             kernel->operator()(launch_ctx);
           });

  py::class_<Kernel::LaunchContextBuilder>(m, "KernelLaunchContext")
      .def("set_arg_int", &Kernel::LaunchContextBuilder::set_arg_int)
      .def("set_arg_float", &Kernel::LaunchContextBuilder::set_arg_float)
      .def("set_arg_external_array_with_shape",
           &Kernel::LaunchContextBuilder::set_arg_external_array_with_shape)
      .def("set_arg_ndarray", &Kernel::LaunchContextBuilder::set_arg_ndarray)
      .def("set_arg_texture", &Kernel::LaunchContextBuilder::set_arg_texture)
      .def("set_arg_rw_texture",
           &Kernel::LaunchContextBuilder::set_arg_rw_texture)
      .def("set_extra_arg_int",
           &Kernel::LaunchContextBuilder::set_extra_arg_int);

  py::class_<Function>(m, "Function")
      .def("set_function_body",
           py::overload_cast<const std::function<void()> &>(
               &Function::set_function_body))
      .def(
          "ast_builder",
          [](Function *self) -> ASTBuilder * {
            return &self->context->builder();
          },
          py::return_value_policy::reference);

  py::class_<Expr> expr(m, "Expr");
  expr.def("snode", &Expr::snode, py::return_value_policy::reference)
      .def("is_global_var",
           [](Expr *expr) { return expr->is<GlobalVariableExpression>(); })
      .def("is_external_var",
           [](Expr *expr) { return expr->is<ExternalTensorExpression>(); })
      .def("is_primal",
           [](Expr *expr) {
             return expr->cast<GlobalVariableExpression>()->snode_grad_type ==
                    SNodeGradType::kPrimal;
           })
      .def("set_tb", &Expr::set_tb)
      .def("set_name",
           [&](Expr *expr, std::string na) {
             expr->cast<GlobalVariableExpression>()->name = na;
           })
      .def("set_grad_type",
           [&](Expr *expr, SNodeGradType t) {
             expr->cast<GlobalVariableExpression>()->snode_grad_type = t;
           })
      .def("set_adjoint", &Expr::set_adjoint)
      .def("set_adjoint_checkbit", &Expr::set_adjoint_checkbit)
      .def("set_dual", &Expr::set_dual)
      .def("set_attribute", &Expr::set_attribute)
      .def(
          "get_dt",
          [&](Expr *expr) -> const Type * {
            return expr->cast<GlobalVariableExpression>()->dt;
          },
          py::return_value_policy::reference)
      .def("get_ret_type", &Expr::get_ret_type)
      .def("type_check", &Expr::type_check)
      .def("get_expr_name",
           [](Expr *expr) {
             return expr->cast<GlobalVariableExpression>()->name;
           })
      .def("get_attribute", &Expr::get_attribute)
      .def("get_raw_address", [](Expr *expr) { return (uint64)expr; })
      .def("get_underlying_ptr_address", [](Expr *e) {
        // The reason that there are both get_raw_address() and
        // get_underlying_ptr_address() is that Expr itself is mostly wrapper
        // around its underlying |expr| (of type Expression). Expr |e| can be
        // temporary, while the underlying |expr| is mostly persistent.
        //
        // Same get_raw_address() implies that get_underlying_ptr_address() are
        // also the same. The reverse is not true.
        return (uint64)e->expr.get();
      });

  py::class_<ExprGroup>(m, "ExprGroup")
      .def(py::init<>())
      .def("size", [](ExprGroup *eg) { return eg->exprs.size(); })
      .def("push_back", &ExprGroup::push_back);

  py::class_<Stmt>(m, "Stmt");

  m.def("expr_get_addr", [](SNode *snode, const ExprGroup &indices) {
    return Expr::make<SNodeOpExpression>(snode, SNodeOpType::get_addr, indices);
  });

  m.def("insert_append",
        [](SNode *snode, const ExprGroup &indices, const Expr &val) {
          return snode_append(snode, indices, val);
        });

  m.def("insert_is_active", [](SNode *snode, const ExprGroup &indices) {
    return snode_is_active(snode, indices);
  });

  m.def("insert_len", [](SNode *snode, const ExprGroup &indices) {
    return snode_length(snode, indices);
  });

  m.def("insert_internal_func_call",
        [&](const std::string &func_name, const ExprGroup &args,
            bool with_runtime_context) {
          return Expr::make<InternalFuncCallExpression>(func_name, args.exprs,
                                                        with_runtime_context);
        });

  m.def("make_func_call_expr",
        Expr::make<FuncCallExpression, Function *, const ExprGroup &>);

  m.def("value_cast", static_cast<Expr (*)(const Expr &expr, DataType)>(cast));
  m.def("bits_cast",
        static_cast<Expr (*)(const Expr &expr, DataType)>(bit_cast));

  m.def("expr_atomic_add", [&](const Expr &a, const Expr &b) {
    return Expr::make<AtomicOpExpression>(AtomicOpType::add, a, b);
  });

  m.def("expr_atomic_sub", [&](const Expr &a, const Expr &b) {
    return Expr::make<AtomicOpExpression>(AtomicOpType::sub, a, b);
  });

  m.def("expr_atomic_min", [&](const Expr &a, const Expr &b) {
    return Expr::make<AtomicOpExpression>(AtomicOpType::min, a, b);
  });

  m.def("expr_atomic_max", [&](const Expr &a, const Expr &b) {
    return Expr::make<AtomicOpExpression>(AtomicOpType::max, a, b);
  });

  m.def("expr_atomic_bit_and", [&](const Expr &a, const Expr &b) {
    return Expr::make<AtomicOpExpression>(AtomicOpType::bit_and, a, b);
  });

  m.def("expr_atomic_bit_or", [&](const Expr &a, const Expr &b) {
    return Expr::make<AtomicOpExpression>(AtomicOpType::bit_or, a, b);
  });

  m.def("expr_atomic_bit_xor", [&](const Expr &a, const Expr &b) {
    return Expr::make<AtomicOpExpression>(AtomicOpType::bit_xor, a, b);
  });

  m.def("expr_index", expr_index);

  m.def("expr_assume_in_range", assume_range);

  m.def("expr_loop_unique", loop_unique);

#define DEFINE_EXPRESSION_OP(x) m.def("expr_" #x, expr_##x);

  DEFINE_EXPRESSION_OP(neg)
  DEFINE_EXPRESSION_OP(sqrt)
  DEFINE_EXPRESSION_OP(round)
  DEFINE_EXPRESSION_OP(floor)
  DEFINE_EXPRESSION_OP(ceil)
  DEFINE_EXPRESSION_OP(abs)
  DEFINE_EXPRESSION_OP(sin)
  DEFINE_EXPRESSION_OP(asin)
  DEFINE_EXPRESSION_OP(cos)
  DEFINE_EXPRESSION_OP(acos)
  DEFINE_EXPRESSION_OP(tan)
  DEFINE_EXPRESSION_OP(tanh)
  DEFINE_EXPRESSION_OP(inv)
  DEFINE_EXPRESSION_OP(rcp)
  DEFINE_EXPRESSION_OP(rsqrt)
  DEFINE_EXPRESSION_OP(exp)
  DEFINE_EXPRESSION_OP(log)

  DEFINE_EXPRESSION_OP(select)
  DEFINE_EXPRESSION_OP(ifte)

  DEFINE_EXPRESSION_OP(cmp_le)
  DEFINE_EXPRESSION_OP(cmp_lt)
  DEFINE_EXPRESSION_OP(cmp_ge)
  DEFINE_EXPRESSION_OP(cmp_gt)
  DEFINE_EXPRESSION_OP(cmp_ne)
  DEFINE_EXPRESSION_OP(cmp_eq)

  DEFINE_EXPRESSION_OP(bit_and)
  DEFINE_EXPRESSION_OP(bit_or)
  DEFINE_EXPRESSION_OP(bit_xor)
  DEFINE_EXPRESSION_OP(bit_shl)
  DEFINE_EXPRESSION_OP(bit_shr)
  DEFINE_EXPRESSION_OP(bit_sar)
  DEFINE_EXPRESSION_OP(bit_not)

  DEFINE_EXPRESSION_OP(logic_not)
  DEFINE_EXPRESSION_OP(logical_and)
  DEFINE_EXPRESSION_OP(logical_or)

  DEFINE_EXPRESSION_OP(add)
  DEFINE_EXPRESSION_OP(sub)
  DEFINE_EXPRESSION_OP(mul)
  DEFINE_EXPRESSION_OP(div)
  DEFINE_EXPRESSION_OP(truediv)
  DEFINE_EXPRESSION_OP(floordiv)
  DEFINE_EXPRESSION_OP(mod)
  DEFINE_EXPRESSION_OP(max)
  DEFINE_EXPRESSION_OP(min)
  DEFINE_EXPRESSION_OP(atan2)
  DEFINE_EXPRESSION_OP(pow)

#undef DEFINE_EXPRESSION_OP

  m.def("make_global_load_stmt", Stmt::make<GlobalLoadStmt, Stmt *>);
  m.def("make_global_store_stmt", Stmt::make<GlobalStoreStmt, Stmt *, Stmt *>);
  m.def("make_frontend_assign_stmt",
        Stmt::make<FrontendAssignStmt, const Expr &, const Expr &>);

  m.def("make_arg_load_expr",
        Expr::make<ArgLoadExpression, int, const DataType &, bool>);

  m.def("make_reference", Expr::make<ReferenceExpression, const Expr &>);

  m.def("make_external_tensor_expr",
        Expr::make<ExternalTensorExpression, const DataType &, int, int, int,
                   const std::vector<int> &>);

  m.def("make_rand_expr", Expr::make<RandExpression, const DataType &>);

  m.def("make_const_expr_int",
        Expr::make<ConstExpression, const DataType &, int64>);

  m.def("make_const_expr_fp",
        Expr::make<ConstExpression, const DataType &, float64>);

  m.def("make_texture_ptr_expr", Expr::make<TexturePtrExpression, int, int>);
  m.def("make_rw_texture_ptr_expr",
        Expr::make<TexturePtrExpression, int, int, int, const DataType &, int>);

  auto &&texture =
      py::enum_<TextureOpType>(m, "TextureOpType", py::arithmetic());
  for (int t = 0; t <= (int)TextureOpType::kStore; t++)
    texture.value(texture_op_type_name(TextureOpType(t)).c_str(),
                  TextureOpType(t));
  texture.export_values();
  m.def("make_texture_op_expr",
        Expr::make<TextureOpExpression, const TextureOpType &, const Expr &,
                   const ExprGroup &>);

  auto &&bin = py::enum_<BinaryOpType>(m, "BinaryOpType", py::arithmetic());
  for (int t = 0; t <= (int)BinaryOpType::undefined; t++)
    bin.value(binary_op_type_name(BinaryOpType(t)).c_str(), BinaryOpType(t));
  bin.export_values();
  m.def("make_binary_op_expr",
        Expr::make<BinaryOpExpression, const BinaryOpType &, const Expr &,
                   const Expr &>);

  auto &&unary = py::enum_<UnaryOpType>(m, "UnaryOpType", py::arithmetic());
  for (int t = 0; t <= (int)UnaryOpType::undefined; t++)
    unary.value(unary_op_type_name(UnaryOpType(t)).c_str(), UnaryOpType(t));
  unary.export_values();
  m.def("make_unary_op_expr",
        Expr::make<UnaryOpExpression, const UnaryOpType &, const Expr &>);
#define PER_TYPE(x)                                                  \
  m.attr(("DataType_" + data_type_name(PrimitiveType::x)).c_str()) = \
      PrimitiveType::x;
#include "taichi/inc/data_type.inc.h"
#undef PER_TYPE

  m.def("data_type_size", data_type_size);
  m.def("is_quant", is_quant);
  m.def("is_integral", is_integral);
  m.def("is_signed", is_signed);
  m.def("is_real", is_real);
  m.def("is_unsigned", is_unsigned);

  m.def("global_new", static_cast<Expr (*)(Expr, DataType)>(global_new));

  m.def("data_type_name", data_type_name);

  m.def("subscript",
        [](const Expr &expr, const ExprGroup &expr_group, std::string tb) {
          Expr idx_expr = expr[expr_group];
          idx_expr.set_tb(tb);
          return idx_expr;
        });

  m.def("make_index_expr", Expr::make<IndexExpression, const Expr &,
                                      const ExprGroup &, std::string>);

  m.def("make_stride_expr",
        Expr::make<StrideExpression, const Expr &, const ExprGroup &,
                   const std::vector<int> &, int>);

  m.def("get_external_tensor_element_dim", [](const Expr &expr) {
    TI_ASSERT(expr.is<ExternalTensorExpression>());
    return expr.cast<ExternalTensorExpression>()->element_dim;
  });

  m.def("get_external_tensor_element_shape", [](const Expr &expr) {
    TI_ASSERT(expr.is<ExternalTensorExpression>());
<<<<<<< HEAD
    auto external_tensor_expr = expr.cast<ExternalTensorExpression>();

    return external_tensor_expr->dt.get_shape();
=======
    return expr.cast<ExternalTensorExpression>()->element_shape;
>>>>>>> 804e713a
  });

  m.def("get_external_tensor_dim", [](const Expr &expr) {
    TI_ASSERT(expr.is<ExternalTensorExpression>());
    return expr.cast<ExternalTensorExpression>()->dim;
  });

  m.def("get_external_tensor_shape_along_axis",
        Expr::make<ExternalTensorShapeAlongAxisExpression, const Expr &, int>);

  // Mesh related.
  m.def("get_relation_size", [](mesh::MeshPtr mesh_ptr, const Expr &mesh_idx,
                                mesh::MeshElementType to_type) {
    return Expr::make<MeshRelationAccessExpression>(mesh_ptr.ptr.get(),
                                                    mesh_idx, to_type);
  });

  m.def("get_relation_access",
        [](mesh::MeshPtr mesh_ptr, const Expr &mesh_idx,
           mesh::MeshElementType to_type, const Expr &neighbor_idx) {
          return Expr::make<MeshRelationAccessExpression>(
              mesh_ptr.ptr.get(), mesh_idx, to_type, neighbor_idx);
        });

  m.def("get_index_conversion",
        [](mesh::MeshPtr mesh_ptr, mesh::MeshElementType idx_type,
           const Expr &idx, mesh::ConvType &conv_type) {
          return Expr::make<MeshIndexConversionExpression>(
              mesh_ptr.ptr.get(), idx_type, idx, conv_type);
        });

  py::class_<FunctionKey>(m, "FunctionKey")
      .def(py::init<const std::string &, int, int>())
      .def_readonly("instance_id", &FunctionKey::instance_id);

  m.def("test_throw", [] {
    try {
      throw IRModified();
    } catch (IRModified) {
      TI_INFO("caught");
    }
  });

  m.def("test_throw", [] { throw IRModified(); });

#if TI_WITH_LLVM
  m.def("libdevice_path", libdevice_path);
#endif

  m.def("host_arch", host_arch);

  m.def("set_lib_dir", [&](const std::string &dir) { compiled_lib_dir = dir; });
  m.def("set_tmp_dir", [&](const std::string &dir) { runtime_tmp_dir = dir; });

  m.def("get_commit_hash", get_commit_hash);
  m.def("get_version_string", get_version_string);
  m.def("get_version_major", get_version_major);
  m.def("get_version_minor", get_version_minor);
  m.def("get_version_patch", get_version_patch);
  m.def("get_llvm_target_support", [] {
#if defined(TI_WITH_LLVM)
    return LLVM_VERSION_STRING;
#else
    return "targets unsupported";
#endif
  });
  m.def("test_printf", [] { printf("test_printf\n"); });
  m.def("test_logging", [] { TI_INFO("test_logging"); });
  m.def("trigger_crash", [] { *(int *)(1) = 0; });
  m.def("get_max_num_indices", [] { return taichi_max_num_indices; });
  m.def("get_max_num_args", [] { return taichi_max_num_args; });
  m.def("test_threading", test_threading);
  m.def("is_extension_supported", is_extension_supported);

  m.def("print_stat", [] { stat.print(); });
  m.def("stat", [] {
    std::string result;
    stat.print(&result);
    return result;
  });

  m.def("record_action_entry",
        [](std::string name,
           std::vector<std::pair<std::string,
                                 std::variant<std::string, int, float>>> args) {
          std::vector<ActionArg> acts;
          for (auto const &[k, v] : args) {
            if (std::holds_alternative<int>(v)) {
              acts.push_back(ActionArg(k, std::get<int>(v)));
            } else if (std::holds_alternative<float>(v)) {
              acts.push_back(ActionArg(k, std::get<float>(v)));
            } else {
              acts.push_back(ActionArg(k, std::get<std::string>(v)));
            }
          }
          ActionRecorder::get_instance().record(name, acts);
        });

  m.def("start_recording", [](const std::string &fn) {
    ActionRecorder::get_instance().start_recording(fn);
  });

  m.def("stop_recording",
        []() { ActionRecorder::get_instance().stop_recording(); });

  m.def("query_int64", [](const std::string &key) {
    if (key == "cuda_compute_capability") {
#if defined(TI_WITH_CUDA)
      return CUDAContext::get_instance().get_compute_capability();
#else
    TI_NOT_IMPLEMENTED
#endif
    } else {
      TI_ERROR("Key {} not supported in query_int64", key);
    }
  });

  // Type system

  py::class_<Type>(m, "Type").def("to_string", &Type::to_string);

  // Note that it is important to specify py::return_value_policy::reference for
  // the factory methods, otherwise pybind11 will delete the Types owned by
  // TypeFactory on Python-scope pointer destruction.
  py::class_<TypeFactory>(m, "TypeFactory")
      .def("get_quant_int_type", &TypeFactory::get_quant_int_type,
           py::arg("num_bits"), py::arg("is_signed"), py::arg("compute_type"),
           py::return_value_policy::reference)
      .def("get_quant_fixed_type", &TypeFactory::get_quant_fixed_type,
           py::arg("digits_type"), py::arg("compute_type"), py::arg("scale"),
           py::return_value_policy::reference)
      .def("get_quant_float_type", &TypeFactory::get_quant_float_type,
           py::arg("digits_type"), py::arg("exponent_type"),
           py::arg("compute_type"), py::return_value_policy::reference)
      .def(
          "get_tensor_type",
          [&](TypeFactory *factory, std::vector<int> shape,
              const DataType &element_type) {
            return factory->create_tensor_type(shape, element_type);
          },
          py::return_value_policy::reference);

  m.def("get_type_factory_instance", TypeFactory::get_instance,
        py::return_value_policy::reference);

  py::class_<BitStructType>(m, "BitStructType");
  py::class_<BitStructTypeBuilder>(m, "BitStructTypeBuilder")
      .def(py::init<int>())
      .def("begin_placing_shared_exponent",
           &BitStructTypeBuilder::begin_placing_shared_exponent)
      .def("end_placing_shared_exponent",
           &BitStructTypeBuilder::end_placing_shared_exponent)
      .def("add_member", &BitStructTypeBuilder::add_member)
      .def("build", &BitStructTypeBuilder::build,
           py::return_value_policy::reference);

  py::class_<SNodeRegistry>(m, "SNodeRegistry")
      .def(py::init<>())
      .def("create_root", &SNodeRegistry::create_root,
           py::return_value_policy::reference);

  m.def(
      "finalize_snode_tree",
      [](SNodeRegistry *registry, const SNode *root, Program *program,
         bool compile_only) -> SNodeTree * {
        return program->add_snode_tree(registry->finalize(root), compile_only);
      },
      py::return_value_policy::reference);

  // Sparse Matrix
  py::class_<SparseMatrixBuilder>(m, "SparseMatrixBuilder")
      .def("print_triplets", &SparseMatrixBuilder::print_triplets)
      .def("build", &SparseMatrixBuilder::build)
      .def("get_addr", [](SparseMatrixBuilder *mat) { return uint64(mat); });

  py::class_<SparseMatrix>(m, "SparseMatrix")
      .def(py::init<>())
      .def(py::init<int, int, DataType>(), py::arg("rows"), py::arg("cols"),
           py::arg("dt") = PrimitiveType::f32)
      .def(py::init<SparseMatrix &>())
      .def("to_string", &SparseMatrix::to_string)
      .def("get_element", &SparseMatrix::get_element<float32>)
      .def("set_element", &SparseMatrix::set_element<float32>)
      .def("num_rows", &SparseMatrix::num_rows)
      .def("num_cols", &SparseMatrix::num_cols);

#define MAKE_SPARSE_MATRIX(TYPE, STORAGE, VTYPE)                             \
  using STORAGE##TYPE##EigenMatrix =                                         \
      Eigen::SparseMatrix<float##TYPE, Eigen::STORAGE>;                      \
  py::class_<EigenSparseMatrix<STORAGE##TYPE##EigenMatrix>, SparseMatrix>(   \
      m, #VTYPE #STORAGE "_EigenSparseMatrix")                               \
      .def(py::init<int, int, DataType>())                                   \
      .def(py::init<EigenSparseMatrix<STORAGE##TYPE##EigenMatrix> &>())      \
      .def(py::init<const STORAGE##TYPE##EigenMatrix &>())                   \
      .def(py::self += py::self)                                             \
      .def(py::self + py::self)                                              \
      .def(py::self -= py::self)                                             \
      .def(py::self - py::self)                                              \
      .def(py::self *= float##TYPE())                                        \
      .def(py::self *float##TYPE())                                          \
      .def(float##TYPE() * py::self)                                         \
      .def(py::self *py::self)                                               \
      .def("matmul", &EigenSparseMatrix<STORAGE##TYPE##EigenMatrix>::matmul) \
      .def("transpose",                                                      \
           &EigenSparseMatrix<STORAGE##TYPE##EigenMatrix>::transpose)        \
      .def("get_element",                                                    \
           &EigenSparseMatrix<STORAGE##TYPE##EigenMatrix>::get_element<      \
               float##TYPE>)                                                 \
      .def("set_element",                                                    \
           &EigenSparseMatrix<STORAGE##TYPE##EigenMatrix>::set_element<      \
               float##TYPE>)                                                 \
      .def("mat_vec_mul",                                                    \
           &EigenSparseMatrix<STORAGE##TYPE##EigenMatrix>::mat_vec_mul<      \
               Eigen::VectorX##VTYPE>);

  MAKE_SPARSE_MATRIX(32, ColMajor, f);
  MAKE_SPARSE_MATRIX(32, RowMajor, f);
  MAKE_SPARSE_MATRIX(64, ColMajor, d);
  MAKE_SPARSE_MATRIX(64, RowMajor, d);

  py::class_<CuSparseMatrix>(m, "CuSparseMatrix")
      .def("spmv", &CuSparseMatrix::spmv);

  py::class_<SparseSolver>(m, "SparseSolver")
      .def("compute", &SparseSolver::compute)
      .def("analyze_pattern", &SparseSolver::analyze_pattern)
      .def("factorize", &SparseSolver::factorize)
      .def("solve", &SparseSolver::solve)
      .def("info", &SparseSolver::info);

  m.def("make_sparse_solver", &make_sparse_solver);

  // Mesh Class
  // Mesh related.
  py::enum_<mesh::MeshTopology>(m, "MeshTopology", py::arithmetic())
      .value("Triangle", mesh::MeshTopology::Triangle)
      .value("Tetrahedron", mesh::MeshTopology::Tetrahedron)
      .export_values();

  py::enum_<mesh::MeshElementType>(m, "MeshElementType", py::arithmetic())
      .value("Vertex", mesh::MeshElementType::Vertex)
      .value("Edge", mesh::MeshElementType::Edge)
      .value("Face", mesh::MeshElementType::Face)
      .value("Cell", mesh::MeshElementType::Cell)
      .export_values();

  py::enum_<mesh::MeshRelationType>(m, "MeshRelationType", py::arithmetic())
      .value("VV", mesh::MeshRelationType::VV)
      .value("VE", mesh::MeshRelationType::VE)
      .value("VF", mesh::MeshRelationType::VF)
      .value("VC", mesh::MeshRelationType::VC)
      .value("EV", mesh::MeshRelationType::EV)
      .value("EE", mesh::MeshRelationType::EE)
      .value("EF", mesh::MeshRelationType::EF)
      .value("EC", mesh::MeshRelationType::EC)
      .value("FV", mesh::MeshRelationType::FV)
      .value("FE", mesh::MeshRelationType::FE)
      .value("FF", mesh::MeshRelationType::FF)
      .value("FC", mesh::MeshRelationType::FC)
      .value("CV", mesh::MeshRelationType::CV)
      .value("CE", mesh::MeshRelationType::CE)
      .value("CF", mesh::MeshRelationType::CF)
      .value("CC", mesh::MeshRelationType::CC)
      .export_values();

  py::enum_<mesh::ConvType>(m, "ConvType", py::arithmetic())
      .value("l2g", mesh::ConvType::l2g)
      .value("l2r", mesh::ConvType::l2r)
      .value("g2r", mesh::ConvType::g2r)
      .export_values();

  py::class_<mesh::Mesh>(m, "Mesh");
  py::class_<mesh::MeshPtr>(m, "MeshPtr");

  m.def("element_order", mesh::element_order);
  m.def("from_end_element_order", mesh::from_end_element_order);
  m.def("to_end_element_order", mesh::to_end_element_order);
  m.def("relation_by_orders", mesh::relation_by_orders);
  m.def("inverse_relation", mesh::inverse_relation);
  m.def("element_type_name", mesh::element_type_name);

  m.def(
      "create_mesh",
      []() {
        auto mesh_shared = std::make_shared<mesh::Mesh>();
        mesh::MeshPtr mesh_ptr = mesh::MeshPtr{mesh_shared};
        return mesh_ptr;
      },
      py::return_value_policy::reference);

  // ad-hoc setters
  m.def("set_owned_offset",
        [](mesh::MeshPtr &mesh_ptr, mesh::MeshElementType type, SNode *snode) {
          mesh_ptr.ptr->owned_offset.insert(std::pair(type, snode));
        });
  m.def("set_total_offset",
        [](mesh::MeshPtr &mesh_ptr, mesh::MeshElementType type, SNode *snode) {
          mesh_ptr.ptr->total_offset.insert(std::pair(type, snode));
        });
  m.def("set_num_patches", [](mesh::MeshPtr &mesh_ptr, int num_patches) {
    mesh_ptr.ptr->num_patches = num_patches;
  });

  m.def("set_num_elements", [](mesh::MeshPtr &mesh_ptr,
                               mesh::MeshElementType type, int num_elements) {
    mesh_ptr.ptr->num_elements.insert(std::pair(type, num_elements));
  });

  m.def("get_num_elements",
        [](mesh::MeshPtr &mesh_ptr, mesh::MeshElementType type) {
          return mesh_ptr.ptr->num_elements.find(type)->second;
        });

  m.def("set_patch_max_element_num",
        [](mesh::MeshPtr &mesh_ptr, mesh::MeshElementType type,
           int max_element_num) {
          mesh_ptr.ptr->patch_max_element_num.insert(
              std::pair(type, max_element_num));
        });

  m.def("set_index_mapping",
        [](mesh::MeshPtr &mesh_ptr, mesh::MeshElementType element_type,
           mesh::ConvType conv_type, SNode *snode) {
          mesh_ptr.ptr->index_mapping.insert(
              std::make_pair(std::make_pair(element_type, conv_type), snode));
        });

  m.def("set_relation_fixed",
        [](mesh::MeshPtr &mesh_ptr, mesh::MeshRelationType type, SNode *value) {
          mesh_ptr.ptr->relations.insert(
              std::pair(type, mesh::MeshLocalRelation(value)));
        });

  m.def("set_relation_dynamic",
        [](mesh::MeshPtr &mesh_ptr, mesh::MeshRelationType type, SNode *value,
           SNode *patch_offset, SNode *offset) {
          mesh_ptr.ptr->relations.insert(std::pair(
              type, mesh::MeshLocalRelation(value, patch_offset, offset)));
        });

  m.def("wait_for_debugger", []() {
#ifdef WIN32
    while (!::IsDebuggerPresent())
      ::Sleep(100);
#endif
  });
}

TI_NAMESPACE_END<|MERGE_RESOLUTION|>--- conflicted
+++ resolved
@@ -992,13 +992,8 @@
 
   m.def("get_external_tensor_element_shape", [](const Expr &expr) {
     TI_ASSERT(expr.is<ExternalTensorExpression>());
-<<<<<<< HEAD
     auto external_tensor_expr = expr.cast<ExternalTensorExpression>();
-
     return external_tensor_expr->dt.get_shape();
-=======
-    return expr.cast<ExternalTensorExpression>()->element_shape;
->>>>>>> 804e713a
   });
 
   m.def("get_external_tensor_dim", [](const Expr &expr) {
