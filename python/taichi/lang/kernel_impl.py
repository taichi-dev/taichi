--- conflicted
+++ resolved
@@ -486,17 +486,13 @@
                     if not isinstance(v, int):
                         raise KernelArgError(i, needed.to_string(), provided)
                     launch_ctx.set_arg_int(actual_argument_slot, int(v))
-<<<<<<< HEAD
                 elif id(needed) == id(SparseMatrix):
                     # Pass only the base pointer of the ti.SparseMatrix argument
                     launch_ctx.set_arg_int(actual_argument_slot, v.get_addr())
-                elif self.match_ext_arr(v, needed):
-=======
                 elif (isinstance(needed, (any_arr, ext_arr)) and self.match_ext_arr(v)) or \
                      (isinstance(needed, any_arr) and isinstance(v, ScalarNdarray)):
                     if isinstance(v, ScalarNdarray):
                         v = v.arr
->>>>>>> 25b46348
                     has_external_arrays = True
                     has_torch = util.has_pytorch()
                     is_numpy = isinstance(v, np.ndarray)
