--- conflicted
+++ resolved
@@ -19,11 +19,8 @@
 
 namespace offline_cache {
 
-<<<<<<< HEAD
-=======
 std::string get_cache_path_by_arch(const std::string &base_path, Arch arch);
 bool enabled_wip_offline_cache(bool enable_hint);
->>>>>>> 910f58e1
 std::string mangle_name(const std::string &primal_name, const std::string &key);
 bool try_demangle_name(const std::string &mangled_name,
                        std::string &primal_name,
