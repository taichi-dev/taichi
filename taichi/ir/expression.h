--- conflicted
+++ resolved
@@ -57,23 +57,6 @@
 
   virtual ~Expression() {
   }
-<<<<<<< HEAD
-
-  void set_attribute(const std::string &key, const std::string &value) {
-    attributes[key] = value;
-  }
-
-  std::string get_attribute(const std::string &key) const;
-
-  CompileConfig *get_compile_config() {
-    TI_ASSERT(config_ != nullptr);
-    return config_;
-  }
-
- private:
-  CompileConfig *config_ = nullptr;
-=======
->>>>>>> 20116c2d
 };
 
 class ExprGroup {
