--- conflicted
+++ resolved
@@ -28,11 +28,7 @@
 def build(project_name):
     """Build and package the wheel file in `python/dist`"""
     if platform.system() == 'Linux':
-<<<<<<< HEAD
-        if re.search("^clang\+\+-*\d*", str(os.environ.get('CXX'))) == None:
-=======
         if re.search("^clang\+\+-*\d*", str(os.environ.get('CXX'))) is None:
->>>>>>> 7afcc38d
             raise RuntimeError(
                 'Only the wheel with clang will be released to PyPI')
     version = ti.core.get_version_string()
