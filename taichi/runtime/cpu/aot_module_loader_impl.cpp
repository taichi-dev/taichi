#include "taichi/runtime/cpu/aot_module_loader_impl.h"
#include "taichi/runtime/llvm/llvm_aot_module_loader.h"

#include "taichi/runtime/llvm/llvm_offline_cache.h"
<<<<<<< HEAD
#include "taichi/runtime/program_impls/llvm/llvm_program.h"
#include "taichi/codegen/cpu/codegen_cpu.h"
=======
#include "taichi/runtime/llvm/llvm_runtime_executor.h"
#include "taichi/codegen/llvm/codegen_llvm.h"
>>>>>>> f8a921ae

namespace taichi {
namespace lang {
namespace {

class AotModuleImpl : public LlvmAotModule {
 public:
  explicit AotModuleImpl(const cpu::AotModuleParams &params)
      : LlvmAotModule(params.module_path, params.executor_) {
  }

 private:
  FunctionType convert_module_to_function(
      const std::string &name,
      LlvmOfflineCache::KernelCacheData &&loaded) override {
    Arch arch = executor_->get_config()->arch;
    TI_ASSERT(arch == Arch::x64 || arch == Arch::arm64);
    auto *tlctx = executor_->get_llvm_context(arch);

<<<<<<< HEAD
    CPUModuleToFunctionConverter converter{tlctx, program_};
    return converter.convert(name, loaded.args,
                             std::move(loaded.compiled_data_list));
=======
    const auto &tasks = loaded.offloaded_task_list;
    std::vector<OffloadedTask> offloaded_tasks;
    offloaded_tasks.reserve(tasks.size());
    for (const auto &t : tasks) {
      OffloadedTask ot{/*codegen=*/nullptr};
      ot.name = t.name;
      ot.block_dim = t.block_dim;
      ot.grid_dim = t.grid_dim;
      offloaded_tasks.push_back(std::move(ot));
    }

    ModuleToFunctionConverter converter{tlctx, executor_};

    return converter.convert(name, loaded.args, std::move(loaded.owned_module),
                             std::move(offloaded_tasks));
>>>>>>> f8a921ae
  }

  std::unique_ptr<aot::KernelTemplate> make_new_kernel_template(
      const std::string &name) override {
    TI_NOT_IMPLEMENTED;
    return nullptr;
  }
};

}  // namespace

namespace cpu {

std::unique_ptr<aot::Module> make_aot_module(std::any mod_params) {
  auto mod = std::make_unique<AotModuleImpl>(
      std::any_cast<const AotModuleParams &>(mod_params));
  return mod;
}

}  // namespace cpu
}  // namespace lang
}  // namespace taichi<|MERGE_RESOLUTION|>--- conflicted
+++ resolved
@@ -2,13 +2,8 @@
 #include "taichi/runtime/llvm/llvm_aot_module_loader.h"
 
 #include "taichi/runtime/llvm/llvm_offline_cache.h"
-<<<<<<< HEAD
-#include "taichi/runtime/program_impls/llvm/llvm_program.h"
+#include "taichi/runtime/llvm/llvm_runtime_executor.h"
 #include "taichi/codegen/cpu/codegen_cpu.h"
-=======
-#include "taichi/runtime/llvm/llvm_runtime_executor.h"
-#include "taichi/codegen/llvm/codegen_llvm.h"
->>>>>>> f8a921ae
 
 namespace taichi {
 namespace lang {
@@ -28,27 +23,9 @@
     TI_ASSERT(arch == Arch::x64 || arch == Arch::arm64);
     auto *tlctx = executor_->get_llvm_context(arch);
 
-<<<<<<< HEAD
-    CPUModuleToFunctionConverter converter{tlctx, program_};
+    CPUModuleToFunctionConverter converter{tlctx, executor_};
     return converter.convert(name, loaded.args,
                              std::move(loaded.compiled_data_list));
-=======
-    const auto &tasks = loaded.offloaded_task_list;
-    std::vector<OffloadedTask> offloaded_tasks;
-    offloaded_tasks.reserve(tasks.size());
-    for (const auto &t : tasks) {
-      OffloadedTask ot{/*codegen=*/nullptr};
-      ot.name = t.name;
-      ot.block_dim = t.block_dim;
-      ot.grid_dim = t.grid_dim;
-      offloaded_tasks.push_back(std::move(ot));
-    }
-
-    ModuleToFunctionConverter converter{tlctx, executor_};
-
-    return converter.convert(name, loaded.args, std::move(loaded.owned_module),
-                             std::move(offloaded_tasks));
->>>>>>> f8a921ae
   }
 
   std::unique_ptr<aot::KernelTemplate> make_new_kernel_template(
