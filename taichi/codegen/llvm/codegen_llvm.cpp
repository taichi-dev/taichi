#include "taichi/codegen/llvm/codegen_llvm.h"

#include <algorithm>

#ifdef TI_WITH_LLVM
#include "llvm/Bitcode/BitcodeReader.h"
#include "llvm/IR/Module.h"
#include "llvm/Linker/Linker.h"
#include "taichi/analysis/offline_cache_util.h"
#include "taichi/ir/statements.h"
#include "taichi/runtime/llvm/launch_arg_info.h"
#include "taichi/runtime/llvm/llvm_offline_cache.h"
#include "taichi/runtime/program_impls/llvm/llvm_program.h"
#include "taichi/codegen/llvm/struct_llvm.h"
#include "taichi/util/file_sequence_writer.h"
#include "taichi/codegen/codegen_utils.h"

namespace taichi::lang {

// TODO: sort function definitions to match declaration order in header

// TODO(k-ye): Hide FunctionCreationGuard inside cpp file
FunctionCreationGuard::FunctionCreationGuard(
    TaskCodeGenLLVM *mb,
    std::vector<llvm::Type *> arguments,
    const std::string &func_name)
    : mb(mb) {
  // Create the loop body function
  auto body_function_type = llvm::FunctionType::get(
      llvm::Type::getVoidTy(*mb->llvm_context), arguments, false);

  body = llvm::Function::Create(body_function_type,
                                llvm::Function::InternalLinkage, func_name,
                                mb->module.get());
  old_func = mb->func;
  // emit into loop body function
  mb->func = body;

  allocas = llvm::BasicBlock::Create(*mb->llvm_context, "allocs", body);
  old_entry = mb->entry_block;
  mb->entry_block = allocas;

  final = llvm::BasicBlock::Create(*mb->llvm_context, "final", body);
  old_final = mb->final_block;
  mb->final_block = final;

  entry = llvm::BasicBlock::Create(*mb->llvm_context, "entry", mb->func);

  ip = mb->builder->saveIP();
  mb->builder->SetInsertPoint(entry);

  auto body_bb =
      llvm::BasicBlock::Create(*mb->llvm_context, "function_body", mb->func);
  mb->builder->CreateBr(body_bb);
  mb->builder->SetInsertPoint(body_bb);
}

FunctionCreationGuard::~FunctionCreationGuard() {
  if (!mb->returned) {
    mb->builder->CreateBr(final);
  }
  mb->builder->SetInsertPoint(final);
  mb->builder->CreateRetVoid();
  mb->returned = false;

  mb->builder->SetInsertPoint(allocas);
  mb->builder->CreateBr(entry);

  mb->entry_block = old_entry;
  mb->final_block = old_final;
  mb->func = old_func;
  mb->builder->restoreIP(ip);

  TI_ASSERT(!llvm::verifyFunction(*body, &llvm::errs()));
}

namespace {

class CodeGenStmtGuard {
 public:
  using Getter = std::function<llvm::BasicBlock *(void)>;
  using Setter = std::function<void(llvm::BasicBlock *)>;

  explicit CodeGenStmtGuard(Getter getter, Setter setter)
      : saved_stmt_(getter()), setter_(std::move(setter)) {
  }

  ~CodeGenStmtGuard() {
    setter_(saved_stmt_);
  }

  CodeGenStmtGuard(CodeGenStmtGuard &&) = default;
  CodeGenStmtGuard &operator=(CodeGenStmtGuard &&) = default;

 private:
  llvm::BasicBlock *saved_stmt_;
  Setter setter_;
};

CodeGenStmtGuard make_loop_reentry_guard(TaskCodeGenLLVM *cg) {
  return CodeGenStmtGuard([cg]() { return cg->current_loop_reentry; },
                          [cg](llvm::BasicBlock *saved_stmt) {
                            cg->current_loop_reentry = saved_stmt;
                          });
}

CodeGenStmtGuard make_while_after_loop_guard(TaskCodeGenLLVM *cg) {
  return CodeGenStmtGuard([cg]() { return cg->current_while_after_loop; },
                          [cg](llvm::BasicBlock *saved_stmt) {
                            cg->current_while_after_loop = saved_stmt;
                          });
}

}  // namespace

// TaskCodeGenLLVM
void TaskCodeGenLLVM::visit(Block *stmt_list) {
  for (auto &stmt : stmt_list->statements) {
    stmt->accept(this);
    if (returned) {
      break;
    }
  }
}

void TaskCodeGenLLVM::visit(AllocaStmt *stmt) {
  if (stmt->ret_type->is<TensorType>()) {
    auto tensor_type = stmt->ret_type->cast<TensorType>();
    auto type = tlctx->get_data_type(tensor_type);
    if (stmt->is_shared) {
      auto base = new llvm::GlobalVariable(
          *module, type, false, llvm::GlobalValue::ExternalLinkage, nullptr,
          fmt::format("shared_array_{}", stmt->id), nullptr,
          llvm::GlobalVariable::NotThreadLocal, 3 /*addrspace=shared*/);
      base->setAlignment(llvm::MaybeAlign(8));
      auto ptr_type = llvm::PointerType::get(type, 0);
      llvm_val[stmt] = builder->CreatePointerCast(base, ptr_type);
    } else {
      llvm_val[stmt] = create_entry_block_alloca(type);
    }
  } else {
    llvm_val[stmt] =
        create_entry_block_alloca(stmt->ret_type, stmt->ret_type.is_pointer());
    // initialize as zero if element is not a pointer
    if (!stmt->ret_type.is_pointer())
      builder->CreateStore(tlctx->get_constant(stmt->ret_type, 0),
                           llvm_val[stmt]);
  }
}

void TaskCodeGenLLVM::visit(RandStmt *stmt) {
  if (stmt->ret_type->is_primitive(PrimitiveTypeID::f16)) {
    // Promoting to f32 since there's no rand_f16 support in runtime.cpp.
    auto val_f32 = call("rand_f32", get_context());
    llvm_val[stmt] =
        builder->CreateFPTrunc(val_f32, llvm::Type::getHalfTy(*llvm_context));
  } else {
    llvm_val[stmt] = call(
        fmt::format("rand_{}", data_type_name(stmt->ret_type)), get_context());
  }
}

void TaskCodeGenLLVM::emit_extra_unary(UnaryOpStmt *stmt) {
  auto input = llvm_val[stmt->operand];
  auto input_taichi_type = stmt->operand->ret_type;
  if (input_taichi_type->is_primitive(PrimitiveTypeID::f16)) {
    // Promote to f32 since we don't have f16 support for extra unary ops in in
    // runtime.cpp.
    input = builder->CreateFPExt(input, llvm::Type::getFloatTy(*llvm_context));
    input_taichi_type = PrimitiveType::f32;
  }

  auto op = stmt->op_type;
  auto input_type = input->getType();

#define UNARY_STD(x)                                                    \
  else if (op == UnaryOpType::x) {                                      \
    if (input_taichi_type->is_primitive(PrimitiveTypeID::f32)) {        \
      llvm_val[stmt] = call(#x "_f32", input);                          \
    } else if (input_taichi_type->is_primitive(PrimitiveTypeID::f64)) { \
      llvm_val[stmt] = call(#x "_f64", input);                          \
    } else if (input_taichi_type->is_primitive(PrimitiveTypeID::i32)) { \
      llvm_val[stmt] = call(#x "_i32", input);                          \
    } else if (input_taichi_type->is_primitive(PrimitiveTypeID::i64)) { \
      llvm_val[stmt] = call(#x "_i64", input);                          \
    } else {                                                            \
      TI_NOT_IMPLEMENTED                                                \
    }                                                                   \
  }
  if (false) {
  }
  UNARY_STD(abs)
  UNARY_STD(exp)
  UNARY_STD(log)
  UNARY_STD(tan)
  UNARY_STD(tanh)
  UNARY_STD(sgn)
  UNARY_STD(logic_not)
  UNARY_STD(acos)
  UNARY_STD(asin)
  UNARY_STD(cos)
  UNARY_STD(sin)
  else if (op == UnaryOpType::sqrt) {
    llvm_val[stmt] =
        builder->CreateIntrinsic(llvm::Intrinsic::sqrt, {input_type}, {input});
  }
  else {
    TI_P(unary_op_type_name(op));
    TI_NOT_IMPLEMENTED
  }
#undef UNARY_STD
  if (stmt->ret_type->is_primitive(PrimitiveTypeID::f16)) {
    // Convert back to f16
    llvm_val[stmt] = builder->CreateFPTrunc(
        llvm_val[stmt], llvm::Type::getHalfTy(*llvm_context));
  }
}

std::unique_ptr<RuntimeObject> TaskCodeGenLLVM::emit_struct_meta_object(
    SNode *snode) {
  std::unique_ptr<RuntimeObject> meta;
  if (snode->type == SNodeType::dense) {
    meta = std::make_unique<RuntimeObject>("DenseMeta", this, builder.get());
    emit_struct_meta_base("Dense", meta->ptr, snode);
    meta->call("set_morton_dim", tlctx->get_constant((int)snode->_morton));
  } else if (snode->type == SNodeType::pointer) {
    meta = std::make_unique<RuntimeObject>("PointerMeta", this, builder.get());
    emit_struct_meta_base("Pointer", meta->ptr, snode);
  } else if (snode->type == SNodeType::root) {
    meta = std::make_unique<RuntimeObject>("RootMeta", this, builder.get());
    emit_struct_meta_base("Root", meta->ptr, snode);
  } else if (snode->type == SNodeType::dynamic) {
    meta = std::make_unique<RuntimeObject>("DynamicMeta", this, builder.get());
    emit_struct_meta_base("Dynamic", meta->ptr, snode);
    meta->call("set_chunk_size", tlctx->get_constant(snode->chunk_size));
  } else if (snode->type == SNodeType::bitmasked) {
    meta =
        std::make_unique<RuntimeObject>("BitmaskedMeta", this, builder.get());
    emit_struct_meta_base("Bitmasked", meta->ptr, snode);
  } else if (snode->type == SNodeType::quant_array) {
    meta = std::make_unique<RuntimeObject>("DenseMeta", this, builder.get());
    emit_struct_meta_base("Dense", meta->ptr, snode);
  } else {
    TI_P(snode_type_name(snode->type));
    TI_NOT_IMPLEMENTED;
  }
  return meta;
}

void TaskCodeGenLLVM::emit_struct_meta_base(const std::string &name,
                                            llvm::Value *node_meta,
                                            SNode *snode) {
  RuntimeObject common("StructMeta", this, builder.get(), node_meta);
  std::size_t element_size;
  if (snode->type == SNodeType::dense) {
    auto body_type =
        StructCompilerLLVM::get_llvm_body_type(module.get(), snode);
    auto element_ty = body_type->getArrayElementType();
    element_size = tlctx->get_type_size(element_ty);
  } else if (snode->type == SNodeType::pointer) {
    auto element_ty = StructCompilerLLVM::get_llvm_node_type(
        module.get(), snode->ch[0].get());
    element_size = tlctx->get_type_size(element_ty);
  } else {
    auto element_ty =
        StructCompilerLLVM::get_llvm_element_type(module.get(), snode);
    element_size = tlctx->get_type_size(element_ty);
  }
  common.set("snode_id", tlctx->get_constant(snode->id));
  common.set("element_size", tlctx->get_constant((uint64)element_size));
  common.set("max_num_elements",
             tlctx->get_constant(snode->max_num_elements()));
  common.set("context", get_context());

  /*
  uint8 *(*lookup_element)(uint8 *, int i);
  uint8 *(*from_parent_element)(uint8 *);
  bool (*is_active)(uint8 *, int i);
  int (*get_num_elements)(uint8 *);
  void (*refine_coordinates)(PhysicalCoordinates *inp_coord,
                             PhysicalCoordinates *refined_coord,
                             int index);
                             */

  std::vector<std::string> functions = {"lookup_element", "is_active",
                                        "get_num_elements"};

  for (auto const &f : functions)
    common.set(f, get_runtime_function(fmt::format("{}_{}", name, f)));

  // "from_parent_element", "refine_coordinates" are different for different
  // snodes, even if they have the same type.
  if (snode->parent)
    common.set("from_parent_element",
               get_struct_function(snode->get_ch_from_parent_func_name(),
                                   snode->get_snode_tree_id()));

  if (snode->type != SNodeType::place)
    common.set("refine_coordinates",
               get_struct_function(snode->refine_coordinates_func_name(),
                                   snode->get_snode_tree_id()));
}

TaskCodeGenLLVM::TaskCodeGenLLVM(Kernel *kernel,
                                 IRNode *ir,
                                 std::unique_ptr<llvm::Module> &&module)
    // TODO: simplify LLVMModuleBuilder ctor input
    : LLVMModuleBuilder(
          module == nullptr ? get_llvm_program(kernel->program)
                                  ->get_llvm_context(kernel->arch)
                                  ->new_module("kernel")
                            : std::move(module),
          get_llvm_program(kernel->program)->get_llvm_context(kernel->arch)),
      kernel(kernel),
      ir(ir),
      prog(kernel->program) {
  if (ir == nullptr)
    this->ir = kernel->ir.get();
  initialize_context();

  context_ty = get_runtime_type("RuntimeContext");
  physical_coordinate_ty = get_runtime_type(kLLVMPhysicalCoordinatesName);

  kernel_name = kernel->name + "_kernel";
}

void TaskCodeGenLLVM::visit(DecorationStmt *stmt) {
}

void TaskCodeGenLLVM::create_elementwise_cast(
    UnaryOpStmt *stmt,
    llvm::Type *to_ty,
    std::function<llvm::Value *(llvm::Value *, llvm::Type *)> func,
    bool on_self) {
  auto from_ty = stmt->operand->ret_type->cast<TensorType>();
  TI_ASSERT_INFO(from_ty,
                 "Cannot perform elementwise ops on non-tensor type {}",
                 from_ty->to_string());
  llvm::Value *vec = llvm::UndefValue::get(llvm::VectorType::get(
      to_ty, from_ty->get_num_elements(), /*scalable=*/false));
  for (int i = 0; i < from_ty->get_num_elements(); ++i) {
    auto elem = builder->CreateExtractElement(
        on_self ? llvm_val[stmt] : llvm_val[stmt->operand], i);
    auto cast_value = func(elem, to_ty);
    vec = builder->CreateInsertElement(vec, cast_value, i);
  }
  llvm_val[stmt] = vec;
}

void TaskCodeGenLLVM::visit(UnaryOpStmt *stmt) {
  auto input = llvm_val[stmt->operand];
  auto input_type = input->getType();
  auto op = stmt->op_type;

#define UNARY_INTRINSIC(x)                                                   \
  else if (op == UnaryOpType::x) {                                           \
    llvm_val[stmt] =                                                         \
        builder->CreateIntrinsic(llvm::Intrinsic::x, {input_type}, {input}); \
  }
  if (stmt->op_type == UnaryOpType::cast_value) {
    llvm::CastInst::CastOps cast_op;
    auto from = stmt->operand->ret_type;
    auto to = stmt->cast_type;
    TI_ASSERT_INFO(
        from->is<TensorType>() == to->is<TensorType>(),
        "Cannot cast between tensor type and non-tensor type: {} v.s. {}",
        from->to_string(), to->to_string());
    if (from == to) {
      llvm_val[stmt] = llvm_val[stmt->operand];
    } else if (is_real(from.get_element_type()) !=
               is_real(to.get_element_type())) {
      if (is_real(from.get_element_type()) &&
          (is_integral(to.get_element_type()))) {
        cast_op = (is_signed(to.get_element_type()))
                      ? llvm::Instruction::CastOps::FPToSI
                      : llvm::Instruction::CastOps::FPToUI;
      } else if (is_integral(from.get_element_type()) &&
                 is_real(to.get_element_type())) {
        cast_op = (is_signed(from.get_element_type()))
                      ? llvm::Instruction::CastOps::SIToFP
                      : llvm::Instruction::CastOps::UIToFP;
      } else {
        TI_P(data_type_name(from));
        TI_P(data_type_name(to));
        TI_NOT_IMPLEMENTED;
      }
      bool use_f16 = to->is_primitive(PrimitiveTypeID::f16) ||
                     (to->is<TensorType>() &&
                      to->cast<TensorType>()->get_element_type()->is_primitive(
                          PrimitiveTypeID::f16));
      auto cast_type = use_f16 ? (to->is<TensorType>()
                                      ? TypeFactory::create_tensor_type(
                                            to->cast<TensorType>()->get_shape(),
                                            PrimitiveType::f32)
                                      : PrimitiveType::f32)
                               : stmt->cast_type;

      auto cast_func = [this, cast_op](llvm::Value *value, llvm::Type *type) {
        return this->builder->CreateCast(cast_op, value, type);
      };
      if (!cast_type->is<TensorType>()) {
        llvm_val[stmt] = cast_func(input, tlctx->get_data_type(cast_type));
      } else {
        create_elementwise_cast(
            stmt,
            tlctx->get_data_type(
                cast_type->cast<TensorType>()->get_element_type()),
            cast_func);
      }

      if (use_f16) {
        auto trunc_func = [this](llvm::Value *value, llvm::Type *type) {
          return this->builder->CreateFPTrunc(value, type);
        };
        auto to_ty = llvm::Type::getHalfTy(*llvm_context);
        if (!cast_type->is<TensorType>()) {
          llvm_val[stmt] = trunc_func(llvm_val[stmt], to_ty);
        } else {
          create_elementwise_cast(stmt, to_ty, trunc_func, /*on_self=*/true);
        }
      }
    } else if (is_real(from.get_element_type()) &&
               is_real(to.get_element_type())) {
      auto t1 = from->is<TensorType>()
                    ? from->cast<TensorType>()->get_element_type()
                    : from.operator->();
      auto t2 = to->is<TensorType>()
                    ? to->cast<TensorType>()->get_element_type()
                    : to.operator->();
      if (data_type_size(t1) < data_type_size(t2)) {
        auto cast_func = [this](llvm::Value *value, llvm::Type *type) {
          return this->builder->CreateFPExt(value, type);
        };
        if (!stmt->cast_type->is<TensorType>()) {
          llvm_val[stmt] =
              cast_func(input, tlctx->get_data_type(stmt->cast_type));
        } else {
          create_elementwise_cast(
              stmt,
              tlctx->get_data_type(
                  stmt->cast_type->cast<TensorType>()->get_element_type()),
              cast_func);
        }
      } else {
        if (to->is_primitive(PrimitiveTypeID::f16) ||
            (to->is<TensorType>() &&
             to->cast<TensorType>()->get_element_type()->is_primitive(
                 PrimitiveTypeID::f16))) {
          if (!to->is<TensorType>()) {
            llvm_val[stmt] = builder->CreateFPTrunc(
                builder->CreateFPTrunc(llvm_val[stmt->operand],
                                       llvm::Type::getFloatTy(*llvm_context)),
                llvm::Type::getHalfTy(*llvm_context));
          } else {
            auto tensor_type = to->cast<TensorType>();
            llvm::Value *vec = llvm::UndefValue::get(tlctx->get_data_type(to));
            for (int i = 0; i < tensor_type->get_num_elements(); ++i) {
              auto elem = builder->CreateExtractElement(vec, i);
              auto double_trunced = builder->CreateFPTrunc(
                  builder->CreateFPTrunc(elem,
                                         llvm::Type::getFloatTy(*llvm_context)),
                  llvm::Type::getHalfTy(*llvm_context));
              vec = builder->CreateInsertElement(vec, double_trunced, i);
            }
            llvm_val[stmt] = vec;
          }
        } else {
          auto trunc_fn = [this](llvm::Value *value, llvm::Type *type) {
            return this->builder->CreateFPTrunc(value, type);
          };
          auto cast_type =
              stmt->cast_type->is<TensorType>()
                  ? stmt->cast_type->cast<TensorType>()->get_element_type()
                  : stmt->cast_type.operator->();
          if (!stmt->cast_type->is<TensorType>()) {
            llvm_val[stmt] = trunc_fn(input, tlctx->get_data_type(cast_type));
          } else {
            create_elementwise_cast(
                stmt,
                tlctx->get_data_type(
                    cast_type->cast<TensorType>()->get_element_type()),
                trunc_fn);
          }
        }
      }
    } else if (!is_real(from.get_element_type()) &&
               !is_real(to.get_element_type())) {
      llvm_val[stmt] = builder->CreateIntCast(
          llvm_val[stmt->operand], tlctx->get_data_type(to), is_signed(from));
    }
  } else if (stmt->op_type == UnaryOpType::cast_bits) {
    TI_ASSERT(data_type_size(stmt->ret_type) ==
              data_type_size(stmt->cast_type));
    if (stmt->operand->ret_type.is_pointer()) {
      TI_ASSERT(is_integral(stmt->cast_type));
      llvm_val[stmt] = builder->CreatePtrToInt(
          llvm_val[stmt->operand], tlctx->get_data_type(stmt->cast_type));
    } else {
      llvm_val[stmt] = builder->CreateBitCast(
          llvm_val[stmt->operand], tlctx->get_data_type(stmt->cast_type));
    }
  } else if (op == UnaryOpType::rsqrt) {
    llvm::Function *sqrt_fn = llvm::Intrinsic::getDeclaration(
        module.get(), llvm::Intrinsic::sqrt, input->getType());
    auto intermediate = builder->CreateCall(sqrt_fn, input, "sqrt");
    llvm_val[stmt] = builder->CreateFDiv(
        tlctx->get_constant(stmt->ret_type, 1.0), intermediate);
  } else if (op == UnaryOpType::bit_not) {
    llvm_val[stmt] = builder->CreateNot(input);
  } else if (op == UnaryOpType::neg) {
    if (is_real(stmt->operand->ret_type)) {
      llvm_val[stmt] = builder->CreateFNeg(input, "neg");
    } else {
      llvm_val[stmt] = builder->CreateNeg(input, "neg");
    }
  }
  UNARY_INTRINSIC(round)
  UNARY_INTRINSIC(floor)
  UNARY_INTRINSIC(ceil)
  else {
    emit_extra_unary(stmt);
  }
#undef UNARY_INTRINSIC
}

void TaskCodeGenLLVM::create_elementwise_binary(
    BinaryOpStmt *stmt,
    std::function<llvm::Value *(llvm::Value *lhs, llvm::Value *rhs)> f) {
  TI_ASSERT(stmt->lhs->ret_type->is<TensorType>());
  TI_ASSERT(stmt->rhs->ret_type->is<TensorType>());
  auto lhs_ty = stmt->lhs->ret_type->cast<TensorType>();
  auto rhs_ty = stmt->rhs->ret_type->cast<TensorType>();
  TI_ASSERT(lhs_ty->get_num_elements() == rhs_ty->get_num_elements());
  auto lhs_vec = llvm_val[stmt->lhs];
  auto rhs_vec = llvm_val[stmt->rhs];
  auto elt_type_name = data_type_name(lhs_ty->get_element_type());
  llvm::Value *result =
      llvm::UndefValue::get(tlctx->get_data_type(stmt->ret_type));
  for (int i = 0; i < lhs_ty->get_num_elements(); ++i) {
    auto lhs = builder->CreateExtractElement(lhs_vec, i);
    auto rhs = builder->CreateExtractElement(rhs_vec, i);
    result = builder->CreateInsertElement(result, f(lhs, rhs), i);
  }
  llvm_val[stmt] = result;
}

void TaskCodeGenLLVM::visit(BinaryOpStmt *stmt) {
  auto op = stmt->op_type;
  auto ret_type = stmt->ret_type;

  if (op == BinaryOpType::add) {
    if (is_real(stmt->ret_type.get_element_type())) {
      llvm_val[stmt] =
          builder->CreateFAdd(llvm_val[stmt->lhs], llvm_val[stmt->rhs]);
#if defined(__clang__) || defined(__GNUC__)
    } else if (prog->this_thread_config().debug &&
               is_integral(stmt->ret_type)) {
      llvm_val[stmt] =
          call("debug_add_" + stmt->ret_type->to_string(), get_arg(0),
               llvm_val[stmt->lhs], llvm_val[stmt->rhs],
               builder->CreateGlobalStringPtr(stmt->tb));
#endif
    } else {
      llvm_val[stmt] =
          builder->CreateAdd(llvm_val[stmt->lhs], llvm_val[stmt->rhs]);
    }
  } else if (op == BinaryOpType::sub) {
    if (is_real(stmt->ret_type.get_element_type())) {
      llvm_val[stmt] =
          builder->CreateFSub(llvm_val[stmt->lhs], llvm_val[stmt->rhs]);
#if defined(__clang__) || defined(__GNUC__)
    } else if (prog->this_thread_config().debug &&
               is_integral(stmt->ret_type)) {
      llvm_val[stmt] =
          call("debug_sub_" + stmt->ret_type->to_string(), get_arg(0),
               llvm_val[stmt->lhs], llvm_val[stmt->rhs],
               builder->CreateGlobalStringPtr(stmt->tb));
#endif
    } else {
      llvm_val[stmt] =
          builder->CreateSub(llvm_val[stmt->lhs], llvm_val[stmt->rhs]);
    }
  } else if (op == BinaryOpType::mul) {
    if (is_real(stmt->ret_type.get_element_type())) {
      llvm_val[stmt] =
          builder->CreateFMul(llvm_val[stmt->lhs], llvm_val[stmt->rhs]);
#if defined(__clang__) || defined(__GNUC__)
    } else if (prog->this_thread_config().debug &&
               is_integral(stmt->ret_type)) {
      llvm_val[stmt] =
          call("debug_mul_" + stmt->ret_type->to_string(), get_arg(0),
               llvm_val[stmt->lhs], llvm_val[stmt->rhs],
               builder->CreateGlobalStringPtr(stmt->tb));
#endif
    } else {
      llvm_val[stmt] =
          builder->CreateMul(llvm_val[stmt->lhs], llvm_val[stmt->rhs]);
    }
  } else if (op == BinaryOpType::div) {
    if (is_real(stmt->ret_type.get_element_type())) {
      llvm_val[stmt] =
          builder->CreateFDiv(llvm_val[stmt->lhs], llvm_val[stmt->rhs]);
    } else if (is_signed(stmt->ret_type)) {
      llvm_val[stmt] =
          builder->CreateSDiv(llvm_val[stmt->lhs], llvm_val[stmt->rhs]);
    } else {
      llvm_val[stmt] =
          builder->CreateUDiv(llvm_val[stmt->lhs], llvm_val[stmt->rhs]);
    }
  } else if (op == BinaryOpType::mod) {
    llvm_val[stmt] =
        builder->CreateSRem(llvm_val[stmt->lhs], llvm_val[stmt->rhs]);
  } else if (op == BinaryOpType::bit_and) {
    llvm_val[stmt] =
        builder->CreateAnd(llvm_val[stmt->lhs], llvm_val[stmt->rhs]);
  } else if (op == BinaryOpType::bit_or) {
    llvm_val[stmt] =
        builder->CreateOr(llvm_val[stmt->lhs], llvm_val[stmt->rhs]);
  } else if (op == BinaryOpType::bit_xor) {
    llvm_val[stmt] =
        builder->CreateXor(llvm_val[stmt->lhs], llvm_val[stmt->rhs]);
  } else if (op == BinaryOpType::bit_shl) {
#if defined(__clang__) || defined(__GNUC__)
    if (prog->this_thread_config().debug && is_integral(stmt->ret_type)) {
      llvm_val[stmt] =
          call("debug_shl_" + stmt->ret_type->to_string(), get_arg(0),
               llvm_val[stmt->lhs], llvm_val[stmt->rhs],
               builder->CreateGlobalStringPtr(stmt->tb));
    } else {
      llvm_val[stmt] =
          builder->CreateShl(llvm_val[stmt->lhs], llvm_val[stmt->rhs]);
    }
#else
    llvm_val[stmt] =
        builder->CreateShl(llvm_val[stmt->lhs], llvm_val[stmt->rhs]);
#endif
  } else if (op == BinaryOpType::bit_sar) {
    if (is_signed(stmt->lhs->element_type())) {
      llvm_val[stmt] =
          builder->CreateAShr(llvm_val[stmt->lhs], llvm_val[stmt->rhs]);
    } else {
      llvm_val[stmt] =
          builder->CreateLShr(llvm_val[stmt->lhs], llvm_val[stmt->rhs]);
    }
  } else if (op == BinaryOpType::max) {
#define BINARYOP_MAX(x)                                            \
  else if (ret_type->is_primitive(PrimitiveTypeID::x)) {           \
    llvm_val[stmt] =                                               \
        call("max_" #x, llvm_val[stmt->lhs], llvm_val[stmt->rhs]); \
  }

    if (is_real(ret_type.get_element_type())) {
      llvm_val[stmt] =
          builder->CreateMaxNum(llvm_val[stmt->lhs], llvm_val[stmt->rhs]);
    }
    BINARYOP_MAX(u16)
    BINARYOP_MAX(i16)
    BINARYOP_MAX(u32)
    BINARYOP_MAX(i32)
    BINARYOP_MAX(u64)
    BINARYOP_MAX(i64)
    else {
      if (auto tensor_ty = ret_type->cast<TensorType>()) {
        auto elt_ty = tensor_ty->get_element_type();
        TI_ASSERT(elt_ty->is_primitive(PrimitiveTypeID::u16) ||
                  elt_ty->is_primitive(PrimitiveTypeID::i16) ||
                  elt_ty->is_primitive(PrimitiveTypeID::u32) ||
                  elt_ty->is_primitive(PrimitiveTypeID::i32) ||
                  elt_ty->is_primitive(PrimitiveTypeID::u64) ||
                  elt_ty->is_primitive(PrimitiveTypeID::i64));
        auto dtype_name = data_type_name(elt_ty);
        auto binary_max = [this, &dtype_name](llvm::Value *lhs,
                                              llvm::Value *rhs) {
          return call("max_" + dtype_name, lhs, rhs);
        };
        create_elementwise_binary(stmt, binary_max);
      } else {
        TI_P(data_type_name(ret_type));
        TI_NOT_IMPLEMENTED
      }
    }
  } else if (op == BinaryOpType::min) {
#define BINARYOP_MIN(x)                                            \
  else if (ret_type->is_primitive(PrimitiveTypeID::x)) {           \
    llvm_val[stmt] =                                               \
        call("min_" #x, llvm_val[stmt->lhs], llvm_val[stmt->rhs]); \
  }

    if (is_real(ret_type.get_element_type())) {
      llvm_val[stmt] =
          builder->CreateMinNum(llvm_val[stmt->lhs], llvm_val[stmt->rhs]);
    }
    BINARYOP_MIN(u16)
    BINARYOP_MIN(i16)
    BINARYOP_MIN(u32)
    BINARYOP_MIN(i32)
    BINARYOP_MIN(u64)
    BINARYOP_MIN(i64)
    else {
      if (auto tensor_ty = ret_type->cast<TensorType>()) {
        auto elt_ty = tensor_ty->get_element_type();
        TI_ASSERT(elt_ty->is_primitive(PrimitiveTypeID::u16) ||
                  elt_ty->is_primitive(PrimitiveTypeID::i16) ||
                  elt_ty->is_primitive(PrimitiveTypeID::u32) ||
                  elt_ty->is_primitive(PrimitiveTypeID::i32) ||
                  elt_ty->is_primitive(PrimitiveTypeID::u64) ||
                  elt_ty->is_primitive(PrimitiveTypeID::i64));
        auto dtype_name = data_type_name(elt_ty);
        auto binary_min = [this, &dtype_name](llvm::Value *lhs,
                                              llvm::Value *rhs) {
          return call("min_" + dtype_name, lhs, rhs);
        };
        create_elementwise_binary(stmt, binary_min);
      } else {
        TI_P(data_type_name(ret_type));
        TI_NOT_IMPLEMENTED
      }
    }
  } else if (is_comparison(op)) {
    llvm::Value *cmp = nullptr;
    auto input_type = stmt->lhs->ret_type;
    if (op == BinaryOpType::cmp_eq) {
      if (is_real(input_type.get_element_type())) {
        cmp = builder->CreateFCmpOEQ(llvm_val[stmt->lhs], llvm_val[stmt->rhs]);
      } else {
        cmp = builder->CreateICmpEQ(llvm_val[stmt->lhs], llvm_val[stmt->rhs]);
      }
    } else if (op == BinaryOpType::cmp_le) {
      if (is_real(input_type.get_element_type())) {
        cmp = builder->CreateFCmpOLE(llvm_val[stmt->lhs], llvm_val[stmt->rhs]);
      } else {
        if (is_signed(input_type.get_element_type())) {
          cmp =
              builder->CreateICmpSLE(llvm_val[stmt->lhs], llvm_val[stmt->rhs]);
        } else {
          cmp =
              builder->CreateICmpULE(llvm_val[stmt->lhs], llvm_val[stmt->rhs]);
        }
      }
    } else if (op == BinaryOpType::cmp_ge) {
      if (is_real(input_type.get_element_type())) {
        cmp = builder->CreateFCmpOGE(llvm_val[stmt->lhs], llvm_val[stmt->rhs]);
      } else {
        if (is_signed(input_type.get_element_type())) {
          cmp =
              builder->CreateICmpSGE(llvm_val[stmt->lhs], llvm_val[stmt->rhs]);
        } else {
          cmp =
              builder->CreateICmpUGE(llvm_val[stmt->lhs], llvm_val[stmt->rhs]);
        }
      }
    } else if (op == BinaryOpType::cmp_lt) {
      if (is_real(input_type.get_element_type())) {
        cmp = builder->CreateFCmpOLT(llvm_val[stmt->lhs], llvm_val[stmt->rhs]);
      } else {
        if (is_signed(input_type.get_element_type())) {
          cmp =
              builder->CreateICmpSLT(llvm_val[stmt->lhs], llvm_val[stmt->rhs]);
        } else {
          cmp =
              builder->CreateICmpULT(llvm_val[stmt->lhs], llvm_val[stmt->rhs]);
        }
      }
    } else if (op == BinaryOpType::cmp_gt) {
      if (is_real(input_type.get_element_type())) {
        cmp = builder->CreateFCmpOGT(llvm_val[stmt->lhs], llvm_val[stmt->rhs]);
      } else {
        if (is_signed(input_type.get_element_type())) {
          cmp =
              builder->CreateICmpSGT(llvm_val[stmt->lhs], llvm_val[stmt->rhs]);
        } else {
          cmp =
              builder->CreateICmpUGT(llvm_val[stmt->lhs], llvm_val[stmt->rhs]);
        }
      }
    } else if (op == BinaryOpType::cmp_ne) {
      if (is_real(input_type.get_element_type())) {
        cmp = builder->CreateFCmpONE(llvm_val[stmt->lhs], llvm_val[stmt->rhs]);
      } else {
        cmp = builder->CreateICmpNE(llvm_val[stmt->lhs], llvm_val[stmt->rhs]);
      }
    } else {
      TI_NOT_IMPLEMENTED
    }
    llvm_val[stmt] =
        builder->CreateSExt(cmp, tlctx->get_data_type(PrimitiveType::i32));
  } else {
    // This branch contains atan2 and pow which use runtime.cpp function for
    // **real** type. We don't have f16 support there so promoting to f32 is
    // necessary.
    llvm::Value *lhs = llvm_val[stmt->lhs];
    llvm::Value *rhs = llvm_val[stmt->rhs];
    if (stmt->lhs->ret_type->is_primitive(PrimitiveTypeID::f16)) {
      lhs = builder->CreateFPExt(lhs, llvm::Type::getFloatTy(*llvm_context));
    }
    if (stmt->rhs->ret_type->is_primitive(PrimitiveTypeID::f16)) {
      rhs = builder->CreateFPExt(rhs, llvm::Type::getFloatTy(*llvm_context));
    }
    if (ret_type->is_primitive(PrimitiveTypeID::f16)) {
      ret_type = PrimitiveType::f32;
    }

    if (op == BinaryOpType::atan2) {
      if (arch_is_cpu(current_arch())) {
        if (ret_type->is_primitive(PrimitiveTypeID::f32)) {
          llvm_val[stmt] = call("atan2_f32", lhs, rhs);
        } else if (ret_type->is_primitive(PrimitiveTypeID::f64)) {
          llvm_val[stmt] = call("atan2_f64", lhs, rhs);
        } else {
          TI_P(data_type_name(ret_type));
          TI_NOT_IMPLEMENTED
        }
      } else {
        TI_NOT_IMPLEMENTED
      }
    } else if (op == BinaryOpType::pow) {
      if (arch_is_cpu(current_arch())) {
        // Note that ret_type here cannot be integral because pow with an
        // integral exponent has been demoted in the demote_operations pass
        if (ret_type->is_primitive(PrimitiveTypeID::f32)) {
          llvm_val[stmt] = call("pow_f32", lhs, rhs);
        } else if (ret_type->is_primitive(PrimitiveTypeID::f64)) {
          llvm_val[stmt] = call("pow_f64", lhs, rhs);
        } else {
          TI_P(data_type_name(ret_type));
          TI_NOT_IMPLEMENTED
        }
      } else {
        TI_NOT_IMPLEMENTED
      }
    } else {
      TI_P(binary_op_type_name(op));
      TI_NOT_IMPLEMENTED
    }

    // Convert back to f16 if applicable.
    if (stmt->ret_type->is_primitive(PrimitiveTypeID::f16)) {
      llvm_val[stmt] = builder->CreateFPTrunc(
          llvm_val[stmt], llvm::Type::getHalfTy(*llvm_context));
    }
  }
}

void TaskCodeGenLLVM::visit(TernaryOpStmt *stmt) {
  TI_ASSERT(stmt->op_type == TernaryOpType::select);
  llvm_val[stmt] = builder->CreateSelect(
      builder->CreateTrunc(llvm_val[stmt->op1],
                           tlctx->get_data_type(PrimitiveType::u1)),
      llvm_val[stmt->op2], llvm_val[stmt->op3]);
}

void TaskCodeGenLLVM::visit(IfStmt *if_stmt) {
  // TODO: take care of vectorized cases
  llvm::BasicBlock *true_block =
      llvm::BasicBlock::Create(*llvm_context, "true_block", func);
  llvm::BasicBlock *false_block =
      llvm::BasicBlock::Create(*llvm_context, "false_block", func);
  llvm::BasicBlock *after_if =
      llvm::BasicBlock::Create(*llvm_context, "after_if", func);
  builder->CreateCondBr(
      builder->CreateICmpNE(llvm_val[if_stmt->cond], tlctx->get_constant(0)),
      true_block, false_block);
  builder->SetInsertPoint(true_block);
  if (if_stmt->true_statements) {
    if_stmt->true_statements->accept(this);
  }
  if (!returned) {
    builder->CreateBr(after_if);
  } else {
    returned = false;
  }
  builder->SetInsertPoint(false_block);
  if (if_stmt->false_statements) {
    if_stmt->false_statements->accept(this);
  }
  if (!returned) {
    builder->CreateBr(after_if);
  } else {
    returned = false;
  }
  builder->SetInsertPoint(after_if);
}

llvm::Value *TaskCodeGenLLVM::create_print(std::string tag,
                                           DataType dt,
                                           llvm::Value *value) {
  if (!arch_is_cpu(kernel->arch)) {
    TI_WARN("print not supported on arch {}", arch_name(kernel->arch));
    return nullptr;
  }
  std::vector<llvm::Value *> args;
  std::string format = data_type_format(dt);
  auto runtime_printf = call("LLVMRuntime_get_host_printf", get_runtime());
  args.push_back(builder->CreateGlobalStringPtr(
      ("[llvm codegen debug] " + tag + " = " + format + "\n").c_str(),
      "format_string"));
  if (dt->is_primitive(PrimitiveTypeID::f32))
    value =
        builder->CreateFPExt(value, tlctx->get_data_type(PrimitiveType::f64));
  args.push_back(value);

  auto func_type_func = get_runtime_function("get_func_type_host_printf");
  return call(runtime_printf, func_type_func->getFunctionType(),
              std::move(args));
}

llvm::Value *TaskCodeGenLLVM::create_print(std::string tag,
                                           llvm::Value *value) {
  if (value->getType() == llvm::Type::getFloatTy(*llvm_context))
    return create_print(
        tag,
        TypeFactory::get_instance().get_primitive_type(PrimitiveTypeID::f32),
        value);
  else if (value->getType() == llvm::Type::getInt32Ty(*llvm_context))
    return create_print(
        tag,
        TypeFactory::get_instance().get_primitive_type(PrimitiveTypeID::i32),
        value);
  else if (value->getType() == llvm::Type::getHalfTy(*llvm_context)) {
    auto extended =
        builder->CreateFPExt(value, llvm::Type::getFloatTy(*llvm_context));
    return create_print(
        tag,
        TypeFactory::get_instance().get_primitive_type(PrimitiveTypeID::f32),
        extended);
  } else if (value->getType() == llvm::Type::getInt64Ty(*llvm_context))
    return create_print(
        tag,
        TypeFactory::get_instance().get_primitive_type(PrimitiveTypeID::i64),
        value);
  else if (value->getType() == llvm::Type::getInt16Ty(*llvm_context))
    return create_print(
        tag,
        TypeFactory::get_instance().get_primitive_type(PrimitiveTypeID::i16),
        value);
  else
    TI_NOT_IMPLEMENTED
}

void TaskCodeGenLLVM::visit(PrintStmt *stmt) {
  std::vector<llvm::Value *> args;
  std::string formats;
  auto value_for_printf = [this](llvm::Value *to_print, DataType dtype) {
    if (dtype->is_primitive(PrimitiveTypeID::f32) ||
        dtype->is_primitive(PrimitiveTypeID::f16))
      return this->builder->CreateFPExt(
          to_print, this->tlctx->get_data_type(PrimitiveType::f64));
    if (dtype->is_primitive(PrimitiveTypeID::i8))
      return builder->CreateSExt(to_print,
                                 tlctx->get_data_type(PrimitiveType::i16));
    if (dtype->is_primitive(PrimitiveTypeID::u8))
      return builder->CreateZExt(to_print,
                                 tlctx->get_data_type(PrimitiveType::u16));
    return to_print;
  };
  for (auto const &content : stmt->contents) {
    if (std::holds_alternative<Stmt *>(content)) {
      auto arg_stmt = std::get<Stmt *>(content);
      auto value = llvm_val[arg_stmt];
      auto value_type = value->getType();
      if (arg_stmt->ret_type->is<TensorType>()) {
        auto dtype = arg_stmt->ret_type->cast<TensorType>();
        auto elem_type = dtype->get_element_type();
        for (int i = 0; i < dtype->get_num_elements(); ++i) {
          if (codegen_vector_type(&prog->this_thread_config())) {
            TI_ASSERT(llvm::dyn_cast<llvm::VectorType>(value_type));
            auto elem = builder->CreateExtractElement(value, i);
            args.push_back(value_for_printf(elem, elem_type));
          } else {
            TI_ASSERT(llvm::dyn_cast<llvm::ArrayType>(value_type));
            auto elem = builder->CreateExtractValue(value, i);
            args.push_back(value_for_printf(elem, elem_type));
          }
        }
        formats += data_type_format(arg_stmt->ret_type);
      } else {
        args.push_back(value_for_printf(value, arg_stmt->ret_type));
        formats += data_type_format(arg_stmt->ret_type);
      }
    } else {
      auto arg_str = std::get<std::string>(content);
      auto value = builder->CreateGlobalStringPtr(arg_str, "content_string");
      args.push_back(value);
      formats += "%s";
    }
  }
  auto runtime_printf = call("LLVMRuntime_get_host_printf", get_runtime());
  args.insert(args.begin(),
              builder->CreateGlobalStringPtr(formats.c_str(), "format_string"));
  auto func_type_func = get_runtime_function("get_func_type_host_printf");
  llvm_val[stmt] =
      call(runtime_printf, func_type_func->getFunctionType(), std::move(args));
}

void TaskCodeGenLLVM::visit(ConstStmt *stmt) {
  auto val = stmt->val;
  if (val.dt->is_primitive(PrimitiveTypeID::f32)) {
    llvm_val[stmt] =
        llvm::ConstantFP::get(*llvm_context, llvm::APFloat(val.val_float32()));
  } else if (val.dt->is_primitive(PrimitiveTypeID::f16)) {
    llvm_val[stmt] = llvm::ConstantFP::get(llvm::Type::getHalfTy(*llvm_context),
                                           val.val_float32());
  } else if (val.dt->is_primitive(PrimitiveTypeID::f64)) {
    llvm_val[stmt] =
        llvm::ConstantFP::get(*llvm_context, llvm::APFloat(val.val_float64()));
  } else if (val.dt->is_primitive(PrimitiveTypeID::i8)) {
    llvm_val[stmt] = llvm::ConstantInt::get(
        *llvm_context, llvm::APInt(8, (uint64)val.val_int8(), true));
  } else if (val.dt->is_primitive(PrimitiveTypeID::u8)) {
    llvm_val[stmt] = llvm::ConstantInt::get(
        *llvm_context, llvm::APInt(8, (uint64)val.val_uint8(), false));
  } else if (val.dt->is_primitive(PrimitiveTypeID::i16)) {
    llvm_val[stmt] = llvm::ConstantInt::get(
        *llvm_context, llvm::APInt(16, (uint64)val.val_int16(), true));
  } else if (val.dt->is_primitive(PrimitiveTypeID::u16)) {
    llvm_val[stmt] = llvm::ConstantInt::get(
        *llvm_context, llvm::APInt(16, (uint64)val.val_uint16(), false));
  } else if (val.dt->is_primitive(PrimitiveTypeID::i32)) {
    llvm_val[stmt] = llvm::ConstantInt::get(
        *llvm_context, llvm::APInt(32, (uint64)val.val_int32(), true));
  } else if (val.dt->is_primitive(PrimitiveTypeID::u32)) {
    llvm_val[stmt] = llvm::ConstantInt::get(
        *llvm_context, llvm::APInt(32, (uint64)val.val_uint32(), false));
  } else if (val.dt->is_primitive(PrimitiveTypeID::i64)) {
    llvm_val[stmt] = llvm::ConstantInt::get(
        *llvm_context, llvm::APInt(64, (uint64)val.val_int64(), true));
  } else if (val.dt->is_primitive(PrimitiveTypeID::u64)) {
    llvm_val[stmt] = llvm::ConstantInt::get(
        *llvm_context, llvm::APInt(64, val.val_uint64(), false));
  } else {
    TI_P(data_type_name(val.dt));
    TI_NOT_IMPLEMENTED;
  }
}

void TaskCodeGenLLVM::visit(WhileControlStmt *stmt) {
  using namespace llvm;

  BasicBlock *after_break =
      BasicBlock::Create(*llvm_context, "after_break", func);
  TI_ASSERT(current_while_after_loop);
  auto cond =
      builder->CreateICmpEQ(llvm_val[stmt->cond], tlctx->get_constant(0));
  builder->CreateCondBr(cond, current_while_after_loop, after_break);
  builder->SetInsertPoint(after_break);
}

void TaskCodeGenLLVM::visit(ContinueStmt *stmt) {
  using namespace llvm;
  auto stmt_in_off_range_for = [stmt]() {
    TI_ASSERT(stmt->scope != nullptr);
    if (auto *offl = stmt->scope->cast<OffloadedStmt>(); offl) {
      TI_ASSERT(offl->task_type == OffloadedStmt::TaskType::range_for ||
                offl->task_type == OffloadedStmt::TaskType::struct_for);
      return offl->task_type == OffloadedStmt::TaskType::range_for;
    }
    return false;
  };
  if (stmt_in_off_range_for()) {
    builder->CreateRetVoid();
  } else {
    TI_ASSERT(current_loop_reentry != nullptr);
    builder->CreateBr(current_loop_reentry);
  }
  // Stmts after continue are useless, so we switch the insertion point to
  // /dev/null. In LLVM IR, the "after_continue" label shows "No predecessors!".
  BasicBlock *after_continue =
      BasicBlock::Create(*llvm_context, "after_continue", func);
  builder->SetInsertPoint(after_continue);
}

void TaskCodeGenLLVM::visit(WhileStmt *stmt) {
  using namespace llvm;
  BasicBlock *body = BasicBlock::Create(*llvm_context, "while_loop_body", func);
  builder->CreateBr(body);
  builder->SetInsertPoint(body);
  auto lrg = make_loop_reentry_guard(this);
  current_loop_reentry = body;

  BasicBlock *after_loop =
      BasicBlock::Create(*llvm_context, "after_while", func);
  auto walg = make_while_after_loop_guard(this);
  current_while_after_loop = after_loop;

  stmt->body->accept(this);

  if (!returned) {
    builder->CreateBr(body);  // jump to head
  } else {
    returned = false;
  }

  builder->SetInsertPoint(after_loop);
}

llvm::Value *TaskCodeGenLLVM::cast_pointer(llvm::Value *val,
                                           std::string dest_ty_name,
                                           int addr_space) {
  return builder->CreateBitCast(
      val, llvm::PointerType::get(get_runtime_type(dest_ty_name), addr_space));
}

void TaskCodeGenLLVM::emit_list_gen(OffloadedStmt *listgen) {
  auto snode_child = listgen->snode;
  auto snode_parent = listgen->snode->parent;
  auto meta_child = cast_pointer(emit_struct_meta(snode_child), "StructMeta");
  auto meta_parent = cast_pointer(emit_struct_meta(snode_parent), "StructMeta");
  if (snode_parent->type == SNodeType::root) {
    // Since there's only one container to expand, we need a special kernel for
    // more parallelism.
    call("element_listgen_root", get_runtime(), meta_parent, meta_child);
  } else {
    call("element_listgen_nonroot", get_runtime(), meta_parent, meta_child);
  }
}

void TaskCodeGenLLVM::emit_gc(OffloadedStmt *stmt) {
  auto snode = stmt->snode->id;
  call("node_gc", get_runtime(), tlctx->get_constant(snode));
}

void TaskCodeGenLLVM::emit_gc_rc() {
  call("runtime_context_gc", get_runtime());
}

void TaskCodeGenLLVM::create_increment(llvm::Value *ptr, llvm::Value *value) {
  auto original_value = builder->CreateLoad(value->getType(), ptr);
  builder->CreateStore(builder->CreateAdd(original_value, value), ptr);
}

void TaskCodeGenLLVM::create_naive_range_for(RangeForStmt *for_stmt) {
  using namespace llvm;
  BasicBlock *body = BasicBlock::Create(*llvm_context, "for_loop_body", func);
  BasicBlock *loop_inc =
      BasicBlock::Create(*llvm_context, "for_loop_inc", func);
  BasicBlock *after_loop = BasicBlock::Create(*llvm_context, "after_for", func);
  BasicBlock *loop_test =
      BasicBlock::Create(*llvm_context, "for_loop_test", func);

  auto loop_var_ty = tlctx->get_data_type(PrimitiveType::i32);

  auto loop_var = create_entry_block_alloca(PrimitiveType::i32);
  loop_vars_llvm[for_stmt].push_back(loop_var);

  if (!for_stmt->reversed) {
    builder->CreateStore(llvm_val[for_stmt->begin], loop_var);
  } else {
    builder->CreateStore(
        builder->CreateSub(llvm_val[for_stmt->end], tlctx->get_constant(1)),
        loop_var);
  }
  builder->CreateBr(loop_test);

  {
    // test block
    builder->SetInsertPoint(loop_test);
    llvm::Value *cond;
    if (!for_stmt->reversed) {
      cond = builder->CreateICmp(llvm::CmpInst::Predicate::ICMP_SLT,
                                 builder->CreateLoad(loop_var_ty, loop_var),
                                 llvm_val[for_stmt->end]);
    } else {
      cond = builder->CreateICmp(llvm::CmpInst::Predicate::ICMP_SGE,
                                 builder->CreateLoad(loop_var_ty, loop_var),
                                 llvm_val[for_stmt->begin]);
    }
    builder->CreateCondBr(cond, body, after_loop);
  }

  {
    {
      auto lrg = make_loop_reentry_guard(this);
      // The continue stmt should jump to the loop-increment block!
      current_loop_reentry = loop_inc;
      // body cfg
      builder->SetInsertPoint(body);

      for_stmt->body->accept(this);
    }
    if (!returned) {
      builder->CreateBr(loop_inc);
    } else {
      returned = false;
    }
    builder->SetInsertPoint(loop_inc);

    if (!for_stmt->reversed) {
      create_increment(loop_var, tlctx->get_constant(1));
    } else {
      create_increment(loop_var, tlctx->get_constant(-1));
    }
    builder->CreateBr(loop_test);
  }

  // next cfg
  builder->SetInsertPoint(after_loop);
}

void TaskCodeGenLLVM::visit(RangeForStmt *for_stmt) {
  create_naive_range_for(for_stmt);
}

llvm::Value *TaskCodeGenLLVM::bitcast_from_u64(llvm::Value *val,
                                               DataType type) {
  llvm::Type *dest_ty = nullptr;
  TI_ASSERT(!type->is<PointerType>());
  if (auto qit = type->cast<QuantIntType>()) {
    if (qit->get_is_signed())
      dest_ty = tlctx->get_data_type(PrimitiveType::i32);
    else
      dest_ty = tlctx->get_data_type(PrimitiveType::u32);
  } else {
    dest_ty = tlctx->get_data_type(type);
  }
  auto dest_bits = dest_ty->getPrimitiveSizeInBits();
  if (dest_ty == llvm::Type::getHalfTy(*llvm_context)) {
    // if dest_ty == half, CreateTrunc will only keep low 16bits of mantissa
    // which doesn't mean anything.
    // So we truncate to 32 bits first and then fptrunc to half if applicable
    auto truncated =
        builder->CreateTrunc(val, llvm::Type::getIntNTy(*llvm_context, 32));
    auto casted = builder->CreateBitCast(truncated,
                                         llvm::Type::getFloatTy(*llvm_context));
    return builder->CreateFPTrunc(casted, llvm::Type::getHalfTy(*llvm_context));
  } else {
    auto truncated = builder->CreateTrunc(
        val, llvm::Type::getIntNTy(*llvm_context, dest_bits));

    return builder->CreateBitCast(truncated, dest_ty);
  }
}

llvm::Value *TaskCodeGenLLVM::bitcast_to_u64(llvm::Value *val, DataType type) {
  auto intermediate_bits = 0;
  if (type.is_pointer()) {
    return builder->CreatePtrToInt(val, tlctx->get_data_type<int64>());
  }
  if (auto qit = type->cast<QuantIntType>()) {
    intermediate_bits = data_type_bits(qit->get_compute_type());
  } else {
    intermediate_bits = tlctx->get_data_type(type)->getPrimitiveSizeInBits();
  }
  llvm::Type *dest_ty = tlctx->get_data_type<int64>();
  llvm::Type *intermediate_type = nullptr;
  if (val->getType() == llvm::Type::getHalfTy(*llvm_context)) {
    val = builder->CreateFPExt(val, tlctx->get_data_type<float>());
    intermediate_type = tlctx->get_data_type<int32>();
  } else {
    intermediate_type = llvm::Type::getIntNTy(*llvm_context, intermediate_bits);
  }
  return builder->CreateZExt(builder->CreateBitCast(val, intermediate_type),
                             dest_ty);
}

void TaskCodeGenLLVM::visit(ArgLoadStmt *stmt) {
  auto raw_arg = call(builder.get(), "RuntimeContext_get_args", get_context(),
                      tlctx->get_constant(stmt->arg_id));

  llvm::Type *dest_ty = nullptr;
  if (stmt->is_ptr) {
    dest_ty = llvm::PointerType::get(
        tlctx->get_data_type(stmt->ret_type.ptr_removed()), 0);
    llvm_val[stmt] = builder->CreateIntToPtr(raw_arg, dest_ty);
  } else {
    llvm_val[stmt] = bitcast_from_u64(raw_arg, stmt->ret_type);
  }
}

void TaskCodeGenLLVM::visit(ReturnStmt *stmt) {
  auto types = stmt->element_types();
  if (std::any_of(types.begin(), types.end(),
                  [](const DataType &t) { return t.is_pointer(); })) {
    TI_NOT_IMPLEMENTED
  } else if (now_real_func) {
    TI_ASSERT(stmt->values.size() == now_real_func->rets.size());
    auto *result_buf = call("RuntimeContext_get_result_buffer", get_context());
    auto *ret_type = get_real_func_ret_type(now_real_func);
    result_buf = builder->CreatePointerCast(result_buf, llvm::PointerType::get(ret_type, 0));
    for (int i = 0; i < stmt->values.size(); i++) {
      auto *gep = builder->CreateGEP(ret_type, result_buf, {tlctx->get_constant(0), tlctx->get_constant(i)});
      builder->CreateStore(llvm_val[stmt->values[i]], gep);
    }
  } else {
    TI_ASSERT(stmt->values.size() <= taichi_max_num_ret_value);
    int idx{0};
    for (auto &value : stmt->values) {
      call("RuntimeContext_store_result", get_context(),
           bitcast_to_u64(llvm_val[value], value->ret_type),
           tlctx->get_constant<int32>(idx++));
    }
  }
  builder->CreateBr(final_block);
  returned = true;
}

void TaskCodeGenLLVM::visit(LocalLoadStmt *stmt) {
  // FIXME: get ptr_ty from taichi instead of llvm.
  llvm::Type *ptr_ty = nullptr;
  auto *val = llvm_val[stmt->src];
  if (auto *alloc = llvm::dyn_cast<llvm::AllocaInst>(val))
    ptr_ty = alloc->getAllocatedType();
  if (!ptr_ty && stmt->src->element_type().is_pointer()) {
    ptr_ty = tlctx->get_data_type(stmt->src->element_type().ptr_removed());
  }
  TI_ASSERT(ptr_ty);
  llvm_val[stmt] = builder->CreateLoad(ptr_ty, llvm_val[stmt->src]);
}

void TaskCodeGenLLVM::visit(LocalStoreStmt *stmt) {
  builder->CreateStore(llvm_val[stmt->val], llvm_val[stmt->dest]);
}

void TaskCodeGenLLVM::visit(AssertStmt *stmt) {
  TI_ASSERT((int)stmt->args.size() <= taichi_error_message_max_num_arguments);
  auto argument_buffer_size = llvm::ArrayType::get(
      llvm::Type::getInt64Ty(*llvm_context), stmt->args.size());

  // TODO: maybe let all asserts in a single offload share a single buffer?
  auto arguments = create_entry_block_alloca(argument_buffer_size);

  std::vector<llvm::Value *> args;
  args.emplace_back(get_runtime());
  args.emplace_back(llvm_val[stmt->cond]);
  args.emplace_back(builder->CreateGlobalStringPtr(stmt->text));

  for (int i = 0; i < stmt->args.size(); i++) {
    auto arg = stmt->args[i];
    TI_ASSERT(llvm_val[arg]);

    // First convert the argument to an integral type with the same number of
    // bits:
    auto cast_type = llvm::Type::getIntNTy(
        *llvm_context, 8 * (std::size_t)data_type_size(arg->ret_type));
    auto cast_int = builder->CreateBitCast(llvm_val[arg], cast_type);

    // Then zero-extend the conversion result into int64:
    auto cast_int64 =
        builder->CreateZExt(cast_int, llvm::Type::getInt64Ty(*llvm_context));

    // Finally store the int64 value to the argument buffer:
    builder->CreateStore(
        cast_int64,
        builder->CreateGEP(argument_buffer_size, arguments,
                           {tlctx->get_constant(0), tlctx->get_constant(i)}));
  }

  args.emplace_back(tlctx->get_constant((int)stmt->args.size()));
  args.emplace_back(
      builder->CreateGEP(argument_buffer_size, arguments,
                         {tlctx->get_constant(0), tlctx->get_constant(0)}));

  llvm_val[stmt] = call("taichi_assert_format", std::move(args));
}

void TaskCodeGenLLVM::visit(SNodeOpStmt *stmt) {
  auto snode = stmt->snode;
  if (stmt->op_type == SNodeOpType::allocate) {
    TI_ASSERT(snode->type == SNodeType::dynamic);
    TI_ASSERT(stmt->ret_type.is_pointer() &&
              stmt->ret_type.ptr_removed()->is_primitive(PrimitiveTypeID::gen));
    auto ptr =
        call(snode, llvm_val[stmt->ptr], "allocate", {llvm_val[stmt->val]});
    llvm_val[stmt] = ptr;
  } else if (stmt->op_type == SNodeOpType::length) {
    TI_ASSERT(snode->type == SNodeType::dynamic);
    llvm_val[stmt] = call(snode, llvm_val[stmt->ptr], "get_num_elements", {});
  } else if (stmt->op_type == SNodeOpType::is_active) {
    llvm_val[stmt] =
        call(snode, llvm_val[stmt->ptr], "is_active", {llvm_val[stmt->val]});
  } else if (stmt->op_type == SNodeOpType::activate) {
    llvm_val[stmt] =
        call(snode, llvm_val[stmt->ptr], "activate", {llvm_val[stmt->val]});
  } else if (stmt->op_type == SNodeOpType::deactivate) {
    if (snode->type == SNodeType::pointer || snode->type == SNodeType::hash ||
        snode->type == SNodeType::bitmasked) {
      llvm_val[stmt] =
          call(snode, llvm_val[stmt->ptr], "deactivate", {llvm_val[stmt->val]});
    } else if (snode->type == SNodeType::dynamic) {
      llvm_val[stmt] = call(snode, llvm_val[stmt->ptr], "deactivate", {});
    }
  } else {
    TI_NOT_IMPLEMENTED
  }
}

llvm::Value *TaskCodeGenLLVM::optimized_reduction(AtomicOpStmt *stmt) {
  return nullptr;
}

llvm::Value *TaskCodeGenLLVM::quant_type_atomic(AtomicOpStmt *stmt) {
  // TODO(type): support all AtomicOpTypes on quant types
  if (stmt->op_type != AtomicOpType::add) {
    return nullptr;
  }

  auto dst_type = stmt->dest->ret_type->as<PointerType>()->get_pointee_type();
  if (auto qit = dst_type->cast<QuantIntType>()) {
    return atomic_add_quant_int(
        llvm_val[stmt->dest],
        tlctx->get_data_type(
            stmt->dest->as<GetChStmt>()->input_snode->physical_type),
        qit, llvm_val[stmt->val], is_signed(stmt->val->ret_type));
  } else if (auto qfxt = dst_type->cast<QuantFixedType>()) {
    return atomic_add_quant_fixed(
        llvm_val[stmt->dest],
        tlctx->get_data_type(
            stmt->dest->as<GetChStmt>()->input_snode->physical_type),
        qfxt, llvm_val[stmt->val]);
  } else {
    return nullptr;
  }
}

llvm::Value *TaskCodeGenLLVM::integral_type_atomic(AtomicOpStmt *stmt) {
  if (!is_integral(stmt->val->ret_type)) {
    return nullptr;
  }

  std::unordered_map<AtomicOpType, llvm::AtomicRMWInst::BinOp> bin_op;
  bin_op[AtomicOpType::add] = llvm::AtomicRMWInst::BinOp::Add;
  if (is_signed(stmt->val->ret_type)) {
    bin_op[AtomicOpType::min] = llvm::AtomicRMWInst::BinOp::Min;
    bin_op[AtomicOpType::max] = llvm::AtomicRMWInst::BinOp::Max;
  } else {
    bin_op[AtomicOpType::min] = llvm::AtomicRMWInst::BinOp::UMin;
    bin_op[AtomicOpType::max] = llvm::AtomicRMWInst::BinOp::UMax;
  }
  bin_op[AtomicOpType::bit_and] = llvm::AtomicRMWInst::BinOp::And;
  bin_op[AtomicOpType::bit_or] = llvm::AtomicRMWInst::BinOp::Or;
  bin_op[AtomicOpType::bit_xor] = llvm::AtomicRMWInst::BinOp::Xor;
  TI_ASSERT(bin_op.find(stmt->op_type) != bin_op.end());
  return builder->CreateAtomicRMW(
      bin_op.at(stmt->op_type), llvm_val[stmt->dest], llvm_val[stmt->val],
      llvm::MaybeAlign(0), llvm::AtomicOrdering::SequentiallyConsistent);
}

llvm::Value *TaskCodeGenLLVM::atomic_op_using_cas(
    llvm::Value *dest,
    llvm::Value *val,
    std::function<llvm::Value *(llvm::Value *, llvm::Value *)> op) {
  using namespace llvm;
  BasicBlock *body = BasicBlock::Create(*llvm_context, "while_loop_body", func);
  BasicBlock *after_loop =
      BasicBlock::Create(*llvm_context, "after_while", func);

  builder->CreateBr(body);
  builder->SetInsertPoint(body);

  llvm::Value *old_val;

  {
    old_val = builder->CreateLoad(val->getType(), dest);
    auto new_val = op(old_val, val);
    dest =
        builder->CreateBitCast(dest, llvm::Type::getInt16PtrTy(*llvm_context));
    auto atomicCmpXchg = builder->CreateAtomicCmpXchg(
        dest,
        builder->CreateBitCast(old_val, llvm::Type::getInt16Ty(*llvm_context)),
        builder->CreateBitCast(new_val, llvm::Type::getInt16Ty(*llvm_context)),
        llvm::MaybeAlign(0), AtomicOrdering::SequentiallyConsistent,
        AtomicOrdering::SequentiallyConsistent);
    // Check whether CAS was succussful
    auto ok = builder->CreateExtractValue(atomicCmpXchg, 1);
    builder->CreateCondBr(builder->CreateNot(ok), body, after_loop);
  }

  builder->SetInsertPoint(after_loop);

  return old_val;
}

llvm::Value *TaskCodeGenLLVM::real_type_atomic(AtomicOpStmt *stmt) {
  if (!is_real(stmt->val->ret_type)) {
    return nullptr;
  }

  PrimitiveTypeID prim_type = stmt->val->ret_type->cast<PrimitiveType>()->type;
  AtomicOpType op = stmt->op_type;
  if (prim_type == PrimitiveTypeID::f16) {
    switch (op) {
      case AtomicOpType::add:
        return atomic_op_using_cas(
            llvm_val[stmt->dest], llvm_val[stmt->val],
            [&](auto v1, auto v2) { return builder->CreateFAdd(v1, v2); });
      case AtomicOpType::max:
        return atomic_op_using_cas(
            llvm_val[stmt->dest], llvm_val[stmt->val],
            [&](auto v1, auto v2) { return builder->CreateMaxNum(v1, v2); });
      case AtomicOpType::min:
        return atomic_op_using_cas(
            llvm_val[stmt->dest], llvm_val[stmt->val],
            [&](auto v1, auto v2) { return builder->CreateMinNum(v1, v2); });
      default:
        break;
    }
  }

  if (op == AtomicOpType::add) {
    return builder->CreateAtomicRMW(
        llvm::AtomicRMWInst::FAdd, llvm_val[stmt->dest], llvm_val[stmt->val],
        llvm::MaybeAlign(0), llvm::AtomicOrdering::SequentiallyConsistent);
  }

  std::unordered_map<PrimitiveTypeID,
                     std::unordered_map<AtomicOpType, std::string>>
      atomics;
  atomics[PrimitiveTypeID::f32][AtomicOpType::min] = "atomic_min_f32";
  atomics[PrimitiveTypeID::f64][AtomicOpType::min] = "atomic_min_f64";
  atomics[PrimitiveTypeID::f32][AtomicOpType::max] = "atomic_max_f32";
  atomics[PrimitiveTypeID::f64][AtomicOpType::max] = "atomic_max_f64";
  TI_ASSERT(atomics.find(prim_type) != atomics.end());
  TI_ASSERT(atomics.at(prim_type).find(op) != atomics.at(prim_type).end());
  return call(atomics.at(prim_type).at(op), llvm_val[stmt->dest],
              llvm_val[stmt->val]);
}

void TaskCodeGenLLVM::visit(AtomicOpStmt *stmt) {
  bool is_local = stmt->dest->is<AllocaStmt>();
  if (is_local) {
    TI_ERROR("Local atomics should have been demoted.");
  }
  llvm::Value *old_value;
  if (llvm::Value *result = optimized_reduction(stmt)) {
    old_value = result;
  } else if (llvm::Value *result = quant_type_atomic(stmt)) {
    old_value = result;
  } else if (llvm::Value *result = real_type_atomic(stmt)) {
    old_value = result;
  } else if (llvm::Value *result = integral_type_atomic(stmt)) {
    old_value = result;
  } else {
    TI_NOT_IMPLEMENTED
  }
  llvm_val[stmt] = old_value;
}

void TaskCodeGenLLVM::visit(GlobalPtrStmt *stmt) {
  TI_ERROR("Global Ptrs should have been lowered.");
}

void TaskCodeGenLLVM::visit(GlobalStoreStmt *stmt) {
  TI_ASSERT(llvm_val[stmt->val]);
  TI_ASSERT(llvm_val[stmt->dest]);
  auto ptr_type = stmt->dest->ret_type->as<PointerType>();
  if (ptr_type->is_bit_pointer()) {
    auto pointee_type = ptr_type->get_pointee_type();
    auto snode = stmt->dest->as<GetChStmt>()->input_snode;
    if (snode->type == SNodeType::bit_struct) {
      TI_ERROR(
          "Bit struct stores with type {} should have been handled by "
          "BitStructStoreStmt.",
          pointee_type->to_string());
    }
    if (auto qit = pointee_type->cast<QuantIntType>()) {
      store_quant_int(llvm_val[stmt->dest],
                      tlctx->get_data_type(snode->physical_type), qit,
                      llvm_val[stmt->val], true);
    } else if (auto qfxt = pointee_type->cast<QuantFixedType>()) {
      store_quant_fixed(llvm_val[stmt->dest],
                        tlctx->get_data_type(snode->physical_type), qfxt,
                        llvm_val[stmt->val], true);
    } else {
      TI_NOT_IMPLEMENTED;
    }
  } else {
    builder->CreateStore(llvm_val[stmt->val], llvm_val[stmt->dest]);
  }
}

llvm::Value *TaskCodeGenLLVM::create_intrinsic_load(llvm::Value *ptr,
                                                    llvm::Type *ty) {
  TI_NOT_IMPLEMENTED;
}

void TaskCodeGenLLVM::create_global_load(GlobalLoadStmt *stmt,
                                         bool should_cache_as_read_only) {
  auto ptr = llvm_val[stmt->src];
  auto ptr_type = stmt->src->ret_type->as<PointerType>();
  if (ptr_type->is_bit_pointer()) {
    auto val_type = ptr_type->get_pointee_type();
    auto get_ch = stmt->src->as<GetChStmt>();
    auto physical_type =
        tlctx->get_data_type(get_ch->input_snode->physical_type);
    auto [byte_ptr, bit_offset] = load_bit_ptr(ptr);
    auto physical_value = should_cache_as_read_only
                              ? create_intrinsic_load(byte_ptr, physical_type)
                              : builder->CreateLoad(physical_type, byte_ptr);
    if (auto qit = val_type->cast<QuantIntType>()) {
      llvm_val[stmt] = extract_quant_int(physical_value, bit_offset, qit);
    } else if (auto qfxt = val_type->cast<QuantFixedType>()) {
      qit = qfxt->get_digits_type()->as<QuantIntType>();
      auto digits = extract_quant_int(physical_value, bit_offset, qit);
      llvm_val[stmt] = reconstruct_quant_fixed(digits, qfxt);
    } else {
      TI_ASSERT(val_type->is<QuantFloatType>());
      TI_ASSERT(get_ch->input_snode->dt->is<BitStructType>());
      llvm_val[stmt] = extract_quant_float(
          physical_value, get_ch->input_snode->dt->as<BitStructType>(),
          get_ch->output_snode->id_in_bit_struct);
    }
  } else {
    // Byte pointer case.
    if (should_cache_as_read_only) {
      llvm_val[stmt] =
          create_intrinsic_load(ptr, tlctx->get_data_type(stmt->ret_type));
    } else {
      llvm_val[stmt] =
          builder->CreateLoad(tlctx->get_data_type(stmt->ret_type), ptr);
    }
  }
}

void TaskCodeGenLLVM::visit(GlobalLoadStmt *stmt) {
  create_global_load(stmt, false);
}

std::string TaskCodeGenLLVM::get_runtime_snode_name(SNode *snode) {
  if (snode->type == SNodeType::root) {
    return "Root";
  } else if (snode->type == SNodeType::dense) {
    return "Dense";
  } else if (snode->type == SNodeType::dynamic) {
    return "Dynamic";
  } else if (snode->type == SNodeType::pointer) {
    return "Pointer";
  } else if (snode->type == SNodeType::hash) {
    return "Hash";
  } else if (snode->type == SNodeType::bitmasked) {
    return "Bitmasked";
  } else if (snode->type == SNodeType::bit_struct) {
    return "BitStruct";
  } else if (snode->type == SNodeType::quant_array) {
    return "QuantArray";
  } else {
    TI_P(snode_type_name(snode->type));
    TI_NOT_IMPLEMENTED
  }
}

llvm::Value *TaskCodeGenLLVM::call(
    SNode *snode,
    llvm::Value *node_ptr,
    const std::string &method,
    const std::vector<llvm::Value *> &arguments) {
  auto prefix = get_runtime_snode_name(snode);
  auto s = emit_struct_meta(snode);
  auto s_ptr =
      builder->CreateBitCast(s, llvm::Type::getInt8PtrTy(*llvm_context));

  node_ptr =
      builder->CreateBitCast(node_ptr, llvm::Type::getInt8PtrTy(*llvm_context));

  std::vector<llvm::Value *> func_arguments{s_ptr, node_ptr};

  func_arguments.insert(func_arguments.end(), arguments.begin(),
                        arguments.end());

  return call(prefix + "_" + method, std::move(func_arguments));
}

llvm::Function *TaskCodeGenLLVM::get_struct_function(const std::string &name,
                                                     int tree_id) {
  used_tree_ids.insert(tree_id);
  auto f = tlctx->get_struct_function(name, tree_id);
  if (!f) {
    TI_ERROR("Struct function {} not found.", name);
  }
  f = llvm::cast<llvm::Function>(
      module
          ->getOrInsertFunction(name, f->getFunctionType(), f->getAttributes())
          .getCallee());
  return f;
}

template <typename... Args>
llvm::Value *TaskCodeGenLLVM::call_struct_func(int tree_id,
                                               const std::string &func_name,
                                               Args &&...args) {
  auto func = get_struct_function(func_name, tree_id);
  auto arglist = std::vector<llvm::Value *>({args...});
  check_func_call_signature(func->getFunctionType(), func->getName(), arglist,
                            builder.get());
  return builder->CreateCall(func, arglist);
}

void TaskCodeGenLLVM::visit(GetRootStmt *stmt) {
  if (stmt->root() == nullptr)
    llvm_val[stmt] = builder->CreateBitCast(
        get_root(SNodeTree::kFirstID),
        llvm::PointerType::get(
            StructCompilerLLVM::get_llvm_node_type(
                module.get(), prog->get_snode_root(SNodeTree::kFirstID)),
            0));
  else
    llvm_val[stmt] = builder->CreateBitCast(
        get_root(stmt->root()->get_snode_tree_id()),
        llvm::PointerType::get(
            StructCompilerLLVM::get_llvm_node_type(module.get(), stmt->root()),
            0));
}

void TaskCodeGenLLVM::visit(BitExtractStmt *stmt) {
  int mask = (1u << (stmt->bit_end - stmt->bit_begin)) - 1;
  llvm_val[stmt] = builder->CreateAnd(
      builder->CreateLShr(llvm_val[stmt->input], stmt->bit_begin),
      tlctx->get_constant(mask));
}

void TaskCodeGenLLVM::visit(LinearizeStmt *stmt) {
  llvm::Value *val = tlctx->get_constant(0);
  for (int i = 0; i < (int)stmt->inputs.size(); i++) {
    val = builder->CreateAdd(
        builder->CreateMul(val, tlctx->get_constant(stmt->strides[i])),
        llvm_val[stmt->inputs[i]]);
  }
  llvm_val[stmt] = val;
}

void TaskCodeGenLLVM::visit(IntegerOffsetStmt *stmt){TI_NOT_IMPLEMENTED}

llvm::Value *TaskCodeGenLLVM::create_bit_ptr(llvm::Value *byte_ptr,
                                             llvm::Value *bit_offset) {
  // 1. define the bit pointer struct (X=8/16/32/64)
  // struct bit_pointer_X {
  //    iX* byte_ptr;
  //    i32 bit_offset;
  // };
  TI_ASSERT(bit_offset->getType()->isIntegerTy(32));
  auto struct_type = llvm::StructType::get(
      *llvm_context, {byte_ptr->getType(), bit_offset->getType()});
  // 2. allocate the bit pointer struct
  auto bit_ptr = create_entry_block_alloca(struct_type);
  // 3. store `byte_ptr`
  builder->CreateStore(byte_ptr, builder->CreateGEP(struct_type, bit_ptr,
                                                    {tlctx->get_constant(0),
                                                     tlctx->get_constant(0)}));
  // 4. store `bit_offset
  builder->CreateStore(
      bit_offset,
      builder->CreateGEP(struct_type, bit_ptr,
                         {tlctx->get_constant(0), tlctx->get_constant(1)}));
  return bit_ptr;
}

std::tuple<llvm::Value *, llvm::Value *> TaskCodeGenLLVM::load_bit_ptr(
    llvm::Value *bit_ptr) {
  // FIXME: get ptr_ty from taichi instead of llvm.
  llvm::Type *ptr_ty = nullptr;
  if (auto *AI = llvm::dyn_cast<llvm::AllocaInst>(bit_ptr))
    ptr_ty = AI->getAllocatedType();
  TI_ASSERT(ptr_ty);
  auto *struct_ty = llvm::cast<llvm::StructType>(ptr_ty);
  auto byte_ptr = builder->CreateLoad(
      struct_ty->getElementType(0),
      builder->CreateGEP(ptr_ty, bit_ptr,
                         {tlctx->get_constant(0), tlctx->get_constant(0)}));
  auto bit_offset = builder->CreateLoad(
      struct_ty->getElementType(1),
      builder->CreateGEP(ptr_ty, bit_ptr,
                         {tlctx->get_constant(0), tlctx->get_constant(1)}));

  return std::make_tuple(byte_ptr, bit_offset);
}

void TaskCodeGenLLVM::visit(SNodeLookupStmt *stmt) {
  llvm::Value *parent = nullptr;
  parent = llvm_val[stmt->input_snode];
  TI_ASSERT(parent);
  auto snode = stmt->snode;
  if (snode->type == SNodeType::root) {
    // FIXME: get parent_type from taichi instead of llvm.
    llvm::Type *parent_ty = builder->getInt8Ty();
    if (auto bit_cast = llvm::dyn_cast<llvm::BitCastInst>(parent)) {
      parent_ty = bit_cast->getDestTy();
      if (auto ptr_ty = llvm::dyn_cast<llvm::PointerType>(parent_ty))
        parent_ty = ptr_ty->getPointerElementType();
    }
    llvm_val[stmt] =
        builder->CreateGEP(parent_ty, parent, llvm_val[stmt->input_index]);
  } else if (snode->type == SNodeType::dense ||
             snode->type == SNodeType::pointer ||
             snode->type == SNodeType::dynamic ||
             snode->type == SNodeType::bitmasked) {
    if (stmt->activate) {
      call(snode, llvm_val[stmt->input_snode], "activate",
           {llvm_val[stmt->input_index]});
    }
    llvm_val[stmt] = call(snode, llvm_val[stmt->input_snode], "lookup_element",
                          {llvm_val[stmt->input_index]});
  } else if (snode->type == SNodeType::bit_struct) {
    llvm_val[stmt] = parent;
  } else if (snode->type == SNodeType::quant_array) {
    auto element_num_bits =
        snode->dt->as<QuantArrayType>()->get_element_num_bits();
    auto offset = tlctx->get_constant(element_num_bits);
    offset = builder->CreateMul(offset, llvm_val[stmt->input_index]);
    llvm_val[stmt] = create_bit_ptr(llvm_val[stmt->input_snode], offset);
  } else {
    TI_INFO(snode_type_name(snode->type));
    TI_NOT_IMPLEMENTED
  }
}

void TaskCodeGenLLVM::visit(GetChStmt *stmt) {
  if (stmt->input_snode->type == SNodeType::quant_array) {
    llvm_val[stmt] = llvm_val[stmt->input_ptr];
  } else if (stmt->ret_type->as<PointerType>()->is_bit_pointer()) {
    auto bit_struct = stmt->input_snode->dt->cast<BitStructType>();
    auto bit_offset =
        bit_struct->get_member_bit_offset(stmt->output_snode->id_in_bit_struct);
    auto offset = tlctx->get_constant(bit_offset);
    llvm_val[stmt] = create_bit_ptr(llvm_val[stmt->input_ptr], offset);
  } else {
    auto ch = call_struct_func(
        stmt->output_snode->get_snode_tree_id(),
        stmt->output_snode->get_ch_from_parent_func_name(),
        builder->CreateBitCast(llvm_val[stmt->input_ptr],
                               llvm::PointerType::getInt8PtrTy(*llvm_context)));
    llvm_val[stmt] = builder->CreateBitCast(
        ch, llvm::PointerType::get(StructCompilerLLVM::get_llvm_node_type(
                                       module.get(), stmt->output_snode),
                                   0));
  }
}

void TaskCodeGenLLVM::visit(MatrixPtrStmt *stmt) {
  if (stmt->offset_used_as_index()) {
    auto type = tlctx->get_data_type(stmt->origin->ret_type.ptr_removed());
    llvm_val[stmt] =
        builder->CreateGEP(type, llvm_val[stmt->origin],
                           {tlctx->get_constant(0), llvm_val[stmt->offset]});
  } else {
    // Access PtrOffset via: base_ptr + offset
    auto origin_address = builder->CreatePtrToInt(
        llvm_val[stmt->origin], llvm::Type::getInt64Ty(*llvm_context));
    auto address_offset = builder->CreateSExt(
        llvm_val[stmt->offset], llvm::Type::getInt64Ty(*llvm_context));
    auto target_address = builder->CreateAdd(origin_address, address_offset);
    auto dt = stmt->ret_type.ptr_removed();
    llvm_val[stmt] = builder->CreateIntToPtr(
        target_address, llvm::PointerType::get(tlctx->get_data_type(dt), 0));
  }
}

void TaskCodeGenLLVM::visit(ExternalPtrStmt *stmt) {
  auto argload = stmt->base_ptr->as<ArgLoadStmt>();
  auto arg_id = argload->arg_id;
  int num_indices = stmt->indices.size();
  std::vector<llvm::Value *> sizes(num_indices);
  auto dt = stmt->ret_type.ptr_removed();
  int num_element_indices =
      dt->is<TensorType>() ? 0 : stmt->element_shape.size();
  const auto layout = stmt->element_dim <= 0 ? ExternalArrayLayout::kAOS
                                             : ExternalArrayLayout::kSOA;

  /*
    ExternalPtrStmt can be divided into "outter" and "inner" parts.

    For example, "x" is an Ndarray with shape = (5, 5, 6), m=2, n=3.
    Indexing to a single element of "x" is of form: x[i, j, k][m, n]

    The "outter" part is x[i, j, k], and the "inner" part is [m, n].
    Shape of the inner part is known at compile time, stored in its ret_type.
    Shape of the outter part is determined at runtime, passed from the
    "extra_args".

    "num_indices - num_element_indices" gives how many "extra_args" to read from
  */
  int num_array_args = num_indices - num_element_indices;
  const size_t element_shape_index_offset =
      (layout == ExternalArrayLayout::kAOS) ? num_array_args : 0;

  for (int i = 0; i < num_array_args; i++) {
    auto raw_arg = call("RuntimeContext_get_extra_args", get_context(),
                        tlctx->get_constant(arg_id), tlctx->get_constant(i));
    sizes[i] = raw_arg;
  }

  auto linear_index = tlctx->get_constant(0);
  size_t size_var_index = 0;
  for (int i = 0; i < num_indices; i++) {
    if (i >= element_shape_index_offset &&
        i < element_shape_index_offset + num_element_indices) {
      // Indexing TensorType-elements
      llvm::Value *size_var = tlctx->get_constant(
          stmt->element_shape[i - element_shape_index_offset]);
      linear_index = builder->CreateMul(linear_index, size_var);
    } else {
      // Indexing array dimensions
      linear_index = builder->CreateMul(linear_index, sizes[size_var_index++]);
    }
    linear_index = builder->CreateAdd(linear_index, llvm_val[stmt->indices[i]]);
  }
  TI_ASSERT(size_var_index == num_indices - num_element_indices);

  /*
    llvm::GEP implicitly indicates alignment when used upon llvm::VectorType.
    For example:

      "getelementptr <10 x i32>* %1, 0, 1" is interpreted as "%1 + 16(aligned)"

    However, this does not fit with Taichi's Ndarray semantics. We will have to
    do pointer arithmetics to manually calculate the offset.
  */
  DataType operand_dtype = argload->ret_type.ptr_removed();
  if (operand_dtype->is<TensorType>()) {
    // Access PtrOffset via: base_ptr + offset * sizeof(element)
    auto primitive_type = operand_dtype.get_element_type();
    auto primitive_ptr = builder->CreateBitCast(
        llvm_val[stmt->base_ptr],
        llvm::PointerType::get(tlctx->get_data_type(primitive_type), 0));

    auto address_offset = builder->CreateSExt(
        linear_index, llvm::Type::getInt64Ty(*llvm_context));

    if (stmt->ret_type->is<TensorType>()) {
      // This case corresponds to outter indexing only
      // The stride for linear_index is num_elements() in TensorType.
      address_offset = builder->CreateMul(
          address_offset,
          tlctx->get_constant(
              get_data_type<int64>(),
              stmt->ret_type->cast<TensorType>()->get_num_elements()));
    } else {
      // This case corresponds to outter + inner indexing
      // Since both outter and inner indices are linearized into linear_index,
      // the stride for linear_index is 1, and there's nothing to do here.
    }

    auto ret_ptr = builder->CreateGEP(tlctx->get_data_type(primitive_type),
                                      primitive_ptr, address_offset);
    llvm_val[stmt] = builder->CreateBitCast(
        ret_ptr, llvm::PointerType::get(tlctx->get_data_type(dt), 0));

  } else {
    auto base_ty = tlctx->get_data_type(dt);
    auto base = builder->CreateBitCast(llvm_val[stmt->base_ptr],
                                       llvm::PointerType::get(base_ty, 0));

    llvm_val[stmt] = builder->CreateGEP(base_ty, base, linear_index);
  }
}

void TaskCodeGenLLVM::visit(ExternalTensorShapeAlongAxisStmt *stmt) {
  const auto arg_id = stmt->arg_id;
  const auto axis = stmt->axis;
  llvm_val[stmt] = call("RuntimeContext_get_extra_args", get_context(),
                        tlctx->get_constant(arg_id), tlctx->get_constant(axis));
}

std::string TaskCodeGenLLVM::init_offloaded_task_function(OffloadedStmt *stmt,
                                                          std::string suffix) {
  current_loop_reentry = nullptr;
  current_while_after_loop = nullptr;

  task_function_type =
      llvm::FunctionType::get(llvm::Type::getVoidTy(*llvm_context),
                              {llvm::PointerType::get(context_ty, 0)}, false);

  auto task_kernel_name =
      fmt::format("{}_{}_{}{}", kernel_name, kernel->get_next_task_id(),
                  stmt->task_name(), suffix);
  func = llvm::Function::Create(task_function_type,
                                llvm::Function::ExternalLinkage,
                                task_kernel_name, module.get());

  current_task = std::make_unique<OffloadedTask>(task_kernel_name);

  for (auto &arg : func->args()) {
    kernel_args.push_back(&arg);
  }
  kernel_args[0]->setName("context");
  if (kernel_argument_by_val())
    func->addParamAttr(
        0, llvm::Attribute::getWithByValType(*llvm_context, context_ty));
  // entry_block has all the allocas
  this->entry_block = llvm::BasicBlock::Create(*llvm_context, "entry", func);
  this->final_block = llvm::BasicBlock::Create(*llvm_context, "final", func);

  // The real function body
  func_body_bb = llvm::BasicBlock::Create(*llvm_context, "body", func);
  builder->SetInsertPoint(func_body_bb);
  return task_kernel_name;
}

void TaskCodeGenLLVM::finalize_offloaded_task_function() {
  if (!returned) {
    builder->CreateBr(final_block);
  } else {
    returned = false;
  }
  builder->SetInsertPoint(final_block);
  builder->CreateRetVoid();

  // entry_block should jump to the body after all allocas are inserted
  builder->SetInsertPoint(entry_block);
  builder->CreateBr(func_body_bb);

  if (prog->this_thread_config().print_kernel_llvm_ir) {
    static FileSequenceWriter writer("taichi_kernel_generic_llvm_ir_{:04d}.ll",
                                     "unoptimized LLVM IR (generic)");
    writer.write(module.get());
  }
  TI_ASSERT(!llvm::verifyFunction(*func, &llvm::errs()));
  // TI_INFO("Kernel function verified.");
}

std::tuple<llvm::Value *, llvm::Value *> TaskCodeGenLLVM::get_range_for_bounds(
    OffloadedStmt *stmt) {
  llvm::Value *begin, *end;
  if (stmt->const_begin) {
    begin = tlctx->get_constant(stmt->begin_value);
  } else {
    auto begin_stmt =
        Stmt::make<GlobalTemporaryStmt>(stmt->begin_offset, PrimitiveType::i32);
    begin_stmt->accept(this);
    begin = builder->CreateLoad(tlctx->get_data_type(PrimitiveType::i32),
                                llvm_val[begin_stmt.get()]);
  }
  if (stmt->const_end) {
    end = tlctx->get_constant(stmt->end_value);
  } else {
    auto end_stmt =
        Stmt::make<GlobalTemporaryStmt>(stmt->end_offset, PrimitiveType::i32);
    end_stmt->accept(this);
    end = builder->CreateLoad(tlctx->get_data_type(PrimitiveType::i32),
                              llvm_val[end_stmt.get()]);
  }
  return std::tuple(begin, end);
}

void TaskCodeGenLLVM::create_offload_struct_for(OffloadedStmt *stmt,
                                                bool spmd) {
  using namespace llvm;
  // TODO: instead of constructing tons of LLVM IR, writing the logic in
  // runtime.cpp may be a cleaner solution. See
  // TaskCodeGenCPU::create_offload_range_for as an example.

  llvm::Function *body = nullptr;
  auto leaf_block = stmt->snode;

  // For a bit-vectorized loop over a quant array, we generate struct for on its
  // parent node (must be "dense") instead of itself for higher performance.
  if (stmt->is_bit_vectorized) {
    if (leaf_block->type == SNodeType::quant_array &&
        leaf_block->parent->type == SNodeType::dense) {
      leaf_block = leaf_block->parent;
    } else {
      TI_ERROR(
          "A bit-vectorized struct-for must loop over a quant array with a "
          "dense parent");
    }
  }

  {
    // Create the loop body function
    auto guard = get_function_creation_guard({
        llvm::PointerType::get(get_runtime_type("RuntimeContext"), 0),
        get_tls_buffer_type(),
        llvm::PointerType::get(get_runtime_type("Element"), 0),
        tlctx->get_data_type<int>(),
        tlctx->get_data_type<int>(),
    });

    body = guard.body;

    /* Function structure:
     *
     * function_body (entry):
     *   loop_index = lower_bound;
     *   tls_prologue()
     *   bls_prologue()
     *   goto loop_test
     *
     * loop_test:
     *   if (loop_index < upper_bound)
     *     goto loop_body
     *   else
     *     goto func_exit
     *
     * loop_body:
     *   initialize_coordinates()
     *   if (bitmasked voxel is active)
     *     goto struct_for_body
     *   else
     *     goto loop_body_tail
     *
     * struct_for_body:
     *   ... (Run codegen on the StructForStmt::body Taichi Block)
     *   goto loop_body_tail
     *
     * loop_body_tail:
     *   loop_index += block_dim
     *   goto loop_test
     *
     * func_exit:
     *   bls_epilogue()
     *   tls_epilogue()
     *   return
     */
    auto loop_index_ty = llvm::Type::getInt32Ty(*llvm_context);
    auto loop_index = create_entry_block_alloca(loop_index_ty);

    RuntimeObject element("Element", this, builder.get(), get_arg(2));

    // Loop ranges
    auto lower_bound = get_arg(3);
    auto upper_bound = get_arg(4);

    parent_coordinates = element.get_ptr("pcoord");
    block_corner_coordinates =
        create_entry_block_alloca(physical_coordinate_ty);

    auto refine =
        get_struct_function(leaf_block->refine_coordinates_func_name(),
                            leaf_block->get_snode_tree_id());
    // A block corner is the global coordinate/index of the lower-left corner
    // cell within that block, and is the same for all the cells within that
    // block.
    call(refine, parent_coordinates, block_corner_coordinates,
         tlctx->get_constant(0));

    if (stmt->tls_prologue) {
      stmt->tls_prologue->accept(this);
    }

    if (stmt->bls_prologue) {
      call("block_barrier");  // "__syncthreads()"
      stmt->bls_prologue->accept(this);
      call("block_barrier");  // "__syncthreads()"
    }

    llvm::Value *thread_idx = nullptr, *block_dim = nullptr;

    if (spmd) {
      thread_idx =
          builder->CreateIntrinsic(Intrinsic::nvvm_read_ptx_sreg_tid_x, {}, {});
      block_dim = builder->CreateIntrinsic(Intrinsic::nvvm_read_ptx_sreg_ntid_x,
                                           {}, {});
      builder->CreateStore(builder->CreateAdd(thread_idx, lower_bound),
                           loop_index);
    } else {
      builder->CreateStore(lower_bound, loop_index);
    }

    auto loop_test_bb = BasicBlock::Create(*llvm_context, "loop_test", func);
    auto loop_body_bb = BasicBlock::Create(*llvm_context, "loop_body", func);
    auto body_tail_bb =
        BasicBlock::Create(*llvm_context, "loop_body_tail", func);
    auto func_exit = BasicBlock::Create(*llvm_context, "func_exit", func);
    auto struct_for_body_bb =
        BasicBlock::Create(*llvm_context, "struct_for_body_body", func);

    auto lrg = make_loop_reentry_guard(this);
    current_loop_reentry = body_tail_bb;

    builder->CreateBr(loop_test_bb);

    {
      // loop_test:
      //   if (loop_index < upper_bound)
      //     goto loop_body;
      //   else
      //     goto func_exit

      builder->SetInsertPoint(loop_test_bb);
      auto cond = builder->CreateICmp(
          llvm::CmpInst::Predicate::ICMP_SLT,
          builder->CreateLoad(loop_index_ty, loop_index), upper_bound);
      builder->CreateCondBr(cond, loop_body_bb, func_exit);
    }

    // ***********************
    // Begin loop_body_bb:
    builder->SetInsertPoint(loop_body_bb);

    // initialize the coordinates
    auto new_coordinates = create_entry_block_alloca(physical_coordinate_ty);

    call(refine, parent_coordinates, new_coordinates,
         builder->CreateLoad(loop_index_ty, loop_index));

    // For a bit-vectorized loop over a quant array, one more refine step is
    // needed to make final coordinates non-consecutive, since each thread will
    // process multiple coordinates via vectorization
    if (stmt->is_bit_vectorized) {
      refine = get_struct_function(stmt->snode->refine_coordinates_func_name(),
                                   stmt->snode->get_snode_tree_id());
      call(refine, new_coordinates, new_coordinates, tlctx->get_constant(0));
    }

    current_coordinates = new_coordinates;

    // exec_cond: safe-guard the execution of loop body:
    //  - if non-POT field dim exists, make sure we don't go out of bounds
    //  - if leaf block is bitmasked, make sure we only loop over active
    //    voxels
    auto exec_cond = tlctx->get_constant(true);
    auto coord_object = RuntimeObject(kLLVMPhysicalCoordinatesName, this,
                                      builder.get(), new_coordinates);
    if (!prog->this_thread_config().packed) {
      for (int i = 0; i < leaf_block->num_active_indices; i++) {
        auto j = leaf_block->physical_index_position[i];
        if (!bit::is_power_of_two(
                leaf_block->extractors[j].num_elements_from_root)) {
          auto coord = coord_object.get("val", tlctx->get_constant(j));
          exec_cond = builder->CreateAnd(
              exec_cond,
              builder->CreateICmp(
                  llvm::CmpInst::ICMP_SLT, coord,
                  tlctx->get_constant(
                      leaf_block->extractors[j].num_elements_from_root)));
        }
      }
    }

    if (leaf_block->type == SNodeType::bitmasked ||
        leaf_block->type == SNodeType::pointer) {
      // test whether the current voxel is active or not
      auto is_active = call(leaf_block, element.get("element"), "is_active",
                            {builder->CreateLoad(loop_index_ty, loop_index)});
      is_active =
          builder->CreateTrunc(is_active, llvm::Type::getInt1Ty(*llvm_context));
      exec_cond = builder->CreateAnd(exec_cond, is_active);
    }

    builder->CreateCondBr(exec_cond, struct_for_body_bb, body_tail_bb);

    {
      builder->SetInsertPoint(struct_for_body_bb);

      // The real loop body of the StructForStmt
      stmt->body->accept(this);

      builder->CreateBr(body_tail_bb);
    }

    {
      // body tail: increment loop_index and jump to loop_test
      builder->SetInsertPoint(body_tail_bb);

      if (spmd) {
        create_increment(loop_index, block_dim);
      } else {
        create_increment(loop_index, tlctx->get_constant(1));
      }
      builder->CreateBr(loop_test_bb);

      builder->SetInsertPoint(func_exit);
    }

    if (stmt->bls_epilogue) {
      call("block_barrier");  // "__syncthreads()"
      stmt->bls_epilogue->accept(this);
      call("block_barrier");  // "__syncthreads()"
    }

    if (stmt->tls_epilogue) {
      stmt->tls_epilogue->accept(this);
    }
  }

  int list_element_size = std::min(leaf_block->max_num_elements(),
                                   (int64)taichi_listgen_max_element_size);
  int num_splits = std::max(1, list_element_size / stmt->block_dim);

  auto struct_for_func = get_runtime_function("parallel_struct_for");

  if (arch_is_gpu(current_arch())) {
    struct_for_func = llvm::cast<llvm::Function>(
        module
            ->getOrInsertFunction(
                tlctx->get_struct_for_func_name(stmt->tls_size),
                struct_for_func->getFunctionType(),
                struct_for_func->getAttributes())
            .getCallee());
    struct_for_tls_sizes.insert(stmt->tls_size);
  }
  // Loop over nodes in the element list, in parallel
  call(struct_for_func, get_context(), tlctx->get_constant(leaf_block->id),
       tlctx->get_constant(list_element_size), tlctx->get_constant(num_splits),
       body, tlctx->get_constant(stmt->tls_size),
       tlctx->get_constant(stmt->num_cpu_threads));
  // TODO: why do we need num_cpu_threads on GPUs?

  current_coordinates = nullptr;
  parent_coordinates = nullptr;
  block_corner_coordinates = nullptr;
}

void TaskCodeGenLLVM::visit(LoopIndexStmt *stmt) {
  if (stmt->loop->is<OffloadedStmt>() &&
      stmt->loop->as<OffloadedStmt>()->task_type ==
          OffloadedStmt::TaskType::struct_for) {
    llvm::Type *struct_ty = nullptr;
    // FIXME: get struct_ty from taichi instead of llvm.
    if (auto *alloca = llvm::dyn_cast<llvm::AllocaInst>(current_coordinates)) {
      struct_ty = alloca->getAllocatedType();
    }
    TI_ASSERT(struct_ty);
    auto *GEP =
        builder->CreateGEP(struct_ty, current_coordinates,
                           {tlctx->get_constant(0), tlctx->get_constant(0),
                            tlctx->get_constant(stmt->index)});
    if (stmt->index == 0 && !llvm::isa<llvm::GEPOperator>(GEP))
      GEP = builder->CreateBitCast(GEP, struct_ty->getPointerTo());
    llvm_val[stmt] =
        builder->CreateLoad(llvm::Type::getInt32Ty(*llvm_context), GEP);
  } else {
    llvm_val[stmt] =
        builder->CreateLoad(llvm::Type::getInt32Ty(*llvm_context),
                            loop_vars_llvm[stmt->loop][stmt->index]);
  }
}

void TaskCodeGenLLVM::visit(LoopLinearIndexStmt *stmt) {
  if (stmt->loop->is<OffloadedStmt>() &&
      (stmt->loop->as<OffloadedStmt>()->task_type ==
           OffloadedStmt::TaskType::struct_for ||
       stmt->loop->as<OffloadedStmt>()->task_type ==
           OffloadedStmt::TaskType::mesh_for)) {
    llvm_val[stmt] = call("thread_idx");
  } else {
    TI_NOT_IMPLEMENTED;
  }
}

void TaskCodeGenLLVM::visit(BlockCornerIndexStmt *stmt) {
  if (stmt->loop->is<OffloadedStmt>() &&
      stmt->loop->as<OffloadedStmt>()->task_type ==
          OffloadedStmt::TaskType::struct_for) {
    TI_ASSERT(block_corner_coordinates);
    // Make sure physical_coordinate_ty matches
    // struct PhysicalCoordinates {
    //   i32 val[taichi_max_num_indices];
    // };
    TI_ASSERT(physical_coordinate_ty->isStructTy());
    auto physical_coordinate_ty_as_struct =
        llvm::cast<llvm::StructType>(physical_coordinate_ty);
    TI_ASSERT(physical_coordinate_ty_as_struct);
    TI_ASSERT(physical_coordinate_ty_as_struct->getNumElements() == 1);
    auto val_ty = physical_coordinate_ty_as_struct->getElementType(0);
    TI_ASSERT(val_ty->isArrayTy());
    auto val_ty_as_array = llvm::cast<llvm::ArrayType>(val_ty);
    llvm_val[stmt] = builder->CreateLoad(
        val_ty_as_array->getElementType(),
        builder->CreateGEP(physical_coordinate_ty, block_corner_coordinates,
                           {tlctx->get_constant(0), tlctx->get_constant(0),
                            tlctx->get_constant(stmt->index)}));
  } else {
    TI_NOT_IMPLEMENTED;
  }
}

void TaskCodeGenLLVM::visit(GlobalTemporaryStmt *stmt) {
  auto runtime = get_runtime();
  auto buffer = call("get_temporary_pointer", runtime,
                     tlctx->get_constant((int64)stmt->offset));

  auto ptr_type = llvm::PointerType::get(
      tlctx->get_data_type(stmt->ret_type.ptr_removed()), 0);
  llvm_val[stmt] = builder->CreatePointerCast(buffer, ptr_type);
}

void TaskCodeGenLLVM::visit(ThreadLocalPtrStmt *stmt) {
  auto base = get_tls_base_ptr();
  auto ptr = builder->CreateGEP(llvm::Type::getInt8Ty(*llvm_context), base,
                                tlctx->get_constant(stmt->offset));
  auto ptr_type = llvm::PointerType::get(
      tlctx->get_data_type(stmt->ret_type.ptr_removed()), 0);
  llvm_val[stmt] = builder->CreatePointerCast(ptr, ptr_type);
}

void TaskCodeGenLLVM::visit(BlockLocalPtrStmt *stmt) {
  TI_ASSERT(bls_buffer);
  auto base = bls_buffer;
  auto ptr =
      builder->CreateGEP(base->getValueType(), base,
                         {tlctx->get_constant(0), llvm_val[stmt->offset]});
  auto ptr_type = llvm::PointerType::get(
      tlctx->get_data_type(stmt->ret_type.ptr_removed()), 0);
  llvm_val[stmt] = builder->CreatePointerCast(ptr, ptr_type);
}

void TaskCodeGenLLVM::visit(ClearListStmt *stmt) {
  auto snode_child = stmt->snode;
  auto snode_parent = stmt->snode->parent;
  auto meta_child = cast_pointer(emit_struct_meta(snode_child), "StructMeta");
  auto meta_parent = cast_pointer(emit_struct_meta(snode_parent), "StructMeta");
  call("clear_list", get_runtime(), meta_parent, meta_child);
}

void TaskCodeGenLLVM::visit(InternalFuncStmt *stmt) {
  std::vector<llvm::Value *> args;

  if (stmt->with_runtime_context)
    args.push_back(get_context());

  for (auto s : stmt->args) {
    args.push_back(llvm_val[s]);
  }
  llvm_val[stmt] = call(stmt->func_name, std::move(args));
}

void TaskCodeGenLLVM::visit(AdStackAllocaStmt *stmt) {
  TI_ASSERT_INFO(stmt->max_size > 0,
                 "Adaptive autodiff stack's size should have been determined.");
  auto type = llvm::ArrayType::get(llvm::Type::getInt8Ty(*llvm_context),
                                   stmt->size_in_bytes());
  auto alloca = create_entry_block_alloca(type, sizeof(int64));
  llvm_val[stmt] = builder->CreateBitCast(
      alloca, llvm::PointerType::getInt8PtrTy(*llvm_context));
  call("stack_init", llvm_val[stmt]);
}

void TaskCodeGenLLVM::visit(AdStackPopStmt *stmt) {
  call("stack_pop", llvm_val[stmt->stack]);
}

void TaskCodeGenLLVM::visit(AdStackPushStmt *stmt) {
  auto stack = stmt->stack->as<AdStackAllocaStmt>();
  call("stack_push", llvm_val[stack], tlctx->get_constant(stack->max_size),
       tlctx->get_constant(stack->element_size_in_bytes()));
  auto primal_ptr = call("stack_top_primal", llvm_val[stack],
                         tlctx->get_constant(stack->element_size_in_bytes()));
  primal_ptr = builder->CreateBitCast(
      primal_ptr,
      llvm::PointerType::get(tlctx->get_data_type(stmt->ret_type), 0));
  builder->CreateStore(llvm_val[stmt->v], primal_ptr);
}

void TaskCodeGenLLVM::visit(AdStackLoadTopStmt *stmt) {
  auto stack = stmt->stack->as<AdStackAllocaStmt>();
  auto primal_ptr = call("stack_top_primal", llvm_val[stack],
                         tlctx->get_constant(stack->element_size_in_bytes()));
  auto primal_ty = tlctx->get_data_type(stmt->ret_type);
  primal_ptr =
      builder->CreateBitCast(primal_ptr, llvm::PointerType::get(primal_ty, 0));
  llvm_val[stmt] = builder->CreateLoad(primal_ty, primal_ptr);
}

void TaskCodeGenLLVM::visit(AdStackLoadTopAdjStmt *stmt) {
  auto stack = stmt->stack->as<AdStackAllocaStmt>();
  auto adjoint = call("stack_top_adjoint", llvm_val[stack],
                      tlctx->get_constant(stack->element_size_in_bytes()));
  auto adjoint_ty = tlctx->get_data_type(stmt->ret_type);
  adjoint =
      builder->CreateBitCast(adjoint, llvm::PointerType::get(adjoint_ty, 0));
  llvm_val[stmt] = builder->CreateLoad(adjoint_ty, adjoint);
}

void TaskCodeGenLLVM::visit(AdStackAccAdjointStmt *stmt) {
  auto stack = stmt->stack->as<AdStackAllocaStmt>();
  auto adjoint_ptr = call("stack_top_adjoint", llvm_val[stack],
                          tlctx->get_constant(stack->element_size_in_bytes()));
  auto adjoint_ty = tlctx->get_data_type(stack->ret_type);
  adjoint_ptr = builder->CreateBitCast(adjoint_ptr,
                                       llvm::PointerType::get(adjoint_ty, 0));
  auto old_val = builder->CreateLoad(adjoint_ty, adjoint_ptr);
  TI_ASSERT(is_real(stmt->v->ret_type));
  auto new_val = builder->CreateFAdd(old_val, llvm_val[stmt->v]);
  builder->CreateStore(new_val, adjoint_ptr);
}

void TaskCodeGenLLVM::visit(RangeAssumptionStmt *stmt) {
  llvm_val[stmt] = llvm_val[stmt->input];
}

void TaskCodeGenLLVM::visit(LoopUniqueStmt *stmt) {
  llvm_val[stmt] = llvm_val[stmt->input];
}

void TaskCodeGenLLVM::visit_call_bitcode(ExternalFuncCallStmt *stmt) {
  TI_ASSERT(stmt->type == ExternalFuncCallStmt::BITCODE);
  std::vector<llvm::Value *> arg_values;
  for (const auto &s : stmt->arg_stmts)
    arg_values.push_back(llvm_val[s]);
  // Link external module to the core module
  if (linked_modules.find(stmt->bc_filename) == linked_modules.end()) {
    linked_modules.insert(stmt->bc_filename);
    std::unique_ptr<llvm::Module> external_module =
        module_from_bitcode_file(stmt->bc_filename, llvm_context);
    auto *func_ptr = external_module->getFunction(stmt->bc_funcname);
    TI_ASSERT_INFO(func_ptr != nullptr, "{} is not found in {}.",
                   stmt->bc_funcname, stmt->bc_filename);
    auto link_error =
        llvm::Linker::linkModules(*module, std::move(external_module));
    TI_ASSERT(!link_error);
  }
  // Retrieve function again. Do it here to detect name conflicting.
  auto *func_ptr = module->getFunction(stmt->bc_funcname);
  // Convert pointer type from a[n * m] to a[n][m]
  for (int i = 0; i < func_ptr->getFunctionType()->getNumParams(); ++i) {
    TI_ASSERT_INFO(func_ptr->getArg(i)->getType()->getTypeID() ==
                       arg_values[i]->getType()->getTypeID(),
                   "TypeID {} != {} with {}",
                   (int)func_ptr->getArg(i)->getType()->getTypeID(),
                   (int)arg_values[i]->getType()->getTypeID(), i);
    auto tmp_value = arg_values[i];
    arg_values[i] =
        builder->CreatePointerCast(tmp_value, func_ptr->getArg(i)->getType());
  }
  call(func_ptr, arg_values);
}

void TaskCodeGenLLVM::visit_call_shared_object(ExternalFuncCallStmt *stmt) {
  TI_ASSERT(stmt->type == ExternalFuncCallStmt::SHARED_OBJECT);
  std::vector<llvm::Type *> arg_types;
  std::vector<llvm::Value *> arg_values;

  for (const auto &s : stmt->arg_stmts) {
    arg_types.push_back(tlctx->get_data_type(s->ret_type));
    arg_values.push_back(llvm_val[s]);
  }

  for (const auto &s : stmt->output_stmts) {
    auto t = tlctx->get_data_type(s->ret_type);
    auto ptr = llvm::PointerType::get(t, 0);
    arg_types.push_back(ptr);
    arg_values.push_back(llvm_val[s]);
  }

  auto func_type = llvm::FunctionType::get(llvm::Type::getVoidTy(*llvm_context),
                                           arg_types, false);
  auto func_ptr_type = llvm::PointerType::get(func_type, 0);

  auto addr = tlctx->get_constant((std::size_t)stmt->so_func);
  auto func = builder->CreateIntToPtr(addr, func_ptr_type);
  call(func, func_type, arg_values);
}

void TaskCodeGenLLVM::visit(ExternalFuncCallStmt *stmt) {
  TI_NOT_IMPLEMENTED
}

void TaskCodeGenLLVM::visit(MeshPatchIndexStmt *stmt) {
  llvm_val[stmt] = get_arg(2);
}

void TaskCodeGenLLVM::visit(MatrixInitStmt *stmt) {
  auto type = tlctx->get_data_type(stmt->ret_type->as<TensorType>());
  llvm::Value *vec = llvm::UndefValue::get(type);
  for (int i = 0; i < stmt->values.size(); ++i) {
    auto *elem = llvm_val[stmt->values[i]];
    if (codegen_vector_type(&prog->this_thread_config())) {
      TI_ASSERT(llvm::dyn_cast<llvm::VectorType>(type));
      vec = builder->CreateInsertElement(vec, elem, i);
    } else {
      TI_ASSERT(llvm::dyn_cast<llvm::ArrayType>(type));
      vec = builder->CreateInsertValue(vec, elem, i);
    }
  }
  llvm_val[stmt] = vec;
}

void TaskCodeGenLLVM::eliminate_unused_functions() {
  TaichiLLVMContext::eliminate_unused_functions(
      module.get(), [&](std::string func_name) {
        for (auto &task : offloaded_tasks) {
          if (task.name == func_name)
            return true;
        }
        return false;
      });
}

FunctionCreationGuard TaskCodeGenLLVM::get_function_creation_guard(
    std::vector<llvm::Type *> argument_types,
    const std::string &func_name) {
  return FunctionCreationGuard(this, argument_types, func_name);
}

void TaskCodeGenLLVM::initialize_context() {
  tlctx = get_llvm_program(prog)->get_llvm_context(kernel->arch);
  llvm_context = tlctx->get_this_thread_context();
  builder = std::make_unique<llvm::IRBuilder<>>(*llvm_context);
}

llvm::Value *TaskCodeGenLLVM::get_arg(int i) {
  std::vector<llvm::Value *> args;
  for (auto &arg : func->args()) {
    args.push_back(&arg);
  }
  return args[i];
}

llvm::Value *TaskCodeGenLLVM::get_context() {
  return get_arg(0);
}

llvm::Value *TaskCodeGenLLVM::get_tls_base_ptr() {
  return get_arg(1);
}

llvm::Type *TaskCodeGenLLVM::get_tls_buffer_type() {
  return llvm::Type::getInt8PtrTy(*llvm_context);
}

std::vector<llvm::Type *> TaskCodeGenLLVM::get_xlogue_argument_types() {
  return {llvm::PointerType::get(get_runtime_type("RuntimeContext"), 0),
          get_tls_buffer_type()};
}

std::vector<llvm::Type *> TaskCodeGenLLVM::get_mesh_xlogue_argument_types() {
  return {llvm::PointerType::get(get_runtime_type("RuntimeContext"), 0),
          get_tls_buffer_type(), tlctx->get_data_type<uint32_t>()};
}

llvm::Type *TaskCodeGenLLVM::get_xlogue_function_type() {
  return llvm::FunctionType::get(llvm::Type::getVoidTy(*llvm_context),
                                 get_xlogue_argument_types(), false);
}

llvm::Type *TaskCodeGenLLVM::get_mesh_xlogue_function_type() {
  return llvm::FunctionType::get(llvm::Type::getVoidTy(*llvm_context),
                                 get_mesh_xlogue_argument_types(), false);
}

llvm::Value *TaskCodeGenLLVM::get_root(int snode_tree_id) {
  return call("LLVMRuntime_get_roots", get_runtime(),
              tlctx->get_constant(snode_tree_id));
}

llvm::Value *TaskCodeGenLLVM::get_runtime() {
  auto runtime_ptr = call("RuntimeContext_get_runtime", get_context());
  return builder->CreateBitCast(
      runtime_ptr, llvm::PointerType::get(get_runtime_type("LLVMRuntime"), 0));
}

llvm::Value *TaskCodeGenLLVM::emit_struct_meta(SNode *snode) {
  auto obj = emit_struct_meta_object(snode);
  TI_ASSERT(obj != nullptr);
  return obj->ptr;
}

void TaskCodeGenLLVM::emit_to_module() {
  TI_AUTO_PROF
  ir->accept(this);
}

LLVMCompiledTask TaskCodeGenLLVM::run_compilation() {
  // Final lowering

  auto config = kernel->program->this_thread_config();
  kernel->offload_to_executable(ir);

  emit_to_module();
  eliminate_unused_functions();

  if (config.arch == Arch::cuda) {
    // CUDA specific metadata
    for (const auto &task : offloaded_tasks) {
      llvm::Function *func = module->getFunction(task.name);
      TI_ASSERT(func);
      tlctx->mark_function_as_cuda_kernel(func, task.block_dim);
    }
  }

  return {std::move(offloaded_tasks), std::move(module),
          std::move(used_tree_ids), std::move(struct_for_tls_sizes)};
}

llvm::Value *TaskCodeGenLLVM::create_xlogue(std::unique_ptr<Block> &block) {
  llvm::Value *xlogue;

  auto xlogue_type = get_xlogue_function_type();
  auto xlogue_ptr_type = llvm::PointerType::get(xlogue_type, 0);

  if (block) {
    auto guard = get_function_creation_guard(get_xlogue_argument_types());
    block->accept(this);
    xlogue = guard.body;
  } else {
    xlogue = llvm::ConstantPointerNull::get(xlogue_ptr_type);
  }

  return xlogue;
}

llvm::Value *TaskCodeGenLLVM::create_mesh_xlogue(
    std::unique_ptr<Block> &block) {
  llvm::Value *xlogue;

  auto xlogue_type = get_mesh_xlogue_function_type();
  auto xlogue_ptr_type = llvm::PointerType::get(xlogue_type, 0);

  if (block) {
    auto guard = get_function_creation_guard(get_mesh_xlogue_argument_types());
    block->accept(this);
    xlogue = guard.body;
  } else {
    xlogue = llvm::ConstantPointerNull::get(xlogue_ptr_type);
  }

  return xlogue;
}

void TaskCodeGenLLVM::visit(ReferenceStmt *stmt) {
  llvm_val[stmt] = llvm_val[stmt->var];
}

void TaskCodeGenLLVM::visit(FuncCallStmt *stmt) {
  if (!func_map.count(stmt->func)) {
    auto guard = get_function_creation_guard(
        {llvm::PointerType::get(get_runtime_type("RuntimeContext"), 0)},
        stmt->func->get_name());
    Function *old_real_func = now_real_func;
    now_real_func = stmt->func;
    func_map.insert({stmt->func, guard.body});
    stmt->func->ir->accept(this);
    now_real_func = old_real_func;
  }
  llvm::Function *llvm_func = func_map[stmt->func];
  auto *new_ctx = call("allocate_runtime_context", get_runtime());
  call("RuntimeContext_set_runtime", new_ctx, get_runtime());
  for (int i = 0; i < stmt->args.size(); i++) {
    auto *val =
        bitcast_to_u64(llvm_val[stmt->args[i]], stmt->args[i]->ret_type);
    call("RuntimeContext_set_args", new_ctx,
         llvm::ConstantInt::get(*llvm_context, llvm::APInt(32, i, true)), val);
  }
  llvm::Value *result_buffer = nullptr;
<<<<<<< HEAD
  auto *ret_type = get_real_func_ret_type(stmt->func);
  result_buffer = builder->CreateAlloca(ret_type);
  auto *result_buffer_u64 = builder->CreatePointerCast(
      result_buffer, llvm::PointerType::get(tlctx->get_data_type<uint64>(), 0));
  call("RuntimeContext_set_result_buffer", new_ctx, result_buffer_u64);
  call(llvm_func, new_ctx);
  llvm_val[stmt] = result_buffer;
=======
  if (stmt->ret_type->is<PrimitiveType>() &&
      !stmt->ret_type->is_primitive(PrimitiveTypeID::unknown)) {
    result_buffer = builder->CreateAlloca(tlctx->get_data_type<uint64>());
    call("RuntimeContext_set_result_buffer", new_ctx, result_buffer);
    call(llvm_func, new_ctx);
    auto *ret_val_u64 =
        builder->CreateLoad(builder->getInt64Ty(), result_buffer);
    llvm_val[stmt] = bitcast_from_u64(ret_val_u64, stmt->ret_type);
  } else {
    call(llvm_func, new_ctx);
  }
>>>>>>> bd56aaec
  call("recycle_runtime_context", get_runtime(), new_ctx);
}

void TaskCodeGenLLVM::visit(GetElementStmt *stmt) {
  auto *real_func = stmt->src->as<FuncCallStmt>()->func;
  auto &rets = real_func->rets;
  auto *ret_type = get_real_func_ret_type(real_func);
  auto *gep = builder->CreateGEP(
      ret_type,
      llvm_val[stmt->src], {tlctx->get_constant(0), tlctx->get_constant(stmt->index)});
  auto *val = builder->CreateLoad(
      tlctx->get_data_type(rets[stmt->index].dt),
      gep);
  llvm_val[stmt] = val;
}

llvm::Type *TaskCodeGenLLVM::get_real_func_ret_type(Function *real_func) {
  std::vector<llvm::Type *> tps;
  for (auto &ret: real_func->rets) {
    tps.push_back(tlctx->get_data_type(ret.dt));
  }
  return llvm::StructType::get(*llvm_context, tps);
}

LLVMCompiledTask LLVMCompiledTask::clone() const {
  return {tasks, llvm::CloneModule(*module), used_tree_ids,
          struct_for_tls_sizes};
}

LLVMCompiledKernel LLVMCompiledKernel::clone() const {
  return {tasks, llvm::CloneModule(*module)};
}

}  // namespace taichi::lang

#endif  // #ifdef TI_WITH_LLVM<|MERGE_RESOLUTION|>--- conflicted
+++ resolved
@@ -2720,7 +2720,6 @@
          llvm::ConstantInt::get(*llvm_context, llvm::APInt(32, i, true)), val);
   }
   llvm::Value *result_buffer = nullptr;
-<<<<<<< HEAD
   auto *ret_type = get_real_func_ret_type(stmt->func);
   result_buffer = builder->CreateAlloca(ret_type);
   auto *result_buffer_u64 = builder->CreatePointerCast(
@@ -2728,19 +2727,6 @@
   call("RuntimeContext_set_result_buffer", new_ctx, result_buffer_u64);
   call(llvm_func, new_ctx);
   llvm_val[stmt] = result_buffer;
-=======
-  if (stmt->ret_type->is<PrimitiveType>() &&
-      !stmt->ret_type->is_primitive(PrimitiveTypeID::unknown)) {
-    result_buffer = builder->CreateAlloca(tlctx->get_data_type<uint64>());
-    call("RuntimeContext_set_result_buffer", new_ctx, result_buffer);
-    call(llvm_func, new_ctx);
-    auto *ret_val_u64 =
-        builder->CreateLoad(builder->getInt64Ty(), result_buffer);
-    llvm_val[stmt] = bitcast_from_u64(ret_val_u64, stmt->ret_type);
-  } else {
-    call(llvm_func, new_ctx);
-  }
->>>>>>> bd56aaec
   call("recycle_runtime_context", get_runtime(), new_ctx);
 }
 
