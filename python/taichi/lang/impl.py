--- conflicted
+++ resolved
@@ -284,15 +284,9 @@
                 f'{bar}Please consider specifying a shape for them. E.g.,' +
                 '\n\n  x = ti.field(float, shape=(2, 3))')
 
-<<<<<<< HEAD
-        for func in self.materialize_callbacks:
-            func()
-        self.materialize_callbacks.clear()
-=======
         for callback in self.materialize_callbacks:
             callback()
-        self.materialize_callbacks = []
->>>>>>> 9e04b1bc
+        self.materialize_callbacks.clear()
 
     def clear(self):
         if self.prog:
