--- conflicted
+++ resolved
@@ -1288,10 +1288,6 @@
             dtype = to_numpy_type(self.dtype)
         as_vector = self.m == 1 and not keep_dims
         shape_ext = (self.n, ) if as_vector else (self.n, self.m)
-<<<<<<< HEAD
-        import numpy as np  # pylint: disable=C0415,W0621
-=======
->>>>>>> 26cbdf81
         arr = np.zeros(self.shape + shape_ext, dtype=dtype)
         taichi.lang.meta.matrix_to_ext_arr(self, arr, as_vector)
         ti.sync()
