--- conflicted
+++ resolved
@@ -260,11 +260,8 @@
     REGISTER_TYPE(bit_and);
     REGISTER_TYPE(bit_or);
     REGISTER_TYPE(bit_xor);
-<<<<<<< HEAD
     REGISTER_TYPE(cas);
-=======
-
->>>>>>> c3f1a5d1
+
 #undef REGISTER_TYPE
     default:
       TI_NOT_IMPLEMENTED
