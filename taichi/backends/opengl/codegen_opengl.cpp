--- conflicted
+++ resolved
@@ -855,7 +855,6 @@
   void visit(ReturnStmt *stmt) override {
     used.buf_args = true;
     // TODO: use stmt->ret_id instead of 0 as index
-<<<<<<< HEAD
     int idx{0};
     for (auto &value : stmt->values) {
       emit("_args_{}_[({} >> {}) + {}] = {};",
@@ -863,15 +862,8 @@
            taichi_opengl_ret_base,
            opengl_data_address_shifter(value->element_type()), idx,
            value->short_name());
-      idx += 2;
-    }
-=======
-    emit("_args_{}_[{} >> {} + 0] = {};",
-         opengl_data_type_short_name(stmt->element_types()[0]),
-         taichi_opengl_ret_base,
-         opengl_data_address_shifter(stmt->element_types()[0]),
-         stmt->values[0]->short_name());
->>>>>>> 39129820
+      idx += 2;// opengl only support i32 array, but there are i64 slots in taichi's result buffer,so we need two slots to make them match.
+    }
   }
 
   void visit(ArgLoadStmt *stmt) override {
