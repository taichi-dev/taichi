# pylint: disable=W0622
"""
Math functions for glsl-like functions and other stuff.
"""
from math import e, inf, nan, pi

from taichi.lang import impl
from taichi.lang.ops import (acos, asin, atan2, ceil, cos, exp, floor, log,
                             max, min, pow, round, sin, sqrt, tan, tanh, unary)

import taichi as ti

_get_uint_ip = lambda: ti.u32 if impl.get_runtime(
).default_ip == ti.i32 else ti.u64


def vec2(*args):
    """2D floating vector type.
    """
    return ti.types.vector(2, float)(*args)  # pylint: disable=E1101


def vec3(*args):
    """3D floating vector type.
    """
    return ti.types.vector(3, float)(*args)  # pylint: disable=E1101


def vec4(*args):
    """4D floating vector type.
    """
    return ti.types.vector(4, float)(*args)  # pylint: disable=E1101


def ivec2(*args):
    """2D signed int vector type.
    """
    return ti.types.vector(2, int)(*args)  # pylint: disable=E1101


def ivec3(*args):
    """3D signed int vector type.
    """
    return ti.types.vector(3, int)(*args)  # pylint: disable=E1101


def ivec4(*args):
    """4D signed int vector type.
    """
    return ti.types.vector(4, int)(*args)  # pylint: disable=E1101


def uvec2(*args):
    """2D unsigned int vector type.
    """
    return ti.types.vector(2, _get_uint_ip())(*args)  # pylint: disable=E1101


def uvec3(*args):
    """3D unsigned int vector type.
    """
    return ti.types.vector(3, _get_uint_ip())(*args)  # pylint: disable=E1101


def uvec4(*args):
    """4D unsigned int vector type.
    """
    return ti.types.vector(4, _get_uint_ip())(*args)  # pylint: disable=E1101


def _gen_matrix(n, *args):
    """Supports more matrix construction routines.

    1. Usual contruction (from a 2d list or a single scalar).
    2. From a 1-D array of n*n elements (glsl style).
    3. From a list of n-D vectors (glsl style).
    """
    if len(args) == n * n:  # initialize with n*n scalars
        data = [[args[k * n + i] for i in range(n)] for k in range(n)]
        return ti.Matrix(data, float)

    if len(args) == n:  # initialize with n vectors
        # Matrix.rows() will do implict type inference
        data = [list(x) for x in args]
        return ti.Matrix(data, float)

    if len(args) == 1:  # initialize with a scalar, a matrix or a 1d list
        x = args[0]
        if isinstance(x, ti.Matrix):
            return x

        if hasattr(x, "__len__") and len(x) == n * n:
            data = [[x[k * n + i] for i in range(n)] for k in range(n)]
            return ti.Matrix(data, float)

    return ti.types.matrix(n, n, float)(*args)  # pylint: disable=E1101


def mat2(*args):
    """2x2 floating matrix type.
    """
    return _gen_matrix(2, *args)


def mat3(*args):
    """3x3 floating matrix type.
    """
    return _gen_matrix(3, *args)


def mat4(*args):
    """4x4 floating matrix type.
    """
    return _gen_matrix(4, *args)


@ti.func
def mix(x, y, a):
    """Performs a linear interpolation between `x` and `y` using
    `a` to weight between them. The return value is computed as
    :math:`x\times a + (1-a)\times y`.

    The arguments can be scalars or :class:`~taichi.Matrix`,
    as long as the operation can be performed.

    This function is similar to the `mix` function in GLSL.

    Args:
        x (:mod:`~taichi.types.primitive_types`, :class:`~taichi.Matrix`): Specify
            the start of the range in which to interpolate.
        y (:mod:`~taichi.types.primitive_types`, :class:`~taichi.Matrix`): Specify
            the end of the range in which to interpolate.
        a (:mod:`~taichi.types.primitive_types`, :class:`~taichi.Matrix`): Specify
            the weight to use to interpolate between x and y.

    Returns:
        (:mod:`~taichi.types.primitive_types`, :class:`~taichi.Matrix`): The linear
            interpolation of `x` and `y` by weight `a`.

    Example::

        >>> x = ti.Vector([1, 1, 1])
        >>> y = ti.Vector([2, 2, 2])
        >>> a = ti.Vector([1, 0, 0])
        >>> ti.mix(x, y, a)
        [2, 1, ]
        >>> x = ti.Matrix([[1, 2], [2, 3]], ti.f32)
        >>> y = ti.Matrix([[3, 5], [4, 5]], ti.f32)
        >>> a = 0.5
        >>> ti.mix(x, y, a)
        [[2.0, 3.5], [3.0, 4.0]]
    """
    return x * (1.0 - a) + y * a


@ti.func
def clamp(x, xmin, xmax):
    """Constrain a value to lie between two further values, element-wise.
    The returned value is computed as `min(max(x, xmin), xmax)`.

    The arguments can be scalars or :class:`~taichi.Matrix`,
    as long as they can be broadcasted to a common shape.

    Args:
        x (:mod:`~taichi.types.primitive_types`, :class:`~taichi.Matrix`): Specify
            the value to constrain.
        y (:mod:`~taichi.types.primitive_types`, :class:`~taichi.Matrix`): Specify
            the lower end of the range into which to constrain `x`.
        a (:mod:`~taichi.types.primitive_types`, :class:`~taichi.Matrix`): Specify
            the upper end of the range into which to constrain `x`.

    Returns:
        The value of `x` constrained to the range `xmin` to `xmax`.

    Example::

        >>> v = ti.Vector([0, 0.5, 1.0, 1.5])
        >>> ti.clamp(v, 0.5, 1.0)
        [0.5, 0.5, 1.0, 1.0]
        >>> x = ti.Matrix([[0, 1], [-2, 2]], ti.f32)
        >>> y = ti.Matrix([[1, 2], [1, 2]], ti.f32)
        >>> ti.clamp(x, 0.5, y)
        [[0.5, 1.0], [0.5, 2.0]]
    """
    return min(xmax, max(xmin, x))


@ti.func
def step(edge, x):
    """Generate a step function by comparing two values, element-wise.

    `step` generates a step function by comparing `x` to edge.
    For element i of the return value, 0.0 is returned if x[i] < edge[i],
    and 1.0 is returned otherwise.

    The two arguments can be scalars or :class:`~taichi.Matrix`,
    as long as they can be broadcasted to a common shape.

    Args:
        edge (:mod:`~taichi.types.primitive_types`, :class:`~taichi.Matrix`): Specify
            the location of the edge of the step function.
        x (:mod:`~taichi.types.primitive_types`, :class:`~taichi.Matrix`): Specify
            the value to be used to generate the step function.

    Returns:
        The return value is computed as `x >= edge`, with type promoted.

    Example::

        >>> x = ti.Matrix([[0, 1], [2, 3]], ti.f32)
        >>> y = 1
        >>> ti.step(x, y)
        [[1.0, 1.0], [0.0, 0.0]]
    """
    return ti.cast(x >= edge, float)


@ti.func
def fract(x):
    """Compute the fractional part of the argument, element-wise.
    It's equivalent to `x - ti.floor(x)`.

    Args:
        x (:mod:`~taichi.types.primitive_types`, :class:`~taichi.Matrix`): The
            input value.

    Returns:
        The fractional part of `x`.

    Example::

        >>> x = ti.Vector([-1.2, -0.7, 0.3, 1.2])
        >>> ti.fract(x)
        [0.8, 0.3, 0.3, 0.2]
    """
    return x - ti.floor(x)


@ti.func
def smoothstep(edge0, edge1, x):
    """Performs smooth Hermite interpolation between 0 and 1 when
    `edge0 < x < edge1`, element-wise.

    The arguments can be scalars or :class:`~taichi.Matrix`,
    as long as they can be broadcasted to a common shape.

    This function is equivalent to the `smoothstep` in GLSL.

    Args:
        edge0 (:mod:`~taichi.types.primitive_types`, :class:`~taichi.Matrix`): Specifies
            the value of the lower edge of the Hermite function.
        edge1 (:mod:`~taichi.types.primitive_types`, :class:`~taichi.Matrix`): Specifies
            the value of the upper edge of the Hermite function.
        x (:mod:`~taichi.types.primitive_types`, :class:`~taichi.Matrix`): Specifies
            the source value for interpolation.

    Returns:
        The smoothly interpolated value.

    Example::

        >>> edge0 = ti.Vector([0, 1, 2])
        >>> edge1 = 1
        >>> x = ti.Vector([0.5, 1.5, 2.5])
        >>> ti.smoothstep(edge0, edge1, x)
        [0.5, 1.0, 0.0]
    """
    t = clamp((x - edge0) / (edge1 - edge0), 0.0, 1.0)
    return t * t * (3.0 - 2.0 * t)


@ti.func
def sign(x):
    """Extract the sign of the parameter, element-wise.

    Args:
        x (:mod:`~taichi.types.primitive_types`, :class:`~taichi.Matrix`): The
            input value.

    Returns:
        -1.0 if `x` is less than 0.0, 0.0 if `x` is equal to 0.0,
        and +1.0 if `x` is greater than 0.0.

    Example::

        >>> x = ti.Vector([-1.0, 0.0, 1.0])
        >>> ti.sign(x)
        [0.8, 0.3, 0.3, 0.2]
    """
    return ti.cast((x >= 0.0) - (x <= 0.0), float)


@ti.func
def normalize(v):
    """Calculates the unit vector in the same direction as the
    original vector `v`.

    It's equivalent to the `normalize` function is GLSL.

    Args:
        x (:class:`~taichi.Matrix`): The vector to normalize.

    Returns:
        The normalized vector :math:`v/|v|`.

    Example::

        >>> v = ti.Vector([1, 2, 3])
        >>> ti.normalize(v)
        [0.333333, 0.666667, 1.000000]
    """
    return v / v.norm()


@ti.func
def log2(x):
    """Return the base 2 logarithm of `x`, so that if :math:`2^y=x`,
    then :math:`y=\\log2(x)`.

    This is equivalent to the `log2` function is GLSL.

    Args:
        x (:class:`~taichi.Matrix`): The input value.

    Returns:
        The base 2 logarithm of `x`.

    Example::

        >>> v = ti.Vector([1., 2., 3.])
        >>> ti.log2(x)
        [0.000000, 1.000000, 1.584962]
    """
    return ti.log(x) / ti.static(ti.log(2.0))


@ti.func
def reflect(x, n):
    """Calculate the reflection direction for an incident vector.

    For a given incident vector `x` and surface normal `n` this
    function returns the reflection direction calculated as
    :math:`x - 2.0 * dot(x, n) * n`.

    This is equivalent to the `reflect` function is GLSL.

    `n` should be normalized in order to achieve the desired result.

    Args:
        x (:class:`~taichi.Matrix`): The incident vector.
        n (:class:`~taichi.Matrix`): The normal vector.

    Returns:
        The reflected vector.

    Example::

        >>> x = ti.Vector([1., 2., 3.])
        >>> n = ti.Vector([0., 1., 0.])
        >>> reflect(x, n)
        [1.0, -2.0, 3.0]
    """
    k = x.dot(n)
    return x - 2.0 * k * n


@ti.func
def degrees(x):
    """Convert `x` in radians to degrees, element-wise.

    Args:
        x (:class:`~taichi.Matrix`): The input angle in radians.

    Returns:
        angle in degrees.

    Example::

        >>> x = ti.Vector([-pi/2, pi/2])
        >>> degrees(x)
        [-90., 90.]
    """
    return x * ti.static(180.0 / pi)


@ti.func
def radians(x):
    """Convert `x` in degrees to radians, element-wise.

    Args:
        x (:class:`~taichi.Matrix`): The input angle in degrees.

    Returns:
        angle in radians.

    Example::

        >>> x = ti.Vector([-90., 45., 90.])
        >>> radians(x) / pi
        [-0.5, 0.25, 0.5]
    """
    return x * ti.static(pi / 180.0)


@ti.func
def distance(x, y):
    """Calculate the distance between two points.

    This function is equivalent to the `distance` function is GLSL.

    Args:
        x (:mod:`~taichi.types.primitive_types`, :class:`~taichi.Matrix`): The first input point.
        y (:mod:`~taichi.types.primitive_types`, :class:`~taichi.Matrix`): The second input point.

    Returns:
        The distance between the two points.

    Example::

        >>> x = ti.Vector([0, 0, 0])
        >>> y = ti.Vector([1, 1, 1])
        >>> distance(x, y)
        1.732051
    """
    return (x - y).norm()


@ti.func
def refract(x, n, eta):
    """Calculate the refraction direction for an incident vector.

    This function is equivalent to the `refract` function in GLSL.

    Args:
        x (:class:`~taichi.Matrix`): The incident vector.
        n (:class:`~taichi.Matrix`): The normal vector.
        eta (float): The ratio of indices of refraction.

    Returns:
        :class:`~taichi.Matrix`: The refraction direction vector.

    Example::

        >>> x = ti.Vector([1., 1., 1.])
        >>> n = ti.Vector([0, 1., 0])
        >>> refract(x, y, 2.0)
        [2., -1., 2]
    """
    dxn = x.dot(n)
    result = ti.zero(x)
    k = 1.0 - eta * eta * (1.0 - dxn * dxn)
    if k >= 0.0:
        result = eta * x - (eta * dxn + ti.sqrt(k)) * n
    return result


@ti.func
def dot(x, y):
    """Calculate the dot product of two vectors.

    Args:
        x (:class:`~taichi.Matrix`): The first input vector.
        y (:class:`~taichi.Matrix`): The second input vector.

    Returns:
        The dot product of two vectors.

    Example::

        >>> x = ti.Vector([1., 1., 0.])
        >>> y = ti.Vector([0., 1., 1.])
        >>> dot(x, y)
        1.
    """
    return x.dot(y)


@ti.func
def cross(x, y):
    """Calculate the cross product of two vectors.

    The two input vectors must have the same dimension :math:`d <= 3`.

    This function calls the `cross` method of :class:`~taichi.Vector`.

    Args:
        x (:class:`~taichi.Matrix`): The first input vector.
        y (:class:`~taichi.Matrix`): The second input vector.

    Returns:
        The cross product of two vectors.

    Example::

        >>> x = ti.Vector([1., 0., 0.])
        >>> y = ti.Vector([0., 1., 0.])
        >>> cross(x, y)
        [0., 0., 1.]
    """
    return x.cross(y)


@ti.func
def mod(x, y):
    """Compute value of one parameter modulo another, element-wise.

    Args:
        x (:mod:`~taichi.types.primitive_types`, :class:`~taichi.Matrix`): The first input.
        y (:mod:`~taichi.types.primitive_types`, :class:`~taichi.Matrix`): The second input.

    Returns:
        the value of `x` modulo `y`. This is computed as `x - y * floor(x/y)`.

    Example::

        >>> x = ti.Vector([-0.5, 0.5, 1.])
        >>> y = 1.0
        >>> mod(x, y)
        [0.5, 0.5, 0.0]
    """
    return x - y * ti.floor(x / y)


@ti.func
def rotate2d(p, ang):
    """Rotates a 2d vector by a given angle in counter-clockwise.

    Args:
        p (:class:`~taichi.math.vec2`): The 2d vector to rotate.
        ang (float): Angle of rotation, in radians.

    Returns:
        :class:`~taichi.math.vec2`: The vector after rotation.

    Example::

        >>> from taichi.math import *
        >>> @ti.kernel
        >>> def test():
        >>>     v = vec2(1, 0)
        >>>     print(rotate2d(v, radians(30)))
        [0.866025, 0.500000]
    """
    ca, sa = ti.cos(ang), ti.sin(ang)
    x, y = p
    return vec2(x * ca - p.y * sa, x * sa + y * ca)


@ti.func
def rotate3d(p, axis, ang):
    """Rotates a vector in 3d space, given an axis and angle of rotation.

    The vector `axis` should be a unit vector.

    See "https://en.wikipedia.org/wiki/Rodrigues%27_rotation_formula"

    Args:
        p (:class:`~taichi.math.vec3`): The 3d vector to rotate.
        axis (:class:`~taichi.math.vec3`): Axis of rotation.
        ang (float): Angle of rotation, in radians.

    Example::

        >>> from taichi.math import *
        >>> @ti.kernel
        >>> def test():
        >>>     v = vec3(1, 0, 0)
        >>>     axis = normalize(vec3(1, 1, 1))
        >>>     print(rotate3d(v, axis, radians(30)))
        [0.910684, 0.333333, -0.244017]

    Returns:
        :class:`~taichi.math.vec3`: The vector after rotation.
    """
    ca, sa = ti.cos(ang), ti.sin(ang)
    return mix(dot(p, axis) * axis, p, ca) + cross(axis, p) * sa


@ti.func
def eye(n: ti.template()):
    """Returns the nxn identiy matrix.

    Alias for :func:`~taichi.Matrix.identity`.
    """
    return ti.Matrix.identity(float, n)


@ti.func
def rot2(ang):
    """Returns the matrix representation of a 2d counter-clockwise rotation,
    given the angle of rotation.

    Args:
        ang (float): Angle of rotation in radians.

    Returns:
        :class:`~taichi.math.mat2`: 2x2 rotation matrix.

    Example::

        >>> from taichi.math import *
        >>> @ti.kernel
        >>> def test():
        >>>     M = rot2(radians(30))
        [[0.866025, -0.500000], [0.500000, 0.866025]]
    """
    ca, sa = ti.cos(ang), ti.sin(ang)
    return mat2([[ca, -sa], [sa, ca]])


@ti.func
def rot3(axis, ang):
    """Returns the matrix representation of a 3d rotation,
    given the axis and angle of rotation.

    Args:
        axis (:class:`~taichi.math.vec3`): Axis of rotation.
        ang (float): Angle of rotation in radians.

    Returns:
        :class:`~taichi.math.mat3`: 3x3 rotation matrix.

    Example::

        >>> from taichi.math import *
        >>> @ti.kernel
        >>> def test():
        >>>     M = rot3(normalize(vec3(1, 1, 1)), radians(30))
        [[0.732051, -0.366025, 0.633975],
         [0.633975, 0.732051, -0.366025],
         [-0.366025, 0.633975, 0.732051]]
    """
    ca, sa = ti.cos(ang), ti.sin(ang)
    x, y, z = axis
    I = eye(3)
    K = mat3([[0, -z, y], [z, 0, -x], [-y, x, 0]])
    return I + sa * K + (1.0 - ca) * K @ K


@ti.func
def length(x):
    """Calculate the length of a vector.

    This function is equivalent to the `length` function in GLSL.
    Args:
        x (:class:`~taichi.Matrix`): The vector of which to calculate the length.

    Returns:
        The Euclidean norm of the vector.

    Example::

        >>> x = ti.Vector([1, 1, 1])
        >>> length(x)
        1.732051
    """
    return x.norm()


@ti.func
def determinant(m):
    """Alias for :func:`taichi.Matrix.determinant`.
    """
    return m.determinant()


@ti.func
def inverse(mat):  # pylint: disable=R1710
    """Calculate the inverse of a matrix.

    This function is equivalent to the `inverse` function in GLSL.

    Args:
        mat (:class:`taichi.Matrix`): The matrix of which to take the inverse.

    Returns:
        Inverse of the input matrix.

    Example::

        >>> @ti.kernel
        >>> def test():
        >>>     m = mat3([(1, 1, 0), (0, 1, 1), (0, 0, 1)])
        >>>     print(inverse(m))
        >>>
        >>> test()
        [[1.000000, -1.000000, 1.000000],
         [0.000000, 1.000000, -1.000000],
         [0.000000, 0.000000, 1.000000]]
    """
    return mat.inverse()


@unary
@ti.func
def isinf(x):
    """Determines whether the parameter is positive or negative infinity, element-wise.

    Args:
        x (:mod:`~taichi.types.primitive_types`, :class:`taichi.Matrix`): The input.

    Example:

       >>> @ti.kernel
       >>> def test():
       >>>     x = vec4(inf, -inf, nan, 1)
       >>>     isinf(x)
       >>>
       >>> test()
       [1, 1, 0, 0]

    Returns:
        For each element i of the result, returns `True` if x[i] is posititve or negative floating point infinity and `False` otherwise.
    """
<<<<<<< HEAD
    ftype = impl.get_runtime().default_fp
    fx = ti.cast(x, ftype)
    if ti.static(ftype == ti.f64):
        y = ti.bit_cast(fx, ti.u64)
        return (ti.cast(y >> 32, ti.u32) & 0x7fffffff) == 0x7ff00000 and (ti.cast(y, ti.u32) == 0)
    else:
        y = ti.bit_cast(fx, ti.u32)
        return (y & 0x7fffffff) == 0x7f800000
=======
    fx = ti.cast(x, ti.f64)
    y = ti.bit_cast(fx, ti.u64)
    return (ti.cast(y >> 32, ti.u32) & 0x7fffffff) == 0x7ff00000 and (ti.cast(
        y, ti.u32) == 0)
>>>>>>> 05253454


@unary
@ti.func
def isnan(x):
    """Determines whether the parameter is a number, element-wise.

    Args:
        x (:mod:`~taichi.types.primitive_types`, :class:`taichi.Matrix`): The input.

    Example:

       >>> @ti.kernel
       >>> def test():
       >>>     x = vec4(nan, -nan, inf, 1)
       >>>     isnan(x)
       >>>
       >>> test()
       [1, 1, 0, 0]

    Returns:
        For each element i of the result, returns `True` if x[i] is posititve or negative floating point NaN (Not a Number) and `False` otherwise.
    """
<<<<<<< HEAD
    ftype = impl.get_runtime().default_fp
    fx = ti.cast(x, ftype)
    if ti.static(ftype == ti.f64):
        y = ti.bit_cast(fx, ti.u64)
        return (ti.cast(y >> 32, ti.u32) & 0x7fffffff) + (ti.cast(y, ti.u32) != 0) > 0x7ff00000
    else:
        y = ti.bit_cast(fx, ti.u32)
        return (y & 0x7fffffff) > 0x7f800000
=======
    fx = ti.cast(x, ti.f64)
    y = ti.bit_cast(fx, ti.u64)
    return (ti.cast(y >> 32, ti.u32)
            & 0x7fffffff) + (ti.cast(y, ti.u32) != 0) > 0x7ff00000
>>>>>>> 05253454


@ti.func
def vdir(ang):
    """Returns the 2d unit vector with argument equals `ang`.

    x (:mod:`~taichi.types.primitive_types`): The input angle in radians.

    Example:

        >>> @ti.kernel
        >>> def test():
        >>>     x = pi / 2
        >>>     print(vdir(x))  # [0, 1]

    Returns:
        a 2d vector with argument equals `ang`.
    """
    return vec2(cos(ang), sin(ang))


__all__ = [
    "acos", "asin", "atan2", "ceil", "clamp", "cos", "cross", "degrees",
    "determinant", "distance", "dot", "e", "exp", "eye", "floor", "fract",
    "inf", "inverse", "isinf", "isnan", "ivec2", "ivec3", "ivec4", "length",
    "log", "log2", "mat2", "mat3", "mat4", "max", "min", "mix", "mod", "nan",
    "normalize", "pi", "pow", "radians", "reflect", "refract", "rot2", "rot3",
    "rotate2d", "rotate3d", "round", "sign", "sin", "smoothstep", "sqrt",
    "step", "tan", "tanh", "uvec2", "uvec3", "uvec4", "vdir", "vec2", "vec3",
    "vec4"
]<|MERGE_RESOLUTION|>--- conflicted
+++ resolved
@@ -712,7 +712,6 @@
     Returns:
         For each element i of the result, returns `True` if x[i] is posititve or negative floating point infinity and `False` otherwise.
     """
-<<<<<<< HEAD
     ftype = impl.get_runtime().default_fp
     fx = ti.cast(x, ftype)
     if ti.static(ftype == ti.f64):
@@ -721,12 +720,6 @@
     else:
         y = ti.bit_cast(fx, ti.u32)
         return (y & 0x7fffffff) == 0x7f800000
-=======
-    fx = ti.cast(x, ti.f64)
-    y = ti.bit_cast(fx, ti.u64)
-    return (ti.cast(y >> 32, ti.u32) & 0x7fffffff) == 0x7ff00000 and (ti.cast(
-        y, ti.u32) == 0)
->>>>>>> 05253454
 
 
 @unary
@@ -750,7 +743,6 @@
     Returns:
         For each element i of the result, returns `True` if x[i] is posititve or negative floating point NaN (Not a Number) and `False` otherwise.
     """
-<<<<<<< HEAD
     ftype = impl.get_runtime().default_fp
     fx = ti.cast(x, ftype)
     if ti.static(ftype == ti.f64):
@@ -759,12 +751,6 @@
     else:
         y = ti.bit_cast(fx, ti.u32)
         return (y & 0x7fffffff) > 0x7f800000
-=======
-    fx = ti.cast(x, ti.f64)
-    y = ti.bit_cast(fx, ti.u64)
-    return (ti.cast(y >> 32, ti.u32)
-            & 0x7fffffff) + (ti.cast(y, ti.u32) != 0) > 0x7ff00000
->>>>>>> 05253454
 
 
 @ti.func
