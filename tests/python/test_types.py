import taichi as ti
import pytest

_TI_TYPES = [ti.i8, ti.i16, ti.i32, ti.u8, ti.u16, ti.u32, ti.f32]
_TI_64_TYPES = [ti.i64, ti.u64, ti.f64]

<<<<<<< HEAD
# OpenGL doesn't support so much types for now
@ti.archs_excluding(ti.opengl)
@all_data_types_and_test
def test_type_assign_argument(dt):
=======
def _test_type_assign_argument(dt):
>>>>>>> 6b03e7a3
  x = ti.var(dt, shape=())

  @ti.kernel
  def func(value: dt):
    x[None] = value

  func(3)
  assert x[None] == 3

@pytest.mark.parametrize('dt', _TI_TYPES)
# Metal backend doesn't support arg type other than 32-bit yet.
@ti.archs_excluding(ti.metal)
def test_type_assign_argument(dt):
  _test_type_assign_argument(dt)


<<<<<<< HEAD
@ti.archs_excluding(ti.opengl)
@all_data_types_and_test
def test_type_operator(dt):
=======
@pytest.mark.parametrize('dt', _TI_64_TYPES)
@ti.require(ti.extension.data64)
@ti.all_archs
def test_type_assign_argument64(dt):
  _test_type_assign_argument(dt)

def _test_type_operator(dt):
>>>>>>> 6b03e7a3
  x = ti.var(dt, shape=())
  y = ti.var(dt, shape=())
  add = ti.var(dt, shape=())
  mul = ti.var(dt, shape=())

  @ti.kernel
  def func():
    add[None] = x[None] + y[None]
    mul[None] = x[None] * y[None]

  for i in range(0, 3):
    for j in range(0, 3):
      x[None] = i
      y[None] = j
      func()
      assert add[None] == x[None] + y[None]
      assert mul[None] == x[None] * y[None]

@pytest.mark.parametrize('dt', _TI_TYPES)
@ti.all_archs
def test_type_operator(dt):
  _test_type_operator(dt)

<<<<<<< HEAD
@ti.archs_excluding(ti.opengl)
@all_data_types_and_test
def test_type_tensor(dt):
=======
@pytest.mark.parametrize('dt', _TI_64_TYPES)
@ti.require(ti.extension.data64)
@ti.all_archs
def test_type_operator64(dt):
  _test_type_operator(dt)

def _test_type_tensor(dt):
>>>>>>> 6b03e7a3
  x = ti.var(dt, shape=(3, 2))

  @ti.kernel
  def func(i: ti.i32, j: ti.i32):
    x[i, j] = 3

  for i in range(0, 3):
    for j in range(0, 2):
      func(i, j)
      assert x[i, j] == 3


<<<<<<< HEAD
@ti.archs_excluding(ti.opengl)
=======
@pytest.mark.parametrize('dt', _TI_TYPES)
@ti.all_archs
def test_type_tensor(dt):
  _test_type_tensor(dt)

@pytest.mark.parametrize('dt', _TI_64_TYPES)
@ti.require(ti.extension.data64)
@ti.all_archs
def test_type_tensor64(dt):
  _test_type_tensor(dt)

>>>>>>> 6b03e7a3
def _test_overflow(dt, n):
  a = ti.var(dt, shape=())
  b = ti.var(dt, shape=())
  c = ti.var(dt, shape=())

  @ti.kernel
  def func():
    c[None] = a[None] + b[None]

  a[None] = 2 ** n // 3
  b[None] = 2 ** n // 3

  func()

  assert a[None] == 2 ** n // 3
  assert b[None] == 2 ** n // 3

  if ti.core.is_signed(dt):
    assert c[None] == 2 ** n // 3 * 2 - (2 ** n) # overflows
  else:
    assert c[None] == 2 ** n // 3 * 2 # does not overflow

@pytest.mark.parametrize('dt,n', [
  (ti.i8, 8),
  (ti.u8, 8),
  (ti.i16, 16),
  (ti.u16, 16),
  (ti.i32, 32),
  (ti.u32, 32),
])
@ti.all_archs
def test_overflow(dt, n):
  _test_overflow(dt, n)

@pytest.mark.parametrize('dt,n', [
  (ti.i64, 64),
  (ti.u64, 64),
])
@ti.require(ti.extension.data64)
@ti.all_archs
def test_overflow64(dt, n):
  _test_overflow(dt, n)<|MERGE_RESOLUTION|>--- conflicted
+++ resolved
@@ -4,14 +4,7 @@
 _TI_TYPES = [ti.i8, ti.i16, ti.i32, ti.u8, ti.u16, ti.u32, ti.f32]
 _TI_64_TYPES = [ti.i64, ti.u64, ti.f64]
 
-<<<<<<< HEAD
-# OpenGL doesn't support so much types for now
-@ti.archs_excluding(ti.opengl)
-@all_data_types_and_test
-def test_type_assign_argument(dt):
-=======
 def _test_type_assign_argument(dt):
->>>>>>> 6b03e7a3
   x = ti.var(dt, shape=())
 
   @ti.kernel
@@ -22,25 +15,19 @@
   assert x[None] == 3
 
 @pytest.mark.parametrize('dt', _TI_TYPES)
+# OpenGL only supports i1, i32, u32, f32, f64 in GLSL.
 # Metal backend doesn't support arg type other than 32-bit yet.
-@ti.archs_excluding(ti.metal)
+@ti.archs_excluding(ti.metal, ti.opengl)
 def test_type_assign_argument(dt):
   _test_type_assign_argument(dt)
 
-
-<<<<<<< HEAD
-@ti.archs_excluding(ti.opengl)
-@all_data_types_and_test
-def test_type_operator(dt):
-=======
 @pytest.mark.parametrize('dt', _TI_64_TYPES)
 @ti.require(ti.extension.data64)
-@ti.all_archs
+@ti.archs_excluding(ti.opengl)
 def test_type_assign_argument64(dt):
   _test_type_assign_argument(dt)
 
 def _test_type_operator(dt):
->>>>>>> 6b03e7a3
   x = ti.var(dt, shape=())
   y = ti.var(dt, shape=())
   add = ti.var(dt, shape=())
@@ -60,23 +47,17 @@
       assert mul[None] == x[None] * y[None]
 
 @pytest.mark.parametrize('dt', _TI_TYPES)
-@ti.all_archs
+@ti.archs_excluding(ti.opengl)
 def test_type_operator(dt):
   _test_type_operator(dt)
 
-<<<<<<< HEAD
-@ti.archs_excluding(ti.opengl)
-@all_data_types_and_test
-def test_type_tensor(dt):
-=======
 @pytest.mark.parametrize('dt', _TI_64_TYPES)
 @ti.require(ti.extension.data64)
-@ti.all_archs
+@ti.archs_excluding(ti.opengl)
 def test_type_operator64(dt):
   _test_type_operator(dt)
 
 def _test_type_tensor(dt):
->>>>>>> 6b03e7a3
   x = ti.var(dt, shape=(3, 2))
 
   @ti.kernel
@@ -89,21 +70,17 @@
       assert x[i, j] == 3
 
 
-<<<<<<< HEAD
+@pytest.mark.parametrize('dt', _TI_TYPES)
 @ti.archs_excluding(ti.opengl)
-=======
-@pytest.mark.parametrize('dt', _TI_TYPES)
-@ti.all_archs
 def test_type_tensor(dt):
   _test_type_tensor(dt)
 
 @pytest.mark.parametrize('dt', _TI_64_TYPES)
 @ti.require(ti.extension.data64)
-@ti.all_archs
+@ti.archs_excluding(ti.opengl)
 def test_type_tensor64(dt):
   _test_type_tensor(dt)
 
->>>>>>> 6b03e7a3
 def _test_overflow(dt, n):
   a = ti.var(dt, shape=())
   b = ti.var(dt, shape=())
@@ -134,7 +111,7 @@
   (ti.i32, 32),
   (ti.u32, 32),
 ])
-@ti.all_archs
+@ti.archs_excluding(ti.opengl)
 def test_overflow(dt, n):
   _test_overflow(dt, n)
 
@@ -143,6 +120,6 @@
   (ti.u64, 64),
 ])
 @ti.require(ti.extension.data64)
-@ti.all_archs
+@ti.archs_excluding(ti.opengl)
 def test_overflow64(dt, n):
   _test_overflow(dt, n)