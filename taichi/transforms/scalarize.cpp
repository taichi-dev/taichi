#include <variant>
#include <iostream>
#include <vector>
#include <numeric>

#include "taichi/ir/ir.h"
#include "taichi/ir/statements.h"
#include "taichi/ir/transforms.h"
#include "taichi/ir/visitors.h"
#include "taichi/program/program.h"
#include "taichi/system/profiler.h"

namespace taichi::lang {

static void insert_string(
    const std::string str,
    std::vector<std::variant<Stmt *, std::string>> &contents,
    std::vector<std::optional<std::string>> &new_formats) {
  contents.push_back(str);
  new_formats.push_back(std::nullopt);
}

class Scalarize : public BasicStmtVisitor {
 public:
  ImmediateIRModifier immediate_modifier_;
  DelayedIRModifier delayed_modifier_;

  explicit Scalarize(IRNode *node) : immediate_modifier_(node) {
    node->accept(this);

    delayed_modifier_.modify_ir();
  }

  /*
    "val" of StoreStmt should have already been replaced by a MatrixInitStmt in
    former scalarization.

    Before:
      StoreStmt(TensorType<4 x i32>* dest, TensorType<4 x i32> val)

    After:
      addr0 = MatrixPtrStmt(TensorType<4 x i32>* dest, 0)
      addr1 = MatrixPtrStmt(TensorType<4 x i32>* dest, 1)
      addr2 = MatrixPtrStmt(TensorType<4 x i32>* dest, 2)
      addr2 = MatrixPtrStmt(TensorType<4 x i32>* dest, 3)

      StoreStmt(i32* addr0, i32 val->cast<MatrixInitStmt>()->val[0])
      StoreStmt(i32* addr1, i32 val->cast<MatrixInitStmt>()->val[1])
      StoreStmt(i32* addr2, i32 val->cast<MatrixInitStmt>()->val[2])
      StoreStmt(i32* addr3, i32 val->cast<MatrixInitStmt>()->val[3])
  */
  template <typename T>
  void scalarize_store_stmt(T *stmt) {
    auto dest_dtype = stmt->dest->ret_type.ptr_removed();
    auto val_dtype = stmt->val->ret_type;
    if (dest_dtype->template is<TensorType>() &&
        val_dtype->template is<TensorType>()) {
      // Needs scalarize
      auto dest_tensor_type = dest_dtype->template as<TensorType>();
      auto val_tensor_type = val_dtype->template as<TensorType>();

      TI_ASSERT(dest_tensor_type->get_shape() == val_tensor_type->get_shape());

      TI_ASSERT(stmt->val->template is<MatrixInitStmt>());
      auto matrix_init_stmt = stmt->val->template as<MatrixInitStmt>();

      int num_elements = val_tensor_type->get_num_elements();
      auto primitive_type = dest_tensor_type->get_element_type();
      for (int i = 0; i < num_elements; i++) {
        auto const_stmt = std::make_unique<ConstStmt>(
            TypedConstant(get_data_type<int32>(), i));

        auto matrix_ptr_stmt =
            std::make_unique<MatrixPtrStmt>(stmt->dest, const_stmt.get());
        matrix_ptr_stmt->ret_type = primitive_type;
        matrix_ptr_stmt->ret_type.set_is_pointer(true);

        auto scalarized_stmt = std::make_unique<T>(matrix_ptr_stmt.get(),
                                                   matrix_init_stmt->values[i]);

        delayed_modifier_.insert_before(stmt, std::move(const_stmt));
        delayed_modifier_.insert_before(stmt, std::move(matrix_ptr_stmt));
        delayed_modifier_.insert_before(stmt, std::move(scalarized_stmt));
      }

      delayed_modifier_.erase(stmt);
    }
  }

  /*
    Before:
      TensorType<4 x i32> val = LoadStmt(TensorType<4 x i32>* src)

    After:
      i32* addr0 = MatrixPtrStmt(TensorType<4 x i32>* src, 0)
      i32* addr1 = MatrixPtrStmt(TensorType<4 x i32>* src, 1)
      i32* addr2 = MatrixPtrStmt(TensorType<4 x i32>* src, 2)
      i32* addr3 = MatrixPtrStmt(TensorType<4 x i32>* src, 3)

      i32 val0 = LoadStmt(addr0)
      i32 val1 = LoadStmt(addr1)
      i32 val2 = LoadStmt(addr2)
      i32 val3 = LoadStmt(addr3)

      tmp = MatrixInitStmt(val0, val1, val2, val3)
      stmt->replace_all_usages_with(tmp)
  */
  template <typename T>
  void scalarize_load_stmt(T *stmt) {
    auto src_dtype = stmt->src->ret_type.ptr_removed();
    if (src_dtype->template is<TensorType>()) {
      // Needs scalarize
      auto src_tensor_type = src_dtype->template as<TensorType>();

      std::vector<Stmt *> matrix_init_values;
      int num_elements = src_tensor_type->get_num_elements();

      auto primitive_type = src_tensor_type->get_element_type();
      for (size_t i = 0; i < num_elements; i++) {
        auto const_stmt = std::make_unique<ConstStmt>(
            TypedConstant(get_data_type<int32>(), i));

        auto matrix_ptr_stmt =
            std::make_unique<MatrixPtrStmt>(stmt->src, const_stmt.get());
        matrix_ptr_stmt->ret_type = primitive_type;
        matrix_ptr_stmt->ret_type.set_is_pointer(true);

        auto scalarized_stmt = std::make_unique<T>(matrix_ptr_stmt.get());
        scalarized_stmt->ret_type = primitive_type;

        matrix_init_values.push_back(scalarized_stmt.get());

        delayed_modifier_.insert_before(stmt, std::move(const_stmt));
        delayed_modifier_.insert_before(stmt, std::move(matrix_ptr_stmt));
        delayed_modifier_.insert_before(stmt, std::move(scalarized_stmt));
      }

      auto matrix_init_stmt =
          std::make_unique<MatrixInitStmt>(matrix_init_values);
      matrix_init_stmt->ret_type = src_dtype;

      immediate_modifier_.replace_usages_with(stmt, matrix_init_stmt.get());
      delayed_modifier_.insert_before(stmt, std::move(matrix_init_stmt));

      delayed_modifier_.erase(stmt);
    }
  }

  /*

    Before:
      TensorType<4 x i32> val = UnaryStmt(TensorType<4 x i32> operand)

      * Note that "operand" should have already been scalarized to
    MatrixInitStmt

    After:
      i32 calc_val0 = UnaryStmt(operand->cast<MatrixInitStmt>()->val[0])
      i32 calc_val1 = UnaryStmt(operand->cast<MatrixInitStmt>()->val[1])
      i32 calc_val2 = UnaryStmt(operand->cast<MatrixInitStmt>()->val[2])
      i32 calc_val3 = UnaryStmt(operand->cast<MatrixInitStmt>()->val[3])

      tmp = MatrixInitStmt(calc_val0, calc_val1,
                           calc_val2, calc_val3)

      stmt->replace_all_usages_with(tmp)
  */
  void visit(UnaryOpStmt *stmt) override {
    auto operand_dtype = stmt->operand->ret_type;
    if (operand_dtype->is<TensorType>()) {
      // Needs scalarize
      auto operand_tensor_type = operand_dtype->as<TensorType>();

      TI_ASSERT(stmt->operand->is<MatrixInitStmt>());
      auto operand_matrix_init_stmt = stmt->operand->cast<MatrixInitStmt>();

      TI_ASSERT(operand_matrix_init_stmt->values.size() ==
                operand_tensor_type->get_num_elements());

      std::vector<Stmt *> matrix_init_values;
      int num_elements = operand_tensor_type->get_num_elements();
      auto primitive_type = stmt->ret_type.get_element_type();
      for (size_t i = 0; i < num_elements; i++) {
        auto unary_stmt = std::make_unique<UnaryOpStmt>(
            stmt->op_type, operand_matrix_init_stmt->values[i]);
        if (stmt->is_cast()) {
          unary_stmt->cast_type = stmt->cast_type.get_element_type();
        }
        unary_stmt->ret_type = primitive_type;
        matrix_init_values.push_back(unary_stmt.get());

        delayed_modifier_.insert_before(stmt, std::move(unary_stmt));
      }

      auto matrix_init_stmt =
          std::make_unique<MatrixInitStmt>(matrix_init_values);
      matrix_init_stmt->ret_type = operand_dtype;

      immediate_modifier_.replace_usages_with(stmt, matrix_init_stmt.get());
      delayed_modifier_.insert_before(stmt, std::move(matrix_init_stmt));

      delayed_modifier_.erase(stmt);
    }
  }

  /*
    Before:
      TensorType<4 x i32> val = BinaryStmt(TensorType<4 x i32> lhs,
                                           TensorType<4 x i32> rhs)

      * Note that "lhs" and "rhs" should have already been scalarized to
    MatrixInitStmt

    After:
      i32 calc_val0 = BinaryStmt(lhs->cast<MatrixInitStmt>()->val[0],
                                 rhs->cast<MatrixInitStmt>()->val[0])
      i32 calc_val1 = BinaryStmt(lhs->cast<MatrixInitStmt>()->val[1],
                                 rhs->cast<MatrixInitStmt>()->val[1])
      i32 calc_val2 = BinaryStmt(lhs->cast<MatrixInitStmt>()->val[2],
                                 rhs->cast<MatrixInitStmt>()->val[2])
      i32 calc_val3 = BinaryStmt(lhs->cast<MatrixInitStmt>()->val[3],
                                 rhs->cast<MatrixInitStmt>()->val[3])

      tmp = MatrixInitStmt(calc_val0, calc_val1,
                           calc_val2, calc_val3)

      stmt->replace_all_usages_with(tmp)
  */
  void visit(BinaryOpStmt *stmt) override {
    auto lhs_dtype = stmt->lhs->ret_type;
    auto rhs_dtype = stmt->rhs->ret_type;
    if (lhs_dtype->is<TensorType>() || rhs_dtype->is<TensorType>()) {
      // Make sure broadcasting has been correctly applied by
      // BinaryOpExpression::type_check().
      TI_ASSERT(lhs_dtype->is<TensorType>() && rhs_dtype->is<TensorType>());
      // However, since the type conversions are delayed until
      // irpass::type_check(), we only check for the shape here.
      TI_ASSERT(lhs_dtype->cast<TensorType>()->get_shape() ==
                rhs_dtype->cast<TensorType>()->get_shape());
      // Scalarization for LoadStmt should have already replaced both operands
      // to MatrixInitStmt.
      TI_ASSERT(stmt->lhs->is<MatrixInitStmt>());
      TI_ASSERT(stmt->rhs->is<MatrixInitStmt>());

      auto lhs_matrix_init_stmt = stmt->lhs->cast<MatrixInitStmt>();
      std::vector<Stmt *> lhs_vals = lhs_matrix_init_stmt->values;

      auto rhs_matrix_init_stmt = stmt->rhs->cast<MatrixInitStmt>();
      std::vector<Stmt *> rhs_vals = rhs_matrix_init_stmt->values;

      TI_ASSERT(rhs_vals.size() == lhs_vals.size());

      size_t num_elements = lhs_vals.size();
      auto primitive_type = stmt->ret_type.get_element_type();
      std::vector<Stmt *> matrix_init_values;
      for (size_t i = 0; i < num_elements; i++) {
        auto binary_stmt = std::make_unique<BinaryOpStmt>(
            stmt->op_type, lhs_vals[i], rhs_vals[i]);
        matrix_init_values.push_back(binary_stmt.get());
        binary_stmt->ret_type = primitive_type;

        delayed_modifier_.insert_before(stmt, std::move(binary_stmt));
      }

      auto matrix_init_stmt =
          std::make_unique<MatrixInitStmt>(matrix_init_values);
      matrix_init_stmt->ret_type = stmt->ret_type;

      immediate_modifier_.replace_usages_with(stmt, matrix_init_stmt.get());
      delayed_modifier_.insert_before(stmt, std::move(matrix_init_stmt));

      delayed_modifier_.erase(stmt);
    }
  }

  void visit(PrintStmt *stmt) override {
    auto const &contents = stmt->contents;
    auto const &formats = stmt->formats;
<<<<<<< HEAD
    std::vector<std::variant<Stmt *, std::string>> new_contents;
    // Sparse mapping between formatted expr and its specifier
    std::vector<std::optional<std::string>> new_formats;
    for (size_t i = 0; i < contents.size(); i++) {
      auto const &content = contents[i];
      auto const &format = formats[i];
      if (auto string_ptr = std::get_if<std::string>(&content)) {
        insert_string(*string_ptr, new_contents, new_formats);
=======

    using EntryType = PrintStmt::EntryType;
    using FormatType = PrintStmt::FormatType;
    using PairType = std::pair<std::vector<EntryType>, std::vector<FormatType>>;
    auto push_content_and_format = [](PairType &pair, EntryType content,
                                      FormatType format = std::nullopt) {
      pair.first.emplace_back(std::move(content));
      pair.second.emplace_back(std::move(format));
    };
    auto get_size = [](PairType const &pair) -> size_t {
      assert(pair.first.size() == pair.second.size());
      return pair.first.size();
    };
    auto get_at = [](PairType const &pair,
                     size_t index) -> std::pair<EntryType, FormatType> {
      return {pair.first[index], pair.second[index]};
    };

    PairType new_pair;
    for (size_t pair_i = 0; pair_i < contents.size(); ++pair_i) {
      const EntryType &content = contents[pair_i];
      const FormatType &format = formats[pair_i];
      if (auto string_ptr = std::get_if<std::string>(&content)) {
        push_content_and_format(new_pair, *string_ptr, format);
>>>>>>> 958dbb27
      } else {
        Stmt *print_stmt = std::get<Stmt *>(content);
        if (print_stmt->is<MatrixInitStmt>()) {
          auto matrix_init_stmt = print_stmt->cast<MatrixInitStmt>();
          auto tensor_shape =
              print_stmt->ret_type->as<TensorType>()->get_shape();

          bool is_matrix = tensor_shape.size() == 2;
          int m = tensor_shape[0];

<<<<<<< HEAD
          insert_string("[", new_contents, new_formats);
          if (is_matrix) {
            int n = tensor_shape[1];
            for (size_t i = 0; i < m; i++) {
              insert_string("[", new_contents, new_formats);
              for (size_t j = 0; j < n; j++) {
                size_t index = i * n + j;

                new_contents.push_back(matrix_init_stmt->values[index]);
                new_formats.push_back(format);

                if (j != n - 1)
                  insert_string(", ", new_contents, new_formats);
              }
              insert_string("]", new_contents, new_formats);

              if (i != m - 1)
                insert_string(", ", new_contents, new_formats);
            }
          } else {
            for (size_t i = 0; i < m; i++) {
              new_contents.push_back(matrix_init_stmt->values[i]);
              new_formats.push_back(format);
              if (i != m - 1)
                insert_string(", ", new_contents, new_formats);
            }
          }
          insert_string("]", new_contents, new_formats);
        } else {
          new_contents.push_back(print_stmt);
          new_formats.push_back(format);
=======
          push_content_and_format(new_pair, "[");
          if (is_matrix) {
            int n = tensor_shape[1];
            for (size_t i = 0; i < m; i++) {
              push_content_and_format(new_pair, "[");
              for (size_t j = 0; j < n; j++) {
                size_t index = i * n + j;
                push_content_and_format(
                    new_pair, matrix_init_stmt->values[index], format);
                if (j != n - 1) {
                  push_content_and_format(new_pair, ", ");
                }
              }
              push_content_and_format(new_pair, "]");

              if (i != m - 1) {
                push_content_and_format(new_pair, ", ");
              }
            }
          } else {
            for (size_t i = 0; i < m; i++) {
              push_content_and_format(new_pair, matrix_init_stmt->values[i],
                                      format);
              if (i != m - 1) {
                push_content_and_format(new_pair, ", ");
              }
            }
          }
          push_content_and_format(new_pair, "]");
        } else {
          push_content_and_format(new_pair, print_stmt, format);
>>>>>>> 958dbb27
        }
      }
    }

    // Merge string contents
    PairType merged_pair;
    std::string merged_string = "";
<<<<<<< HEAD
    for (size_t i = 0; i < new_contents.size(); i++) {
      const auto &content = new_contents[i];
=======
    for (size_t i = 0; i < get_size(new_pair); ++i) {
      auto const &[content, format] = get_at(new_pair, i);
>>>>>>> 958dbb27
      if (auto string_content = std::get_if<std::string>(&content)) {
        merged_string += *string_content;
        assert(!format.has_value());
      } else {
        if (!merged_string.empty()) {
<<<<<<< HEAD
          insert_string(merged_string, merged_contents, merged_formats);
          merged_string = "";
        }
        merged_contents.push_back(content);
        merged_formats.push_back(new_formats[i]);
      }
    }
    if (!merged_string.empty()) {
      insert_string(merged_string, merged_contents, merged_formats);
=======
          push_content_and_format(merged_pair, merged_string);
          merged_string = "";
        }
        push_content_and_format(merged_pair, content, format);
      }
    }
    if (!merged_string.empty()) {
      push_content_and_format(merged_pair, merged_string);
>>>>>>> 958dbb27
    }

    delayed_modifier_.insert_before(
        stmt, Stmt::make<PrintStmt>(merged_pair.first, merged_pair.second));
    delayed_modifier_.erase(stmt);
  }

  /*
    Before:
      TensorType<4 x i32> val = AtomicStmt(TensorType<4 x i32>* dest,
                                           TensorType<4 x i32>  val)

    After:
      i32* dest_ptr_0 = MatrixPtrStmt(dest, 0)
      i32* dest_ptr_1 = MatrixPtrStmt(dest, 1)
      i32* dest_ptr_2 = MatrixPtrStmt(dest, 2)
      i32* dest_ptr_3 = MatrixPtrStmt(dest, 3)

      i32 dest_val0 = AtomicStmt(dest_ptr_0,
                                 val->cast<MatrixInitStmt>()->val[0])
      i32 dest_val1 = AtomicStmt(dest_ptr_1,
                                 val->cast<MatrixInitStmt>()->val[1])
      i32 dest_val2 = AtomicStmt(dest_ptr_2,
                                 val->cast<MatrixInitStmt>()->val[2])
      i32 dest_val3 = AtomicStmt(dest_ptr_3,
                                 val->cast<MatrixInitStmt>()->val[3])

      tmp = MatrixInitStmt(dest_val0, dest_val1,
                           dest_val2, dest_val3)

      stmt->replace_all_usages_with(tmp)
  */
  void visit(AtomicOpStmt *stmt) override {
    auto dest_dtype = stmt->dest->ret_type.ptr_removed();
    auto val_dtype = stmt->val->ret_type;
    if (dest_dtype->is<TensorType>() || val_dtype->is<TensorType>()) {
      // Make sure broadcasting has been correctly applied by
      // AtomicOpExpression::type_check().
      TI_ASSERT(dest_dtype->is<TensorType>() && val_dtype->is<TensorType>());
      // However, since the type conversions are delayed until
      // irpass::type_check(), we only check for the shape here.
      TI_ASSERT(dest_dtype->cast<TensorType>()->get_shape() ==
                val_dtype->cast<TensorType>()->get_shape());
      // Scalarization for LoadStmt should have already replaced val operand
      // to MatrixInitStmt.
      TI_ASSERT(stmt->val->is<MatrixInitStmt>());

      auto val_matrix_init_stmt = stmt->val->cast<MatrixInitStmt>();
      std::vector<Stmt *> val_values = val_matrix_init_stmt->values;

      size_t num_elements = val_values.size();
      auto primitive_type = stmt->ret_type.get_element_type();

      // Scalarize dest & val
      std::vector<Stmt *> matrix_init_values;
      for (size_t i = 0; i < num_elements; i++) {
        // scalarize to dest_i
        auto const_stmt = std::make_unique<ConstStmt>(
            TypedConstant(get_data_type<int32>(), i));
        auto matrix_ptr_stmt =
            std::make_unique<MatrixPtrStmt>(stmt->dest, const_stmt.get());

        // scalarize to val_i
        auto val_stmt = val_values[i];

        // assemble to scalarized atomic_op
        auto atomic_stmt = std::make_unique<AtomicOpStmt>(
            stmt->op_type, matrix_ptr_stmt.get(), val_stmt);
        atomic_stmt->ret_type = primitive_type;

        matrix_init_values.push_back(atomic_stmt.get());

        delayed_modifier_.insert_before(stmt, std::move(const_stmt));
        delayed_modifier_.insert_before(stmt, std::move(matrix_ptr_stmt));
        delayed_modifier_.insert_before(stmt, std::move(atomic_stmt));
      }

      auto matrix_init_stmt =
          std::make_unique<MatrixInitStmt>(matrix_init_values);
      matrix_init_stmt->ret_type = stmt->ret_type;

      immediate_modifier_.replace_usages_with(stmt, matrix_init_stmt.get());
      delayed_modifier_.insert_before(stmt, std::move(matrix_init_stmt));

      delayed_modifier_.erase(stmt);
    }
  }

  /*
    Before:
      TensorType<4 x i32> val = TernaryStmt(TensorType<4 x i32> cond,
                                            TensorType<4 x i32> lhs,
                                            TensorType<4 x i32> rhs)

    After:
      i32 val0 = TernaryStmt(cond->cast<MatrixInitStmt>()->val[0],
                             lhs->cast<MatrixInitStmt>()->val[0],
                             rhs->cast<MatrixInitStmt>()->val[0])

      i32 val1 = TernaryStmt(cond->cast<MatrixInitStmt>()->val[1],
                             lhs->cast<MatrixInitStmt>()->val[1],
                             rhs->cast<MatrixInitStmt>()->val[1])

      i32 val2 = TernaryStmt(cond->cast<MatrixInitStmt>()->val[2],
                             lhs->cast<MatrixInitStmt>()->val[2],
                             rhs->cast<MatrixInitStmt>()->val[2])

      i32 val3 = TernaryStmt(cond->cast<MatrixInitStmt>()->val[3],
                             lhs->cast<MatrixInitStmt>()->val[3],
                             rhs->cast<MatrixInitStmt>()->val[3])

      tmp = MatrixInitStmt(val0, val1, val2, val3)

      stmt->replace_all_usages_with(tmp)
  */
  void visit(TernaryOpStmt *stmt) override {
    auto cond_dtype = stmt->op1->ret_type;
    auto op2_dtype = stmt->op2->ret_type;
    auto op3_dtype = stmt->op3->ret_type;
    if (cond_dtype->is<TensorType>()) {
      // Make sure broadcasting has been correctly applied by
      // TernaryOpExpression::type_check().
      TI_ASSERT(cond_dtype->is<TensorType>() && op2_dtype->is<TensorType>() &&
                op3_dtype->is<TensorType>());
      // However, since the type conversions are delayed until
      // irpass::type_check(), we only check for the shape here.
      TI_ASSERT(cond_dtype.get_shape() == op2_dtype.get_shape());
      TI_ASSERT(op2_dtype.get_shape() == op3_dtype.get_shape());
      // Scalarization for LoadStmt should have already replaced all operands
      // to MatrixInitStmt.
      TI_ASSERT(stmt->op1->is<MatrixInitStmt>());
      TI_ASSERT(stmt->op2->is<MatrixInitStmt>());
      TI_ASSERT(stmt->op3->is<MatrixInitStmt>());

      auto cond_matrix_init_stmt = stmt->op1->cast<MatrixInitStmt>();
      std::vector<Stmt *> cond_vals = cond_matrix_init_stmt->values;

      auto op2_matrix_init_stmt = stmt->op2->cast<MatrixInitStmt>();
      std::vector<Stmt *> op2_vals = op2_matrix_init_stmt->values;

      auto op3_matrix_init_stmt = stmt->op3->cast<MatrixInitStmt>();
      std::vector<Stmt *> op3_vals = op3_matrix_init_stmt->values;

      TI_ASSERT(cond_vals.size() == op2_vals.size());
      TI_ASSERT(op2_vals.size() == op3_vals.size());

      size_t num_elements = cond_vals.size();
      auto primitive_type = stmt->ret_type.get_element_type();
      std::vector<Stmt *> matrix_init_values;
      for (size_t i = 0; i < num_elements; i++) {
        auto ternary_stmt = std::make_unique<TernaryOpStmt>(
            stmt->op_type, cond_vals[i], op2_vals[i], op3_vals[i]);
        matrix_init_values.push_back(ternary_stmt.get());
        ternary_stmt->ret_type = primitive_type;

        delayed_modifier_.insert_before(stmt, std::move(ternary_stmt));
      }

      auto matrix_init_stmt =
          std::make_unique<MatrixInitStmt>(matrix_init_values);
      matrix_init_stmt->ret_type = stmt->ret_type;

      immediate_modifier_.replace_usages_with(stmt, matrix_init_stmt.get());
      delayed_modifier_.insert_before(stmt, std::move(matrix_init_stmt));

      delayed_modifier_.erase(stmt);
    } else if (cond_dtype->is<PrimitiveType>() &&
               (op2_dtype->is<TensorType>() || op3_dtype->is<TensorType>())) {
      TI_ASSERT(cond_dtype->is<PrimitiveType>() &&
                op2_dtype->is<TensorType>() && op3_dtype->is<TensorType>());
      TI_ASSERT(op2_dtype.get_shape() == op3_dtype.get_shape());
      // Scalarization for LoadStmt should have already replaced all operands
      // to MatrixInitStmt.
      TI_ASSERT(stmt->op2->is<MatrixInitStmt>());
      TI_ASSERT(stmt->op3->is<MatrixInitStmt>());

      Stmt *cond_val = stmt->op1;

      auto op2_matrix_init_stmt = stmt->op2->cast<MatrixInitStmt>();
      std::vector<Stmt *> op2_vals = op2_matrix_init_stmt->values;

      auto op3_matrix_init_stmt = stmt->op3->cast<MatrixInitStmt>();
      std::vector<Stmt *> op3_vals = op3_matrix_init_stmt->values;

      TI_ASSERT(op2_vals.size() == op3_vals.size());

      size_t num_elements = op2_vals.size();
      auto primitive_type = stmt->ret_type.get_element_type();
      std::vector<Stmt *> matrix_init_values;
      for (size_t i = 0; i < num_elements; i++) {
        auto ternary_stmt = std::make_unique<TernaryOpStmt>(
            stmt->op_type, cond_val, op2_vals[i], op3_vals[i]);
        matrix_init_values.push_back(ternary_stmt.get());
        ternary_stmt->ret_type = primitive_type;

        delayed_modifier_.insert_before(stmt, std::move(ternary_stmt));
      }

      auto matrix_init_stmt =
          std::make_unique<MatrixInitStmt>(matrix_init_values);
      matrix_init_stmt->ret_type = stmt->ret_type;

      immediate_modifier_.replace_usages_with(stmt, matrix_init_stmt.get());
      delayed_modifier_.insert_before(stmt, std::move(matrix_init_stmt));

      delayed_modifier_.erase(stmt);
    }
  }

  void visit(GlobalStoreStmt *stmt) override {
    scalarize_store_stmt<GlobalStoreStmt>(stmt);
  }

  void visit(LocalStoreStmt *stmt) override {
    scalarize_store_stmt<LocalStoreStmt>(stmt);
  }

  void visit(GlobalLoadStmt *stmt) override {
    scalarize_load_stmt<GlobalLoadStmt>(stmt);
  }

  void visit(LocalLoadStmt *stmt) override {
    scalarize_load_stmt<LocalLoadStmt>(stmt);
  }

  void visit(ArgLoadStmt *stmt) override {
    if (stmt->ret_type.ptr_removed()->is<StructType>()) {
      return;
    }
    auto ret_type = stmt->ret_type.ptr_removed().get_element_type();
    auto arg_load = std::make_unique<ArgLoadStmt>(
        stmt->arg_id, ret_type, stmt->is_ptr, stmt->is_grad, stmt->create_load);

    immediate_modifier_.replace_usages_with(stmt, arg_load.get());

    delayed_modifier_.insert_before(stmt, std::move(arg_load));
    delayed_modifier_.erase(stmt);
  }

 private:
  using BasicStmtVisitor::visit;
};

// The GatherScalarizableLocalPointers gathers all local TensorType allocas
// only indexed with constants, which can then be scalarized in the
// ScalarizeLocalPointers pass.
class GatherScalarizableLocalPointers : public BasicStmtVisitor {
 private:
  using BasicStmtVisitor::visit;

  std::unordered_map<Stmt *, bool> is_alloca_scalarizable_;

 public:
  void visit(AllocaStmt *stmt) override {
    if (stmt->ret_type.ptr_removed()->is<TensorType>()) {
      TI_ASSERT(is_alloca_scalarizable_.count(stmt) == 0);
      is_alloca_scalarizable_[stmt] = !stmt->is_shared;
    }
  }

  void visit(MatrixPtrStmt *stmt) override {
    if (stmt->origin->is<AllocaStmt>()) {
      TI_ASSERT(is_alloca_scalarizable_.count(stmt->origin) == 1);
      if (!stmt->offset->is<ConstStmt>()) {
        is_alloca_scalarizable_[stmt->origin] = false;
      }
    }
  }

  static std::unordered_set<Stmt *> run(IRNode *node) {
    GatherScalarizableLocalPointers pass;
    node->accept(&pass);
    std::unordered_set<Stmt *> result;
    for (auto &[k, v] : pass.is_alloca_scalarizable_) {
      if (v) {
        result.insert(k);
      }
    }
    return result;
  }
};

class ScalarizeLocalPointers : public BasicStmtVisitor {
 public:
  ImmediateIRModifier immediate_modifier_;
  DelayedIRModifier delayed_modifier_;

  std::unordered_set<Stmt *> scalarizable_allocas_;
  // { original_alloca_stmt : [scalarized_alloca_stmt0, ...] }
  std::unordered_map<Stmt *, std::vector<Stmt *>> scalarized_local_tensor_map_;

  explicit ScalarizeLocalPointers(
      IRNode *node,
      const std::unordered_set<Stmt *> &scalarizable_allocas)
      : immediate_modifier_(node), scalarizable_allocas_(scalarizable_allocas) {
    node->accept(this);

    delayed_modifier_.modify_ir();
  }

  /*
    Accessing scalar values are always more efficient than accessing elements
    from a vector - the former generates less instructions, leading to better
    performance in both compilation and runtime.

    Although we can do nothing about "global" tensors like tensors from
    ArgLoadStmt or GlobalPtrStmt, we can still optimize "local" tensors like
    tensors from AllocaStmt. In this pass, we ask AllocaStmt to allocate
    multiple scalarized PrimitiveTyped variables in replacement of the
    original TensorType.

    An additional container "scalarized_local_tensor_map_" is used to keep
    track of the scalarized AllocaStmt, for later use in LoadStmt and
    StoreStmt.

    Before:
      TensorType<4 x i32>* addr = AllocaStmt(TensorType<4 x i32>)

    After:
      i32 addr0 = AllocaStmt(i32)
      i32 addr1 = AllocaStmt(i32)
      i32 addr2 = AllocaStmt(i32)
      i32 addr3 = AllocaStmt(i32)

      scalarized_local_tensor_map_[addr] = {addr0, addr1, addr2, addr3}
  */
  void visit(AllocaStmt *stmt) override {
    if (scalarizable_allocas_.count(stmt) == 1) {
      auto tensor_type = stmt->ret_type.ptr_removed()->cast<TensorType>();
      TI_ASSERT(tensor_type != nullptr);
      auto primitive_type = tensor_type->get_element_type();

      TI_ASSERT(scalarized_local_tensor_map_.count(stmt) == 0);
      scalarized_local_tensor_map_[stmt] = {};
      for (size_t i = 0; i < tensor_type->get_num_elements(); i++) {
        auto scalarized_alloca_stmt =
            std::make_unique<AllocaStmt>(primitive_type);
        scalarized_alloca_stmt->ret_type = primitive_type;

        scalarized_local_tensor_map_[stmt].push_back(
            scalarized_alloca_stmt.get());
        delayed_modifier_.insert_before(stmt,
                                        std::move(scalarized_alloca_stmt));
      }

      delayed_modifier_.erase(stmt);
    }
  }

  /*
    Before:
      MatrixPtrStmt(TensorType<4 x i32>* alloca_stmt, int offset)

    After:
      scalarized_alloca_stmt =
    scalarized_local_tensor_map_[alloca_stmt][offset]
      stmt->replace_all_usages_with(scalarized_alloca_stmt)
  */
  void visit(MatrixPtrStmt *stmt) override {
    if (stmt->origin->is<AllocaStmt>() &&
        scalarizable_allocas_.count(stmt->origin) == 1) {
      auto alloca_stmt = stmt->origin->cast<AllocaStmt>();
      auto tensor_type =
          alloca_stmt->ret_type.ptr_removed()->cast<TensorType>();
      TI_ASSERT(tensor_type != nullptr);
      int num_elements = tensor_type->get_num_elements();
      TI_ASSERT(scalarized_local_tensor_map_.count(alloca_stmt));

      const auto &scalarized_alloca_stmts =
          scalarized_local_tensor_map_[alloca_stmt];
      TI_ASSERT(scalarized_alloca_stmts.size() == num_elements);

      TI_ASSERT(stmt->offset->is<ConstStmt>());
      int offset = stmt->offset->cast<ConstStmt>()->val.val_int32();

      TI_ASSERT(offset < scalarized_alloca_stmts.size());
      auto new_stmt = scalarized_alloca_stmts[offset];

      immediate_modifier_.replace_usages_with(stmt, new_stmt);
      delayed_modifier_.erase(stmt);
    }
  }

 private:
  using BasicStmtVisitor::visit;
};

// The ExtractLocalPointers pass aims at removing redundant ConstStmts and
// MatrixPtrStmts generated for any (AllocaStmt, integer) pair by extracting
// a unique copy for any future usage.
//
// Example for redundant stmts:
//   <i32> $0 = const 0
//   <i32> $1 = const 1
//   ...
//   <[Tensor (3, 3) f32]> $47738 = alloca
//   <i32> $47739 = const 0  [REDUNDANT]
//   <*f32> $47740 = shift ptr [$47738 + $47739]
//   $47741 : local store [$47740 <- $47713]
//   <i32> $47742 = const 1  [REDUNDANT]
//   <*f32> $47743 = shift ptr [$47738 + $47742]
//   $47744 : local store [$47743 <- $47716]
//   ...
//   <i32> $47812 = const 1  [REDUNDANT]
//   <*f32> $47813 = shift ptr [$47738 + $47812]  [REDUNDANT]
//   <f32> $47814 = local load [$47813]
class ExtractLocalPointers : public BasicStmtVisitor {
 public:
  ImmediateIRModifier immediate_modifier_;
  DelayedIRModifier delayed_modifier_;

  std::unordered_map<std::pair<Stmt *, int>,
                     Stmt *,
                     hashing::Hasher<std::pair<Stmt *, int>>>
      first_matrix_ptr_;  // mapping an (AllocaStmt, integer) pair to the
                          // first MatrixPtrStmt representing it
  std::unordered_map<int, Stmt *>
      first_const_;  // mapping an integer to the first ConstStmt representing
                     // it
  Block *top_level_;

  explicit ExtractLocalPointers(IRNode *root) : immediate_modifier_(root) {
    TI_ASSERT(root->is<Block>());
    top_level_ = root->as<Block>();
    root->accept(this);
    delayed_modifier_.modify_ir();
  }

  void visit(MatrixPtrStmt *stmt) override {
    if (stmt->origin->is<AllocaStmt>()) {
      auto alloca_stmt = stmt->origin->cast<AllocaStmt>();
      auto tensor_type =
          alloca_stmt->ret_type.ptr_removed()->cast<TensorType>();
      TI_ASSERT(tensor_type != nullptr);
      if (stmt->offset->is<ConstStmt>()) {
        int offset = stmt->offset->cast<ConstStmt>()->val.val_int32();
        if (first_const_.count(offset) == 0) {
          first_const_[offset] = stmt->offset;
          delayed_modifier_.extract_to_block_front(stmt->offset, top_level_);
        }
        auto key = std::make_pair(alloca_stmt, offset);
        if (first_matrix_ptr_.count(key) == 0) {
          auto extracted = std::make_unique<MatrixPtrStmt>(
              alloca_stmt, first_const_[offset]);
          first_matrix_ptr_[key] = extracted.get();
          delayed_modifier_.insert_after(alloca_stmt, std::move(extracted));
        }
        auto new_stmt = first_matrix_ptr_[key];
        immediate_modifier_.replace_usages_with(stmt, new_stmt);
        delayed_modifier_.erase(stmt);
      }
    }
  }

 private:
  using BasicStmtVisitor::visit;
};

class MergeExternalAndMatrixPtr : public BasicStmtVisitor {
 private:
  using BasicStmtVisitor::visit;
  DelayedIRModifier modifier_;

 public:
  void visit(MatrixPtrStmt *stmt) override {
    if (stmt->origin->is<ExternalPtrStmt>()) {
      auto origin = stmt->origin->as<ExternalPtrStmt>();
      TI_ASSERT(stmt->origin->ret_type.ptr_removed()->is<TensorType>());

      std::vector<Stmt *> indices = origin->indices;
      indices.push_back(stmt->offset);

      // MatrixPtrStmt has flattened indices, linearization of which is done
      // during IndexExpression::flatten() Here we need to modify the
      // element_dim and element_shape a little bit.
      int element_dim = -1;  // AOS Vector
      std::vector<int> element_shape = {
          std::accumulate(begin(origin->element_shape),
                          end(origin->element_shape), 1, std::multiplies<>())};

      auto fused = std::make_unique<ExternalPtrStmt>(
          origin->base_ptr, indices, element_shape, element_dim);
      fused->ret_type = stmt->ret_type;
      // Note: Update base_ptr's ret_type so that it matches the
      // ExternalPtrStmt with flattened indices. Main goal is to keep all the
      // hacks in a single place so that they're easier to remove
      origin->base_ptr->as<ArgLoadStmt>()->ret_type = stmt->ret_type;
      stmt->replace_usages_with(fused.get());
      modifier_.insert_before(stmt, std::move(fused));
      modifier_.erase(stmt);
      return;
    }
  }

  static void run(IRNode *node) {
    MergeExternalAndMatrixPtr pass;
    node->accept(&pass);
    pass.modifier_.modify_ir();
  }
};

namespace irpass {

void scalarize(IRNode *root) {
  TI_AUTO_PROF;
  Scalarize scalarize_pass(root);
  auto scalarizable_allocas = GatherScalarizableLocalPointers::run(root);
  ScalarizeLocalPointers scalarize_pointers_pass(root, scalarizable_allocas);
  ExtractLocalPointers extract_pointers_pass(root);
  MergeExternalAndMatrixPtr::run(root);
}

}  // namespace irpass

}  // namespace taichi::lang<|MERGE_RESOLUTION|>--- conflicted
+++ resolved
@@ -11,14 +11,6 @@
 #include "taichi/system/profiler.h"
 
 namespace taichi::lang {
-
-static void insert_string(
-    const std::string str,
-    std::vector<std::variant<Stmt *, std::string>> &contents,
-    std::vector<std::optional<std::string>> &new_formats) {
-  contents.push_back(str);
-  new_formats.push_back(std::nullopt);
-}
 
 class Scalarize : public BasicStmtVisitor {
  public:
@@ -276,16 +268,6 @@
   void visit(PrintStmt *stmt) override {
     auto const &contents = stmt->contents;
     auto const &formats = stmt->formats;
-<<<<<<< HEAD
-    std::vector<std::variant<Stmt *, std::string>> new_contents;
-    // Sparse mapping between formatted expr and its specifier
-    std::vector<std::optional<std::string>> new_formats;
-    for (size_t i = 0; i < contents.size(); i++) {
-      auto const &content = contents[i];
-      auto const &format = formats[i];
-      if (auto string_ptr = std::get_if<std::string>(&content)) {
-        insert_string(*string_ptr, new_contents, new_formats);
-=======
 
     using EntryType = PrintStmt::EntryType;
     using FormatType = PrintStmt::FormatType;
@@ -310,7 +292,6 @@
       const FormatType &format = formats[pair_i];
       if (auto string_ptr = std::get_if<std::string>(&content)) {
         push_content_and_format(new_pair, *string_ptr, format);
->>>>>>> 958dbb27
       } else {
         Stmt *print_stmt = std::get<Stmt *>(content);
         if (print_stmt->is<MatrixInitStmt>()) {
@@ -321,39 +302,6 @@
           bool is_matrix = tensor_shape.size() == 2;
           int m = tensor_shape[0];
 
-<<<<<<< HEAD
-          insert_string("[", new_contents, new_formats);
-          if (is_matrix) {
-            int n = tensor_shape[1];
-            for (size_t i = 0; i < m; i++) {
-              insert_string("[", new_contents, new_formats);
-              for (size_t j = 0; j < n; j++) {
-                size_t index = i * n + j;
-
-                new_contents.push_back(matrix_init_stmt->values[index]);
-                new_formats.push_back(format);
-
-                if (j != n - 1)
-                  insert_string(", ", new_contents, new_formats);
-              }
-              insert_string("]", new_contents, new_formats);
-
-              if (i != m - 1)
-                insert_string(", ", new_contents, new_formats);
-            }
-          } else {
-            for (size_t i = 0; i < m; i++) {
-              new_contents.push_back(matrix_init_stmt->values[i]);
-              new_formats.push_back(format);
-              if (i != m - 1)
-                insert_string(", ", new_contents, new_formats);
-            }
-          }
-          insert_string("]", new_contents, new_formats);
-        } else {
-          new_contents.push_back(print_stmt);
-          new_formats.push_back(format);
-=======
           push_content_and_format(new_pair, "[");
           if (is_matrix) {
             int n = tensor_shape[1];
@@ -385,7 +333,6 @@
           push_content_and_format(new_pair, "]");
         } else {
           push_content_and_format(new_pair, print_stmt, format);
->>>>>>> 958dbb27
         }
       }
     }
@@ -393,29 +340,13 @@
     // Merge string contents
     PairType merged_pair;
     std::string merged_string = "";
-<<<<<<< HEAD
-    for (size_t i = 0; i < new_contents.size(); i++) {
-      const auto &content = new_contents[i];
-=======
     for (size_t i = 0; i < get_size(new_pair); ++i) {
       auto const &[content, format] = get_at(new_pair, i);
->>>>>>> 958dbb27
       if (auto string_content = std::get_if<std::string>(&content)) {
         merged_string += *string_content;
         assert(!format.has_value());
       } else {
         if (!merged_string.empty()) {
-<<<<<<< HEAD
-          insert_string(merged_string, merged_contents, merged_formats);
-          merged_string = "";
-        }
-        merged_contents.push_back(content);
-        merged_formats.push_back(new_formats[i]);
-      }
-    }
-    if (!merged_string.empty()) {
-      insert_string(merged_string, merged_contents, merged_formats);
-=======
           push_content_and_format(merged_pair, merged_string);
           merged_string = "";
         }
@@ -424,7 +355,6 @@
     }
     if (!merged_string.empty()) {
       push_content_and_format(merged_pair, merged_string);
->>>>>>> 958dbb27
     }
 
     delayed_modifier_.insert_before(
