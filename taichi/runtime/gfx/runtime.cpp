--- conflicted
+++ resolved
@@ -595,12 +595,6 @@
     current_cmdlist_ = nullptr;
     ctx_buffers_.clear();
   } else {
-<<<<<<< HEAD
-    TI_INFO("flush: device_={}", device_ != nullptr);
-    TI_INFO("flush: get_compute_stream()={}",
-            device_->get_compute_stream() != nullptr);
-=======
->>>>>>> d86e709f
     auto [cmdlist, res] =
         device_->get_compute_stream()->new_command_list_unique();
     TI_ASSERT(res == RhiResult::success);
