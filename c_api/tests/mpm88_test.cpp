#include <signal.h>
#include <inttypes.h>

#include "gtest/gtest.h"

#include "c_api_test_utils.h"
#include "taichi/taichi_core.h"
<<<<<<< HEAD
#include "taichi/taichi_helpers.h"
=======
>>>>>>> c69f1ec3

namespace demo {

constexpr int kNrParticles = 8192 * 2;
constexpr int kNGrid = 128;
constexpr size_t N_ITER = 50;

class MPM88DemoImpl {
 public:
  MPM88DemoImpl(const std::string &aot_path, TiArch arch) {
    InitTaichiRuntime(arch);

    module_ = ti_load_aot_module(runtime_, aot_path.c_str());

    // Prepare Ndarray for model
    const std::vector<int> shape_1d = {kNrParticles};
    const std::vector<int> shape_2d = {kNGrid, kNGrid};
    const std::vector<int> vec2_shape = {2};
    const std::vector<int> vec3_shape = {3};
    const std::vector<int> mat2_shape = {2, 2};

    x_ = capi::utils::make_ndarray(runtime_, TiDataType::TI_DATA_TYPE_F32,
                                   shape_1d.data(), 1, vec2_shape.data(), 1,
                                   /*host_read=*/false, /*host_write=*/false);

    v_ = capi::utils::make_ndarray(runtime_, TiDataType::TI_DATA_TYPE_F32,
                                   shape_1d.data(), 1, vec2_shape.data(), 1,
                                   /*host_read=*/false, /*host_write=*/false);

    pos_ = capi::utils::make_ndarray(runtime_, TiDataType::TI_DATA_TYPE_F32,
                                     shape_1d.data(), 1, vec3_shape.data(), 1,
                                     /*host_read=*/false, /*host_write=*/false);

    C_ = capi::utils::make_ndarray(runtime_, TiDataType::TI_DATA_TYPE_F32,
                                   shape_1d.data(), 1, mat2_shape.data(), 2,
                                   /*host_read=*/false, /*host_write=*/false);

    J_ = capi::utils::make_ndarray(runtime_, TiDataType::TI_DATA_TYPE_F32,
                                   shape_1d.data(), 1, nullptr, 0,
                                   /*host_read=*/false, /*host_write=*/false);

    grid_v_ =
        capi::utils::make_ndarray(runtime_, TiDataType::TI_DATA_TYPE_F32,
                                  shape_2d.data(), 2, vec2_shape.data(), 1,
                                  /*host_read=*/false, /*host_write=*/false);

    grid_m_ = capi::utils::make_ndarray(
        runtime_, TiDataType::TI_DATA_TYPE_F32, shape_2d.data(), 2, nullptr, 0,
        /*host_read=*/false, /*host_write=*/false);

    k_init_particles_ = ti_get_aot_module_kernel(module_, "init_particles");
    k_substep_g2p_ = ti_get_aot_module_kernel(module_, "substep_g2p");
    k_substep_reset_grid_ =
        ti_get_aot_module_kernel(module_, "substep_reset_grid");
    k_substep_p2g_ = ti_get_aot_module_kernel(module_, "substep_p2g");
    k_substep_update_grid_v_ =
        ti_get_aot_module_kernel(module_, "substep_update_grid_v");

    k_init_particles_args_[0] = x_.arg_;
    k_init_particles_args_[1] = v_.arg_;
    k_init_particles_args_[2] = J_.arg_;

    k_substep_reset_grid_args_[0] = grid_v_.arg_;
    k_substep_reset_grid_args_[1] = grid_m_.arg_;

    k_substep_p2g_args_[0] = x_.arg_;
    k_substep_p2g_args_[1] = v_.arg_;
    k_substep_p2g_args_[2] = C_.arg_;
    k_substep_p2g_args_[3] = J_.arg_;
    k_substep_p2g_args_[4] = grid_v_.arg_;
    k_substep_p2g_args_[5] = grid_m_.arg_;

    k_substep_update_grid_v_args_[0] = grid_v_.arg_;
    k_substep_update_grid_v_args_[1] = grid_m_.arg_;

    k_substep_g2p_args_[0] = x_.arg_;
    k_substep_g2p_args_[1] = v_.arg_;
    k_substep_g2p_args_[2] = C_.arg_;
    k_substep_g2p_args_[3] = J_.arg_;
    k_substep_g2p_args_[4] = grid_v_.arg_;
    k_substep_g2p_args_[5] = pos_.arg_;

    ti_launch_kernel(runtime_, k_init_particles_, 3,
                     &k_init_particles_args_[0]);

    ti_wait(runtime_);
  }

  ~MPM88DemoImpl() {
    ti_destroy_aot_module(module_);
    ti_destroy_runtime(runtime_);
  }

  void Step() {
    for (size_t i = 0; i < N_ITER; i++) {
      ti_launch_kernel(runtime_, k_substep_reset_grid_, 2,
                       &k_substep_reset_grid_args_[0]);
      ti_launch_kernel(runtime_, k_substep_p2g_, 6, &k_substep_p2g_args_[0]);
      ti_launch_kernel(runtime_, k_substep_update_grid_v_, 2,
                       &k_substep_update_grid_v_args_[0]);
      ti_launch_kernel(runtime_, k_substep_g2p_, 6, &k_substep_g2p_args_[0]);
    }
    ti_wait(runtime_);
  }

 private:
  void InitTaichiRuntime(TiArch arch) {
    runtime_ = ti_create_runtime(arch);
  }

  TiRuntime runtime_;
  TiAotModule module_{nullptr};

  capi::utils::TiNdarrayAndMem x_{nullptr};
  capi::utils::TiNdarrayAndMem v_{nullptr};
  capi::utils::TiNdarrayAndMem J_{nullptr};
  capi::utils::TiNdarrayAndMem C_{nullptr};
  capi::utils::TiNdarrayAndMem grid_v_{nullptr};
  capi::utils::TiNdarrayAndMem grid_m_{nullptr};
  capi::utils::TiNdarrayAndMem pos_{nullptr};

  TiKernel k_init_particles_{nullptr};
  TiKernel k_substep_reset_grid_{nullptr};
  TiKernel k_substep_p2g_{nullptr};
  TiKernel k_substep_update_grid_v_{nullptr};
  TiKernel k_substep_g2p_{nullptr};

  TiArgument k_init_particles_args_[3];
  TiArgument k_substep_reset_grid_args_[2];
  TiArgument k_substep_p2g_args_[6];
  TiArgument k_substep_update_grid_v_args_[2];
  TiArgument k_substep_g2p_args_[6];
};

}  // namespace demo

TEST(CapiMpm88Test, Cuda) {
  if (capi::utils::is_cuda_available()) {
    const auto folder_dir = getenv("TAICHI_AOT_FOLDER_PATH");

    std::stringstream aot_mod_ss;
    aot_mod_ss << folder_dir;

    auto impl = std::make_unique<demo::MPM88DemoImpl>(aot_mod_ss.str().c_str(),
                                                      TiArch::TI_ARCH_CUDA);
    impl->Step();
  }
}

TEST(CapiMpm88Test, Vulkan) {
  if (capi::utils::is_vulkan_available()) {
    const auto folder_dir = getenv("TAICHI_AOT_FOLDER_PATH");

    std::stringstream aot_mod_ss;
    aot_mod_ss << folder_dir;

    auto impl = std::make_unique<demo::MPM88DemoImpl>(aot_mod_ss.str().c_str(),
                                                      TiArch::TI_ARCH_VULKAN);
    impl->Step();
  }
}<|MERGE_RESOLUTION|>--- conflicted
+++ resolved
@@ -5,10 +5,6 @@
 
 #include "c_api_test_utils.h"
 #include "taichi/taichi_core.h"
-<<<<<<< HEAD
-#include "taichi/taichi_helpers.h"
-=======
->>>>>>> c69f1ec3
 
 namespace demo {
 
