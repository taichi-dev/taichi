--- conflicted
+++ resolved
@@ -2,13 +2,8 @@
 
 import astor
 from taichi.lang import impl
-<<<<<<< HEAD
-from taichi.lang.ast.symbol_resolver import ASTResolver
+from taichi.lang.ast.symbol_resolver import ASTResolver, ModuleResolver
 from taichi.lang.ast_builder_utils import BuilderContext, IRBuilderContext
-=======
-from taichi.lang.ast.symbol_resolver import ASTResolver, ModuleResolver
-from taichi.lang.ast_builder_utils import BuilderContext
->>>>>>> 1be54bb3
 from taichi.lang.exception import TaichiSyntaxError
 from taichi.lang.ir_builder import build_ir
 from taichi.lang.stmt_builder import build_stmt
@@ -28,13 +23,9 @@
         self.excluded_parameters = excluded_parameters
         self.is_kernel = is_kernel
         self.arg_features = arg_features
-<<<<<<< HEAD
-        self.pass_Checks = ASTTransformerChecks(func=func)
-        self.globals = globals
-=======
         self.pass_checks = ASTTransformerChecks(func=func)
         self.rename_module = ASTTransformerUnifyModule(func=func)
->>>>>>> 1be54bb3
+        self.globals = globals
 
     @staticmethod
     def print_ast(tree, title=None):
