
#include <vector>
#include "pybind11/pybind11.h"
#include <pybind11/numpy.h>
#include "pybind11/stl.h"

#include "taichi/common/interface.h"
#include "taichi/common/core.h"

namespace py = pybind11;

#ifdef TI_WITH_GGUI

#include "taichi/ui/utils/utils.h"
#include "taichi/ui/common/window_base.h"
#include "taichi/ui/backends/vulkan/window.h"
#include "taichi/ui/common/canvas_base.h"
#include "taichi/ui/common/camera.h"
#include "taichi/ui/backends/vulkan/canvas.h"
#include "taichi/ui/backends/vulkan/scene.h"
#include "taichi/rhi/vulkan/vulkan_loader.h"
#include "taichi/rhi/arch.h"
#include "taichi/ui/common/field_info.h"
#include "taichi/ui/common/gui_base.h"
#include "taichi/program/ndarray.h"
#include <memory>

TI_UI_NAMESPACE_BEGIN

using namespace taichi::lang;

glm::vec3 tuple_to_vec3(pybind11::tuple t) {
  return glm::vec3(t[0].cast<float>(), t[1].cast<float>(), t[2].cast<float>());
}

pybind11::tuple vec3_to_tuple(glm::vec3 v) {
  return pybind11::make_tuple(v.x, v.y, v.z);
}

// Here we convert the 2d-array to numpy array using pybind. Refs:
// https://pybind11.readthedocs.io/en/stable/advanced/pycpp/numpy.html?highlight=array_t#vectorizing-functions
// https://stackoverflow.com/questions/44659924/returning-numpy-arrays-via-pybind11
py::array_t<float> mat4_to_nparray(glm::mat4 mat) {
  // Here we must explicitly pass args using py::detail::any_container<ssize_t>.
  // Refs:
  // https://stackoverflow.com/questions/54055530/error-no-matching-function-for-call-to-pybind11buffer-infobuffer-info
  return py::array_t<float>(
      py::detail::any_container<ssize_t>({4, 4}),  // shape (rows, cols)
      py::detail::any_container<ssize_t>(
          {sizeof(float) * 4, sizeof(float)}),  // strides in bytes
      glm::value_ptr(mat),                      // buffer pointer
      nullptr);
}

struct PyGui {
  GuiBase *gui;  // not owned
  void begin(std::string name, float x, float y, float width, float height) {
    gui->begin(name, x, y, width, height);
  }
  void end() {
    gui->end();
  }
  void text(std::string text) {
    gui->text(text);
  }
  bool checkbox(std::string name, bool old_value) {
    return gui->checkbox(name, old_value);
  }
  float slider_float(std::string name,
                     float old_value,
                     float minimum,
                     float maximum) {
    return gui->slider_float(name, old_value, minimum, maximum);
  }
  py::tuple color_edit_3(std::string name, py::tuple old_value) {
    glm::vec3 old_color = tuple_to_vec3(old_value);
    glm::vec3 new_color = gui->color_edit_3(name, old_color);
    return vec3_to_tuple(new_color);
  }
  bool button(std::string name) {
    return gui->button(name);
  }
};

struct PyCamera {
  Camera camera;
  void position(float x, float y, float z) {
    camera.position = glm::vec3(x, y, z);
  }
  void lookat(float x, float y, float z) {
    camera.lookat = glm::vec3(x, y, z);
  }
  void up(float x, float y, float z) {
    camera.up = glm::vec3(x, y, z);
  }
  void projection_mode(ProjectionMode mode) {
    camera.projection_mode = mode;
  }
  void fov(float fov_) {
    camera.fov = fov_;
  }
  void left(float left_) {
    camera.left = left_;
  }
  void right(float right_) {
    camera.right = right_;
  }
  void top(float top_) {
    camera.top = top_;
  }
  void bottom(float bottom_) {
    camera.bottom = bottom_;
  }
  void z_near(float z_near_) {
    camera.z_near = z_near_;
  }
  void z_far(float z_far_) {
    camera.z_far = z_far_;
  }
  py::array_t<float> get_view_matrix() {
    return mat4_to_nparray(camera.get_view_matrix());
  }
  py::array_t<float> get_projection_matrix(float aspect_ratio) {
    return mat4_to_nparray(camera.get_projection_matrix(aspect_ratio));
  }
};

struct PyScene {
  SceneBase *scene;  // owned

  PyScene() {
    // todo: support other ggui backends
    scene = new vulkan::Scene();
  }

  void set_camera(PyCamera camera) {
    scene->set_camera(camera.camera);
  }

  void lines(FieldInfo vbo,
             FieldInfo indices,
             bool has_per_vertex_color,
             py::tuple color_,
             float width) {
    RenderableInfo renderable_info;
    renderable_info.vbo = vbo;
    renderable_info.indices = indices;
    renderable_info.has_per_vertex_color = has_per_vertex_color;

    SceneLinesInfo info;
    info.renderable_info = renderable_info;
    info.color = tuple_to_vec3(color_);
    info.width = width;

    return scene->lines(info);
  }

  void mesh(FieldInfo vbo,
            bool has_per_vertex_color,
            FieldInfo indices,
            py::tuple color,
            bool two_sided,
            float draw_index_count,
            float draw_first_index,
            float draw_vertex_count,
            float draw_first_vertex) {
    RenderableInfo renderable_info;
    renderable_info.vbo = vbo;
    renderable_info.has_per_vertex_color = has_per_vertex_color;
    renderable_info.indices = indices;
    renderable_info.has_user_customized_draw = true;
    renderable_info.draw_index_count = (int)draw_index_count;
    renderable_info.draw_first_index = (int)draw_first_index;
    renderable_info.draw_vertex_count = (int)draw_vertex_count;
    renderable_info.draw_first_vertex = (int)draw_first_vertex;

    MeshInfo info;
    info.renderable_info = renderable_info;
    info.color = tuple_to_vec3(color);
    info.two_sided = two_sided;

    scene->mesh(info);
  }

  void particles(FieldInfo vbo,
                 bool has_per_vertex_color,
                 py::tuple color_,
                 float radius,
                 float draw_vertex_count,
                 float draw_first_vertex) {
    RenderableInfo renderable_info;
    renderable_info.vbo = vbo;
    renderable_info.has_user_customized_draw = true;
    renderable_info.has_per_vertex_color = has_per_vertex_color;
    renderable_info.draw_vertex_count = (int)draw_vertex_count;
    renderable_info.draw_first_vertex = (int)draw_first_vertex;

    ParticlesInfo info;
    info.renderable_info = renderable_info;
    info.color = tuple_to_vec3(color_);
    info.radius = radius;

    scene->particles(info);
  }

  void point_light(py::tuple pos_, py::tuple color_) {
    glm::vec3 pos = tuple_to_vec3(pos_);
    glm::vec3 color = tuple_to_vec3(color_);
    scene->point_light(pos, color);
  }

  void ambient_light(py::tuple color_) {
    glm::vec3 color = tuple_to_vec3(color_);
    scene->ambient_light(color);
  }

  ~PyScene() {
    delete scene;
  }
};

struct PyCanvas {
  CanvasBase *canvas;  // not owned

  void set_background_color(py::tuple color_) {
    glm::vec3 color = tuple_to_vec3(color_);
    return canvas->set_background_color(color);
  }

  void set_image(FieldInfo img) {
    canvas->set_image({img});
  }

  void scene(PyScene &scene) {
    canvas->scene(scene.scene);
  }

  void triangles(FieldInfo vbo,
                 FieldInfo indices,
                 bool has_per_vertex_color,
                 py::tuple color_) {
    RenderableInfo renderable_info;
    renderable_info.vbo = vbo;
    renderable_info.indices = indices;
    renderable_info.has_per_vertex_color = has_per_vertex_color;

    TrianglesInfo info;
    info.renderable_info = renderable_info;
    info.color = tuple_to_vec3(color_);

    return canvas->triangles(info);
  }

  void lines(FieldInfo vbo,
             FieldInfo indices,
             bool has_per_vertex_color,
             py::tuple color_,
             float width) {
    RenderableInfo renderable_info;
    renderable_info.vbo = vbo;
    renderable_info.indices = indices;
    renderable_info.has_per_vertex_color = has_per_vertex_color;

    LinesInfo info;
    info.renderable_info = renderable_info;
    info.color = tuple_to_vec3(color_);
    info.width = width;

    return canvas->lines(info);
  }

  void circles(FieldInfo vbo,
               bool has_per_vertex_color,
               py::tuple color_,
               float radius) {
    RenderableInfo renderable_info;
    renderable_info.vbo = vbo;
    renderable_info.has_per_vertex_color = has_per_vertex_color;

    CirclesInfo info;
    info.renderable_info = renderable_info;
    info.color = tuple_to_vec3(color_);
    info.radius = radius;

    return canvas->circles(info);
  }
};

struct PyWindow {
  std::unique_ptr<WindowBase> window{nullptr};

  PyWindow(Program *prog,
           std::string name,
           py::tuple res,
           bool vsync,
           bool show_window,
           std::string package_path,
           Arch ti_arch,
           bool is_packed_mode) {
    AppConfig config = {name,    res[0].cast<int>(), res[1].cast<int>(),
                        vsync,   show_window,        package_path,
                        ti_arch, is_packed_mode};
    // todo: support other ggui backends
    if (!(taichi::arch_is_cpu(ti_arch) || ti_arch == Arch::vulkan || ti_arch == Arch::cuda)) {
      throw std::runtime_error("GGUI is only supported on cpu, vulkan and cuda backends");
    }
    if (!lang::vulkan::is_vulkan_api_available()) {
      throw std::runtime_error("Vulkan must be available for GGUI");
<<<<<<< HEAD
=======
    } else if (ti_arch == Arch::opengl) {
      throw std::runtime_error(
          "GGUI is not supported on opengl backend, please use cpu, vulkan or "
          "cuda backends");
>>>>>>> 9568dfa1
    }
    window = std::make_unique<vulkan::Window>(prog, config);
  }

  py::tuple get_window_shape() {
    auto [w, h] = window->get_window_shape();
    return pybind11::make_tuple(w, h);
  }

  void write_image(const std::string &filename) {
    window->write_image(filename);
  }

  void copy_depth_buffer_to_ndarray(Ndarray *depth_arr) {
    window->copy_depth_buffer_to_ndarray(*depth_arr);
  }

  py::array_t<float> get_image_buffer() {
    uint32_t w, h;
    auto &img_buffer = window->get_image_buffer(w, h);

    float *image = new float[w * h * 4];
    // Here we must match the numpy 3d array memory layout. Refs:
    // https://numpy.org/doc/stable/reference/arrays.ndarray.html
    for (int i = 0; i < w; i++) {
      for (int j = 0; j < h; j++) {
        auto pixel = img_buffer[j * w + i];
        for (int k = 0; k < 4; k++) {
          // must flip up-down to match the numpy array memory layout
          image[i * h * 4 + (h - j - 1) * 4 + k] = (pixel & 0xFF) / 255.0;
          pixel >>= 8;
        }
      }
    }
    // Here we must pass a deconstructor to free the memory in python scope.
    // Refs:
    // https://stackoverflow.com/questions/44659924/returning-numpy-arrays-via-pybind11
    py::capsule free_imgae(image, [](void *tmp) {
      float *image = reinterpret_cast<float *>(tmp);
      delete[] image;
    });

    return py::array_t<float>(
        py::detail::any_container<ssize_t>({w, h, 4}),
        py::detail::any_container<ssize_t>(
            {sizeof(float) * h * 4, sizeof(float) * 4, sizeof(float)}),
        image, free_imgae);
  }

  void show() {
    window->show();
  }

  bool is_pressed(std::string button) {
    return window->is_pressed(button);
  }

  bool is_running() {
    return window->is_running();
  }

  void set_is_running(bool value) {
    return window->set_is_running(value);
  }

  py::list get_events(EventType tag) {
    return py::cast(window->get_events(tag));
  }

  bool get_event(EventType e) {
    return window->get_event(e);
  }

  Event get_current_event() {
    return window->get_current_event();
  }
  void set_current_event(const Event &event) {
    window->set_current_event(event);
  }

  PyCanvas get_canvas() {
    PyCanvas canvas = {window->get_canvas()};
    return canvas;
  }

  PyGui GUI() {
    PyGui gui = {window->GUI()};
    return gui;
  }

  // this is so that the GUI class does not need to use any pybind related stuff
  py::tuple py_get_cursor_pos() {
    auto pos = window->get_cursor_pos();
    float x = std::get<0>(pos);
    float y = std::get<1>(pos);
    return py::make_tuple(x, y);
  }

  void destroy() {
    if (window) {
      window.reset();
    }
  }
};

void export_ggui(py::module &m) {
  m.attr("GGUI_AVAILABLE") = py::bool_(true);

  py::class_<PyWindow>(m, "PyWindow")
      .def(py::init<Program *, std::string, py::tuple, bool, bool, std::string,
                    Arch, bool>())
      .def("get_canvas", &PyWindow::get_canvas)
      .def("show", &PyWindow::show)
      .def("get_window_shape", &PyWindow::get_window_shape)
      .def("write_image", &PyWindow::write_image)
      .def("copy_depth_buffer_to_ndarray",
           &PyWindow::copy_depth_buffer_to_ndarray)
      .def("get_image_buffer", &PyWindow::get_image_buffer)
      .def("is_pressed", &PyWindow::is_pressed)
      .def("get_cursor_pos", &PyWindow::py_get_cursor_pos)
      .def("is_running", &PyWindow::is_running)
      .def("set_is_running", &PyWindow::set_is_running)
      .def("get_event", &PyWindow::get_event)
      .def("get_events", &PyWindow::get_events)
      .def("get_current_event", &PyWindow::get_current_event)
      .def("set_current_event", &PyWindow::set_current_event)
      .def("destroy", &PyWindow::destroy)
      .def("GUI", &PyWindow::GUI);

  py::class_<PyCanvas>(m, "PyCanvas")
      .def("set_background_color", &PyCanvas::set_background_color)
      .def("set_image", &PyCanvas::set_image)
      .def("triangles", &PyCanvas::triangles)
      .def("lines", &PyCanvas::lines)
      .def("circles", &PyCanvas::circles)
      .def("scene", &PyCanvas::scene);

  py::class_<PyGui>(m, "PyGui")
      .def("begin", &PyGui::begin)
      .def("end", &PyGui::end)
      .def("text", &PyGui::text)
      .def("checkbox", &PyGui::checkbox)
      .def("slider_float", &PyGui::slider_float)
      .def("color_edit_3", &PyGui::color_edit_3)
      .def("button", &PyGui::button);

  py::class_<PyScene>(m, "PyScene")
      .def(py::init<>())
      .def("set_camera", &PyScene::set_camera)
      .def("lines", &PyScene::lines)
      .def("mesh", &PyScene::mesh)
      .def("particles", &PyScene::particles)
      .def("point_light", &PyScene::point_light)
      .def("ambient_light", &PyScene::ambient_light);

  py::class_<PyCamera>(m, "PyCamera")
      .def(py::init<>())
      .def("lookat", &PyCamera::lookat)
      .def("position", &PyCamera::position)
      .def("up", &PyCamera::up)
      .def("projection_mode", &PyCamera::projection_mode)
      .def("fov", &PyCamera::fov)
      .def("left", &PyCamera::left)
      .def("right", &PyCamera::right)
      .def("top", &PyCamera::top)
      .def("bottom", &PyCamera::bottom)
      .def("z_near", &PyCamera::z_near)
      .def("z_far", &PyCamera::z_far)
      .def("get_view_matrix", &PyCamera::get_view_matrix)
      .def("get_projection_matrix", &PyCamera::get_projection_matrix);

  py::class_<Event>(m, "Event")
      .def_property("key", &Event::get_key, &Event::set_key);

  py::class_<FieldInfo>(m, "FieldInfo")
      .def(py::init<>())
      .def_property("field_type", &FieldInfo::get_field_type,
                    &FieldInfo::set_field_type)
      .def_property("matrix_rows", &FieldInfo::get_matrix_rows,
                    &FieldInfo::set_matrix_rows)
      .def_property("matrix_cols", &FieldInfo::get_field_type,
                    &FieldInfo::set_matrix_cols)
      .def_property("dtype", &FieldInfo::get_dtype, &FieldInfo::set_dtype)
      .def_property("field_source", &FieldInfo::get_field_source,
                    &FieldInfo::set_field_source)
      .def_property("snode", &FieldInfo::get_snode, &FieldInfo::set_snode)
      .def_property("shape", &FieldInfo::get_shape, &FieldInfo::set_shape)
      .def_property("valid", &FieldInfo::get_valid, &FieldInfo::set_valid);

  py::enum_<EventType>(m, "EventType")
      .value("Any", EventType::Any)
      .value("Press", EventType::Press)
      .value("Release", EventType::Release)
      .export_values();

  py::enum_<FieldSource>(m, "FieldSource")
      .value("TaichiCuda", FieldSource::TaichiCuda)
      .value("TaichiX64", FieldSource::TaichiX64)
      .value("TaichiVulkan", FieldSource::TaichiVulkan)
      .export_values();

  py::enum_<FieldType>(m, "FieldType")
      .value("Scalar", FieldType::Scalar)
      .value("Matrix", FieldType::Matrix)
      .export_values();

  py::enum_<ProjectionMode>(m, "ProjectionMode")
      .value("Perspective", ProjectionMode::Perspective)
      .value("Orthogonal", ProjectionMode::Orthogonal)
      .export_values();
}

TI_UI_NAMESPACE_END

TI_NAMESPACE_BEGIN

void export_ggui(py::module &m) {
  ui::export_ggui(m);
}

TI_NAMESPACE_END

#else

TI_NAMESPACE_BEGIN

void export_ggui(py::module &m) {
  m.attr("GGUI_AVAILABLE") = py::bool_(false);
}

TI_NAMESPACE_END

#endif<|MERGE_RESOLUTION|>--- conflicted
+++ resolved
@@ -306,14 +306,7 @@
     }
     if (!lang::vulkan::is_vulkan_api_available()) {
       throw std::runtime_error("Vulkan must be available for GGUI");
-<<<<<<< HEAD
-=======
-    } else if (ti_arch == Arch::opengl) {
-      throw std::runtime_error(
-          "GGUI is not supported on opengl backend, please use cpu, vulkan or "
-          "cuda backends");
->>>>>>> 9568dfa1
-    }
+    } 
     window = std::make_unique<vulkan::Window>(prog, config);
   }
 
