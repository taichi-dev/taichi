import numbers

from taichi.lang import expr, impl, ops
from taichi.lang.common_ops import TaichiOperations
from taichi.lang.enums import Layout
from taichi.lang.exception import TaichiSyntaxError
from taichi.lang.field import Field, ScalarField, SNodeHostAccess
from taichi.lang.matrix import Matrix
from taichi.lang.util import (cook_dtype, in_python_scope, is_taichi_class,
                              python_scope, taichi_scope)
from taichi.types import primitive_types
from taichi.types.compound_types import CompoundType


class Struct(TaichiOperations):
    """The Struct type class.
    Args:
        entries (Dict[str, Union[Dict, Expr, Matrix, Struct]]): keys and values for struct members.
    """
    _is_taichi_class = True

    def __init__(self, *args, **kwargs):
        # converts lists to matrices and dicts to structs
        if len(args) == 1 and kwargs == {} and isinstance(args[0], dict):
            self.entries = args[0]
        elif len(args) == 0:
            self.entries = kwargs
        else:
            raise TaichiSyntaxError(
                "Custom structs need to be initialized using either dictionary or keyword arguments"
            )
        for k, v in self.entries.items():
            if isinstance(v, (list, tuple)):
                v = Matrix(v)
            if isinstance(v, dict):
                v = Struct(v)
            self.entries[k] = v if in_python_scope() else impl.expr_init(v)
        self._register_members()

    @property
    def keys(self):
        return list(self.entries.keys())

    @property
    def _members(self):
        return list(self.entries.values())

    @property
    def items(self):
        return self.entries.items()

    def _register_members(self):
        for k in self.keys:
            setattr(Struct, k,
                    property(
                        Struct._make_getter(k),
                        Struct._make_setter(k),
                    ))

    def __getitem__(self, key):
        ret = self.entries[key]
        if isinstance(ret, SNodeHostAccess):
            ret = ret.accessor.getter(*ret.key)
        return ret

    def __setitem__(self, key, value):
        if isinstance(self.entries[key], SNodeHostAccess):
            self.entries[key].accessor.setter(value, *self.entries[key].key)
        else:
            if in_python_scope():
                if isinstance(self.entries[key], Struct) or isinstance(
                        self.entries[key], Matrix):
                    self.entries[key]._set_entries(value)
                else:
                    if isinstance(value, numbers.Number):
                        self.entries[key] = value
                    else:
                        raise TypeError(
                            "A number is expected when assigning struct members"
                        )
            else:
                self.entries[key] = value

    def _set_entries(self, value):
        if isinstance(value, dict):
            value = Struct(value)
        for k in self.keys:
            self[k] = value[k]

    @staticmethod
    def _make_getter(key):
        def getter(self):
            """Get an entry from custom struct by name."""
            return self[key]

        return getter

    @staticmethod
    def _make_setter(key):
        @python_scope
        def setter(self, value):
            self[key] = value

        return setter

    def _element_wise_unary(self, foo):
        entries = {}
        for k, v in self.items:
            if is_taichi_class(v):
                entries[k] = v._element_wise_unary(foo)
            else:
                entries[k] = foo(v)
        return Struct(entries)

    def _element_wise_binary(self, foo, other):
        other = self._broadcast_copy(other)
        entries = {}
        for k, v in self.items:
            if is_taichi_class(v):
                entries[k] = v._element_wise_binary(foo, other.entries[k])
            else:
                entries[k] = foo(v, other.entries[k])
        return Struct(entries)

    def _broadcast_copy(self, other):
        if isinstance(other, dict):
            other = Struct(other)
        if not isinstance(other, Struct):
            entries = {}
            for k, v in self.items:
                if is_taichi_class(v):
                    entries[k] = v._broadcast_copy(other)
                else:
                    entries[k] = other
            other = Struct(entries)
        if self.entries.keys() != other.entries.keys():
            raise TypeError(
                f"Member mismatch between structs {self.keys}, {other.keys}")
        return other

    def _element_wise_writeback_binary(self, foo, other):
        if foo.__name__ == 'assign' and not isinstance(other, (dict, Struct)):
            raise TaichiSyntaxError(
                'cannot assign scalar expr to '
                f'taichi class {type(self)}, maybe you want to use `a.fill(b)` instead?'
            )
        other = self._broadcast_copy(other)
        entries = {}
        for k, v in self.items:
            if is_taichi_class(v):
                entries[k] = v._element_wise_binary(foo, other.entries[k])
            else:
                entries[k] = foo(v, other.entries[k])
        return self if foo.__name__ == 'assign' else Struct(entries)

    def _element_wise_ternary(self, foo, other, extra):
        other = self._broadcast_copy(other)
        extra = self._broadcast_copy(extra)
        entries = {}
        for k, v in self.items:
            if is_taichi_class(v):
                entries[k] = v._element_wise_ternary(foo, other.entries[k],
                                                     extra.entries[k])
            else:
                entries[k] = foo(v, other.entries[k], extra.entries[k])
        return Struct(entries)

    @taichi_scope
    def fill(self, val):
        """Fills the Struct with a specific value in Taichi scope.

        Args:
            val (Union[int, float]): Value to fill.
        """
        def assign_renamed(x, y):
            return ops.assign(x, y)

        return self._element_wise_writeback_binary(assign_renamed, val)

    def __len__(self):
        """Get the number of entries in a custom struct"""
        return len(self.entries)

    def __iter__(self):
        return self.entries.values()

    def __str__(self):
        """Python scope struct array print support."""
        if impl.inside_kernel():
            item_str = ", ".join(
                [str(k) + "=" + str(v) for k, v in self.items])
            return f'<ti.Struct {item_str}>'
        return str(self.to_dict())

    def __repr__(self):
        return str(self.to_dict())

    def to_dict(self):
        """Converts the Struct to a dictionary.

        Args:

        Returns:
            Dict: The result dictionary.
        """
        return {
            k: v.to_dict() if isinstance(v, Struct) else
            v.to_list() if isinstance(v, Matrix) else v
            for k, v in self.entries.items()
        }

    @classmethod
    @python_scope
    def field(cls,
              members,
              shape=None,
              name="<Struct>",
              offset=None,
              needs_grad=False,
              layout=Layout.AOS):

        if shape is None and offset is not None:
            raise TaichiSyntaxError(
                "shape cannot be None when offset is being set")

        field_dict = {}

        for key, dtype in members.items():
            field_name = name + '.' + key
            if isinstance(dtype, CompoundType):
                field_dict[key] = dtype.field(shape=None,
                                              name=field_name,
                                              offset=offset,
                                              needs_grad=needs_grad)
            else:
                field_dict[key] = impl.field(dtype,
                                             shape=None,
                                             name=field_name,
                                             offset=offset,
                                             needs_grad=needs_grad)

        if shape is not None:
            if isinstance(shape, numbers.Number):
                shape = (shape, )
            if isinstance(offset, numbers.Number):
                offset = (offset, )

            if offset is not None and len(shape) != len(offset):
                raise TaichiSyntaxError(
                    f'The dimensionality of shape and offset must be the same ({len(shape)} != {len(offset)})'
                )
            dim = len(shape)
            if layout == Layout.SOA:
                for e in field_dict.values():
                    impl.root.dense(impl.index_nd(dim),
                                    shape).place(e, offset=offset)
                if needs_grad:
                    for e in field_dict.values():
                        impl.root.dense(impl.index_nd(dim),
                                        shape).place(e.grad, offset=offset)
            else:
                impl.root.dense(impl.index_nd(dim),
                                shape).place(*tuple(field_dict.values()),
                                             offset=offset)
                if needs_grad:
                    grads = tuple(e.grad for e in field_dict.values())
                    impl.root.dense(impl.index_nd(dim),
                                    shape).place(*grads, offset=offset)
        return StructField(field_dict, name=name)


class _IntermediateStruct(Struct):
    """Intermediate struct class for compiler internal use only.

    Args:
        entries (Dict[str, Union[Expr, Matrix, Struct]]): keys and values for struct members.
    """
    def __init__(self, entries):
        assert isinstance(entries, dict)
        self.entries = entries
        self._register_members()


class StructField(Field):
    """Taichi struct field with SNode implementation.
       Instead of directly contraining Expr entries, the StructField object
       directly hosts members as `Field` instances to support nested structs.

    Args:
        field_dict (Dict[str, Field]): Struct field members.
        name (string, optional): The custom name of the field.
    """
    def __init__(self, field_dict, name=None):
        # will not call Field initializer
        self.field_dict = field_dict
        self._name = name
        self._register_fields()

    @property
    def keys(self):
        return list(self.field_dict.keys())

    @property
    def _members(self):
        return list(self.field_dict.values())

    @property
    def _items(self):
        return self.field_dict.items()

    @staticmethod
    def _make_getter(key):
        def getter(self):
            """Get an entry from custom struct by name."""
            return self.field_dict[key]

        return getter

    @staticmethod
    def _make_setter(key):
        @python_scope
        def setter(self, value):
            self.field_dict[key] = value

        return setter

    def _register_fields(self):
        for k in self.keys:
            setattr(
                StructField, k,
                property(
                    StructField._make_getter(k),
                    StructField._make_setter(k),
                ))

    def _get_field_members(self):
        """Get A flattened list of all struct elements.

        Returns:
            A list of struct elements.
        """
        field_members = []
        for m in self._members:
            assert isinstance(m, Field)
            field_members += m._get_field_members()
        return field_members

    @property
    def snode(self):
        """Gets representative SNode for info purposes.

        Returns:
            SNode: Representative SNode (SNode of first field member).
        """
        return self._members[0].snode

    def loop_range(self):
        """Gets representative field member for loop range info.

        Returns:
            taichi_core.Expr: Representative (first) field member.
        """
        return self._members[0].loop_range()

    @python_scope
    def copy_from(self, other):
        """Copies all elements from another field.

        The shape of the other field needs to be the same as `self`.

        Args:
            other (Field): The source field.
        """
        assert isinstance(other, Field)
        assert set(self.keys) == set(other.keys)
        for k in self.keys:
            self.field_dict[k].copy_from(other[k])

    @python_scope
    def fill(self, val):
        """Fills `self` with a specific value.

        Args:
            val (Union[int, float]): Value to fill.
        """
        for v in self._members:
            v.fill(val)

    def _initialize_host_accessors(self):
        for v in self._members:
            v._initialize_host_accessors()

    def get_member_field(self, key):
        """Creates a ScalarField using a specific field member. Only used for quant.

        Args:
            key (str): Specified key of the field member.

        Returns:
            ScalarField: The result ScalarField.
        """
        return self.field_dict[key]

    @python_scope
    def from_numpy(self, array_dict):
        for k, v in self._items:
            v.from_numpy(array_dict[k])

    @python_scope
    def from_torch(self, array_dict):
        for k, v in self._items:
            v.from_torch(array_dict[k])

    @python_scope
    def to_numpy(self):
        """Converts the Struct field instance to a dictionary of NumPy arrays. The dictionary may be nested when converting
           nested structs.

        Args:
        Returns:
            Dict[str, Union[numpy.ndarray, Dict]]: The result NumPy array.
        """
        return {k: v.to_numpy() for k, v in self._items}

    @python_scope
    def to_torch(self, device=None):
        """Converts the Struct field instance to a dictionary of PyTorch tensors. The dictionary may be nested when converting
           nested structs.

        Args:
            device (torch.device, optional): The desired device of returned tensor.
        Returns:
            Dict[str, Union[torch.Tensor, Dict]]: The result PyTorch tensor.
        """
        return {k: v.to_torch(device=device) for k, v in self._items}

    @python_scope
    def __setitem__(self, indices, element):
<<<<<<< HEAD
        self._initialize_host_accessors()
        self[indices].set_entries(element)
=======
        self.initialize_host_accessors()
        self[indices]._set_entries(element)
>>>>>>> 8cc2d885

    @python_scope
    def __getitem__(self, indices):
        self._initialize_host_accessors()
        # scalar fields does not instantiate SNodeHostAccess by default
        entries = {
            k: v._host_access(self._pad_key(indices))[0] if isinstance(
                v, ScalarField) else v[indices]
            for k, v in self._items
        }
        return Struct(entries)


class StructType(CompoundType):
    def __init__(self, **kwargs):
        self.members = {}
        for k, dtype in kwargs.items():
            if isinstance(dtype, CompoundType):
                self.members[k] = dtype
            else:
                self.members[k] = cook_dtype(dtype)

    def __call__(self, *args, **kwargs):
        if len(args) == 0:
            if kwargs == {}:
                raise TaichiSyntaxError(
                    "Custom type instances need to be created with an initial value."
                )
            else:
                # initialize struct members by keywords
                entries = Struct(kwargs)
        elif len(args) == 1:
            # fill a single scalar
            if isinstance(args[0], (numbers.Number, expr.Expr)):
                entries = self.filled_with_scalar(args[0])
            else:
                # initialize struct members by dictionary
                entries = Struct(args[0])
        struct = self.cast(entries)
        return struct

    def cast(self, struct):
        # sanity check members
        if self.members.keys() != struct.entries.keys():
            raise TaichiSyntaxError(
                "Incompatible arguments for custom struct members!")
        entries = {}
        for k, dtype in self.members.items():
            if isinstance(dtype, CompoundType):
                entries[k] = dtype.cast(struct.entries[k])
            else:
                if in_python_scope():
                    v = struct.entries[k]
                    entries[k] = int(
                        v
                    ) if dtype in primitive_types.integer_types else float(v)
                else:
                    entries[k] = ops.cast(struct.entries[k], dtype)
        return Struct(entries)

    def filled_with_scalar(self, value):
        entries = {}
        for k, dtype in self.members.items():
            if isinstance(dtype, CompoundType):
                entries[k] = dtype.filled_with_scalar(value)
            else:
                entries[k] = value
        return Struct(entries)

    def field(self, **kwargs):
        return Struct.field(self.members, **kwargs)


__all__ = ["Struct", "StructField"]<|MERGE_RESOLUTION|>--- conflicted
+++ resolved
@@ -436,13 +436,8 @@
 
     @python_scope
     def __setitem__(self, indices, element):
-<<<<<<< HEAD
         self._initialize_host_accessors()
-        self[indices].set_entries(element)
-=======
-        self.initialize_host_accessors()
         self[indices]._set_entries(element)
->>>>>>> 8cc2d885
 
     @python_scope
     def __getitem__(self, indices):
