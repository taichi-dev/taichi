#pragma once

#include "taichi/ir/ir.h"
#include <atomic>
#include <unordered_set>
#include <unordered_map>

TLANG_NAMESPACE_BEGIN

// IR passes
namespace irpass {

void re_id(IRNode *root);
void flag_access(IRNode *root);
void die(IRNode *root);
void simplify(IRNode *root, Kernel *kernel = nullptr);
<<<<<<< HEAD
void alg_simp(IRNode *root);
=======
bool alg_simp(IRNode *root, const CompileConfig &config);
>>>>>>> 0e10326a
void whole_kernel_cse(IRNode *root);
void variable_optimization(IRNode *root, bool after_lower_access);
void extract_constant(IRNode *root);
void full_simplify(IRNode *root, Kernel *kernel = nullptr);
void print(IRNode *root, std::string *output = nullptr);
void lower(IRNode *root);
void typecheck(IRNode *root);
void loop_vectorize(IRNode *root);
void slp_vectorize(IRNode *root);
void vector_split(IRNode *root, int max_width, bool serial_schedule);
void replace_all_usages_with(IRNode *root, Stmt *old_stmt, Stmt *new_stmt);
void check_out_of_bound(IRNode *root);
void lower_access(IRNode *root, bool lower_atomic, Kernel *kernel = nullptr);
void make_adjoint(IRNode *root, bool use_stack = false);
void constant_fold(IRNode *root);
void offload(IRNode *root);
void fix_block_parents(IRNode *root);
void replace_statements_with(IRNode *root,
                             std::function<bool(Stmt *)> filter,
                             std::function<std::unique_ptr<Stmt>()> generator);
void demote_dense_struct_fors(IRNode *root);
void demote_atomics(IRNode *root);
void reverse_segments(IRNode *root);  // for autograd
std::unique_ptr<ScratchPads> initialize_scratch_pad(StructForStmt *root);
void compile_to_offloads(IRNode *ir,
                         const CompileConfig &config,
                         bool vectorize,
                         bool grad,
                         bool ad_use_stack,
                         bool verbose,
                         bool lower_global_access = true);

}  // namespace irpass

TLANG_NAMESPACE_END<|MERGE_RESOLUTION|>--- conflicted
+++ resolved
@@ -14,11 +14,8 @@
 void flag_access(IRNode *root);
 void die(IRNode *root);
 void simplify(IRNode *root, Kernel *kernel = nullptr);
-<<<<<<< HEAD
-void alg_simp(IRNode *root);
-=======
-bool alg_simp(IRNode *root, const CompileConfig &config);
->>>>>>> 0e10326a
+
+bool alg_simp(IRNode *root);
 void whole_kernel_cse(IRNode *root);
 void variable_optimization(IRNode *root, bool after_lower_access);
 void extract_constant(IRNode *root);
