import taichi as ti
import pytest


@ti.require(ti.extension.assertion)
@ti.all_archs_with(debug=True)
def test_assert_minimal():
    ti.set_gdb_trigger(False)

    @ti.kernel
    def func():
        assert 0

    with pytest.raises(RuntimeError):
        func()


@ti.require(ti.extension.assertion)
@ti.all_archs_with(debug=True)
def test_assert_basic():
    ti.set_gdb_trigger(False)

    @ti.kernel
    def func():
        x = 20
        assert 10 <= x < 20

    with pytest.raises(RuntimeError):
        func()


<<<<<<< HEAD
@ti.all_archs_with(debug=True, gdb_trigger=False)
def test_assert_message():
    @ti.kernel
    def func():
        x = 20
        assert 10 <= x < 20, 'Foo bar'

    with pytest.raises(RuntimeError, match='Foo bar'):
        func()


=======
@ti.require(ti.extension.assertion)
@ti.all_archs_with(debug=True)
>>>>>>> cc7e1a97
def test_assert_ok():
    ti.set_gdb_trigger(False)

    @ti.kernel
    def func():
        x = 20
        assert 10 <= x <= 20

    func()


@ti.host_arch_only
def test_static_assert_is_static():
    @ti.kernel
    def func():
        x = 0
        ti.static_assert(x)  # Expr is not None

    func()


@ti.host_arch_only
@ti.must_throw(AssertionError)
def test_static_assert_message():
    x = 3

    @ti.kernel
    def func():
        ti.static_assert(x == 4, "Oh, no!")

    func()


@ti.host_arch_only
def test_static_assert_vector_n_ok():
    x = ti.Vector(4, ti.f32, ())

    @ti.kernel
    def func():
        ti.static_assert(x.n == 4)

    func()


@ti.host_arch_only
def test_static_assert_data_type_ok():
    x = ti.var(ti.f32, ())

    @ti.kernel
    def func():
        ti.static_assert(x.dtype == ti.f32)

    func()<|MERGE_RESOLUTION|>--- conflicted
+++ resolved
@@ -3,7 +3,7 @@
 
 
 @ti.require(ti.extension.assertion)
-@ti.all_archs_with(debug=True)
+@ti.all_archs_with(debug=True, gdb_trigger=False)
 def test_assert_minimal():
     ti.set_gdb_trigger(False)
 
@@ -16,10 +16,8 @@
 
 
 @ti.require(ti.extension.assertion)
-@ti.all_archs_with(debug=True)
+@ti.all_archs_with(debug=True, gdb_trigger=False)
 def test_assert_basic():
-    ti.set_gdb_trigger(False)
-
     @ti.kernel
     def func():
         x = 20
@@ -29,7 +27,6 @@
         func()
 
 
-<<<<<<< HEAD
 @ti.all_archs_with(debug=True, gdb_trigger=False)
 def test_assert_message():
     @ti.kernel
@@ -41,13 +38,9 @@
         func()
 
 
-=======
 @ti.require(ti.extension.assertion)
-@ti.all_archs_with(debug=True)
->>>>>>> cc7e1a97
+@ti.all_archs_with(debug=True, gdb_trigger=False)
 def test_assert_ok():
-    ti.set_gdb_trigger(False)
-
     @ti.kernel
     def func():
         x = 20
