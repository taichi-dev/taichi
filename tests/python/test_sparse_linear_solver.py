import numpy as np
import pytest

import taichi as ti
from tests import test_utils


@pytest.mark.parametrize("dtype", [ti.f32, ti.f64])
@pytest.mark.parametrize("solver_type", ["LLT", "LDLT", "LU"])
@pytest.mark.parametrize("ordering", ["AMD", "COLAMD"])
@test_utils.test(arch=ti.x64)
def test_sparse_LLT_solver(dtype, solver_type, ordering):
<<<<<<< HEAD
    n = 4
    Abuilder = ti.linalg.SparseMatrixBuilder(n,
                                             n,
                                             max_num_triplets=100,
                                             dtype=dtype)
    b = ti.field(dtype=dtype, shape=n)
=======
    n = 10
    A = np.random.rand(n, n)
    A_psd = np.dot(A, A.transpose())
    Abuilder = ti.linalg.SparseMatrixBuilder(n, n, max_num_triplets=300)
    b = ti.field(ti.f32, shape=n)
>>>>>>> df898414

    @ti.kernel
    def fill(Abuilder: ti.types.sparse_matrix_builder(),
             InputArray: ti.types.ndarray(), b: ti.template()):
        for i, j in ti.ndrange(n, n):
            Abuilder[i, j] += InputArray[i, j]
        for i in range(n):
            b[i] = i + 1

    fill(Abuilder, A_psd, b)
    A = Abuilder.build()
    print(A)
    solver = ti.linalg.SparseSolver(dtype=dtype,
                                    solver_type=solver_type,
                                    ordering=ordering)
    solver.analyze_pattern(A)
    solver.factorize(A)
    x = solver.solve(b)

    res = np.linalg.solve(A_psd, b.to_numpy())
    for i in range(n):
        assert x[i] == test_utils.approx(res[i], rel=1.0)


@test_utils.test(arch=ti.cuda)
def test_gpu_sparse_solver():
    from scipy.sparse import coo_matrix

    @ti.kernel
    def init_b(b: ti.types.ndarray(), nrows: ti.i32):
        for i in range(nrows):
            b[i] = 1.0 + i / nrows

    """
    Generate a positive definite matrix with a given number of rows and columns.
    Reference: https://stackoverflow.com/questions/619335/a-simple-algorithm-for-generating-positive-semidefinite-matrices
    """
    matrixSize = 10
    A = np.random.rand(matrixSize, matrixSize)
    A_psd = np.dot(A, A.transpose())

    A_raw_coo = coo_matrix(A_psd)
    nrows, ncols = A_raw_coo.shape
    nnz = A_raw_coo.nnz

    A_csr = A_raw_coo.tocsr()
    b = ti.ndarray(shape=nrows, dtype=ti.f32)
    init_b(b, nrows)

    # solve Ax = b using cusolver
    A_coo = A_csr.tocoo()
    d_row_coo = ti.ndarray(shape=nnz, dtype=ti.i32)
    d_col_coo = ti.ndarray(shape=nnz, dtype=ti.i32)
    d_val_coo = ti.ndarray(shape=nnz, dtype=ti.f32)
    d_row_coo.from_numpy(A_coo.row)
    d_col_coo.from_numpy(A_coo.col)
    d_val_coo.from_numpy(A_coo.data)

    A_ti = ti.linalg.SparseMatrix(n=nrows, m=ncols, dtype=ti.float32)
    A_ti.build_coo(d_row_coo, d_col_coo, d_val_coo)
    x_ti = ti.ndarray(shape=ncols, dtype=ti.float32)
    solver = ti.linalg.SparseSolver()
    x_ti = solver.solve_cu(A_ti, b)
    ti.sync()

    # solve Ax=b using numpy
    b_np = b.to_numpy()
    x_np = np.linalg.solve(A_psd, b_np)
    assert (np.allclose(x_ti.to_numpy(), x_np, rtol=5.0e-3))

    # solve Ax=b using cusolver refectorization
    solver = ti.linalg.SparseSolver()
    solver.analyze_pattern(A_ti)
    solver.factorize(A_ti)
    x_ti = solver.solve(b)
    ti.sync()
    assert (np.allclose(x_ti.to_numpy(), x_np, rtol=5.0e-3))

    # solve Ax = b using compute function
    solver = ti.linalg.SparseSolver()
    solver.compute(A_ti)
    x_cti = solver.solve(b)
    ti.sync()
    assert (np.allclose(x_cti.to_numpy(), x_np, rtol=5.0e-3))<|MERGE_RESOLUTION|>--- conflicted
+++ resolved
@@ -10,20 +10,14 @@
 @pytest.mark.parametrize("ordering", ["AMD", "COLAMD"])
 @test_utils.test(arch=ti.x64)
 def test_sparse_LLT_solver(dtype, solver_type, ordering):
-<<<<<<< HEAD
-    n = 4
+    n = 10
+    A = np.random.rand(n, n)
+    A_psd = np.dot(A, A.transpose())
     Abuilder = ti.linalg.SparseMatrixBuilder(n,
                                              n,
                                              max_num_triplets=100,
                                              dtype=dtype)
     b = ti.field(dtype=dtype, shape=n)
-=======
-    n = 10
-    A = np.random.rand(n, n)
-    A_psd = np.dot(A, A.transpose())
-    Abuilder = ti.linalg.SparseMatrixBuilder(n, n, max_num_triplets=300)
-    b = ti.field(ti.f32, shape=n)
->>>>>>> df898414
 
     @ti.kernel
     def fill(Abuilder: ti.types.sparse_matrix_builder(),
@@ -35,7 +29,6 @@
 
     fill(Abuilder, A_psd, b)
     A = Abuilder.build()
-    print(A)
     solver = ti.linalg.SparseSolver(dtype=dtype,
                                     solver_type=solver_type,
                                     ordering=ordering)
