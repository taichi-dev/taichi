--- conflicted
+++ resolved
@@ -11,15 +11,6 @@
 class OfflineCacheManager {
  public:
   using CompiledKernelData = gfx::GfxRuntime::RegisterParams;
-<<<<<<< HEAD
-
-  OfflineCacheManager(
-      const std::string &cache_path,
-      Arch arch,
-      GfxRuntime *runtime,
-      std::unique_ptr<aot::TargetDevice> &&target_device,
-      const std::vector<spirv::CompiledSNodeStructs> &compiled_structs);
-=======
   
   OfflineCacheManager(const std::string &cache_path,
                       Arch arch,
@@ -27,7 +18,6 @@
                       std::unique_ptr<aot::TargetDevice> &&target_device,
                       const std::vector<spirv::CompiledSNodeStructs> &compiled_structs);
   FunctionType load_or_compile(CompileConfig *config, Kernel *kernel);
->>>>>>> 3e604f97
   aot::Kernel *load_cached_kernel(const std::string &key);
   FunctionType cache_kernel(const std::string &key, Kernel *kernel);
   void dump_with_mergeing() const;
