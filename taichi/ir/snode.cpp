--- conflicted
+++ resolved
@@ -35,26 +35,9 @@
                    "hashed node must be child of root due to initialization "
                    "memset limitation.");
   auto &new_node = insert_children(type);
-<<<<<<< HEAD
-  new_node.n = 1;
-  for (int i = 0; i < sizes.size(); i++) {
-    auto s = sizes[i];
+  for (int i = 0; i < (int)axes.size(); i++) {
     TI_ASSERT(sizes[i] > 0);
-    if (!bit::is_power_of_two(s)) {
-      auto promoted_s = bit::least_pot_bound(s);
-      TI_DEBUG("Non-power-of-two node size {} promoted to {}.", s, promoted_s);
-      s = promoted_s;
-    }
-    TI_ASSERT(bit::is_power_of_two(s));
-    new_node.n *= s;
-  }
-  for (int i = 0; i < (int)axes.size(); i++) {
     auto &ind = axes[i];
-=======
-  for (int i = 0; i < (int)indices.size(); i++) {
-    TI_ASSERT(sizes[i] > 0);
-    auto &ind = indices[i];
->>>>>>> 92f182d6
     new_node.extractors[ind.value].activate(
         bit::log2int(bit::least_pot_bound(sizes[i])));
     new_node.extractors[ind.value].shape = sizes[i];
