import numbers

import taichi.lang.ops as ops_mod
from taichi.lang.expr import Expr
from taichi.lang.impl import static
from taichi.lang.kernel_impl import func, pyfunc
from taichi.lang.matrix import Matrix, Vector
from taichi.lang.matrix_ops_utils import (arg_at, arg_foreach_check,
                                          assert_list, assert_tensor,
                                          assert_vector, check_matmul, dim_lt,
                                          is_int_const, preconditions,
                                          same_shapes, square_matrix)
from taichi.lang.util import cook_dtype
from taichi.types.annotations import template


def _init_matrix(shape, dt=None):
    @pyfunc
    def init():
        return Matrix([[0 for _ in static(range(shape[1]))]
                       for _ in static(range(shape[0]))],
                      dt=dt)

    return init()


def _init_vector(shape, dt=None):
    @pyfunc
    def init():
        return Vector([0 for _ in static(range(shape[0]))], dt=dt)

    return init()


@preconditions(arg_at(0, assert_tensor))
@pyfunc
def _reduce(mat, fun: template()):
    shape = static(mat.get_shape())
    if static(len(shape) == 1):
        result = mat[0]
        for i in static(range(1, shape[0])):
            result = fun(result, mat[i])
        return result
    result = mat[0, 0]
    for i in static(range(shape[0])):
        for j in static(range(shape[1])):
            if static(i != 0 or j != 0):
                result = fun(result, mat[i, j])
    return result


@func
def _filled_vector(n: template(), dtype: template(), val: template()):
    return Vector([val for _ in static(range(n))], dtype)


@func
def _filled_matrix(n: template(), m: template(), dtype: template(),
                   val: template()):
    return Matrix([[val for _ in static(range(m))] for _ in static(range(n))],
                  dtype)


@func
def _unit_vector(n: template(), i: template(), dtype: template()):
    return Vector([i == j for j in static(range(n))], dtype)


@func
def _identity_matrix(n: template(), dtype: template()):
    return Matrix([[i == j for j in static(range(n))]
                   for i in static(range(n))], dtype)


@pyfunc
def _rotation2d_matrix(alpha):
    return Matrix([[ops_mod.cos(alpha), -ops_mod.sin(alpha)],
                   [ops_mod.sin(alpha), ops_mod.cos(alpha)]])


@preconditions(
    arg_at(0, lambda xs: same_shapes(*xs)),
    arg_foreach_check(
        0,
<<<<<<< HEAD
        foreach(
            Or(assert_vector(),
               assert_list,
               msg="Cols/rows must be a list of lists, or a list of vectors")))
)
@pyfunc
=======
        fns=[assert_vector(), assert_list],
        logic='or',
        msg="Cols/rows must be a list of lists, or a list of vectors"))
>>>>>>> 039d95f2
def rows(rows):  # pylint: disable=W0621
    return Matrix([[x for x in row] for row in rows])


@pyfunc
def cols(cols):  # pylint: disable=W0621
    return rows(cols).transpose()


@pyfunc
def E(mat: template(), x: template(), y: template(), n: template()):
    return mat[x % n, y % n]


@preconditions(square_matrix, dim_lt(0, 5))
@pyfunc
def determinant(mat):
    shape = static(mat.get_shape())
    if static(shape[0] == 1):
        return mat[0, 0]
    if static(shape[0] == 2):
        return mat[0, 0] * mat[1, 1] - mat[0, 1] * mat[1, 0]
    if static(shape[0] == 3):
        return mat[0, 0] * (
            mat[1, 1] * mat[2, 2] - mat[2, 1] * mat[1, 2]) - mat[1, 0] * (
                mat[0, 1] * mat[2, 2] - mat[2, 1] * mat[0, 2]) + mat[2, 0] * (
                    mat[0, 1] * mat[1, 2] - mat[1, 1] * mat[0, 2])
    if static(shape[0] == 4):
        det = mat[0, 0] * 0  # keep type
        for i in static(range(4)):
            det += (-1)**i * (mat[i, 0] *
                              (E(mat, i + 1, 1, 4) *
                               (E(mat, i + 2, 2, 4) * E(mat, i + 3, 3, 4) -
                                E(mat, i + 3, 2, 4) * E(mat, i + 2, 3, 4)) -
                               E(mat, i + 2, 1, 4) *
                               (E(mat, i + 1, 2, 4) * E(mat, i + 3, 3, 4) -
                                E(mat, i + 3, 2, 4) * E(mat, i + 1, 3, 4)) +
                               E(mat, i + 3, 1, 4) *
                               (E(mat, i + 1, 2, 4) * E(mat, i + 2, 3, 4) -
                                E(mat, i + 2, 2, 4) * E(mat, i + 1, 3, 4))))
        return det
    # unreachable
    return None


@preconditions(square_matrix, dim_lt(0, 5))
@pyfunc
def inverse(mat):
    shape = static(mat.get_shape())
    if static(shape[0] == 1):
        return Matrix([[1.0 / mat[0, 0]]])
    inv_determinant = 1.0 / determinant(mat)
    if static(shape[0] == 2):
        return inv_determinant * Matrix([[mat[1, 1], -mat[0, 1]],
                                         [-mat[1, 0], mat[0, 0]]])
    if static(shape[0] == 3):
        return inv_determinant * Matrix([[
            E(mat, i + 1, j + 1, 3) * E(mat, i + 2, j + 2, 3) -
            E(mat, i + 2, j + 1, 3) * E(mat, i + 1, j + 2, 3)
            for i in static(range(3))
        ] for j in static(range(3))])
    if static(shape[0] == 4):
        return inv_determinant * Matrix([[(-1)**(i + j) * (
            (E(mat, i + 1, j + 1, 4) *
             (E(mat, i + 2, j + 2, 4) * E(mat, i + 3, j + 3, 4) -
              E(mat, i + 3, j + 2, 4) * E(mat, i + 2, j + 3, 4)) -
             E(mat, i + 2, j + 1, 4) *
             (E(mat, i + 1, j + 2, 4) * E(mat, i + 3, j + 3, 4) -
              E(mat, i + 3, j + 2, 4) * E(mat, i + 1, j + 3, 4)) +
             E(mat, i + 3, j + 1, 4) *
             (E(mat, i + 1, j + 2, 4) * E(mat, i + 2, j + 3, 4) -
              E(mat, i + 2, j + 2, 4) * E(mat, i + 1, j + 3, 4))))
                                          for i in static(range(4))]
                                         for j in static(range(4))])
    # unreachable
    return None


@preconditions(assert_tensor)
@pyfunc
def transpose(mat):
    shape = static(mat.get_shape())
    if static(len(shape) == 1):
        return Vector([mat[i] for i in static(range(shape[0]))])
    return Matrix([[mat[i, j] for i in static(range(shape[0]))]
                   for j in static(range(shape[1]))])


@preconditions(arg_at(0, is_int_const),
               arg_at(
                   1, lambda val:
                   (isinstance(val,
                               (numbers.Number, )) or isinstance(val, Expr),
                    f'Invalid argument type for values: {type(val)}')))
def diag(dim, val):
    dt = val.element_type() if isinstance(val, Expr) else cook_dtype(type(val))

    @func
    def diag_impl():
        result = _init_matrix((dim, dim), dt)
        for i in static(range(dim)):
            result[i, i] = val
        return result

    return diag_impl()


@preconditions(assert_tensor)
@pyfunc
def sum(mat):  # pylint: disable=W0622
    return _reduce(mat, ops_mod.add)


@preconditions(assert_tensor)
@pyfunc
def norm_sqr(mat):
    return sum(mat * mat)


@preconditions(arg_at(0, assert_tensor))
@pyfunc
def norm(mat, eps=0.0):
    return ops_mod.sqrt(norm_sqr(mat) + eps)


@preconditions(arg_at(0, assert_tensor))
@pyfunc
def norm_inv(mat, eps=0.0):
    return ops_mod.rsqrt(norm_sqr(mat) + eps)


@preconditions(arg_at(0, assert_vector()))
@pyfunc
def normalized(vec, eps=0.0):
    invlen = 1 / (norm(vec) + eps)
    return invlen * vec


@preconditions(assert_tensor)
@pyfunc
def any(mat):  # pylint: disable=W0622
    return _reduce(mat != 0, ops_mod.bit_or) & True


@preconditions(assert_tensor)
@pyfunc
def all(mat):  # pylint: disable=W0622
    return _reduce(mat != 0, ops_mod.bit_and) & True


@preconditions(assert_tensor)
@pyfunc
def max(mat):  # pylint: disable=W0622
    return _reduce(mat, ops_mod.max_impl)


@preconditions(assert_tensor)
@pyfunc
def min(mat):  # pylint: disable=W0622
    return _reduce(mat, ops_mod.min_impl)


@preconditions(square_matrix)
@pyfunc
def trace(mat):
    shape = static(mat.get_shape())
    result = mat[0, 0]
    # TODO: get rid of static when
    # CHI IR Tensor repr is ready stable
    for i in static(range(1, shape[0])):
        result += mat[i, i]
    return result


@preconditions(arg_at(0, assert_tensor))
@func
def fill(mat: template(), val):
    shape = static(mat.get_shape())
    if static(len(shape) == 1):
        for i in static(range(shape[0])):
            mat[i] = val
        return mat
    for i in static(range(shape[0])):
        for j in static(range(shape[1])):
            mat[i, j] = val
    return mat


@preconditions(check_matmul)
@func
def _matmul_helper(x, y):
    shape_x = static(x.get_shape())
    shape_y = static(y.get_shape())
    if static(len(shape_x) == 1 and len(shape_y) == 1):
        # TODO: Type comparison
        result = _init_matrix((shape_x[0], shape_y[0]), x.element_type())
        for i in static(range(shape_x[0])):
            for j in static(range(shape_y[0])):
                result[i, j] = x[i] * y[j]
        return result
    if static(len(shape_y) == 1):
        # TODO: Type comparison
        result = _init_vector(shape_x, x.element_type())
        for i in static(range(shape_x[0])):
            for j in static(range(shape_x[1])):
                result[i] += x[i, j] * y[j]
        return result
    # TODO: Type comparison
    result = _init_matrix((shape_x[0], shape_y[1]), x.element_type())
    for i in static(range(shape_x[0])):
        for j in static(range(shape_y[1])):
            for k in static(range(shape_x[1])):
                result[i, j] += x[i, k] * y[k, j]
    return result


@func
def matmul(x, y):
    shape_x = static(x.get_shape())
    shape_y = static(y.get_shape())
    if static(len(shape_x) == 1 and len(shape_y) == 2):
        return _matmul_helper(transpose(y), x)
    return _matmul_helper(x, y)


@preconditions(arg_at(0, assert_vector("lhs for dot is not a vector")),
               arg_at(1, assert_vector("rhs for dot is not a vector")))
@pyfunc
def dot(vec_x, vec_y):
    return sum(vec_x * vec_y)


@preconditions(arg_at(0, assert_vector("lhs for cross is not a vector")),
               arg_at(1, assert_vector("rhs for cross is not a vector")),
               same_shapes, arg_at(0, dim_lt(0, 4)))
@pyfunc
def cross(vec_x, vec_y):
    shape = static(vec_x.get_shape())
    if static(shape[0] == 2):
        return vec_x[0] * vec_y[1] - vec_x[1] * vec_y[0]
    if static(shape[0] == 3):
        return Vector([
            vec_x[1] * vec_y[2] - vec_x[2] * vec_y[1],
            vec_x[2] * vec_y[0] - vec_x[0] * vec_y[2],
            vec_x[0] * vec_y[1] - vec_x[1] * vec_y[0]
        ])
    return None


@preconditions(
    arg_at(0, assert_vector("lhs for outer_product is not a vector")),
    arg_at(1, assert_vector("rhs for outer_product is not a vector")))
@pyfunc
def outer_product(vec_x, vec_y):
    shape_x = static(vec_x.get_shape())
    shape_y = static(vec_y.get_shape())
    return Matrix([[vec_x[i] * vec_y[j] for j in static(range(shape_y[0]))]
                   for i in static(range(shape_x[0]))])


@preconditions(assert_tensor)
@func
def cast(mat, dtype: template()):
    return ops_mod.cast(mat, dtype)<|MERGE_RESOLUTION|>--- conflicted
+++ resolved
@@ -82,18 +82,10 @@
     arg_at(0, lambda xs: same_shapes(*xs)),
     arg_foreach_check(
         0,
-<<<<<<< HEAD
-        foreach(
-            Or(assert_vector(),
-               assert_list,
-               msg="Cols/rows must be a list of lists, or a list of vectors")))
-)
-@pyfunc
-=======
         fns=[assert_vector(), assert_list],
         logic='or',
         msg="Cols/rows must be a list of lists, or a list of vectors"))
->>>>>>> 039d95f2
+@pyfunc
 def rows(rows):  # pylint: disable=W0621
     return Matrix([[x for x in row] for row in rows])
 
