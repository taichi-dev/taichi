--- conflicted
+++ resolved
@@ -399,25 +399,6 @@
                 "Determinants of matrices with sizes >= 5 are not supported")
 
     @staticmethod
-<<<<<<< HEAD
-    def cross(a, b):
-        if a.n == 3 and a.m == 1 and b.n == 3 and b.m == 1:
-            return Matrix([
-                a(1) * b(2) - a(2) * b(1),
-                a(2) * b(0) - a(0) * b(2),
-                a(0) * b(1) - a(1) * b(0),
-            ])
-
-        elif a.n == 2 and a.m == 1 and b.n == 2 and b.m == 1:
-            return a(0) * b(1) - a(1) * b(0)
-
-        else:
-            raise Exception(
-                "cross product is only supported between 3D or 2D vectors")
-
-    @staticmethod
-=======
->>>>>>> c193e4b4
     def diag(dim, val):
         ret = Matrix(dim, dim)
         for i in range(dim):
@@ -556,25 +537,16 @@
         return self.from_numpy(torch_tensor.contiguous())
 
     def __ti_repr__(self):
-<<<<<<< HEAD
-        yield '['
-        for i in range(self.n):
-            if i:
+        if self.m != 1:
+            yield '['
+
+        for j in range(self.m):
+            if j:
                 yield ', '
             yield '['
-            for j in range(self.m):
-                if j:
+            for i in range(self.n):
+                if i:
                     yield ', '
-=======
-        if self.m != 1:
-            yield '['
-
-        for j in range(self.m):
-            if j: yield ', '
-            yield '['
-            for i in range(self.n):
-                if i: yield ', '
->>>>>>> c193e4b4
                 yield self(i, j)
             yield ']'
 
@@ -626,13 +598,19 @@
 
     @staticmethod
     def cross(a, b):
-        assert a.m == 1 and a.n == 3
-        assert b.m == 1 and b.n == 3
-        return Vector([
-            a(1) * b(2) - a(2) * b(1),
-            a(2) * b(0) - a(0) * b(2),
-            a(0) * b(1) - a(1) * b(0),
-        ])
+        if a.n == 3 and a.m == 1 and b.n == 3 and b.m == 1:
+            return Matrix([
+                a(1) * b(2) - a(2) * b(1),
+                a(2) * b(0) - a(0) * b(2),
+                a(0) * b(1) - a(1) * b(0),
+            ])
+
+        elif a.n == 2 and a.m == 1 and b.n == 2 and b.m == 1:
+            return a(0) * b(1) - a(1) * b(0)
+
+        else:
+            raise Exception(
+                "cross product is only supported between pairs of 3D or those of 2D vectors")
 
     @staticmethod
     def outer_product(a, b):
