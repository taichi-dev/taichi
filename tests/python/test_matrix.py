import math
import operator

import numpy as np
import pytest
from taichi.lang import impl
from taichi.lang.exception import TaichiCompilationError
from taichi.lang.misc import get_host_arch_list

import taichi as ti
from tests import test_utils

operation_types = [operator.add, operator.sub, operator.matmul]
test_matrix_arrays = [
    np.array([[1, 2], [3, 4]]),
    np.array([[5, 6], [7, 8]]),
    np.array([[2, 8], [-1, 3]])
]

vector_operation_types = [operator.add, operator.sub]
test_vector_arrays = [
    np.array([42, 42]),
    np.array([24, 24]),
    np.array([83, 12])
]


@test_utils.test(arch=get_host_arch_list())
def test_python_scope_vector_operations():
    for ops in vector_operation_types:
        a, b = test_vector_arrays[:2]
        m1, m2 = ti.Vector(a), ti.Vector(b)
        c = ops(m1, m2)
        assert np.allclose(c.to_numpy(), ops(a, b))


@test_utils.test(arch=get_host_arch_list())
def test_python_scope_matrix_operations():
    for ops in operation_types:
        a, b = test_matrix_arrays[:2]
        m1, m2 = ti.Matrix(a), ti.Matrix(b)
        c = ops(m1, m2)
        assert np.allclose(c.to_numpy(), ops(a, b))


# TODO: Loops inside the function will cause AssertionError:
# No new variables can be declared after kernel invocations
# or Python-scope field accesses.
# ideally we should use pytest.fixture to parameterize the tests
# over explicit loops
@pytest.mark.parametrize('ops', vector_operation_types)
@test_utils.test(arch=get_host_arch_list())
def test_python_scope_vector_field(ops):
    t1 = ti.Vector.field(2, dtype=ti.i32, shape=())
    t2 = ti.Vector.field(2, dtype=ti.i32, shape=())
    a, b = test_vector_arrays[:2]
    t1[None], t2[None] = a.tolist(), b.tolist()

    c = ops(t1[None], t2[None])
    assert np.allclose(c.to_numpy(), ops(a, b))


@pytest.mark.parametrize('ops', vector_operation_types)
@test_utils.test(arch=get_host_arch_list())
def test_python_scope_matrix_field(ops):
    t1 = ti.Matrix.field(2, 2, dtype=ti.i32, shape=())
    t2 = ti.Matrix.field(2, 2, dtype=ti.i32, shape=())
    a, b = test_matrix_arrays[:2]
    # ndarray not supported here
    t1[None], t2[None] = a.tolist(), b.tolist()

    c = ops(t1[None], t2[None])
    print(c)

    assert np.allclose(c.to_numpy(), ops(a, b))


@test_utils.test(arch=get_host_arch_list())
def test_constant_matrices():
    assert ti.cos(math.pi / 3) == test_utils.approx(0.5)
    assert np.allclose((-ti.Vector([2, 3])).to_numpy(), np.array([-2, -3]))
    assert ti.cos(ti.Vector([2, 3])).to_numpy() == test_utils.approx(
        np.cos(np.array([2, 3])))
    assert ti.max(2, 3) == 3
    res = ti.max(4, ti.Vector([3, 4, 5]))
    assert np.allclose(res.to_numpy(), np.array([4, 4, 5]))
    res = ti.Vector([2, 3]) + ti.Vector([3, 4])
    assert np.allclose(res.to_numpy(), np.array([5, 7]))
    res = ti.atan2(ti.Vector([2, 3]), ti.Vector([3, 4]))
    assert res.to_numpy() == test_utils.approx(
        np.arctan2(np.array([2, 3]), np.array([3, 4])))
    res = ti.Matrix([[2, 3], [4, 5]]) @ ti.Vector([2, 3])
    assert np.allclose(res.to_numpy(), np.array([13, 23]))
    v = ti.Vector([3, 4])
    w = ti.Vector([5, -12])
    r = ti.Vector([1, 2, 3, 4])
    s = ti.Matrix([[1, 2], [3, 4]])
    assert v.normalized().to_numpy() == test_utils.approx(np.array([0.6, 0.8]))
    assert v.cross(w) == test_utils.approx(-12 * 3 - 4 * 5)
    w.y = v.x * w[0]
    r.x = r.y
    r.y = r.z
    r.z = r.w
    r.w = r.x
    assert np.allclose(w.to_numpy(), np.array([5, 15]))
    assert ti.select(ti.Vector([1, 0]), ti.Vector([2, 3]),
                     ti.Vector([4, 5])) == ti.Vector([2, 5])
    s[0, 1] = 2
    assert s[0, 1] == 2

    @ti.kernel
    def func(t: ti.i32):
        m = ti.Matrix([[2, 3], [4, t]])
        print(m @ ti.Vector([2, 3]))
        m += ti.Matrix([[3, 4], [5, t]])
        print(m @ v)
        print(r.x, r.y, r.z, r.w)
        s = w @ m
        print(s)
        print(m)

    func(5)


@pytest.mark.parametrize('ops', vector_operation_types)
@test_utils.test(arch=get_host_arch_list())
def test_taichi_scope_vector_operations_with_global_vectors(ops):
    a, b, c = test_vector_arrays[:3]
    m1, m2 = ti.Vector(a), ti.Vector(b)
    r1 = ti.Vector.field(2, dtype=ti.i32, shape=())
    r2 = ti.Vector.field(2, dtype=ti.i32, shape=())
    m3 = ti.Vector.field(2, dtype=ti.i32, shape=())
    m3.from_numpy(c)

    @ti.kernel
    def run():
        r1[None] = ops(m1, m2)
        r2[None] = ops(m1, m3[None])

    run()

    assert np.allclose(r1[None].to_numpy(), ops(a, b))
    assert np.allclose(r2[None].to_numpy(), ops(a, c))


@pytest.mark.parametrize('ops', vector_operation_types)
@test_utils.test(arch=get_host_arch_list())
def test_taichi_scope_matrix_operations_with_global_matrices(ops):
    a, b, c = test_matrix_arrays[:3]
    m1, m2 = ti.Matrix(a), ti.Matrix(b)
    r1 = ti.Matrix.field(2, 2, dtype=ti.i32, shape=())
    r2 = ti.Matrix.field(2, 2, dtype=ti.i32, shape=())
    m3 = ti.Matrix.field(2, 2, dtype=ti.i32, shape=())
    m3.from_numpy(c)

    @ti.kernel
    def run():
        r1[None] = ops(m1, m2)
        r2[None] = ops(m1, m3[None])

    run()

    assert np.allclose(r1[None].to_numpy(), ops(a, b))
    assert np.allclose(r2[None].to_numpy(), ops(a, c))


@test_utils.test(exclude=[ti.cc])
def test_matrix_non_constant_index_numpy():
    @ti.kernel
    def func1(a: ti.types.ndarray(element_dim=2)):
        for i in range(5):
            for j, k in ti.ndrange(2, 2):
                a[i][j, k] = j * j + k * k

    m = np.empty((5, 2, 2), dtype=np.int32)
    func1(m)
    assert m[1][0, 1] == 1
    assert m[2][1, 0] == 1
    assert m[3][1, 1] == 2
    assert m[4][0, 1] == 1

    @ti.kernel
    def func2(b: ti.types.ndarray(element_dim=1)):
        for i in range(5):
            for j in range(4):
                b[i][j * j] = j * j

    v = np.empty((5, 10), dtype=np.int32)
    func2(v)
    assert v[0][0] == 0
    assert v[1][1] == 1
    assert v[2][4] == 4
    assert v[3][9] == 9


@test_utils.test(require=ti.extension.dynamic_index,
                 dynamic_index=True,
                 debug=True)
def test_matrix_non_constant_index():
    m = ti.Matrix.field(2, 2, ti.i32, 5)
    v = ti.Vector.field(10, ti.i32, 5)

    @ti.kernel
    def func1():
        for i in range(5):
            for j, k in ti.ndrange(2, 2):
                m[i][j, k] = j * j + k * k
        assert m[1][0, 1] == 1
        assert m[2][1, 0] == 1
        assert m[3][1, 1] == 2

    func1()
    assert m[4][0, 1] == 1

    @ti.kernel
    def func2():
        for i in range(5):
            for j in range(4):
                v[i][j * j] = j * j
        assert v[1][0] == 0
        assert v[1][1] == 1
        assert v[1][4] == 4

    func2()
    assert v[1][9] == 9

    @ti.kernel
    def func3():
        tmp = ti.Vector([1, 2, 3])
        for i in range(3):
            tmp[i] = i * i
            vec = ti.Vector([4, 5, 6])
            for j in range(3):
                vec[tmp[i] % 3] += vec[j % 3]
        assert tmp[0] == 0
        assert tmp[1] == 1
        assert tmp[2] == 4

    func3()

    @ti.kernel
    def func4(k: ti.i32):
        tmp = ti.Vector([k, k * 2, k * 3])
        assert tmp[0] == k
        assert tmp[1] == k * 2
        assert tmp[2] == k * 3

    func4(10)


def _test_matrix_constant_index():
    m = ti.Matrix.field(2, 2, ti.i32, 5)

    @ti.kernel
    def func():
        for i in range(5):
            for j, k in ti.static(ti.ndrange(2, 2)):
                m[i][j, k] = 12

    func()

    assert np.allclose(m.to_numpy(), np.ones((5, 2, 2), np.int32) * 12)


@test_utils.test()
def test_matrix_constant_index():
    _test_matrix_constant_index()


@test_utils.test(real_matrix=True)
def test_matrix_constant_index_real_matrix():
    _test_matrix_constant_index()


@test_utils.test(arch=ti.cpu)
def test_vector_to_list():
    a = ti.Vector.field(2, float, ())

    data = [2, 3]
    b = ti.Vector(data)
    assert list(b) == data
    assert len(b) == len(data)

    a[None] = b
    assert all(a[None] == ti.Vector(data))


@test_utils.test(arch=ti.cpu)
def test_matrix_to_list():
    a = ti.Matrix.field(2, 3, float, ())

    data = [[2, 3, 4], [5, 6, 7]]
    b = ti.Matrix(data)
    assert list(b) == data
    assert len(b) == len(data)

    a[None] = b
    assert all(a[None] == ti.Matrix(data))


@test_utils.test()
def test_matrix_needs_grad():
    # Just make sure the usage doesn't crash, see https://github.com/taichi-dev/taichi/pull/1545
    n = 8
    m1 = ti.Matrix.field(2, 2, ti.f32, n, needs_grad=True)
    m2 = ti.Matrix.field(2, 2, ti.f32, n, needs_grad=True)
    gr = ti.Matrix.field(2, 2, ti.f32, n)

    @ti.kernel
    def func():
        for i in range(n):
            gr[i] = m1.grad[i] + m2.grad[i]

    func()


@test_utils.test(debug=True)
def test_copy_python_scope_matrix_to_taichi_scope():
    a = ti.Vector([1, 2, 3])

    @ti.kernel
    def test():
        b = a
        assert b[0] == 1
        assert b[1] == 2
        assert b[2] == 3
        b = ti.Vector([4, 5, 6])
        assert b[0] == 4
        assert b[1] == 5
        assert b[2] == 6

    test()


@test_utils.test(exclude=[ti.cc], debug=True)
def test_copy_matrix_field_element_to_taichi_scope():
    a = ti.Vector.field(3, ti.i32, shape=())
    a[None] = ti.Vector([1, 2, 3])

    @ti.kernel
    def test():
        b = a[None]
        assert b[0] == 1
        assert b[1] == 2
        assert b[2] == 3
        b[0] = 5
        b[1] = 9
        b[2] = 7
        assert b[0] == 5
        assert b[1] == 9
        assert b[2] == 7
        assert a[None][0] == 1
        assert a[None][1] == 2
        assert a[None][2] == 3

    test()


@test_utils.test(debug=True)
def test_copy_matrix_in_taichi_scope():
    @ti.kernel
    def test():
        a = ti.Vector([1, 2, 3])
        b = a
        assert b[0] == 1
        assert b[1] == 2
        assert b[2] == 3
        b[0] = 5
        b[1] = 9
        b[2] = 7
        assert b[0] == 5
        assert b[1] == 9
        assert b[2] == 7
        assert a[0] == 1
        assert a[1] == 2
        assert a[2] == 3

    test()


@test_utils.test(arch=[ti.cpu, ti.cuda], dynamic_index=True, debug=True)
def test_matrix_field_dynamic_index_stride():
    # placeholders
    temp_a = ti.field(ti.f32)
    temp_b = ti.field(ti.f32)
    temp_c = ti.field(ti.f32)
    # target
    v = ti.Vector.field(3, ti.i32)
    x = v.get_scalar_field(0)
    y = v.get_scalar_field(1)
    z = v.get_scalar_field(2)

    S0 = ti.root
    S1 = S0.pointer(ti.i, 4)
    S2 = S1.dense(ti.i, 2)
    S3 = S2.pointer(ti.i, 8)
    S3.place(temp_a)
    S4 = S2.dense(ti.i, 16)
    S4.place(x)
    S5 = S1.dense(ti.i, 2)
    S6 = S5.pointer(ti.i, 8)
    S6.place(temp_b)
    S7 = S5.dense(ti.i, 16)
    S7.place(y)
    S8 = S1.dense(ti.i, 2)
    S9 = S8.dense(ti.i, 32)
    S9.place(temp_c)
    S10 = S8.dense(ti.i, 16)
    S10.place(z)

    @ti.kernel
    def check_stride():
        for i in range(128):
            assert ti.get_addr(y, i) - ti.get_addr(
                x, i) == v._get_dynamic_index_stride()
            assert ti.get_addr(z, i) - ti.get_addr(
                y, i) == v._get_dynamic_index_stride()

    check_stride()

    @ti.kernel
    def run():
        for i in range(128):
            for j in range(3):
                v[i][j] = i * j

    run()
    for i in range(128):
        for j in range(3):
            assert v[i][j] == i * j


@test_utils.test(arch=[ti.cpu, ti.cuda])
def test_matrix_field_dynamic_index_different_path_length():
    v = ti.Vector.field(2, ti.i32)
    x = v.get_scalar_field(0)
    y = v.get_scalar_field(1)

    ti.root.dense(ti.i, 8).place(x)
    ti.root.dense(ti.i, 2).dense(ti.i, 4).place(y)

    impl.get_runtime().materialize()
    assert v._get_dynamic_index_stride() is None


@test_utils.test(arch=[ti.cpu, ti.cuda])
def test_matrix_field_dynamic_index_not_pure_dense():
    v = ti.Vector.field(2, ti.i32)
    x = v.get_scalar_field(0)
    y = v.get_scalar_field(1)

    ti.root.dense(ti.i, 2).pointer(ti.i, 4).place(x)
    ti.root.dense(ti.i, 2).dense(ti.i, 4).place(y)

    impl.get_runtime().materialize()
    assert v._get_dynamic_index_stride() is None


@test_utils.test(arch=[ti.cpu, ti.cuda])
def test_matrix_field_dynamic_index_different_cell_size_bytes():
    temp = ti.field(ti.f32)

    v = ti.Vector.field(2, ti.i32)
    x = v.get_scalar_field(0)
    y = v.get_scalar_field(1)

    ti.root.dense(ti.i, 8).place(x, temp)
    ti.root.dense(ti.i, 8).place(y)

    impl.get_runtime().materialize()
    assert v._get_dynamic_index_stride() is None


@test_utils.test(arch=[ti.cpu, ti.cuda])
def test_matrix_field_dynamic_index_different_offset_bytes_in_parent_cell():
    temp_a = ti.field(ti.f32)
    temp_b = ti.field(ti.f32)

    v = ti.Vector.field(2, ti.i32)
    x = v.get_scalar_field(0)
    y = v.get_scalar_field(1)

    ti.root.dense(ti.i, 8).place(temp_a, x)
    ti.root.dense(ti.i, 8).place(y, temp_b)

    impl.get_runtime().materialize()
    assert v._get_dynamic_index_stride() is None


@test_utils.test(arch=[ti.cpu, ti.cuda])
def test_matrix_field_dynamic_index_different_stride():
    temp = ti.field(ti.f32)

    v = ti.Vector.field(3, ti.i32)
    x = v.get_scalar_field(0)
    y = v.get_scalar_field(1)
    z = v.get_scalar_field(2)

    ti.root.dense(ti.i, 8).place(x, y, temp, z)

    impl.get_runtime().materialize()
    assert v._get_dynamic_index_stride() is None


@test_utils.test(arch=[ti.cpu, ti.cuda], dynamic_index=True)
def test_matrix_field_dynamic_index_multiple_materialize():
    @ti.kernel
    def empty():
        pass

    empty()

    n = 5
    a = ti.Vector.field(3, dtype=ti.i32, shape=n)

    @ti.kernel
    def func():
        for i in a:
            a[i][i % 3] = i

    func()
    for i in range(n):
        for j in range(3):
            assert a[i][j] == (i if j == i % 3 else 0)


@test_utils.test(arch=[ti.cpu, ti.cuda], dynamic_index=True, debug=True)
def test_local_vector_initialized_in_a_loop():
    @ti.kernel
    def foo():
        for c in range(10):
            p = ti.Vector([c, c * 2])
            for i in range(2):
                assert p[i] == c * (i + 1)

    foo()


@test_utils.test(debug=True)
def test_vector_dtype():
    @ti.kernel
    def foo():
        a = ti.Vector([1, 2, 3], ti.f32)
        a /= 2
        assert all(abs(a - (0.5, 1., 1.5)) < 1e-6)
        b = ti.Vector([1.5, 2.5, 3.5], ti.i32)
        assert all(b == (1, 2, 3))

    foo()


@test_utils.test(debug=True)
def test_matrix_dtype():
    @ti.kernel
    def foo():
        a = ti.Matrix([[1, 2], [3, 4]], ti.f32)
        a /= 2
        assert all(abs(a - ((0.5, 1.), (1.5, 2.))) < 1e-6)
        b = ti.Matrix([[1.5, 2.5], [3.5, 4.5]], ti.i32)
        assert all(b == ((1, 2), (3, 4)))

    foo()


inplace_operation_types = [
    operator.iadd, operator.isub, operator.imul, operator.ifloordiv,
    operator.imod, operator.ilshift, operator.irshift, operator.ior,
    operator.ixor, operator.iand
]


@test_utils.test()
def test_python_scope_inplace_operator():
    for ops in inplace_operation_types:
        a, b = test_matrix_arrays[:2]
        m1, m2 = ti.Matrix(a), ti.Matrix(b)
        m1 = ops(m1, m2)
        assert np.allclose(m1.to_numpy(), ops(a, b))


@test_utils.test()
def test_slice_assign_basic():
    @ti.kernel
    def foo():
        m = ti.Matrix([[0., 0., 0., 0.] for _ in range(3)])
        vec = ti.Vector([1., 2., 3., 4.])
        m[0, :] = vec.transpose()
        ref = ti.Matrix([[1., 2., 3., 4.], [0., 0., 0., 0.], [0., 0., 0., 0.]])
        assert all(m == ref)

        m[1, 1:3] = ti.Vector([1., 2.]).transpose()
        ref = ti.Matrix([[1., 2., 3., 4.], [0., 1., 2., 0.], [0., 0., 0., 0.]])
        assert all(m == ref)

        m1 = ti.Matrix([[1., 1., 1., 1.] for _ in range(2)])
        m[:2, :] = m1
        ref = ti.Matrix([[1., 1., 1., 1.], [1., 1., 1., 1.], [0., 0., 0., 0.]])
        assert all(m == ref)

    foo()


@test_utils.test(dynamic_index=True)
def test_slice_assign_dynamic_index():
    @ti.kernel
    def foo(i: ti.i32, ref: ti.template()):
        m = ti.Matrix([[0., 0., 0., 0.] for _ in range(3)])
        vec = ti.Vector([1., 2., 3., 4.])
        m[i, :] = vec.transpose()
        assert all(m == ref)

    for i in range(3):
        foo(
            i,
            ti.Matrix([[1., 2., 3., 4.] if j == i else [0., 0., 0., 0.]
                       for j in range(3)]))


@test_utils.test()
def test_indexing():
    @ti.kernel
    def foo():
        m = ti.Matrix([[0., 0., 0., 0.] for _ in range(4)])
        print(m[0])

    with pytest.raises(TaichiCompilationError,
                       match=r'Expected 2 indices, got 1'):
        foo()

    @ti.kernel
    def bar():
        vec = ti.Vector([1, 2, 3, 4])
        print(vec[0, 0])

    with pytest.raises(TaichiCompilationError,
                       match=r'Expected 1 indices, got 2'):
        bar()


@test_utils.test()
def test_indexing_in_fields():
    f = ti.Matrix.field(3, 3, ti.f32, shape=())

    @ti.kernel
    def foo():
        f[None][0, 0] = 1.0
        print(f[None][0])

    with pytest.raises(TaichiCompilationError,
                       match=r'Expected 2 indices, got 1'):
        foo()

    g = ti.Vector.field(3, ti.f32, shape=())

    @ti.kernel
    def bar():
        g[None][0] = 1.0
        print(g[None][0, 0])

    with pytest.raises(TaichiCompilationError,
                       match=r'Expected 1 indices, got 2'):
        bar()


@test_utils.test()
def test_indexing_in_struct():
    @ti.kernel
    def foo():
        s = ti.Struct(a=ti.Vector([0, 0, 0]), b=2)
        print(s.a[0, 0])

    with pytest.raises(TaichiCompilationError,
                       match=r'Expected 1 indices, got 2'):
        foo()

    @ti.kernel
    def bar():
        s = ti.Struct(m=ti.Matrix([[0, 0, 0], [0, 0, 0]]), n=2)
        print(s.m[0])

    with pytest.raises(TaichiCompilationError,
                       match=r'Expected 2 indices, got 1'):
        bar()


@test_utils.test()
def test_indexing_in_struct_field():

    s = ti.Struct.field(
        {
            'v': ti.types.vector(3, ti.f32),
            'm': ti.types.matrix(3, 3, ti.f32)
        },
        shape=())

    @ti.kernel
    def foo():
        print(s[None].v[0, 0])

    with pytest.raises(TaichiCompilationError,
                       match=r'Expected 1 indices, got 2'):
        foo()

    @ti.kernel
    def bar():
        print(s[None].m[0])

    with pytest.raises(TaichiCompilationError,
                       match=r'Expected 2 indices, got 1'):
        bar()


@test_utils.test(arch=get_host_arch_list(), debug=True)
def test_matrix_vector_multiplication():
    mat = ti.math.mat3(1)
    vec = ti.math.vec3(3)
    r = mat @ vec
    for i in range(3):
        assert r[i] == 9

    @ti.kernel
    def foo():
        mat = ti.math.mat3(1)
        vec = ti.math.vec3(3)
        r = mat @ vec
        assert r[0] == r[1] == r[2] == 9

    foo()


@test_utils.test(arch=[ti.cuda, ti.cpu], real_matrix=True)
def test_local_matrix_read():

    s = ti.field(ti.i32, shape=())

    @ti.kernel
    def get_index(i: ti.i32, j: ti.i32):
        mat = ti.Matrix([[x * 3 + y for y in range(3)] for x in range(3)])
        s[None] = mat[i, j]

    for i in range(3):
        for j in range(3):
            get_index(i, j)
            assert s[None] == i * 3 + j


@test_utils.test(arch=[ti.cuda, ti.cpu], real_matrix=True)
def test_local_matrix_indexing_in_loop():
    s = ti.field(ti.i32, shape=(3, 3))

    @ti.kernel
    def test():
        mat = ti.Matrix([[x * 3 + y for y in range(3)] for x in range(3)])
        for i in range(3):
            for j in range(3):
                s[i, j] = mat[i, j] + 1

    test()
    for i in range(3):
        for j in range(3):
            assert s[i, j] == i * 3 + j + 1


@test_utils.test(arch=[ti.cuda, ti.cpu], real_matrix=True)
def test_local_matrix_indexing_ops():
    @ti.kernel
    def element_write() -> ti.i32:
        mat = ti.Matrix([[x * 3 + y for y in range(3)] for x in range(3)])
        s = 0
        for i in range(3):
            for j in range(3):
                mat[i, j] = 10
                s += mat[i, j]
        return s

    f = ti.field(ti.i32, shape=(3, 3))

    @ti.kernel
    def assign_from_index():
        mat = ti.Matrix([[x * 3 + y for y in range(3)] for x in range(3)])
        result = ti.Matrix([[0, 0, 0], [0, 0, 0], [0, 0, 0]])
        # TODO: fix parallelization
        ti.loop_config(serialize=True)
        for i in range(3):
            for j in range(3):
                result[i, j] = mat[j, i]
        for i in range(3):
            for j in range(3):
                f[i, j] = result[i, j]

    assert element_write() == 90
    assign_from_index()
    xs = [[x * 3 + y for y in range(3)] for x in range(3)]
    for i in range(3):
        for j in range(3):
            assert f[i, j] == xs[j][i]


@test_utils.test(arch=[ti.cuda, ti.cpu], real_matrix=True)
def test_local_matrix_index_check():
    @ti.kernel
    def foo():
        mat = ti.Matrix([[1, 2, 3], [4, 5, 6]])
        print(mat[0])

    with pytest.raises(TaichiCompilationError,
                       match=r'Expected 2 indices, but got 1'):
        foo()

    @ti.kernel
    def bar():
        vec = ti.Vector([1, 2, 3, 4])
        print(vec[0, 0])

    with pytest.raises(TaichiCompilationError,
                       match=r'Expected 1 indices, but got 2'):
        bar()


<<<<<<< HEAD
@test_utils.test(arch=[ti.cuda, ti.cpu], real_matrix=True, debug=True)
def test_elementwise_ops():
    @ti.kernel
    def test():
        # TODO: fix parallelization
        eps = 1e-8
        x = ti.Matrix([[1, 2], [3, 4]])
        # Unify rhs
        t1 = x + 10
        ti.loop_config(serialize=True)
        for i in range(2):
            for j in range(2):
                assert t1[i, j] == x[i, j] + 10
        t2 = x * 2
        ti.loop_config(serialize=True)
        for i in range(2):
            for j in range(2):
                assert t2[i, j] == x[i, j] * 2
        # elementwise-add
        t3 = t1 + t2
        ti.loop_config(serialize=True)
        for i in range(2):
            for j in range(2):
                assert t3[i, j] == t1[i, j] + t2[i, j]
        # Unify lhs
        t4 = 1 / t1
        # these should be *exactly* equals
        ti.loop_config(serialize=True)
        for i in range(2):
            for j in range(2):
                assert t4[i, j] == 1 / t1[i, j]
        t5 = 1 << x
        ti.loop_config(serialize=True)
        for i in range(2):
            for j in range(2):
                assert t5[i, j] == 1 << x[i, j]
        t6 = 1 + (x // 2)
        ti.loop_config(serialize=True)
        for i in range(2):
            for j in range(2):
                assert t6[i, j] == 1 + (x[i, j] // 2)

    test()
=======
@test_utils.test()
def test_vector_vector_t():
    @ti.kernel
    def foo() -> ti.types.matrix(2, 2, ti.f32):
        a = ti.Vector([1.0, 2.0])
        b = ti.Vector([1.0, 2.0])
        return a @ b.transpose()

    assert foo() == [[1.0, 2.0], [2.0, 4.0]]


@test_utils.test(arch=[ti.cuda, ti.cpu],
                 real_matrix=True,
                 real_matrix_scalarize=True)
def test_store_scalarize():
    @ti.kernel
    def func(a: ti.types.ndarray()):
        for i in range(5):
            a[i] = [[i, i + 1], [i + 2, i + 3]]

    x = ti.Matrix.ndarray(2, 2, ti.i32, shape=5)
    func(x)

    assert (x[0] == [[0, 1], [2, 3]]).all()
    assert (x[1] == [[1, 2], [3, 4]]).all()
    assert (x[2] == [[2, 3], [4, 5]]).all()
    assert (x[3] == [[3, 4], [5, 6]]).all()
    assert (x[4] == [[4, 5], [6, 7]]).all()


@test_utils.test(arch=[ti.cuda, ti.cpu],
                 real_matrix=True,
                 real_matrix_scalarize=True)
def test_load_store_scalarize():
    @ti.kernel
    def func(a: ti.types.ndarray()):
        for i in range(3):
            a[i] = [[i, i + 1], [i + 2, i + 3]]

        a[3] = a[1]
        a[4] = a[2]

    x = ti.Matrix.ndarray(2, 2, ti.i32, shape=5)
    func(x)

    assert (x[3] == [[1, 2], [3, 4]]).all()
    assert (x[4] == [[2, 3], [4, 5]]).all()


@test_utils.test(arch=[ti.cuda, ti.cpu],
                 real_matrix=True,
                 real_matrix_scalarize=True)
def test_unary_op_scalarize():
    @ti.kernel
    def func(a: ti.types.ndarray()):
        a[0] = [[0, 1], [2, 3]]
        a[1] = [[3, 4], [5, 6]]
        a[2] = -a[0]
        a[3] = ti.exp(a[1])
        a[4] = ti.sqrt(a[3])

    x = ti.Matrix.ndarray(2, 2, ti.f32, shape=5)
    func(x)

    assert (x[0] == [[0., 1.], [2., 3.]]).all()
    assert (x[1] == [[3., 4.], [5., 6.]]).all()
    assert (x[2] == [[-0., -1.], [-2., -3.]]).all()
    assert (x[3] < [[20.086, 54.60], [148.42, 403.43]]).all()
    assert (x[3] > [[20.085, 54.59], [148.41, 403.42]]).all()
    assert (x[4] < [[4.49, 7.39], [12.19, 20.09]]).all()
    assert (x[4] > [[4.48, 7.38], [12.18, 20.08]]).all()
>>>>>>> af76f255
<|MERGE_RESOLUTION|>--- conflicted
+++ resolved
@@ -817,7 +817,6 @@
         bar()
 
 
-<<<<<<< HEAD
 @test_utils.test(arch=[ti.cuda, ti.cpu], real_matrix=True, debug=True)
 def test_elementwise_ops():
     @ti.kernel
@@ -861,7 +860,7 @@
                 assert t6[i, j] == 1 + (x[i, j] // 2)
 
     test()
-=======
+
 @test_utils.test()
 def test_vector_vector_t():
     @ti.kernel
@@ -932,5 +931,4 @@
     assert (x[3] < [[20.086, 54.60], [148.42, 403.43]]).all()
     assert (x[3] > [[20.085, 54.59], [148.41, 403.42]]).all()
     assert (x[4] < [[4.49, 7.39], [12.19, 20.09]]).all()
-    assert (x[4] > [[4.48, 7.38], [12.18, 20.08]]).all()
->>>>>>> af76f255
+    assert (x[4] > [[4.48, 7.38], [12.18, 20.08]]).all()