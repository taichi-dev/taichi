#include "taichi/codegen/llvm/codegen_llvm.h"

#include <algorithm>

#ifdef TI_WITH_LLVM
#include "llvm/Bitcode/BitcodeReader.h"
#include "llvm/IR/Module.h"
#include "llvm/Linker/Linker.h"
#include "taichi/analysis/offline_cache_util.h"
#include "taichi/ir/statements.h"
#include "taichi/runtime/llvm/launch_arg_info.h"
#include "taichi/runtime/llvm/llvm_offline_cache.h"
#include "taichi/runtime/program_impls/llvm/llvm_program.h"
#include "taichi/codegen/llvm/struct_llvm.h"
#include "taichi/util/file_sequence_writer.h"
#include "taichi/codegen/codegen_utils.h"

namespace taichi::lang {

// TODO: sort function definitions to match declaration order in header

// TODO(k-ye): Hide FunctionCreationGuard inside cpp file
FunctionCreationGuard::FunctionCreationGuard(
    TaskCodeGenLLVM *mb,
    std::vector<llvm::Type *> arguments,
    const std::string &func_name)
    : mb(mb) {
  // Create the loop body function
  auto body_function_type = llvm::FunctionType::get(
      llvm::Type::getVoidTy(*mb->llvm_context), arguments, false);

  body = llvm::Function::Create(body_function_type,
                                llvm::Function::InternalLinkage, func_name,
                                mb->module.get());
  old_func = mb->func;
  // emit into loop body function
  mb->func = body;

  allocas = llvm::BasicBlock::Create(*mb->llvm_context, "allocs", body);
  old_entry = mb->entry_block;
  mb->entry_block = allocas;

  final = llvm::BasicBlock::Create(*mb->llvm_context, "final", body);
  old_final = mb->final_block;
  mb->final_block = final;

  entry = llvm::BasicBlock::Create(*mb->llvm_context, "entry", mb->func);

  ip = mb->builder->saveIP();
  mb->builder->SetInsertPoint(entry);

  auto body_bb =
      llvm::BasicBlock::Create(*mb->llvm_context, "function_body", mb->func);
  mb->builder->CreateBr(body_bb);
  mb->builder->SetInsertPoint(body_bb);
}

FunctionCreationGuard::~FunctionCreationGuard() {
  if (!mb->returned) {
    mb->builder->CreateBr(final);
  }
  mb->builder->SetInsertPoint(final);
  mb->builder->CreateRetVoid();
  mb->returned = false;

  mb->builder->SetInsertPoint(allocas);
  mb->builder->CreateBr(entry);

  mb->entry_block = old_entry;
  mb->final_block = old_final;
  mb->func = old_func;
  mb->builder->restoreIP(ip);

  TI_ASSERT(!llvm::verifyFunction(*body, &llvm::errs()));
}

namespace {

class CodeGenStmtGuard {
 public:
  using Getter = std::function<llvm::BasicBlock *(void)>;
  using Setter = std::function<void(llvm::BasicBlock *)>;

  explicit CodeGenStmtGuard(Getter getter, Setter setter)
      : saved_stmt_(getter()), setter_(std::move(setter)) {
  }

  ~CodeGenStmtGuard() {
    setter_(saved_stmt_);
  }

  CodeGenStmtGuard(CodeGenStmtGuard &&) = default;
  CodeGenStmtGuard &operator=(CodeGenStmtGuard &&) = default;

 private:
  llvm::BasicBlock *saved_stmt_;
  Setter setter_;
};

CodeGenStmtGuard make_loop_reentry_guard(TaskCodeGenLLVM *cg) {
  return CodeGenStmtGuard([cg]() { return cg->current_loop_reentry; },
                          [cg](llvm::BasicBlock *saved_stmt) {
                            cg->current_loop_reentry = saved_stmt;
                          });
}

CodeGenStmtGuard make_while_after_loop_guard(TaskCodeGenLLVM *cg) {
  return CodeGenStmtGuard([cg]() { return cg->current_while_after_loop; },
                          [cg](llvm::BasicBlock *saved_stmt) {
                            cg->current_while_after_loop = saved_stmt;
                          });
}

}  // namespace

// TaskCodeGenLLVM
void TaskCodeGenLLVM::visit(Block *stmt_list) {
  for (auto &stmt : stmt_list->statements) {
    stmt->accept(this);
    if (returned) {
      break;
    }
  }
}

void TaskCodeGenLLVM::visit(AllocaStmt *stmt) {
  if (stmt->ret_type->is<TensorType>()) {
    auto tensor_type = stmt->ret_type->cast<TensorType>();
    auto type = tlctx->get_data_type(tensor_type);
    if (stmt->is_shared) {
      auto base = new llvm::GlobalVariable(
          *module, type, false, llvm::GlobalValue::ExternalLinkage, nullptr,
          fmt::format("shared_array_{}", stmt->id), nullptr,
          llvm::GlobalVariable::NotThreadLocal, 3 /*addrspace=shared*/);
      base->setAlignment(llvm::MaybeAlign(8));
      auto ptr_type = llvm::PointerType::get(type, 0);
      llvm_val[stmt] = builder->CreatePointerCast(base, ptr_type);
    } else {
      llvm_val[stmt] = create_entry_block_alloca(type);
    }
  } else {
    llvm_val[stmt] =
        create_entry_block_alloca(stmt->ret_type, stmt->ret_type.is_pointer());
    // initialize as zero if element is not a pointer
    if (!stmt->ret_type.is_pointer())
      builder->CreateStore(tlctx->get_constant(stmt->ret_type, 0),
                           llvm_val[stmt]);
  }
}

void TaskCodeGenLLVM::visit(RandStmt *stmt) {
  if (stmt->ret_type->is_primitive(PrimitiveTypeID::f16)) {
    // Promoting to f32 since there's no rand_f16 support in runtime.cpp.
    auto val_f32 = call("rand_f32", get_context());
    llvm_val[stmt] =
        builder->CreateFPTrunc(val_f32, llvm::Type::getHalfTy(*llvm_context));
  } else {
    llvm_val[stmt] = call(
        fmt::format("rand_{}", data_type_name(stmt->ret_type)), get_context());
  }
}

void TaskCodeGenLLVM::emit_extra_unary(UnaryOpStmt *stmt) {
  auto input = llvm_val[stmt->operand];
  auto input_taichi_type = stmt->operand->ret_type;
  if (input_taichi_type->is_primitive(PrimitiveTypeID::f16)) {
    // Promote to f32 since we don't have f16 support for extra unary ops in in
    // runtime.cpp.
    input = builder->CreateFPExt(input, llvm::Type::getFloatTy(*llvm_context));
    input_taichi_type = PrimitiveType::f32;
  }

  auto op = stmt->op_type;
  auto input_type = input->getType();

#define UNARY_STD(x)                                                    \
  else if (op == UnaryOpType::x) {                                      \
    if (input_taichi_type->is_primitive(PrimitiveTypeID::f32)) {        \
      llvm_val[stmt] = call(#x "_f32", input);                          \
    } else if (input_taichi_type->is_primitive(PrimitiveTypeID::f64)) { \
      llvm_val[stmt] = call(#x "_f64", input);                          \
    } else if (input_taichi_type->is_primitive(PrimitiveTypeID::i32)) { \
      llvm_val[stmt] = call(#x "_i32", input);                          \
    } else if (input_taichi_type->is_primitive(PrimitiveTypeID::i64)) { \
      llvm_val[stmt] = call(#x "_i64", input);                          \
    } else {                                                            \
      TI_NOT_IMPLEMENTED                                                \
    }                                                                   \
  }
  if (false) {
  }
  UNARY_STD(abs)
  UNARY_STD(exp)
  UNARY_STD(log)
  UNARY_STD(tan)
  UNARY_STD(tanh)
  UNARY_STD(sgn)
  UNARY_STD(logic_not)
  UNARY_STD(acos)
  UNARY_STD(asin)
  UNARY_STD(cos)
  UNARY_STD(sin)
  else if (op == UnaryOpType::sqrt) {
    llvm_val[stmt] =
        builder->CreateIntrinsic(llvm::Intrinsic::sqrt, {input_type}, {input});
  }
  else {
    TI_P(unary_op_type_name(op));
    TI_NOT_IMPLEMENTED
  }
#undef UNARY_STD
  if (stmt->ret_type->is_primitive(PrimitiveTypeID::f16)) {
    // Convert back to f16
    llvm_val[stmt] = builder->CreateFPTrunc(
        llvm_val[stmt], llvm::Type::getHalfTy(*llvm_context));
  }
}

std::unique_ptr<RuntimeObject> TaskCodeGenLLVM::emit_struct_meta_object(
    SNode *snode) {
  std::unique_ptr<RuntimeObject> meta;
  if (snode->type == SNodeType::dense) {
    meta = std::make_unique<RuntimeObject>("DenseMeta", this, builder.get());
    emit_struct_meta_base("Dense", meta->ptr, snode);
    meta->call("set_morton_dim", tlctx->get_constant((int)snode->_morton));
  } else if (snode->type == SNodeType::pointer) {
    meta = std::make_unique<RuntimeObject>("PointerMeta", this, builder.get());
    emit_struct_meta_base("Pointer", meta->ptr, snode);
  } else if (snode->type == SNodeType::root) {
    meta = std::make_unique<RuntimeObject>("RootMeta", this, builder.get());
    emit_struct_meta_base("Root", meta->ptr, snode);
  } else if (snode->type == SNodeType::dynamic) {
    meta = std::make_unique<RuntimeObject>("DynamicMeta", this, builder.get());
    emit_struct_meta_base("Dynamic", meta->ptr, snode);
    meta->call("set_chunk_size", tlctx->get_constant(snode->chunk_size));
  } else if (snode->type == SNodeType::bitmasked) {
    meta =
        std::make_unique<RuntimeObject>("BitmaskedMeta", this, builder.get());
    emit_struct_meta_base("Bitmasked", meta->ptr, snode);
  } else if (snode->type == SNodeType::quant_array) {
    meta = std::make_unique<RuntimeObject>("DenseMeta", this, builder.get());
    emit_struct_meta_base("Dense", meta->ptr, snode);
  } else {
    TI_P(snode_type_name(snode->type));
    TI_NOT_IMPLEMENTED;
  }
  return meta;
}

void TaskCodeGenLLVM::emit_struct_meta_base(const std::string &name,
                                            llvm::Value *node_meta,
                                            SNode *snode) {
  RuntimeObject common("StructMeta", this, builder.get(), node_meta);
  std::size_t element_size;
  if (snode->type == SNodeType::dense) {
    auto body_type =
        StructCompilerLLVM::get_llvm_body_type(module.get(), snode);
    auto element_ty = body_type->getArrayElementType();
    element_size = tlctx->get_type_size(element_ty);
  } else if (snode->type == SNodeType::pointer) {
    auto element_ty = StructCompilerLLVM::get_llvm_node_type(
        module.get(), snode->ch[0].get());
    element_size = tlctx->get_type_size(element_ty);
  } else {
    auto element_ty =
        StructCompilerLLVM::get_llvm_element_type(module.get(), snode);
    element_size = tlctx->get_type_size(element_ty);
  }
  common.set("snode_id", tlctx->get_constant(snode->id));
  common.set("element_size", tlctx->get_constant((uint64)element_size));
  common.set("max_num_elements",
             tlctx->get_constant(snode->max_num_elements()));
  common.set("context", get_context());

  /*
  uint8 *(*lookup_element)(uint8 *, int i);
  uint8 *(*from_parent_element)(uint8 *);
  bool (*is_active)(uint8 *, int i);
  int (*get_num_elements)(uint8 *);
  void (*refine_coordinates)(PhysicalCoordinates *inp_coord,
                             PhysicalCoordinates *refined_coord,
                             int index);
                             */

  std::vector<std::string> functions = {"lookup_element", "is_active",
                                        "get_num_elements"};

  for (auto const &f : functions)
    common.set(f, get_runtime_function(fmt::format("{}_{}", name, f)));

  // "from_parent_element", "refine_coordinates" are different for different
  // snodes, even if they have the same type.
  if (snode->parent)
    common.set("from_parent_element",
               get_struct_function(snode->get_ch_from_parent_func_name(),
                                   snode->get_snode_tree_id()));

  if (snode->type != SNodeType::place)
    common.set("refine_coordinates",
               get_struct_function(snode->refine_coordinates_func_name(),
                                   snode->get_snode_tree_id()));
}

TaskCodeGenLLVM::TaskCodeGenLLVM(Kernel *kernel,
                                 IRNode *ir,
                                 std::unique_ptr<llvm::Module> &&module)
    // TODO: simplify LLVMModuleBuilder ctor input
    : LLVMModuleBuilder(
          module == nullptr ? get_llvm_program(kernel->program)
                                  ->get_llvm_context(kernel->arch)
                                  ->new_module("kernel")
                            : std::move(module),
          get_llvm_program(kernel->program)->get_llvm_context(kernel->arch)),
      kernel(kernel),
      ir(ir),
      prog(kernel->program) {
  if (ir == nullptr)
    this->ir = kernel->ir.get();
  initialize_context();

  context_ty = get_runtime_type("RuntimeContext");
  physical_coordinate_ty = get_runtime_type(kLLVMPhysicalCoordinatesName);

  kernel_name = kernel->name + "_kernel";
}

void TaskCodeGenLLVM::visit(DecorationStmt *stmt) {
}

void TaskCodeGenLLVM::create_elementwise_cast(
    UnaryOpStmt *stmt,
    llvm::Type *to_ty,
    std::function<llvm::Value *(llvm::Value *, llvm::Type *)> func,
    bool on_self) {
  auto from_ty = stmt->operand->ret_type->cast<TensorType>();
  TI_ASSERT_INFO(from_ty,
                 "Cannot perform elementwise ops on non-tensor type {}",
                 from_ty->to_string());
  llvm::Value *vec = llvm::UndefValue::get(llvm::VectorType::get(
      to_ty, from_ty->get_num_elements(), /*scalable=*/false));
  for (int i = 0; i < from_ty->get_num_elements(); ++i) {
    auto elem = builder->CreateExtractElement(
        on_self ? llvm_val[stmt] : llvm_val[stmt->operand], i);
    auto cast_value = func(elem, to_ty);
    vec = builder->CreateInsertElement(vec, cast_value, i);
  }
  llvm_val[stmt] = vec;
}

void TaskCodeGenLLVM::visit(UnaryOpStmt *stmt) {
  auto input = llvm_val[stmt->operand];
  auto input_type = input->getType();
  auto op = stmt->op_type;

#define UNARY_INTRINSIC(x)                                                   \
  else if (op == UnaryOpType::x) {                                           \
    llvm_val[stmt] =                                                         \
        builder->CreateIntrinsic(llvm::Intrinsic::x, {input_type}, {input}); \
  }
  if (stmt->op_type == UnaryOpType::cast_value) {
    llvm::CastInst::CastOps cast_op;
    auto from = stmt->operand->ret_type;
    auto to = stmt->cast_type;
    TI_ASSERT_INFO(
        from->is<TensorType>() == to->is<TensorType>(),
        "Cannot cast between tensor type and non-tensor type: {} v.s. {}",
        from->to_string(), to->to_string());
    if (from == to) {
      llvm_val[stmt] = llvm_val[stmt->operand];
    } else if (is_real(from.get_element_type()) !=
               is_real(to.get_element_type())) {
      if (is_real(from.get_element_type()) &&
          (is_integral(to.get_element_type()))) {
        cast_op = (is_signed(to.get_element_type()))
                      ? llvm::Instruction::CastOps::FPToSI
                      : llvm::Instruction::CastOps::FPToUI;
      } else if (is_integral(from.get_element_type()) &&
                 is_real(to.get_element_type())) {
        cast_op = (is_signed(from.get_element_type()))
                      ? llvm::Instruction::CastOps::SIToFP
                      : llvm::Instruction::CastOps::UIToFP;
      } else {
        TI_P(data_type_name(from));
        TI_P(data_type_name(to));
        TI_NOT_IMPLEMENTED;
      }
      bool use_f16 = to->is_primitive(PrimitiveTypeID::f16) ||
                     (to->is<TensorType>() &&
                      to->cast<TensorType>()->get_element_type()->is_primitive(
                          PrimitiveTypeID::f16));
      auto cast_type = use_f16 ? (to->is<TensorType>()
                                      ? TypeFactory::create_tensor_type(
                                            to->cast<TensorType>()->get_shape(),
                                            PrimitiveType::f32)
                                      : PrimitiveType::f32)
                               : stmt->cast_type;

      auto cast_func = [this, cast_op](llvm::Value *value, llvm::Type *type) {
        return this->builder->CreateCast(cast_op, value, type);
      };
      if (!cast_type->is<TensorType>()) {
        llvm_val[stmt] = cast_func(input, tlctx->get_data_type(cast_type));
      } else {
        create_elementwise_cast(
            stmt,
            tlctx->get_data_type(
                cast_type->cast<TensorType>()->get_element_type()),
            cast_func);
      }

      if (use_f16) {
        auto trunc_func = [this](llvm::Value *value, llvm::Type *type) {
          return this->builder->CreateFPTrunc(value, type);
        };
        auto to_ty = llvm::Type::getHalfTy(*llvm_context);
        if (!cast_type->is<TensorType>()) {
          llvm_val[stmt] = trunc_func(llvm_val[stmt], to_ty);
        } else {
          create_elementwise_cast(stmt, to_ty, trunc_func, /*on_self=*/true);
        }
      }
    } else if (is_real(from.get_element_type()) &&
               is_real(to.get_element_type())) {
      auto t1 = from->is<TensorType>()
                    ? from->cast<TensorType>()->get_element_type()
                    : from.operator->();
      auto t2 = to->is<TensorType>()
                    ? to->cast<TensorType>()->get_element_type()
                    : to.operator->();
      if (data_type_size(t1) < data_type_size(t2)) {
        auto cast_func = [this](llvm::Value *value, llvm::Type *type) {
          return this->builder->CreateFPExt(value, type);
        };
        if (!stmt->cast_type->is<TensorType>()) {
          llvm_val[stmt] =
              cast_func(input, tlctx->get_data_type(stmt->cast_type));
        } else {
          create_elementwise_cast(
              stmt,
              tlctx->get_data_type(
                  stmt->cast_type->cast<TensorType>()->get_element_type()),
              cast_func);
        }
      } else {
        if (to->is_primitive(PrimitiveTypeID::f16) ||
            (to->is<TensorType>() &&
             to->cast<TensorType>()->get_element_type()->is_primitive(
                 PrimitiveTypeID::f16))) {
          if (!to->is<TensorType>()) {
            llvm_val[stmt] = builder->CreateFPTrunc(
                builder->CreateFPTrunc(llvm_val[stmt->operand],
                                       llvm::Type::getFloatTy(*llvm_context)),
                llvm::Type::getHalfTy(*llvm_context));
          } else {
            auto tensor_type = to->cast<TensorType>();
            llvm::Value *vec = llvm::UndefValue::get(tlctx->get_data_type(to));
            for (int i = 0; i < tensor_type->get_num_elements(); ++i) {
              auto elem = builder->CreateExtractElement(vec, i);
              auto double_trunced = builder->CreateFPTrunc(
                  builder->CreateFPTrunc(elem,
                                         llvm::Type::getFloatTy(*llvm_context)),
                  llvm::Type::getHalfTy(*llvm_context));
              vec = builder->CreateInsertElement(vec, double_trunced, i);
            }
            llvm_val[stmt] = vec;
          }
        } else {
          auto trunc_fn = [this](llvm::Value *value, llvm::Type *type) {
            return this->builder->CreateFPTrunc(value, type);
          };
          auto cast_type =
              stmt->cast_type->is<TensorType>()
                  ? stmt->cast_type->cast<TensorType>()->get_element_type()
                  : stmt->cast_type.operator->();
          if (!stmt->cast_type->is<TensorType>()) {
            llvm_val[stmt] = trunc_fn(input, tlctx->get_data_type(cast_type));
          } else {
            create_elementwise_cast(
                stmt,
                tlctx->get_data_type(
                    cast_type->cast<TensorType>()->get_element_type()),
                trunc_fn);
          }
        }
      }
    } else if (!is_real(from.get_element_type()) &&
               !is_real(to.get_element_type())) {
      llvm_val[stmt] = builder->CreateIntCast(
          llvm_val[stmt->operand], tlctx->get_data_type(to), is_signed(from));
    }
  } else if (stmt->op_type == UnaryOpType::cast_bits) {
    TI_ASSERT(data_type_size(stmt->ret_type) ==
              data_type_size(stmt->cast_type));
    if (stmt->operand->ret_type.is_pointer()) {
      TI_ASSERT(is_integral(stmt->cast_type));
      llvm_val[stmt] = builder->CreatePtrToInt(
          llvm_val[stmt->operand], tlctx->get_data_type(stmt->cast_type));
    } else {
      llvm_val[stmt] = builder->CreateBitCast(
          llvm_val[stmt->operand], tlctx->get_data_type(stmt->cast_type));
    }
  } else if (op == UnaryOpType::rsqrt) {
    llvm::Function *sqrt_fn = llvm::Intrinsic::getDeclaration(
        module.get(), llvm::Intrinsic::sqrt, input->getType());
    auto intermediate = builder->CreateCall(sqrt_fn, input, "sqrt");
    llvm_val[stmt] = builder->CreateFDiv(
        tlctx->get_constant(stmt->ret_type, 1.0), intermediate);
  } else if (op == UnaryOpType::bit_not) {
    llvm_val[stmt] = builder->CreateNot(input);
  } else if (op == UnaryOpType::neg) {
    if (is_real(stmt->operand->ret_type)) {
      llvm_val[stmt] = builder->CreateFNeg(input, "neg");
    } else {
      llvm_val[stmt] = builder->CreateNeg(input, "neg");
    }
  }
  UNARY_INTRINSIC(round)
  UNARY_INTRINSIC(floor)
  UNARY_INTRINSIC(ceil)
  else {
    emit_extra_unary(stmt);
  }
#undef UNARY_INTRINSIC
}

void TaskCodeGenLLVM::create_elementwise_binary(
    BinaryOpStmt *stmt,
    std::function<llvm::Value *(llvm::Value *lhs, llvm::Value *rhs)> f) {
  TI_ASSERT(stmt->lhs->ret_type->is<TensorType>());
  TI_ASSERT(stmt->rhs->ret_type->is<TensorType>());
  auto lhs_ty = stmt->lhs->ret_type->cast<TensorType>();
  auto rhs_ty = stmt->rhs->ret_type->cast<TensorType>();
  TI_ASSERT(lhs_ty->get_num_elements() == rhs_ty->get_num_elements());
  auto lhs_vec = llvm_val[stmt->lhs];
  auto rhs_vec = llvm_val[stmt->rhs];
  auto elt_type_name = data_type_name(lhs_ty->get_element_type());
  llvm::Value *result =
      llvm::UndefValue::get(tlctx->get_data_type(stmt->ret_type));
  for (int i = 0; i < lhs_ty->get_num_elements(); ++i) {
    auto lhs = builder->CreateExtractElement(lhs_vec, i);
    auto rhs = builder->CreateExtractElement(rhs_vec, i);
    result = builder->CreateInsertElement(result, f(lhs, rhs), i);
  }
  llvm_val[stmt] = result;
}

void TaskCodeGenLLVM::visit(BinaryOpStmt *stmt) {
  auto op = stmt->op_type;
  auto ret_type = stmt->ret_type;

  if (op == BinaryOpType::add) {
    if (is_real(stmt->ret_type.get_element_type())) {
      llvm_val[stmt] =
          builder->CreateFAdd(llvm_val[stmt->lhs], llvm_val[stmt->rhs]);
#if defined(__clang__) || defined(__GNUC__)
    } else if (prog->this_thread_config().debug &&
               is_integral(stmt->ret_type)) {
      llvm_val[stmt] =
          call("debug_add_" + stmt->ret_type->to_string(), get_arg(0),
               llvm_val[stmt->lhs], llvm_val[stmt->rhs],
               builder->CreateGlobalStringPtr(stmt->tb));
#endif
    } else {
      llvm_val[stmt] =
          builder->CreateAdd(llvm_val[stmt->lhs], llvm_val[stmt->rhs]);
    }
  } else if (op == BinaryOpType::sub) {
    if (is_real(stmt->ret_type.get_element_type())) {
      llvm_val[stmt] =
          builder->CreateFSub(llvm_val[stmt->lhs], llvm_val[stmt->rhs]);
#if defined(__clang__) || defined(__GNUC__)
    } else if (prog->this_thread_config().debug &&
               is_integral(stmt->ret_type)) {
      llvm_val[stmt] =
          call("debug_sub_" + stmt->ret_type->to_string(), get_arg(0),
               llvm_val[stmt->lhs], llvm_val[stmt->rhs],
               builder->CreateGlobalStringPtr(stmt->tb));
#endif
    } else {
      llvm_val[stmt] =
          builder->CreateSub(llvm_val[stmt->lhs], llvm_val[stmt->rhs]);
    }
  } else if (op == BinaryOpType::mul) {
    if (is_real(stmt->ret_type.get_element_type())) {
      llvm_val[stmt] =
          builder->CreateFMul(llvm_val[stmt->lhs], llvm_val[stmt->rhs]);
#if defined(__clang__) || defined(__GNUC__)
    } else if (prog->this_thread_config().debug &&
               is_integral(stmt->ret_type)) {
      llvm_val[stmt] =
          call("debug_mul_" + stmt->ret_type->to_string(), get_arg(0),
               llvm_val[stmt->lhs], llvm_val[stmt->rhs],
               builder->CreateGlobalStringPtr(stmt->tb));
#endif
    } else {
      llvm_val[stmt] =
          builder->CreateMul(llvm_val[stmt->lhs], llvm_val[stmt->rhs]);
    }
  } else if (op == BinaryOpType::div) {
    if (is_real(stmt->ret_type.get_element_type())) {
      llvm_val[stmt] =
          builder->CreateFDiv(llvm_val[stmt->lhs], llvm_val[stmt->rhs]);
    } else if (is_signed(stmt->ret_type)) {
      llvm_val[stmt] =
          builder->CreateSDiv(llvm_val[stmt->lhs], llvm_val[stmt->rhs]);
    } else {
      llvm_val[stmt] =
          builder->CreateUDiv(llvm_val[stmt->lhs], llvm_val[stmt->rhs]);
    }
  } else if (op == BinaryOpType::mod) {
    llvm_val[stmt] =
        builder->CreateSRem(llvm_val[stmt->lhs], llvm_val[stmt->rhs]);
  } else if (op == BinaryOpType::bit_and) {
    llvm_val[stmt] =
        builder->CreateAnd(llvm_val[stmt->lhs], llvm_val[stmt->rhs]);
  } else if (op == BinaryOpType::bit_or) {
    llvm_val[stmt] =
        builder->CreateOr(llvm_val[stmt->lhs], llvm_val[stmt->rhs]);
  } else if (op == BinaryOpType::bit_xor) {
    llvm_val[stmt] =
        builder->CreateXor(llvm_val[stmt->lhs], llvm_val[stmt->rhs]);
  } else if (op == BinaryOpType::bit_shl) {
#if defined(__clang__) || defined(__GNUC__)
    if (prog->this_thread_config().debug && is_integral(stmt->ret_type)) {
      llvm_val[stmt] =
          call("debug_shl_" + stmt->ret_type->to_string(), get_arg(0),
               llvm_val[stmt->lhs], llvm_val[stmt->rhs],
               builder->CreateGlobalStringPtr(stmt->tb));
    } else {
      llvm_val[stmt] =
          builder->CreateShl(llvm_val[stmt->lhs], llvm_val[stmt->rhs]);
    }
#else
    llvm_val[stmt] =
        builder->CreateShl(llvm_val[stmt->lhs], llvm_val[stmt->rhs]);
#endif
  } else if (op == BinaryOpType::bit_sar) {
    if (is_signed(stmt->lhs->element_type())) {
      llvm_val[stmt] =
          builder->CreateAShr(llvm_val[stmt->lhs], llvm_val[stmt->rhs]);
    } else {
      llvm_val[stmt] =
          builder->CreateLShr(llvm_val[stmt->lhs], llvm_val[stmt->rhs]);
    }
  } else if (op == BinaryOpType::max) {
#define BINARYOP_MAX(x)                                            \
  else if (ret_type->is_primitive(PrimitiveTypeID::x)) {           \
    llvm_val[stmt] =                                               \
        call("max_" #x, llvm_val[stmt->lhs], llvm_val[stmt->rhs]); \
  }

    if (is_real(ret_type.get_element_type())) {
      llvm_val[stmt] =
          builder->CreateMaxNum(llvm_val[stmt->lhs], llvm_val[stmt->rhs]);
    }
    BINARYOP_MAX(u16)
    BINARYOP_MAX(i16)
    BINARYOP_MAX(u32)
    BINARYOP_MAX(i32)
    BINARYOP_MAX(u64)
    BINARYOP_MAX(i64)
    else {
      if (auto tensor_ty = ret_type->cast<TensorType>()) {
        auto elt_ty = tensor_ty->get_element_type();
        TI_ASSERT(elt_ty->is_primitive(PrimitiveTypeID::u16) ||
                  elt_ty->is_primitive(PrimitiveTypeID::i16) ||
                  elt_ty->is_primitive(PrimitiveTypeID::u32) ||
                  elt_ty->is_primitive(PrimitiveTypeID::i32) ||
                  elt_ty->is_primitive(PrimitiveTypeID::u64) ||
                  elt_ty->is_primitive(PrimitiveTypeID::i64));
        auto dtype_name = data_type_name(elt_ty);
        auto binary_max = [this, &dtype_name](llvm::Value *lhs,
                                              llvm::Value *rhs) {
          return call("max_" + dtype_name, lhs, rhs);
        };
        create_elementwise_binary(stmt, binary_max);
      } else {
        TI_P(data_type_name(ret_type));
        TI_NOT_IMPLEMENTED
      }
    }
  } else if (op == BinaryOpType::min) {
#define BINARYOP_MIN(x)                                            \
  else if (ret_type->is_primitive(PrimitiveTypeID::x)) {           \
    llvm_val[stmt] =                                               \
        call("min_" #x, llvm_val[stmt->lhs], llvm_val[stmt->rhs]); \
  }

    if (is_real(ret_type.get_element_type())) {
      llvm_val[stmt] =
          builder->CreateMinNum(llvm_val[stmt->lhs], llvm_val[stmt->rhs]);
    }
    BINARYOP_MIN(u16)
    BINARYOP_MIN(i16)
    BINARYOP_MIN(u32)
    BINARYOP_MIN(i32)
    BINARYOP_MIN(u64)
    BINARYOP_MIN(i64)
    else {
      if (auto tensor_ty = ret_type->cast<TensorType>()) {
        auto elt_ty = tensor_ty->get_element_type();
        TI_ASSERT(elt_ty->is_primitive(PrimitiveTypeID::u16) ||
                  elt_ty->is_primitive(PrimitiveTypeID::i16) ||
                  elt_ty->is_primitive(PrimitiveTypeID::u32) ||
                  elt_ty->is_primitive(PrimitiveTypeID::i32) ||
                  elt_ty->is_primitive(PrimitiveTypeID::u64) ||
                  elt_ty->is_primitive(PrimitiveTypeID::i64));
        auto dtype_name = data_type_name(elt_ty);
        auto binary_min = [this, &dtype_name](llvm::Value *lhs,
                                              llvm::Value *rhs) {
          return call("min_" + dtype_name, lhs, rhs);
        };
        create_elementwise_binary(stmt, binary_min);
      } else {
        TI_P(data_type_name(ret_type));
        TI_NOT_IMPLEMENTED
      }
    }
  } else if (is_comparison(op)) {
    llvm::Value *cmp = nullptr;
    auto input_type = stmt->lhs->ret_type;
    if (op == BinaryOpType::cmp_eq) {
      if (is_real(input_type.get_element_type())) {
        cmp = builder->CreateFCmpOEQ(llvm_val[stmt->lhs], llvm_val[stmt->rhs]);
      } else {
        cmp = builder->CreateICmpEQ(llvm_val[stmt->lhs], llvm_val[stmt->rhs]);
      }
    } else if (op == BinaryOpType::cmp_le) {
      if (is_real(input_type.get_element_type())) {
        cmp = builder->CreateFCmpOLE(llvm_val[stmt->lhs], llvm_val[stmt->rhs]);
      } else {
        if (is_signed(input_type.get_element_type())) {
          cmp =
              builder->CreateICmpSLE(llvm_val[stmt->lhs], llvm_val[stmt->rhs]);
        } else {
          cmp =
              builder->CreateICmpULE(llvm_val[stmt->lhs], llvm_val[stmt->rhs]);
        }
      }
    } else if (op == BinaryOpType::cmp_ge) {
      if (is_real(input_type.get_element_type())) {
        cmp = builder->CreateFCmpOGE(llvm_val[stmt->lhs], llvm_val[stmt->rhs]);
      } else {
        if (is_signed(input_type.get_element_type())) {
          cmp =
              builder->CreateICmpSGE(llvm_val[stmt->lhs], llvm_val[stmt->rhs]);
        } else {
          cmp =
              builder->CreateICmpUGE(llvm_val[stmt->lhs], llvm_val[stmt->rhs]);
        }
      }
    } else if (op == BinaryOpType::cmp_lt) {
      if (is_real(input_type.get_element_type())) {
        cmp = builder->CreateFCmpOLT(llvm_val[stmt->lhs], llvm_val[stmt->rhs]);
      } else {
        if (is_signed(input_type.get_element_type())) {
          cmp =
              builder->CreateICmpSLT(llvm_val[stmt->lhs], llvm_val[stmt->rhs]);
        } else {
          cmp =
              builder->CreateICmpULT(llvm_val[stmt->lhs], llvm_val[stmt->rhs]);
        }
      }
    } else if (op == BinaryOpType::cmp_gt) {
      if (is_real(input_type.get_element_type())) {
        cmp = builder->CreateFCmpOGT(llvm_val[stmt->lhs], llvm_val[stmt->rhs]);
      } else {
        if (is_signed(input_type.get_element_type())) {
          cmp =
              builder->CreateICmpSGT(llvm_val[stmt->lhs], llvm_val[stmt->rhs]);
        } else {
          cmp =
              builder->CreateICmpUGT(llvm_val[stmt->lhs], llvm_val[stmt->rhs]);
        }
      }
    } else if (op == BinaryOpType::cmp_ne) {
      if (is_real(input_type.get_element_type())) {
        cmp = builder->CreateFCmpONE(llvm_val[stmt->lhs], llvm_val[stmt->rhs]);
      } else {
        cmp = builder->CreateICmpNE(llvm_val[stmt->lhs], llvm_val[stmt->rhs]);
      }
    } else {
      TI_NOT_IMPLEMENTED
    }
    llvm_val[stmt] =
        builder->CreateSExt(cmp, tlctx->get_data_type(PrimitiveType::i32));
  } else {
    // This branch contains atan2 and pow which use runtime.cpp function for
    // **real** type. We don't have f16 support there so promoting to f32 is
    // necessary.
    llvm::Value *lhs = llvm_val[stmt->lhs];
    llvm::Value *rhs = llvm_val[stmt->rhs];
    if (stmt->lhs->ret_type->is_primitive(PrimitiveTypeID::f16)) {
      lhs = builder->CreateFPExt(lhs, llvm::Type::getFloatTy(*llvm_context));
    }
    if (stmt->rhs->ret_type->is_primitive(PrimitiveTypeID::f16)) {
      rhs = builder->CreateFPExt(rhs, llvm::Type::getFloatTy(*llvm_context));
    }
    if (ret_type->is_primitive(PrimitiveTypeID::f16)) {
      ret_type = PrimitiveType::f32;
    }

    if (op == BinaryOpType::atan2) {
      if (arch_is_cpu(current_arch())) {
        if (ret_type->is_primitive(PrimitiveTypeID::f32)) {
          llvm_val[stmt] = call("atan2_f32", lhs, rhs);
        } else if (ret_type->is_primitive(PrimitiveTypeID::f64)) {
          llvm_val[stmt] = call("atan2_f64", lhs, rhs);
        } else {
          TI_P(data_type_name(ret_type));
          TI_NOT_IMPLEMENTED
        }
      } else {
        TI_NOT_IMPLEMENTED
      }
    } else if (op == BinaryOpType::pow) {
      if (arch_is_cpu(current_arch())) {
        // Note that ret_type here cannot be integral because pow with an
        // integral exponent has been demoted in the demote_operations pass
        if (ret_type->is_primitive(PrimitiveTypeID::f32)) {
          llvm_val[stmt] = call("pow_f32", lhs, rhs);
        } else if (ret_type->is_primitive(PrimitiveTypeID::f64)) {
          llvm_val[stmt] = call("pow_f64", lhs, rhs);
        } else {
          TI_P(data_type_name(ret_type));
          TI_NOT_IMPLEMENTED
        }
      } else {
        TI_NOT_IMPLEMENTED
      }
    } else {
      TI_P(binary_op_type_name(op));
      TI_NOT_IMPLEMENTED
    }

    // Convert back to f16 if applicable.
    if (stmt->ret_type->is_primitive(PrimitiveTypeID::f16)) {
      llvm_val[stmt] = builder->CreateFPTrunc(
          llvm_val[stmt], llvm::Type::getHalfTy(*llvm_context));
    }
  }
}

void TaskCodeGenLLVM::visit(TernaryOpStmt *stmt) {
  TI_ASSERT(stmt->op_type == TernaryOpType::select);
  llvm_val[stmt] = builder->CreateSelect(
      builder->CreateTrunc(llvm_val[stmt->op1],
                           tlctx->get_data_type(PrimitiveType::u1)),
      llvm_val[stmt->op2], llvm_val[stmt->op3]);
}

void TaskCodeGenLLVM::visit(IfStmt *if_stmt) {
  // TODO: take care of vectorized cases
  llvm::BasicBlock *true_block =
      llvm::BasicBlock::Create(*llvm_context, "true_block", func);
  llvm::BasicBlock *false_block =
      llvm::BasicBlock::Create(*llvm_context, "false_block", func);
  llvm::BasicBlock *after_if =
      llvm::BasicBlock::Create(*llvm_context, "after_if", func);
  builder->CreateCondBr(
      builder->CreateICmpNE(llvm_val[if_stmt->cond], tlctx->get_constant(0)),
      true_block, false_block);
  builder->SetInsertPoint(true_block);
  if (if_stmt->true_statements) {
    if_stmt->true_statements->accept(this);
  }
  if (!returned) {
    builder->CreateBr(after_if);
  } else {
    returned = false;
  }
  builder->SetInsertPoint(false_block);
  if (if_stmt->false_statements) {
    if_stmt->false_statements->accept(this);
  }
  if (!returned) {
    builder->CreateBr(after_if);
  } else {
    returned = false;
  }
  builder->SetInsertPoint(after_if);
}

llvm::Value *TaskCodeGenLLVM::create_print(std::string tag,
                                           DataType dt,
                                           llvm::Value *value) {
  if (!arch_is_cpu(kernel->arch)) {
    TI_WARN("print not supported on arch {}", arch_name(kernel->arch));
    return nullptr;
  }
  std::vector<llvm::Value *> args;
  std::string format = data_type_format(dt);
  auto runtime_printf = call("LLVMRuntime_get_host_printf", get_runtime());
  args.push_back(builder->CreateGlobalStringPtr(
      ("[llvm codegen debug] " + tag + " = " + format + "\n").c_str(),
      "format_string"));
  if (dt->is_primitive(PrimitiveTypeID::f32))
    value =
        builder->CreateFPExt(value, tlctx->get_data_type(PrimitiveType::f64));
  args.push_back(value);

  auto func_type_func = get_runtime_function("get_func_type_host_printf");
  return call(runtime_printf, func_type_func->getFunctionType(),
              std::move(args));
}

llvm::Value *TaskCodeGenLLVM::create_print(std::string tag,
                                           llvm::Value *value) {
  if (value->getType() == llvm::Type::getFloatTy(*llvm_context))
    return create_print(
        tag,
        TypeFactory::get_instance().get_primitive_type(PrimitiveTypeID::f32),
        value);
  else if (value->getType() == llvm::Type::getInt32Ty(*llvm_context))
    return create_print(
        tag,
        TypeFactory::get_instance().get_primitive_type(PrimitiveTypeID::i32),
        value);
  else if (value->getType() == llvm::Type::getHalfTy(*llvm_context)) {
    auto extended =
        builder->CreateFPExt(value, llvm::Type::getFloatTy(*llvm_context));
    return create_print(
        tag,
        TypeFactory::get_instance().get_primitive_type(PrimitiveTypeID::f32),
        extended);
  } else if (value->getType() == llvm::Type::getInt64Ty(*llvm_context))
    return create_print(
        tag,
        TypeFactory::get_instance().get_primitive_type(PrimitiveTypeID::i64),
        value);
  else if (value->getType() == llvm::Type::getInt16Ty(*llvm_context))
    return create_print(
        tag,
        TypeFactory::get_instance().get_primitive_type(PrimitiveTypeID::i16),
        value);
  else
    TI_NOT_IMPLEMENTED
}

void TaskCodeGenLLVM::visit(PrintStmt *stmt) {
  std::vector<llvm::Value *> args;
  std::string formats;
  auto value_for_printf = [this](llvm::Value *to_print, DataType dtype) {
    if (dtype->is_primitive(PrimitiveTypeID::f32) ||
        dtype->is_primitive(PrimitiveTypeID::f16))
      return this->builder->CreateFPExt(
          to_print, this->tlctx->get_data_type(PrimitiveType::f64));
    if (dtype->is_primitive(PrimitiveTypeID::i8))
      return builder->CreateSExt(to_print,
                                 tlctx->get_data_type(PrimitiveType::i16));
    if (dtype->is_primitive(PrimitiveTypeID::u8))
      return builder->CreateZExt(to_print,
                                 tlctx->get_data_type(PrimitiveType::u16));
    return to_print;
  };
  for (auto const &content : stmt->contents) {
    if (std::holds_alternative<Stmt *>(content)) {
      auto arg_stmt = std::get<Stmt *>(content);
      auto value = llvm_val[arg_stmt];
      auto value_type = value->getType();
      if (arg_stmt->ret_type->is<TensorType>()) {
        auto dtype = arg_stmt->ret_type->cast<TensorType>();
        auto elem_type = dtype->get_element_type();
        for (int i = 0; i < dtype->get_num_elements(); ++i) {
          if (codegen_vector_type(&prog->this_thread_config())) {
            TI_ASSERT(llvm::dyn_cast<llvm::VectorType>(value_type));
            auto elem = builder->CreateExtractElement(value, i);
            args.push_back(value_for_printf(elem, elem_type));
          } else {
            TI_ASSERT(llvm::dyn_cast<llvm::ArrayType>(value_type));
            auto elem = builder->CreateExtractValue(value, i);
            args.push_back(value_for_printf(elem, elem_type));
          }
        }
        formats += data_type_format(arg_stmt->ret_type);
      } else {
        args.push_back(value_for_printf(value, arg_stmt->ret_type));
        formats += data_type_format(arg_stmt->ret_type);
      }
    } else {
      auto arg_str = std::get<std::string>(content);
      auto value = builder->CreateGlobalStringPtr(arg_str, "content_string");
      args.push_back(value);
      formats += "%s";
    }
  }
  auto runtime_printf = call("LLVMRuntime_get_host_printf", get_runtime());
  args.insert(args.begin(),
              builder->CreateGlobalStringPtr(formats.c_str(), "format_string"));
  auto func_type_func = get_runtime_function("get_func_type_host_printf");
  llvm_val[stmt] =
      call(runtime_printf, func_type_func->getFunctionType(), std::move(args));
}

void TaskCodeGenLLVM::visit(ConstStmt *stmt) {
  auto val = stmt->val;
  if (val.dt->is_primitive(PrimitiveTypeID::f32)) {
    llvm_val[stmt] =
        llvm::ConstantFP::get(*llvm_context, llvm::APFloat(val.val_float32()));
  } else if (val.dt->is_primitive(PrimitiveTypeID::f16)) {
    llvm_val[stmt] = llvm::ConstantFP::get(llvm::Type::getHalfTy(*llvm_context),
                                           val.val_float32());
  } else if (val.dt->is_primitive(PrimitiveTypeID::f64)) {
    llvm_val[stmt] =
        llvm::ConstantFP::get(*llvm_context, llvm::APFloat(val.val_float64()));
  } else if (val.dt->is_primitive(PrimitiveTypeID::i8)) {
    llvm_val[stmt] = llvm::ConstantInt::get(
        *llvm_context, llvm::APInt(8, (uint64)val.val_int8(), true));
  } else if (val.dt->is_primitive(PrimitiveTypeID::u8)) {
    llvm_val[stmt] = llvm::ConstantInt::get(
        *llvm_context, llvm::APInt(8, (uint64)val.val_uint8(), false));
  } else if (val.dt->is_primitive(PrimitiveTypeID::i16)) {
    llvm_val[stmt] = llvm::ConstantInt::get(
        *llvm_context, llvm::APInt(16, (uint64)val.val_int16(), true));
  } else if (val.dt->is_primitive(PrimitiveTypeID::u16)) {
    llvm_val[stmt] = llvm::ConstantInt::get(
        *llvm_context, llvm::APInt(16, (uint64)val.val_uint16(), false));
  } else if (val.dt->is_primitive(PrimitiveTypeID::i32)) {
    llvm_val[stmt] = llvm::ConstantInt::get(
        *llvm_context, llvm::APInt(32, (uint64)val.val_int32(), true));
  } else if (val.dt->is_primitive(PrimitiveTypeID::u32)) {
    llvm_val[stmt] = llvm::ConstantInt::get(
        *llvm_context, llvm::APInt(32, (uint64)val.val_uint32(), false));
  } else if (val.dt->is_primitive(PrimitiveTypeID::i64)) {
    llvm_val[stmt] = llvm::ConstantInt::get(
        *llvm_context, llvm::APInt(64, (uint64)val.val_int64(), true));
  } else if (val.dt->is_primitive(PrimitiveTypeID::u64)) {
    llvm_val[stmt] = llvm::ConstantInt::get(
        *llvm_context, llvm::APInt(64, val.val_uint64(), false));
  } else {
    TI_P(data_type_name(val.dt));
    TI_NOT_IMPLEMENTED;
  }
}

void TaskCodeGenLLVM::visit(WhileControlStmt *stmt) {
  using namespace llvm;

  BasicBlock *after_break =
      BasicBlock::Create(*llvm_context, "after_break", func);
  TI_ASSERT(current_while_after_loop);
  auto cond =
      builder->CreateICmpEQ(llvm_val[stmt->cond], tlctx->get_constant(0));
  builder->CreateCondBr(cond, current_while_after_loop, after_break);
  builder->SetInsertPoint(after_break);
}

void TaskCodeGenLLVM::visit(ContinueStmt *stmt) {
  using namespace llvm;
  auto stmt_in_off_range_for = [stmt]() {
    TI_ASSERT(stmt->scope != nullptr);
    if (auto *offl = stmt->scope->cast<OffloadedStmt>(); offl) {
      TI_ASSERT(offl->task_type == OffloadedStmt::TaskType::range_for ||
                offl->task_type == OffloadedStmt::TaskType::struct_for);
      return offl->task_type == OffloadedStmt::TaskType::range_for;
    }
    return false;
  };
  if (stmt_in_off_range_for()) {
    builder->CreateRetVoid();
  } else {
    TI_ASSERT(current_loop_reentry != nullptr);
    builder->CreateBr(current_loop_reentry);
  }
  // Stmts after continue are useless, so we switch the insertion point to
  // /dev/null. In LLVM IR, the "after_continue" label shows "No predecessors!".
  BasicBlock *after_continue =
      BasicBlock::Create(*llvm_context, "after_continue", func);
  builder->SetInsertPoint(after_continue);
}

void TaskCodeGenLLVM::visit(WhileStmt *stmt) {
  using namespace llvm;
  BasicBlock *body = BasicBlock::Create(*llvm_context, "while_loop_body", func);
  builder->CreateBr(body);
  builder->SetInsertPoint(body);
  auto lrg = make_loop_reentry_guard(this);
  current_loop_reentry = body;

  BasicBlock *after_loop =
      BasicBlock::Create(*llvm_context, "after_while", func);
  auto walg = make_while_after_loop_guard(this);
  current_while_after_loop = after_loop;

  stmt->body->accept(this);

  if (!returned) {
    builder->CreateBr(body);  // jump to head
  } else {
    returned = false;
  }

  builder->SetInsertPoint(after_loop);
}

llvm::Value *TaskCodeGenLLVM::cast_pointer(llvm::Value *val,
                                           std::string dest_ty_name,
                                           int addr_space) {
  return builder->CreateBitCast(
      val, llvm::PointerType::get(get_runtime_type(dest_ty_name), addr_space));
}

void TaskCodeGenLLVM::emit_list_gen(OffloadedStmt *listgen) {
  auto snode_child = listgen->snode;
  auto snode_parent = listgen->snode->parent;
  auto meta_child = cast_pointer(emit_struct_meta(snode_child), "StructMeta");
  auto meta_parent = cast_pointer(emit_struct_meta(snode_parent), "StructMeta");
  if (snode_parent->type == SNodeType::root) {
    // Since there's only one container to expand, we need a special kernel for
    // more parallelism.
    call("element_listgen_root", get_runtime(), meta_parent, meta_child);
  } else {
    call("element_listgen_nonroot", get_runtime(), meta_parent, meta_child);
  }
}

void TaskCodeGenLLVM::emit_gc(OffloadedStmt *stmt) {
  auto snode = stmt->snode->id;
  call("node_gc", get_runtime(), tlctx->get_constant(snode));
}

void TaskCodeGenLLVM::emit_gc_rc() {
  call("runtime_context_gc", get_runtime());
}

void TaskCodeGenLLVM::create_increment(llvm::Value *ptr, llvm::Value *value) {
  auto original_value = builder->CreateLoad(value->getType(), ptr);
  builder->CreateStore(builder->CreateAdd(original_value, value), ptr);
}

void TaskCodeGenLLVM::create_naive_range_for(RangeForStmt *for_stmt) {
  using namespace llvm;
  BasicBlock *body = BasicBlock::Create(*llvm_context, "for_loop_body", func);
  BasicBlock *loop_inc =
      BasicBlock::Create(*llvm_context, "for_loop_inc", func);
  BasicBlock *after_loop = BasicBlock::Create(*llvm_context, "after_for", func);
  BasicBlock *loop_test =
      BasicBlock::Create(*llvm_context, "for_loop_test", func);

  auto loop_var_ty = tlctx->get_data_type(PrimitiveType::i32);

  auto loop_var = create_entry_block_alloca(PrimitiveType::i32);
  loop_vars_llvm[for_stmt].push_back(loop_var);

  if (!for_stmt->reversed) {
    builder->CreateStore(llvm_val[for_stmt->begin], loop_var);
  } else {
    builder->CreateStore(
        builder->CreateSub(llvm_val[for_stmt->end], tlctx->get_constant(1)),
        loop_var);
  }
  builder->CreateBr(loop_test);

  {
    // test block
    builder->SetInsertPoint(loop_test);
    llvm::Value *cond;
    if (!for_stmt->reversed) {
      cond = builder->CreateICmp(llvm::CmpInst::Predicate::ICMP_SLT,
                                 builder->CreateLoad(loop_var_ty, loop_var),
                                 llvm_val[for_stmt->end]);
    } else {
      cond = builder->CreateICmp(llvm::CmpInst::Predicate::ICMP_SGE,
                                 builder->CreateLoad(loop_var_ty, loop_var),
                                 llvm_val[for_stmt->begin]);
    }
    builder->CreateCondBr(cond, body, after_loop);
  }

  {
    {
      auto lrg = make_loop_reentry_guard(this);
      // The continue stmt should jump to the loop-increment block!
      current_loop_reentry = loop_inc;
      // body cfg
      builder->SetInsertPoint(body);

      for_stmt->body->accept(this);
    }
    if (!returned) {
      builder->CreateBr(loop_inc);
    } else {
      returned = false;
    }
    builder->SetInsertPoint(loop_inc);

    if (!for_stmt->reversed) {
      create_increment(loop_var, tlctx->get_constant(1));
    } else {
      create_increment(loop_var, tlctx->get_constant(-1));
    }
    builder->CreateBr(loop_test);
  }

  // next cfg
  builder->SetInsertPoint(after_loop);
}

void TaskCodeGenLLVM::visit(RangeForStmt *for_stmt) {
  create_naive_range_for(for_stmt);
}

llvm::Value *TaskCodeGenLLVM::bitcast_from_u64(llvm::Value *val,
                                               DataType type) {
  llvm::Type *dest_ty = nullptr;
  TI_ASSERT(!type->is<PointerType>());
  if (auto qit = type->cast<QuantIntType>()) {
    if (qit->get_is_signed())
      dest_ty = tlctx->get_data_type(PrimitiveType::i32);
    else
      dest_ty = tlctx->get_data_type(PrimitiveType::u32);
  } else {
    dest_ty = tlctx->get_data_type(type);
  }
  auto dest_bits = dest_ty->getPrimitiveSizeInBits();
  if (dest_ty == llvm::Type::getHalfTy(*llvm_context)) {
    // if dest_ty == half, CreateTrunc will only keep low 16bits of mantissa
    // which doesn't mean anything.
    // So we truncate to 32 bits first and then fptrunc to half if applicable
    auto truncated =
        builder->CreateTrunc(val, llvm::Type::getIntNTy(*llvm_context, 32));
    auto casted = builder->CreateBitCast(truncated,
                                         llvm::Type::getFloatTy(*llvm_context));
    return builder->CreateFPTrunc(casted, llvm::Type::getHalfTy(*llvm_context));
  } else {
    auto truncated = builder->CreateTrunc(
        val, llvm::Type::getIntNTy(*llvm_context, dest_bits));

    return builder->CreateBitCast(truncated, dest_ty);
  }
}

llvm::Value *TaskCodeGenLLVM::bitcast_to_u64(llvm::Value *val, DataType type) {
  auto intermediate_bits = 0;
  if (type.is_pointer()) {
    return builder->CreatePtrToInt(val, tlctx->get_data_type<int64>());
  }
  if (auto qit = type->cast<QuantIntType>()) {
    intermediate_bits = data_type_bits(qit->get_compute_type());
  } else {
    intermediate_bits = tlctx->get_data_type(type)->getPrimitiveSizeInBits();
  }
  llvm::Type *dest_ty = tlctx->get_data_type<int64>();
  llvm::Type *intermediate_type = nullptr;
  if (val->getType() == llvm::Type::getHalfTy(*llvm_context)) {
    val = builder->CreateFPExt(val, tlctx->get_data_type<float>());
    intermediate_type = tlctx->get_data_type<int32>();
  } else {
    intermediate_type = llvm::Type::getIntNTy(*llvm_context, intermediate_bits);
  }
  return builder->CreateZExt(builder->CreateBitCast(val, intermediate_type),
                             dest_ty);
}

void TaskCodeGenLLVM::visit(ArgLoadStmt *stmt) {
  auto raw_arg = call(builder.get(), "RuntimeContext_get_args", get_context(),
                      tlctx->get_constant(stmt->arg_id));

  llvm::Type *dest_ty = nullptr;
  if (stmt->is_ptr) {
    dest_ty = llvm::PointerType::get(
        tlctx->get_data_type(stmt->ret_type.ptr_removed()), 0);
    llvm_val[stmt] = builder->CreateIntToPtr(raw_arg, dest_ty);
  } else {
    llvm_val[stmt] = bitcast_from_u64(raw_arg, stmt->ret_type);
  }
}

void TaskCodeGenLLVM::visit(ReturnStmt *stmt) {
  auto types = stmt->element_types();
  if (std::any_of(types.begin(), types.end(),
                  [](const DataType &t) { return t.is_pointer(); })) {
    TI_NOT_IMPLEMENTED
  } else if (now_real_func) {
    TI_ASSERT(stmt->values.size() ==
              now_real_func->ret_type->get_num_elements());
    create_return(stmt->values);
  } else {
    TI_ASSERT(stmt->values.size() <= taichi_max_num_ret_value);
    int idx{0};
    for (auto &value : stmt->values) {
      call("RuntimeContext_store_result", get_context(),
           bitcast_to_u64(llvm_val[value], value->ret_type),
           tlctx->get_constant<int32>(idx++));
    }
  }
  builder->CreateBr(final_block);
  returned = true;
}

void TaskCodeGenLLVM::visit(LocalLoadStmt *stmt) {
  // FIXME: get ptr_ty from taichi instead of llvm.
  llvm::Type *ptr_ty = nullptr;
  auto *val = llvm_val[stmt->src];
  if (auto *alloc = llvm::dyn_cast<llvm::AllocaInst>(val))
    ptr_ty = alloc->getAllocatedType();
  if (!ptr_ty && stmt->src->element_type().is_pointer()) {
    ptr_ty = tlctx->get_data_type(stmt->src->element_type().ptr_removed());
  }
  TI_ASSERT(ptr_ty);
  llvm_val[stmt] = builder->CreateLoad(ptr_ty, llvm_val[stmt->src]);
}

void TaskCodeGenLLVM::visit(LocalStoreStmt *stmt) {
  builder->CreateStore(llvm_val[stmt->val], llvm_val[stmt->dest]);
}

void TaskCodeGenLLVM::visit(AssertStmt *stmt) {
  TI_ASSERT((int)stmt->args.size() <= taichi_error_message_max_num_arguments);
  auto argument_buffer_size = llvm::ArrayType::get(
      llvm::Type::getInt64Ty(*llvm_context), stmt->args.size());

  // TODO: maybe let all asserts in a single offload share a single buffer?
  auto arguments = create_entry_block_alloca(argument_buffer_size);

  std::vector<llvm::Value *> args;
  args.emplace_back(get_runtime());
  args.emplace_back(llvm_val[stmt->cond]);
  args.emplace_back(builder->CreateGlobalStringPtr(stmt->text));

  for (int i = 0; i < stmt->args.size(); i++) {
    auto arg = stmt->args[i];
    TI_ASSERT(llvm_val[arg]);

    // First convert the argument to an integral type with the same number of
    // bits:
    auto cast_type = llvm::Type::getIntNTy(
        *llvm_context, 8 * (std::size_t)data_type_size(arg->ret_type));
    auto cast_int = builder->CreateBitCast(llvm_val[arg], cast_type);

    // Then zero-extend the conversion result into int64:
    auto cast_int64 =
        builder->CreateZExt(cast_int, llvm::Type::getInt64Ty(*llvm_context));

    // Finally store the int64 value to the argument buffer:
    builder->CreateStore(
        cast_int64,
        builder->CreateGEP(argument_buffer_size, arguments,
                           {tlctx->get_constant(0), tlctx->get_constant(i)}));
  }

  args.emplace_back(tlctx->get_constant((int)stmt->args.size()));
  args.emplace_back(
      builder->CreateGEP(argument_buffer_size, arguments,
                         {tlctx->get_constant(0), tlctx->get_constant(0)}));

  llvm_val[stmt] = call("taichi_assert_format", std::move(args));
}

void TaskCodeGenLLVM::visit(SNodeOpStmt *stmt) {
  auto snode = stmt->snode;
  if (stmt->op_type == SNodeOpType::allocate) {
    TI_ASSERT(snode->type == SNodeType::dynamic);
    TI_ASSERT(stmt->ret_type.is_pointer() &&
              stmt->ret_type.ptr_removed()->is_primitive(PrimitiveTypeID::gen));
    auto ptr =
        call(snode, llvm_val[stmt->ptr], "allocate", {llvm_val[stmt->val]});
    llvm_val[stmt] = ptr;
  } else if (stmt->op_type == SNodeOpType::length) {
    TI_ASSERT(snode->type == SNodeType::dynamic);
    llvm_val[stmt] = call(snode, llvm_val[stmt->ptr], "get_num_elements", {});
  } else if (stmt->op_type == SNodeOpType::is_active) {
    llvm_val[stmt] =
        call(snode, llvm_val[stmt->ptr], "is_active", {llvm_val[stmt->val]});
  } else if (stmt->op_type == SNodeOpType::activate) {
    llvm_val[stmt] =
        call(snode, llvm_val[stmt->ptr], "activate", {llvm_val[stmt->val]});
  } else if (stmt->op_type == SNodeOpType::deactivate) {
    if (snode->type == SNodeType::pointer || snode->type == SNodeType::hash ||
        snode->type == SNodeType::bitmasked) {
      llvm_val[stmt] =
          call(snode, llvm_val[stmt->ptr], "deactivate", {llvm_val[stmt->val]});
    } else if (snode->type == SNodeType::dynamic) {
      llvm_val[stmt] = call(snode, llvm_val[stmt->ptr], "deactivate", {});
    }
  } else {
    TI_NOT_IMPLEMENTED
  }
}

llvm::Value *TaskCodeGenLLVM::optimized_reduction(AtomicOpStmt *stmt) {
  return nullptr;
}

llvm::Value *TaskCodeGenLLVM::quant_type_atomic(AtomicOpStmt *stmt) {
  // TODO(type): support all AtomicOpTypes on quant types
  if (stmt->op_type != AtomicOpType::add) {
    return nullptr;
  }

  auto dst_type = stmt->dest->ret_type->as<PointerType>()->get_pointee_type();
  if (auto qit = dst_type->cast<QuantIntType>()) {
    return atomic_add_quant_int(
        llvm_val[stmt->dest],
        tlctx->get_data_type(
            stmt->dest->as<GetChStmt>()->input_snode->physical_type),
        qit, llvm_val[stmt->val], is_signed(stmt->val->ret_type));
  } else if (auto qfxt = dst_type->cast<QuantFixedType>()) {
    return atomic_add_quant_fixed(
        llvm_val[stmt->dest],
        tlctx->get_data_type(
            stmt->dest->as<GetChStmt>()->input_snode->physical_type),
        qfxt, llvm_val[stmt->val]);
  } else {
    return nullptr;
  }
}

llvm::Value *TaskCodeGenLLVM::integral_type_atomic(AtomicOpStmt *stmt) {
  if (!is_integral(stmt->val->ret_type)) {
    return nullptr;
  }

  std::unordered_map<AtomicOpType, llvm::AtomicRMWInst::BinOp> bin_op;
  bin_op[AtomicOpType::add] = llvm::AtomicRMWInst::BinOp::Add;
  if (is_signed(stmt->val->ret_type)) {
    bin_op[AtomicOpType::min] = llvm::AtomicRMWInst::BinOp::Min;
    bin_op[AtomicOpType::max] = llvm::AtomicRMWInst::BinOp::Max;
  } else {
    bin_op[AtomicOpType::min] = llvm::AtomicRMWInst::BinOp::UMin;
    bin_op[AtomicOpType::max] = llvm::AtomicRMWInst::BinOp::UMax;
  }
  bin_op[AtomicOpType::bit_and] = llvm::AtomicRMWInst::BinOp::And;
  bin_op[AtomicOpType::bit_or] = llvm::AtomicRMWInst::BinOp::Or;
  bin_op[AtomicOpType::bit_xor] = llvm::AtomicRMWInst::BinOp::Xor;
  TI_ASSERT(bin_op.find(stmt->op_type) != bin_op.end());
  return builder->CreateAtomicRMW(
      bin_op.at(stmt->op_type), llvm_val[stmt->dest], llvm_val[stmt->val],
      llvm::MaybeAlign(0), llvm::AtomicOrdering::SequentiallyConsistent);
}

llvm::Value *TaskCodeGenLLVM::atomic_op_using_cas(
    llvm::Value *dest,
    llvm::Value *val,
    std::function<llvm::Value *(llvm::Value *, llvm::Value *)> op) {
  using namespace llvm;
  BasicBlock *body = BasicBlock::Create(*llvm_context, "while_loop_body", func);
  BasicBlock *after_loop =
      BasicBlock::Create(*llvm_context, "after_while", func);

  builder->CreateBr(body);
  builder->SetInsertPoint(body);

  llvm::Value *old_val;

  {
    old_val = builder->CreateLoad(val->getType(), dest);
    auto new_val = op(old_val, val);
    dest =
        builder->CreateBitCast(dest, llvm::Type::getInt16PtrTy(*llvm_context));
    auto atomicCmpXchg = builder->CreateAtomicCmpXchg(
        dest,
        builder->CreateBitCast(old_val, llvm::Type::getInt16Ty(*llvm_context)),
        builder->CreateBitCast(new_val, llvm::Type::getInt16Ty(*llvm_context)),
        llvm::MaybeAlign(0), AtomicOrdering::SequentiallyConsistent,
        AtomicOrdering::SequentiallyConsistent);
    // Check whether CAS was succussful
    auto ok = builder->CreateExtractValue(atomicCmpXchg, 1);
    builder->CreateCondBr(builder->CreateNot(ok), body, after_loop);
  }

  builder->SetInsertPoint(after_loop);

  return old_val;
}

llvm::Value *TaskCodeGenLLVM::real_type_atomic(AtomicOpStmt *stmt) {
  if (!is_real(stmt->val->ret_type)) {
    return nullptr;
  }

  PrimitiveTypeID prim_type = stmt->val->ret_type->cast<PrimitiveType>()->type;
  AtomicOpType op = stmt->op_type;
  if (prim_type == PrimitiveTypeID::f16) {
    switch (op) {
      case AtomicOpType::add:
        return atomic_op_using_cas(
            llvm_val[stmt->dest], llvm_val[stmt->val],
            [&](auto v1, auto v2) { return builder->CreateFAdd(v1, v2); });
      case AtomicOpType::max:
        return atomic_op_using_cas(
            llvm_val[stmt->dest], llvm_val[stmt->val],
            [&](auto v1, auto v2) { return builder->CreateMaxNum(v1, v2); });
      case AtomicOpType::min:
        return atomic_op_using_cas(
            llvm_val[stmt->dest], llvm_val[stmt->val],
            [&](auto v1, auto v2) { return builder->CreateMinNum(v1, v2); });
      default:
        break;
    }
  }

  if (op == AtomicOpType::add) {
    return builder->CreateAtomicRMW(
        llvm::AtomicRMWInst::FAdd, llvm_val[stmt->dest], llvm_val[stmt->val],
        llvm::MaybeAlign(0), llvm::AtomicOrdering::SequentiallyConsistent);
  }

  std::unordered_map<PrimitiveTypeID,
                     std::unordered_map<AtomicOpType, std::string>>
      atomics;
  atomics[PrimitiveTypeID::f32][AtomicOpType::min] = "atomic_min_f32";
  atomics[PrimitiveTypeID::f64][AtomicOpType::min] = "atomic_min_f64";
  atomics[PrimitiveTypeID::f32][AtomicOpType::max] = "atomic_max_f32";
  atomics[PrimitiveTypeID::f64][AtomicOpType::max] = "atomic_max_f64";
  TI_ASSERT(atomics.find(prim_type) != atomics.end());
  TI_ASSERT(atomics.at(prim_type).find(op) != atomics.at(prim_type).end());
  return call(atomics.at(prim_type).at(op), llvm_val[stmt->dest],
              llvm_val[stmt->val]);
}

void TaskCodeGenLLVM::visit(AtomicOpStmt *stmt) {
  bool is_local = stmt->dest->is<AllocaStmt>();
  if (is_local) {
    TI_ERROR("Local atomics should have been demoted.");
  }
  llvm::Value *old_value;
  if (llvm::Value *result = optimized_reduction(stmt)) {
    old_value = result;
  } else if (llvm::Value *result = quant_type_atomic(stmt)) {
    old_value = result;
  } else if (llvm::Value *result = real_type_atomic(stmt)) {
    old_value = result;
  } else if (llvm::Value *result = integral_type_atomic(stmt)) {
    old_value = result;
  } else {
    TI_NOT_IMPLEMENTED
  }
  llvm_val[stmt] = old_value;
}

void TaskCodeGenLLVM::visit(GlobalPtrStmt *stmt) {
  TI_ERROR("Global Ptrs should have been lowered.");
}

void TaskCodeGenLLVM::visit(GlobalStoreStmt *stmt) {
  TI_ASSERT(llvm_val[stmt->val]);
  TI_ASSERT(llvm_val[stmt->dest]);
  auto ptr_type = stmt->dest->ret_type->as<PointerType>();
  if (ptr_type->is_bit_pointer()) {
    auto pointee_type = ptr_type->get_pointee_type();
    auto snode = stmt->dest->as<GetChStmt>()->input_snode;
    if (snode->type == SNodeType::bit_struct) {
      TI_ERROR(
          "Bit struct stores with type {} should have been handled by "
          "BitStructStoreStmt.",
          pointee_type->to_string());
    }
    if (auto qit = pointee_type->cast<QuantIntType>()) {
      store_quant_int(llvm_val[stmt->dest],
                      tlctx->get_data_type(snode->physical_type), qit,
                      llvm_val[stmt->val], true);
    } else if (auto qfxt = pointee_type->cast<QuantFixedType>()) {
      store_quant_fixed(llvm_val[stmt->dest],
                        tlctx->get_data_type(snode->physical_type), qfxt,
                        llvm_val[stmt->val], true);
    } else {
      TI_NOT_IMPLEMENTED;
    }
  } else {
    builder->CreateStore(llvm_val[stmt->val], llvm_val[stmt->dest]);
  }
}

llvm::Value *TaskCodeGenLLVM::create_intrinsic_load(llvm::Value *ptr,
                                                    llvm::Type *ty) {
  TI_NOT_IMPLEMENTED;
}

void TaskCodeGenLLVM::create_global_load(GlobalLoadStmt *stmt,
                                         bool should_cache_as_read_only) {
  auto ptr = llvm_val[stmt->src];
  auto ptr_type = stmt->src->ret_type->as<PointerType>();
  if (ptr_type->is_bit_pointer()) {
    auto val_type = ptr_type->get_pointee_type();
    auto get_ch = stmt->src->as<GetChStmt>();
    auto physical_type =
        tlctx->get_data_type(get_ch->input_snode->physical_type);
    auto [byte_ptr, bit_offset] = load_bit_ptr(ptr);
    auto physical_value = should_cache_as_read_only
                              ? create_intrinsic_load(byte_ptr, physical_type)
                              : builder->CreateLoad(physical_type, byte_ptr);
    if (auto qit = val_type->cast<QuantIntType>()) {
      llvm_val[stmt] = extract_quant_int(physical_value, bit_offset, qit);
    } else if (auto qfxt = val_type->cast<QuantFixedType>()) {
      qit = qfxt->get_digits_type()->as<QuantIntType>();
      auto digits = extract_quant_int(physical_value, bit_offset, qit);
      llvm_val[stmt] = reconstruct_quant_fixed(digits, qfxt);
    } else {
      TI_ASSERT(val_type->is<QuantFloatType>());
      TI_ASSERT(get_ch->input_snode->dt->is<BitStructType>());
      llvm_val[stmt] = extract_quant_float(
          physical_value, get_ch->input_snode->dt->as<BitStructType>(),
          get_ch->output_snode->id_in_bit_struct);
    }
  } else {
    // Byte pointer case.
    if (should_cache_as_read_only) {
      llvm_val[stmt] =
          create_intrinsic_load(ptr, tlctx->get_data_type(stmt->ret_type));
    } else {
      llvm_val[stmt] =
          builder->CreateLoad(tlctx->get_data_type(stmt->ret_type), ptr);
    }
  }
}

void TaskCodeGenLLVM::visit(GlobalLoadStmt *stmt) {
  create_global_load(stmt, false);
}

std::string TaskCodeGenLLVM::get_runtime_snode_name(SNode *snode) {
  if (snode->type == SNodeType::root) {
    return "Root";
  } else if (snode->type == SNodeType::dense) {
    return "Dense";
  } else if (snode->type == SNodeType::dynamic) {
    return "Dynamic";
  } else if (snode->type == SNodeType::pointer) {
    return "Pointer";
  } else if (snode->type == SNodeType::hash) {
    return "Hash";
  } else if (snode->type == SNodeType::bitmasked) {
    return "Bitmasked";
  } else if (snode->type == SNodeType::bit_struct) {
    return "BitStruct";
  } else if (snode->type == SNodeType::quant_array) {
    return "QuantArray";
  } else {
    TI_P(snode_type_name(snode->type));
    TI_NOT_IMPLEMENTED
  }
}

llvm::Value *TaskCodeGenLLVM::call(
    SNode *snode,
    llvm::Value *node_ptr,
    const std::string &method,
    const std::vector<llvm::Value *> &arguments) {
  auto prefix = get_runtime_snode_name(snode);
  auto s = emit_struct_meta(snode);
  auto s_ptr =
      builder->CreateBitCast(s, llvm::Type::getInt8PtrTy(*llvm_context));

  node_ptr =
      builder->CreateBitCast(node_ptr, llvm::Type::getInt8PtrTy(*llvm_context));

  std::vector<llvm::Value *> func_arguments{s_ptr, node_ptr};

  func_arguments.insert(func_arguments.end(), arguments.begin(),
                        arguments.end());

  return call(prefix + "_" + method, std::move(func_arguments));
}

llvm::Function *TaskCodeGenLLVM::get_struct_function(const std::string &name,
                                                     int tree_id) {
  used_tree_ids.insert(tree_id);
  auto f = tlctx->get_struct_function(name, tree_id);
  if (!f) {
    TI_ERROR("Struct function {} not found.", name);
  }
  f = llvm::cast<llvm::Function>(
      module
          ->getOrInsertFunction(name, f->getFunctionType(), f->getAttributes())
          .getCallee());
  return f;
}

template <typename... Args>
llvm::Value *TaskCodeGenLLVM::call_struct_func(int tree_id,
                                               const std::string &func_name,
                                               Args &&...args) {
  auto func = get_struct_function(func_name, tree_id);
  auto arglist = std::vector<llvm::Value *>({args...});
  check_func_call_signature(func->getFunctionType(), func->getName(), arglist,
                            builder.get());
  return builder->CreateCall(func, arglist);
}

void TaskCodeGenLLVM::visit(GetRootStmt *stmt) {
  if (stmt->root() == nullptr)
    llvm_val[stmt] = builder->CreateBitCast(
        get_root(SNodeTree::kFirstID),
        llvm::PointerType::get(
            StructCompilerLLVM::get_llvm_node_type(
                module.get(), prog->get_snode_root(SNodeTree::kFirstID)),
            0));
  else
    llvm_val[stmt] = builder->CreateBitCast(
        get_root(stmt->root()->get_snode_tree_id()),
        llvm::PointerType::get(
            StructCompilerLLVM::get_llvm_node_type(module.get(), stmt->root()),
            0));
}

void TaskCodeGenLLVM::visit(BitExtractStmt *stmt) {
  int mask = (1u << (stmt->bit_end - stmt->bit_begin)) - 1;
  llvm_val[stmt] = builder->CreateAnd(
      builder->CreateLShr(llvm_val[stmt->input], stmt->bit_begin),
      tlctx->get_constant(mask));
}

void TaskCodeGenLLVM::visit(LinearizeStmt *stmt) {
  llvm::Value *val = tlctx->get_constant(0);
  for (int i = 0; i < (int)stmt->inputs.size(); i++) {
    val = builder->CreateAdd(
        builder->CreateMul(val, tlctx->get_constant(stmt->strides[i])),
        llvm_val[stmt->inputs[i]]);
  }
  llvm_val[stmt] = val;
}

void TaskCodeGenLLVM::visit(IntegerOffsetStmt *stmt){TI_NOT_IMPLEMENTED}

llvm::Value *TaskCodeGenLLVM::create_bit_ptr(llvm::Value *byte_ptr,
                                             llvm::Value *bit_offset) {
  // 1. define the bit pointer struct (X=8/16/32/64)
  // struct bit_pointer_X {
  //    iX* byte_ptr;
  //    i32 bit_offset;
  // };
  TI_ASSERT(bit_offset->getType()->isIntegerTy(32));
  auto struct_type = llvm::StructType::get(
      *llvm_context, {byte_ptr->getType(), bit_offset->getType()});
  // 2. allocate the bit pointer struct
  auto bit_ptr = create_entry_block_alloca(struct_type);
  // 3. store `byte_ptr`
  builder->CreateStore(byte_ptr, builder->CreateGEP(struct_type, bit_ptr,
                                                    {tlctx->get_constant(0),
                                                     tlctx->get_constant(0)}));
  // 4. store `bit_offset
  builder->CreateStore(
      bit_offset,
      builder->CreateGEP(struct_type, bit_ptr,
                         {tlctx->get_constant(0), tlctx->get_constant(1)}));
  return bit_ptr;
}

std::tuple<llvm::Value *, llvm::Value *> TaskCodeGenLLVM::load_bit_ptr(
    llvm::Value *bit_ptr) {
  // FIXME: get ptr_ty from taichi instead of llvm.
  llvm::Type *ptr_ty = nullptr;
  if (auto *AI = llvm::dyn_cast<llvm::AllocaInst>(bit_ptr))
    ptr_ty = AI->getAllocatedType();
  TI_ASSERT(ptr_ty);
  auto *struct_ty = llvm::cast<llvm::StructType>(ptr_ty);
  auto byte_ptr = builder->CreateLoad(
      struct_ty->getElementType(0),
      builder->CreateGEP(ptr_ty, bit_ptr,
                         {tlctx->get_constant(0), tlctx->get_constant(0)}));
  auto bit_offset = builder->CreateLoad(
      struct_ty->getElementType(1),
      builder->CreateGEP(ptr_ty, bit_ptr,
                         {tlctx->get_constant(0), tlctx->get_constant(1)}));

  return std::make_tuple(byte_ptr, bit_offset);
}

void TaskCodeGenLLVM::visit(SNodeLookupStmt *stmt) {
  llvm::Value *parent = nullptr;
  parent = llvm_val[stmt->input_snode];
  TI_ASSERT(parent);
  auto snode = stmt->snode;
  if (snode->type == SNodeType::root) {
    // FIXME: get parent_type from taichi instead of llvm.
    llvm::Type *parent_ty = builder->getInt8Ty();
    if (auto bit_cast = llvm::dyn_cast<llvm::BitCastInst>(parent)) {
      parent_ty = bit_cast->getDestTy();
      if (auto ptr_ty = llvm::dyn_cast<llvm::PointerType>(parent_ty))
        parent_ty = ptr_ty->getPointerElementType();
    }
    llvm_val[stmt] =
        builder->CreateGEP(parent_ty, parent, llvm_val[stmt->input_index]);
  } else if (snode->type == SNodeType::dense ||
             snode->type == SNodeType::pointer ||
             snode->type == SNodeType::dynamic ||
             snode->type == SNodeType::bitmasked) {
    if (stmt->activate) {
      call(snode, llvm_val[stmt->input_snode], "activate",
           {llvm_val[stmt->input_index]});
    }
    llvm_val[stmt] = call(snode, llvm_val[stmt->input_snode], "lookup_element",
                          {llvm_val[stmt->input_index]});
  } else if (snode->type == SNodeType::bit_struct) {
    llvm_val[stmt] = parent;
  } else if (snode->type == SNodeType::quant_array) {
    auto element_num_bits =
        snode->dt->as<QuantArrayType>()->get_element_num_bits();
    auto offset = tlctx->get_constant(element_num_bits);
    offset = builder->CreateMul(offset, llvm_val[stmt->input_index]);
    llvm_val[stmt] = create_bit_ptr(llvm_val[stmt->input_snode], offset);
  } else {
    TI_INFO(snode_type_name(snode->type));
    TI_NOT_IMPLEMENTED
  }
}

void TaskCodeGenLLVM::visit(GetChStmt *stmt) {
  if (stmt->input_snode->type == SNodeType::quant_array) {
    llvm_val[stmt] = llvm_val[stmt->input_ptr];
  } else if (stmt->ret_type->as<PointerType>()->is_bit_pointer()) {
    auto bit_struct = stmt->input_snode->dt->cast<BitStructType>();
    auto bit_offset =
        bit_struct->get_member_bit_offset(stmt->output_snode->id_in_bit_struct);
    auto offset = tlctx->get_constant(bit_offset);
    llvm_val[stmt] = create_bit_ptr(llvm_val[stmt->input_ptr], offset);
  } else {
    auto ch = call_struct_func(
        stmt->output_snode->get_snode_tree_id(),
        stmt->output_snode->get_ch_from_parent_func_name(),
        builder->CreateBitCast(llvm_val[stmt->input_ptr],
                               llvm::PointerType::getInt8PtrTy(*llvm_context)));
    llvm_val[stmt] = builder->CreateBitCast(
        ch, llvm::PointerType::get(StructCompilerLLVM::get_llvm_node_type(
                                       module.get(), stmt->output_snode),
                                   0));
  }
}

void TaskCodeGenLLVM::visit(MatrixPtrStmt *stmt) {
  if (stmt->offset_used_as_index()) {
    auto type = tlctx->get_data_type(stmt->origin->ret_type.ptr_removed());
    llvm_val[stmt] =
        builder->CreateGEP(type, llvm_val[stmt->origin],
                           {tlctx->get_constant(0), llvm_val[stmt->offset]});
  } else {
    // Access PtrOffset via: base_ptr + offset
    auto origin_address = builder->CreatePtrToInt(
        llvm_val[stmt->origin], llvm::Type::getInt64Ty(*llvm_context));
    auto address_offset = builder->CreateSExt(
        llvm_val[stmt->offset], llvm::Type::getInt64Ty(*llvm_context));
    auto target_address = builder->CreateAdd(origin_address, address_offset);
    auto dt = stmt->ret_type.ptr_removed();
    llvm_val[stmt] = builder->CreateIntToPtr(
        target_address, llvm::PointerType::get(tlctx->get_data_type(dt), 0));
  }
}

void TaskCodeGenLLVM::visit(ExternalPtrStmt *stmt) {
  auto argload = stmt->base_ptr->as<ArgLoadStmt>();
  auto arg_id = argload->arg_id;
  int num_indices = stmt->indices.size();
  std::vector<llvm::Value *> sizes(num_indices);
  auto dt = stmt->ret_type.ptr_removed();
  int num_element_indices =
      dt->is<TensorType>() ? 0 : stmt->element_shape.size();
  const auto layout = stmt->element_dim <= 0 ? ExternalArrayLayout::kAOS
                                             : ExternalArrayLayout::kSOA;

  /*
    ExternalPtrStmt can be divided into "outter" and "inner" parts.

    For example, "x" is an Ndarray with shape = (5, 5, 6), m=2, n=3.
    Indexing to a single element of "x" is of form: x[i, j, k][m, n]

    The "outter" part is x[i, j, k], and the "inner" part is [m, n].
    Shape of the inner part is known at compile time, stored in its ret_type.
    Shape of the outter part is determined at runtime, passed from the
    "extra_args".

    "num_indices - num_element_indices" gives how many "extra_args" to read from
  */
  int num_array_args = num_indices - num_element_indices;
  const size_t element_shape_index_offset =
      (layout == ExternalArrayLayout::kAOS) ? num_array_args : 0;

  for (int i = 0; i < num_array_args; i++) {
    auto raw_arg = call("RuntimeContext_get_extra_args", get_context(),
                        tlctx->get_constant(arg_id), tlctx->get_constant(i));
    sizes[i] = raw_arg;
  }

  auto linear_index = tlctx->get_constant(0);
  size_t size_var_index = 0;
  for (int i = 0; i < num_indices; i++) {
    if (i >= element_shape_index_offset &&
        i < element_shape_index_offset + num_element_indices) {
      // Indexing TensorType-elements
      llvm::Value *size_var = tlctx->get_constant(
          stmt->element_shape[i - element_shape_index_offset]);
      linear_index = builder->CreateMul(linear_index, size_var);
    } else {
      // Indexing array dimensions
      linear_index = builder->CreateMul(linear_index, sizes[size_var_index++]);
    }
    linear_index = builder->CreateAdd(linear_index, llvm_val[stmt->indices[i]]);
  }
  TI_ASSERT(size_var_index == num_indices - num_element_indices);

  /*
    llvm::GEP implicitly indicates alignment when used upon llvm::VectorType.
    For example:

      "getelementptr <10 x i32>* %1, 0, 1" is interpreted as "%1 + 16(aligned)"

    However, this does not fit with Taichi's Ndarray semantics. We will have to
    do pointer arithmetics to manually calculate the offset.
  */
  DataType operand_dtype = argload->ret_type.ptr_removed();
  if (operand_dtype->is<TensorType>()) {
    // Access PtrOffset via: base_ptr + offset * sizeof(element)
    auto primitive_type = operand_dtype.get_element_type();
    auto primitive_ptr = builder->CreateBitCast(
        llvm_val[stmt->base_ptr],
        llvm::PointerType::get(tlctx->get_data_type(primitive_type), 0));

    auto address_offset = builder->CreateSExt(
        linear_index, llvm::Type::getInt64Ty(*llvm_context));

    if (stmt->ret_type->is<TensorType>()) {
      // This case corresponds to outter indexing only
      // The stride for linear_index is num_elements() in TensorType.
      address_offset = builder->CreateMul(
          address_offset,
          tlctx->get_constant(
              get_data_type<int64>(),
              stmt->ret_type->cast<TensorType>()->get_num_elements()));
    } else {
      // This case corresponds to outter + inner indexing
      // Since both outter and inner indices are linearized into linear_index,
      // the stride for linear_index is 1, and there's nothing to do here.
    }

    auto ret_ptr = builder->CreateGEP(tlctx->get_data_type(primitive_type),
                                      primitive_ptr, address_offset);
    llvm_val[stmt] = builder->CreateBitCast(
        ret_ptr, llvm::PointerType::get(tlctx->get_data_type(dt), 0));

  } else {
    auto base_ty = tlctx->get_data_type(dt);
    auto base = builder->CreateBitCast(llvm_val[stmt->base_ptr],
                                       llvm::PointerType::get(base_ty, 0));

    llvm_val[stmt] = builder->CreateGEP(base_ty, base, linear_index);
  }
}

void TaskCodeGenLLVM::visit(ExternalTensorShapeAlongAxisStmt *stmt) {
  const auto arg_id = stmt->arg_id;
  const auto axis = stmt->axis;
  llvm_val[stmt] = call("RuntimeContext_get_extra_args", get_context(),
                        tlctx->get_constant(arg_id), tlctx->get_constant(axis));
}

std::string TaskCodeGenLLVM::init_offloaded_task_function(OffloadedStmt *stmt,
                                                          std::string suffix) {
  current_loop_reentry = nullptr;
  current_while_after_loop = nullptr;

  task_function_type =
      llvm::FunctionType::get(llvm::Type::getVoidTy(*llvm_context),
                              {llvm::PointerType::get(context_ty, 0)}, false);

  auto task_kernel_name =
      fmt::format("{}_{}_{}{}", kernel_name, kernel->get_next_task_id(),
                  stmt->task_name(), suffix);
  func = llvm::Function::Create(task_function_type,
                                llvm::Function::ExternalLinkage,
                                task_kernel_name, module.get());

  current_task = std::make_unique<OffloadedTask>(task_kernel_name);

  for (auto &arg : func->args()) {
    kernel_args.push_back(&arg);
  }
  kernel_args[0]->setName("context");
  if (kernel_argument_by_val())
    func->addParamAttr(
        0, llvm::Attribute::getWithByValType(*llvm_context, context_ty));
  // entry_block has all the allocas
  this->entry_block = llvm::BasicBlock::Create(*llvm_context, "entry", func);
  this->final_block = llvm::BasicBlock::Create(*llvm_context, "final", func);

  // The real function body
  func_body_bb = llvm::BasicBlock::Create(*llvm_context, "body", func);
  builder->SetInsertPoint(func_body_bb);
  return task_kernel_name;
}

void TaskCodeGenLLVM::finalize_offloaded_task_function() {
  if (!returned) {
    builder->CreateBr(final_block);
  } else {
    returned = false;
  }
  builder->SetInsertPoint(final_block);
  builder->CreateRetVoid();

  // entry_block should jump to the body after all allocas are inserted
  builder->SetInsertPoint(entry_block);
  builder->CreateBr(func_body_bb);

  if (prog->this_thread_config().print_kernel_llvm_ir) {
    static FileSequenceWriter writer("taichi_kernel_generic_llvm_ir_{:04d}.ll",
                                     "unoptimized LLVM IR (generic)");
    writer.write(module.get());
  }
  TI_ASSERT(!llvm::verifyFunction(*func, &llvm::errs()));
  // TI_INFO("Kernel function verified.");
}

std::tuple<llvm::Value *, llvm::Value *> TaskCodeGenLLVM::get_range_for_bounds(
    OffloadedStmt *stmt) {
  llvm::Value *begin, *end;
  if (stmt->const_begin) {
    begin = tlctx->get_constant(stmt->begin_value);
  } else {
    auto begin_stmt =
        Stmt::make<GlobalTemporaryStmt>(stmt->begin_offset, PrimitiveType::i32);
    begin_stmt->accept(this);
    begin = builder->CreateLoad(tlctx->get_data_type(PrimitiveType::i32),
                                llvm_val[begin_stmt.get()]);
  }
  if (stmt->const_end) {
    end = tlctx->get_constant(stmt->end_value);
  } else {
    auto end_stmt =
        Stmt::make<GlobalTemporaryStmt>(stmt->end_offset, PrimitiveType::i32);
    end_stmt->accept(this);
    end = builder->CreateLoad(tlctx->get_data_type(PrimitiveType::i32),
                              llvm_val[end_stmt.get()]);
  }
  return std::tuple(begin, end);
}

void TaskCodeGenLLVM::create_offload_struct_for(OffloadedStmt *stmt,
                                                bool spmd) {
  using namespace llvm;
  // TODO: instead of constructing tons of LLVM IR, writing the logic in
  // runtime.cpp may be a cleaner solution. See
  // TaskCodeGenCPU::create_offload_range_for as an example.

  llvm::Function *body = nullptr;
  auto leaf_block = stmt->snode;

  // For a bit-vectorized loop over a quant array, we generate struct for on its
  // parent node (must be "dense") instead of itself for higher performance.
  if (stmt->is_bit_vectorized) {
    if (leaf_block->type == SNodeType::quant_array &&
        leaf_block->parent->type == SNodeType::dense) {
      leaf_block = leaf_block->parent;
    } else {
      TI_ERROR(
          "A bit-vectorized struct-for must loop over a quant array with a "
          "dense parent");
    }
  }

  {
    // Create the loop body function
    auto guard = get_function_creation_guard({
        llvm::PointerType::get(get_runtime_type("RuntimeContext"), 0),
        get_tls_buffer_type(),
        llvm::PointerType::get(get_runtime_type("Element"), 0),
        tlctx->get_data_type<int>(),
        tlctx->get_data_type<int>(),
    });

    body = guard.body;

    /* Function structure:
     *
     * function_body (entry):
     *   loop_index = lower_bound;
     *   tls_prologue()
     *   bls_prologue()
     *   goto loop_test
     *
     * loop_test:
     *   if (loop_index < upper_bound)
     *     goto loop_body
     *   else
     *     goto func_exit
     *
     * loop_body:
     *   initialize_coordinates()
     *   if (bitmasked voxel is active)
     *     goto struct_for_body
     *   else
     *     goto loop_body_tail
     *
     * struct_for_body:
     *   ... (Run codegen on the StructForStmt::body Taichi Block)
     *   goto loop_body_tail
     *
     * loop_body_tail:
     *   loop_index += block_dim
     *   goto loop_test
     *
     * func_exit:
     *   bls_epilogue()
     *   tls_epilogue()
     *   return
     */
    auto loop_index_ty = llvm::Type::getInt32Ty(*llvm_context);
    auto loop_index = create_entry_block_alloca(loop_index_ty);

    RuntimeObject element("Element", this, builder.get(), get_arg(2));

    // Loop ranges
    auto lower_bound = get_arg(3);
    auto upper_bound = get_arg(4);

    parent_coordinates = element.get_ptr("pcoord");
    block_corner_coordinates =
        create_entry_block_alloca(physical_coordinate_ty);

    auto refine =
        get_struct_function(leaf_block->refine_coordinates_func_name(),
                            leaf_block->get_snode_tree_id());
    // A block corner is the global coordinate/index of the lower-left corner
    // cell within that block, and is the same for all the cells within that
    // block.
    call(refine, parent_coordinates, block_corner_coordinates,
         tlctx->get_constant(0));

    if (stmt->tls_prologue) {
      stmt->tls_prologue->accept(this);
    }

    if (stmt->bls_prologue) {
      call("block_barrier");  // "__syncthreads()"
      stmt->bls_prologue->accept(this);
      call("block_barrier");  // "__syncthreads()"
    }

    llvm::Value *thread_idx = nullptr, *block_dim = nullptr;

    if (spmd) {
      thread_idx =
          builder->CreateIntrinsic(Intrinsic::nvvm_read_ptx_sreg_tid_x, {}, {});
      block_dim = builder->CreateIntrinsic(Intrinsic::nvvm_read_ptx_sreg_ntid_x,
                                           {}, {});
      builder->CreateStore(builder->CreateAdd(thread_idx, lower_bound),
                           loop_index);
    } else {
      builder->CreateStore(lower_bound, loop_index);
    }

    auto loop_test_bb = BasicBlock::Create(*llvm_context, "loop_test", func);
    auto loop_body_bb = BasicBlock::Create(*llvm_context, "loop_body", func);
    auto body_tail_bb =
        BasicBlock::Create(*llvm_context, "loop_body_tail", func);
    auto func_exit = BasicBlock::Create(*llvm_context, "func_exit", func);
    auto struct_for_body_bb =
        BasicBlock::Create(*llvm_context, "struct_for_body_body", func);

    auto lrg = make_loop_reentry_guard(this);
    current_loop_reentry = body_tail_bb;

    builder->CreateBr(loop_test_bb);

    {
      // loop_test:
      //   if (loop_index < upper_bound)
      //     goto loop_body;
      //   else
      //     goto func_exit

      builder->SetInsertPoint(loop_test_bb);
      auto cond = builder->CreateICmp(
          llvm::CmpInst::Predicate::ICMP_SLT,
          builder->CreateLoad(loop_index_ty, loop_index), upper_bound);
      builder->CreateCondBr(cond, loop_body_bb, func_exit);
    }

    // ***********************
    // Begin loop_body_bb:
    builder->SetInsertPoint(loop_body_bb);

    // initialize the coordinates
    auto new_coordinates = create_entry_block_alloca(physical_coordinate_ty);

    call(refine, parent_coordinates, new_coordinates,
         builder->CreateLoad(loop_index_ty, loop_index));

    // For a bit-vectorized loop over a quant array, one more refine step is
    // needed to make final coordinates non-consecutive, since each thread will
    // process multiple coordinates via vectorization
    if (stmt->is_bit_vectorized) {
      refine = get_struct_function(stmt->snode->refine_coordinates_func_name(),
                                   stmt->snode->get_snode_tree_id());
      call(refine, new_coordinates, new_coordinates, tlctx->get_constant(0));
    }

    current_coordinates = new_coordinates;

    // exec_cond: safe-guard the execution of loop body:
    //  - if non-POT field dim exists, make sure we don't go out of bounds
    //  - if leaf block is bitmasked, make sure we only loop over active
    //    voxels
    auto exec_cond = tlctx->get_constant(true);
    auto coord_object = RuntimeObject(kLLVMPhysicalCoordinatesName, this,
                                      builder.get(), new_coordinates);
    if (!prog->this_thread_config().packed) {
      for (int i = 0; i < leaf_block->num_active_indices; i++) {
        auto j = leaf_block->physical_index_position[i];
        if (!bit::is_power_of_two(
                leaf_block->extractors[j].num_elements_from_root)) {
          auto coord = coord_object.get("val", tlctx->get_constant(j));
          exec_cond = builder->CreateAnd(
              exec_cond,
              builder->CreateICmp(
                  llvm::CmpInst::ICMP_SLT, coord,
                  tlctx->get_constant(
                      leaf_block->extractors[j].num_elements_from_root)));
        }
      }
    }

    if (leaf_block->type == SNodeType::bitmasked ||
        leaf_block->type == SNodeType::pointer) {
      // test whether the current voxel is active or not
      auto is_active = call(leaf_block, element.get("element"), "is_active",
                            {builder->CreateLoad(loop_index_ty, loop_index)});
      is_active =
          builder->CreateTrunc(is_active, llvm::Type::getInt1Ty(*llvm_context));
      exec_cond = builder->CreateAnd(exec_cond, is_active);
    }

    builder->CreateCondBr(exec_cond, struct_for_body_bb, body_tail_bb);

    {
      builder->SetInsertPoint(struct_for_body_bb);

      // The real loop body of the StructForStmt
      stmt->body->accept(this);

      builder->CreateBr(body_tail_bb);
    }

    {
      // body tail: increment loop_index and jump to loop_test
      builder->SetInsertPoint(body_tail_bb);

      if (spmd) {
        create_increment(loop_index, block_dim);
      } else {
        create_increment(loop_index, tlctx->get_constant(1));
      }
      builder->CreateBr(loop_test_bb);

      builder->SetInsertPoint(func_exit);
    }

    if (stmt->bls_epilogue) {
      call("block_barrier");  // "__syncthreads()"
      stmt->bls_epilogue->accept(this);
      call("block_barrier");  // "__syncthreads()"
    }

    if (stmt->tls_epilogue) {
      stmt->tls_epilogue->accept(this);
    }
  }

  int list_element_size = std::min(leaf_block->max_num_elements(),
                                   (int64)taichi_listgen_max_element_size);
  int num_splits = std::max(1, list_element_size / stmt->block_dim);

  auto struct_for_func = get_runtime_function("parallel_struct_for");

  if (arch_is_gpu(current_arch())) {
    struct_for_func = llvm::cast<llvm::Function>(
        module
            ->getOrInsertFunction(
                tlctx->get_struct_for_func_name(stmt->tls_size),
                struct_for_func->getFunctionType(),
                struct_for_func->getAttributes())
            .getCallee());
    struct_for_tls_sizes.insert(stmt->tls_size);
  }
  // Loop over nodes in the element list, in parallel
  call(struct_for_func, get_context(), tlctx->get_constant(leaf_block->id),
       tlctx->get_constant(list_element_size), tlctx->get_constant(num_splits),
       body, tlctx->get_constant(stmt->tls_size),
       tlctx->get_constant(stmt->num_cpu_threads));
  // TODO: why do we need num_cpu_threads on GPUs?

  current_coordinates = nullptr;
  parent_coordinates = nullptr;
  block_corner_coordinates = nullptr;
}

void TaskCodeGenLLVM::visit(LoopIndexStmt *stmt) {
  if (stmt->loop->is<OffloadedStmt>() &&
      stmt->loop->as<OffloadedStmt>()->task_type ==
          OffloadedStmt::TaskType::struct_for) {
    llvm::Type *struct_ty = nullptr;
    // FIXME: get struct_ty from taichi instead of llvm.
    if (auto *alloca = llvm::dyn_cast<llvm::AllocaInst>(current_coordinates)) {
      struct_ty = alloca->getAllocatedType();
    }
    TI_ASSERT(struct_ty);
    auto *GEP =
        builder->CreateGEP(struct_ty, current_coordinates,
                           {tlctx->get_constant(0), tlctx->get_constant(0),
                            tlctx->get_constant(stmt->index)});
    if (stmt->index == 0 && !llvm::isa<llvm::GEPOperator>(GEP))
      GEP = builder->CreateBitCast(GEP, struct_ty->getPointerTo());
    llvm_val[stmt] =
        builder->CreateLoad(llvm::Type::getInt32Ty(*llvm_context), GEP);
  } else {
    llvm_val[stmt] =
        builder->CreateLoad(llvm::Type::getInt32Ty(*llvm_context),
                            loop_vars_llvm[stmt->loop][stmt->index]);
  }
}

void TaskCodeGenLLVM::visit(LoopLinearIndexStmt *stmt) {
  if (stmt->loop->is<OffloadedStmt>() &&
      (stmt->loop->as<OffloadedStmt>()->task_type ==
           OffloadedStmt::TaskType::struct_for ||
       stmt->loop->as<OffloadedStmt>()->task_type ==
           OffloadedStmt::TaskType::mesh_for)) {
    llvm_val[stmt] = call("thread_idx");
  } else {
    TI_NOT_IMPLEMENTED;
  }
}

void TaskCodeGenLLVM::visit(BlockCornerIndexStmt *stmt) {
  if (stmt->loop->is<OffloadedStmt>() &&
      stmt->loop->as<OffloadedStmt>()->task_type ==
          OffloadedStmt::TaskType::struct_for) {
    TI_ASSERT(block_corner_coordinates);
    // Make sure physical_coordinate_ty matches
    // struct PhysicalCoordinates {
    //   i32 val[taichi_max_num_indices];
    // };
    TI_ASSERT(physical_coordinate_ty->isStructTy());
    auto physical_coordinate_ty_as_struct =
        llvm::cast<llvm::StructType>(physical_coordinate_ty);
    TI_ASSERT(physical_coordinate_ty_as_struct);
    TI_ASSERT(physical_coordinate_ty_as_struct->getNumElements() == 1);
    auto val_ty = physical_coordinate_ty_as_struct->getElementType(0);
    TI_ASSERT(val_ty->isArrayTy());
    auto val_ty_as_array = llvm::cast<llvm::ArrayType>(val_ty);
    llvm_val[stmt] = builder->CreateLoad(
        val_ty_as_array->getElementType(),
        builder->CreateGEP(physical_coordinate_ty, block_corner_coordinates,
                           {tlctx->get_constant(0), tlctx->get_constant(0),
                            tlctx->get_constant(stmt->index)}));
  } else {
    TI_NOT_IMPLEMENTED;
  }
}

void TaskCodeGenLLVM::visit(GlobalTemporaryStmt *stmt) {
  auto runtime = get_runtime();
  auto buffer = call("get_temporary_pointer", runtime,
                     tlctx->get_constant((int64)stmt->offset));

  auto ptr_type = llvm::PointerType::get(
      tlctx->get_data_type(stmt->ret_type.ptr_removed()), 0);
  llvm_val[stmt] = builder->CreatePointerCast(buffer, ptr_type);
}

void TaskCodeGenLLVM::visit(ThreadLocalPtrStmt *stmt) {
  auto base = get_tls_base_ptr();
  auto ptr = builder->CreateGEP(llvm::Type::getInt8Ty(*llvm_context), base,
                                tlctx->get_constant(stmt->offset));
  auto ptr_type = llvm::PointerType::get(
      tlctx->get_data_type(stmt->ret_type.ptr_removed()), 0);
  llvm_val[stmt] = builder->CreatePointerCast(ptr, ptr_type);
}

void TaskCodeGenLLVM::visit(BlockLocalPtrStmt *stmt) {
  TI_ASSERT(bls_buffer);
  auto base = bls_buffer;
  auto ptr =
      builder->CreateGEP(base->getValueType(), base,
                         {tlctx->get_constant(0), llvm_val[stmt->offset]});
  auto ptr_type = llvm::PointerType::get(
      tlctx->get_data_type(stmt->ret_type.ptr_removed()), 0);
  llvm_val[stmt] = builder->CreatePointerCast(ptr, ptr_type);
}

void TaskCodeGenLLVM::visit(ClearListStmt *stmt) {
  auto snode_child = stmt->snode;
  auto snode_parent = stmt->snode->parent;
  auto meta_child = cast_pointer(emit_struct_meta(snode_child), "StructMeta");
  auto meta_parent = cast_pointer(emit_struct_meta(snode_parent), "StructMeta");
  call("clear_list", get_runtime(), meta_parent, meta_child);
}

void TaskCodeGenLLVM::visit(InternalFuncStmt *stmt) {
  std::vector<llvm::Value *> args;

  if (stmt->with_runtime_context)
    args.push_back(get_context());

  for (auto s : stmt->args) {
    args.push_back(llvm_val[s]);
  }
  llvm_val[stmt] = call(stmt->func_name, std::move(args));
}

void TaskCodeGenLLVM::visit(AdStackAllocaStmt *stmt) {
  TI_ASSERT_INFO(stmt->max_size > 0,
                 "Adaptive autodiff stack's size should have been determined.");
  auto type = llvm::ArrayType::get(llvm::Type::getInt8Ty(*llvm_context),
                                   stmt->size_in_bytes());
  auto alloca = create_entry_block_alloca(type, sizeof(int64));
  llvm_val[stmt] = builder->CreateBitCast(
      alloca, llvm::PointerType::getInt8PtrTy(*llvm_context));
  call("stack_init", llvm_val[stmt]);
}

void TaskCodeGenLLVM::visit(AdStackPopStmt *stmt) {
  call("stack_pop", llvm_val[stmt->stack]);
}

void TaskCodeGenLLVM::visit(AdStackPushStmt *stmt) {
  auto stack = stmt->stack->as<AdStackAllocaStmt>();
  call("stack_push", llvm_val[stack], tlctx->get_constant(stack->max_size),
       tlctx->get_constant(stack->element_size_in_bytes()));
  auto primal_ptr = call("stack_top_primal", llvm_val[stack],
                         tlctx->get_constant(stack->element_size_in_bytes()));
  primal_ptr = builder->CreateBitCast(
      primal_ptr,
      llvm::PointerType::get(tlctx->get_data_type(stmt->ret_type), 0));
  builder->CreateStore(llvm_val[stmt->v], primal_ptr);
}

void TaskCodeGenLLVM::visit(AdStackLoadTopStmt *stmt) {
  auto stack = stmt->stack->as<AdStackAllocaStmt>();
  auto primal_ptr = call("stack_top_primal", llvm_val[stack],
                         tlctx->get_constant(stack->element_size_in_bytes()));
  auto primal_ty = tlctx->get_data_type(stmt->ret_type);
  primal_ptr =
      builder->CreateBitCast(primal_ptr, llvm::PointerType::get(primal_ty, 0));
  llvm_val[stmt] = builder->CreateLoad(primal_ty, primal_ptr);
}

void TaskCodeGenLLVM::visit(AdStackLoadTopAdjStmt *stmt) {
  auto stack = stmt->stack->as<AdStackAllocaStmt>();
  auto adjoint = call("stack_top_adjoint", llvm_val[stack],
                      tlctx->get_constant(stack->element_size_in_bytes()));
  auto adjoint_ty = tlctx->get_data_type(stmt->ret_type);
  adjoint =
      builder->CreateBitCast(adjoint, llvm::PointerType::get(adjoint_ty, 0));
  llvm_val[stmt] = builder->CreateLoad(adjoint_ty, adjoint);
}

void TaskCodeGenLLVM::visit(AdStackAccAdjointStmt *stmt) {
  auto stack = stmt->stack->as<AdStackAllocaStmt>();
  auto adjoint_ptr = call("stack_top_adjoint", llvm_val[stack],
                          tlctx->get_constant(stack->element_size_in_bytes()));
  auto adjoint_ty = tlctx->get_data_type(stack->ret_type);
  adjoint_ptr = builder->CreateBitCast(adjoint_ptr,
                                       llvm::PointerType::get(adjoint_ty, 0));
  auto old_val = builder->CreateLoad(adjoint_ty, adjoint_ptr);
  TI_ASSERT(is_real(stmt->v->ret_type));
  auto new_val = builder->CreateFAdd(old_val, llvm_val[stmt->v]);
  builder->CreateStore(new_val, adjoint_ptr);
}

void TaskCodeGenLLVM::visit(RangeAssumptionStmt *stmt) {
  llvm_val[stmt] = llvm_val[stmt->input];
}

void TaskCodeGenLLVM::visit(LoopUniqueStmt *stmt) {
  llvm_val[stmt] = llvm_val[stmt->input];
}

void TaskCodeGenLLVM::visit_call_bitcode(ExternalFuncCallStmt *stmt) {
  TI_ASSERT(stmt->type == ExternalFuncCallStmt::BITCODE);
  std::vector<llvm::Value *> arg_values;
  for (const auto &s : stmt->arg_stmts)
    arg_values.push_back(llvm_val[s]);
  // Link external module to the core module
  if (linked_modules.find(stmt->bc_filename) == linked_modules.end()) {
    linked_modules.insert(stmt->bc_filename);
    std::unique_ptr<llvm::Module> external_module =
        module_from_bitcode_file(stmt->bc_filename, llvm_context);
    auto *func_ptr = external_module->getFunction(stmt->bc_funcname);
    TI_ASSERT_INFO(func_ptr != nullptr, "{} is not found in {}.",
                   stmt->bc_funcname, stmt->bc_filename);
    auto link_error =
        llvm::Linker::linkModules(*module, std::move(external_module));
    TI_ASSERT(!link_error);
  }
  // Retrieve function again. Do it here to detect name conflicting.
  auto *func_ptr = module->getFunction(stmt->bc_funcname);
  // Convert pointer type from a[n * m] to a[n][m]
  for (int i = 0; i < func_ptr->getFunctionType()->getNumParams(); ++i) {
    TI_ASSERT_INFO(func_ptr->getArg(i)->getType()->getTypeID() ==
                       arg_values[i]->getType()->getTypeID(),
                   "TypeID {} != {} with {}",
                   (int)func_ptr->getArg(i)->getType()->getTypeID(),
                   (int)arg_values[i]->getType()->getTypeID(), i);
    auto tmp_value = arg_values[i];
    arg_values[i] =
        builder->CreatePointerCast(tmp_value, func_ptr->getArg(i)->getType());
  }
  call(func_ptr, arg_values);
}

void TaskCodeGenLLVM::visit_call_shared_object(ExternalFuncCallStmt *stmt) {
  TI_ASSERT(stmt->type == ExternalFuncCallStmt::SHARED_OBJECT);
  std::vector<llvm::Type *> arg_types;
  std::vector<llvm::Value *> arg_values;

  for (const auto &s : stmt->arg_stmts) {
    arg_types.push_back(tlctx->get_data_type(s->ret_type));
    arg_values.push_back(llvm_val[s]);
  }

  for (const auto &s : stmt->output_stmts) {
    auto t = tlctx->get_data_type(s->ret_type);
    auto ptr = llvm::PointerType::get(t, 0);
    arg_types.push_back(ptr);
    arg_values.push_back(llvm_val[s]);
  }

  auto func_type = llvm::FunctionType::get(llvm::Type::getVoidTy(*llvm_context),
                                           arg_types, false);
  auto func_ptr_type = llvm::PointerType::get(func_type, 0);

  auto addr = tlctx->get_constant((std::size_t)stmt->so_func);
  auto func = builder->CreateIntToPtr(addr, func_ptr_type);
  call(func, func_type, arg_values);
}

void TaskCodeGenLLVM::visit(ExternalFuncCallStmt *stmt) {
  TI_NOT_IMPLEMENTED
}

void TaskCodeGenLLVM::visit(MeshPatchIndexStmt *stmt) {
  llvm_val[stmt] = get_arg(2);
}

void TaskCodeGenLLVM::visit(MatrixInitStmt *stmt) {
  auto type = tlctx->get_data_type(stmt->ret_type->as<TensorType>());
  llvm::Value *vec = llvm::UndefValue::get(type);
  for (int i = 0; i < stmt->values.size(); ++i) {
    auto *elem = llvm_val[stmt->values[i]];
    if (codegen_vector_type(&prog->this_thread_config())) {
      TI_ASSERT(llvm::dyn_cast<llvm::VectorType>(type));
      vec = builder->CreateInsertElement(vec, elem, i);
    } else {
      TI_ASSERT(llvm::dyn_cast<llvm::ArrayType>(type));
      vec = builder->CreateInsertValue(vec, elem, i);
    }
  }
  llvm_val[stmt] = vec;
}

void TaskCodeGenLLVM::eliminate_unused_functions() {
  TaichiLLVMContext::eliminate_unused_functions(
      module.get(), [&](std::string func_name) {
        for (auto &task : offloaded_tasks) {
          if (task.name == func_name)
            return true;
        }
        return false;
      });
}

FunctionCreationGuard TaskCodeGenLLVM::get_function_creation_guard(
    std::vector<llvm::Type *> argument_types,
    const std::string &func_name) {
  return FunctionCreationGuard(this, argument_types, func_name);
}

void TaskCodeGenLLVM::initialize_context() {
  tlctx = get_llvm_program(prog)->get_llvm_context(kernel->arch);
  llvm_context = tlctx->get_this_thread_context();
  builder = std::make_unique<llvm::IRBuilder<>>(*llvm_context);
}

llvm::Value *TaskCodeGenLLVM::get_arg(int i) {
  std::vector<llvm::Value *> args;
  for (auto &arg : func->args()) {
    args.push_back(&arg);
  }
  return args[i];
}

llvm::Value *TaskCodeGenLLVM::get_context() {
  return get_arg(0);
}

llvm::Value *TaskCodeGenLLVM::get_tls_base_ptr() {
  return get_arg(1);
}

llvm::Type *TaskCodeGenLLVM::get_tls_buffer_type() {
  return llvm::Type::getInt8PtrTy(*llvm_context);
}

std::vector<llvm::Type *> TaskCodeGenLLVM::get_xlogue_argument_types() {
  return {llvm::PointerType::get(get_runtime_type("RuntimeContext"), 0),
          get_tls_buffer_type()};
}

std::vector<llvm::Type *> TaskCodeGenLLVM::get_mesh_xlogue_argument_types() {
  return {llvm::PointerType::get(get_runtime_type("RuntimeContext"), 0),
          get_tls_buffer_type(), tlctx->get_data_type<uint32_t>()};
}

llvm::Type *TaskCodeGenLLVM::get_xlogue_function_type() {
  return llvm::FunctionType::get(llvm::Type::getVoidTy(*llvm_context),
                                 get_xlogue_argument_types(), false);
}

llvm::Type *TaskCodeGenLLVM::get_mesh_xlogue_function_type() {
  return llvm::FunctionType::get(llvm::Type::getVoidTy(*llvm_context),
                                 get_mesh_xlogue_argument_types(), false);
}

llvm::Value *TaskCodeGenLLVM::get_root(int snode_tree_id) {
  return call("LLVMRuntime_get_roots", get_runtime(),
              tlctx->get_constant(snode_tree_id));
}

llvm::Value *TaskCodeGenLLVM::get_runtime() {
  auto runtime_ptr = call("RuntimeContext_get_runtime", get_context());
  return builder->CreateBitCast(
      runtime_ptr, llvm::PointerType::get(get_runtime_type("LLVMRuntime"), 0));
}

llvm::Value *TaskCodeGenLLVM::emit_struct_meta(SNode *snode) {
  auto obj = emit_struct_meta_object(snode);
  TI_ASSERT(obj != nullptr);
  return obj->ptr;
}

void TaskCodeGenLLVM::emit_to_module() {
  TI_AUTO_PROF
  ir->accept(this);
}

LLVMCompiledTask TaskCodeGenLLVM::run_compilation() {
  // Final lowering

  auto config = kernel->program->this_thread_config();
  kernel->offload_to_executable(ir);

  emit_to_module();
  eliminate_unused_functions();

  if (config.arch == Arch::cuda) {
    // CUDA specific metadata
    for (const auto &task : offloaded_tasks) {
      llvm::Function *func = module->getFunction(task.name);
      TI_ASSERT(func);
      tlctx->mark_function_as_cuda_kernel(func, task.block_dim);
    }
  }

  return {std::move(offloaded_tasks), std::move(module),
          std::move(used_tree_ids), std::move(struct_for_tls_sizes)};
}

llvm::Value *TaskCodeGenLLVM::create_xlogue(std::unique_ptr<Block> &block) {
  llvm::Value *xlogue;

  auto xlogue_type = get_xlogue_function_type();
  auto xlogue_ptr_type = llvm::PointerType::get(xlogue_type, 0);

  if (block) {
    auto guard = get_function_creation_guard(get_xlogue_argument_types());
    block->accept(this);
    xlogue = guard.body;
  } else {
    xlogue = llvm::ConstantPointerNull::get(xlogue_ptr_type);
  }

  return xlogue;
}

llvm::Value *TaskCodeGenLLVM::create_mesh_xlogue(
    std::unique_ptr<Block> &block) {
  llvm::Value *xlogue;

  auto xlogue_type = get_mesh_xlogue_function_type();
  auto xlogue_ptr_type = llvm::PointerType::get(xlogue_type, 0);

  if (block) {
    auto guard = get_function_creation_guard(get_mesh_xlogue_argument_types());
    block->accept(this);
    xlogue = guard.body;
  } else {
    xlogue = llvm::ConstantPointerNull::get(xlogue_ptr_type);
  }

  return xlogue;
}

void TaskCodeGenLLVM::visit(ReferenceStmt *stmt) {
  llvm_val[stmt] = llvm_val[stmt->var];
}

void TaskCodeGenLLVM::visit(FuncCallStmt *stmt) {
  if (!func_map.count(stmt->func)) {
    auto guard = get_function_creation_guard(
        {llvm::PointerType::get(get_runtime_type("RuntimeContext"), 0)},
        stmt->func->get_name());
    Function *old_real_func = now_real_func;
    now_real_func = stmt->func;
    func_map.insert({stmt->func, guard.body});
    stmt->func->ir->accept(this);
    now_real_func = old_real_func;
  }
  llvm::Function *llvm_func = func_map[stmt->func];
  auto *new_ctx = call("allocate_runtime_context", get_runtime());
  call("RuntimeContext_set_runtime", new_ctx, get_runtime());
  for (int i = 0; i < stmt->args.size(); i++) {
    auto *val =
        bitcast_to_u64(llvm_val[stmt->args[i]], stmt->args[i]->ret_type);
    call("RuntimeContext_set_args", new_ctx,
         llvm::ConstantInt::get(*llvm_context, llvm::APInt(32, i, true)), val);
  }
  llvm::Value *result_buffer = nullptr;
  if (stmt->func->ret_type) {
    auto *ret_type = tlctx->get_data_type(stmt->func->ret_type);
    result_buffer = builder->CreateAlloca(ret_type);
    auto *result_buffer_u64 = builder->CreatePointerCast(
        result_buffer,
        llvm::PointerType::get(tlctx->get_data_type<uint64>(), 0));
    call("RuntimeContext_set_result_buffer", new_ctx, result_buffer_u64);
  }
  call(llvm_func, new_ctx);
  llvm_val[stmt] = result_buffer;
  call("recycle_runtime_context", get_runtime(), new_ctx);
}

void TaskCodeGenLLVM::visit(GetElementStmt *stmt) {
  auto *real_func = stmt->src->as<FuncCallStmt>()->func;
  auto *real_func_ret_type = tlctx->get_data_type(real_func->ret_type);
  std::vector<llvm::Value *> index;
<<<<<<< HEAD
=======
  index.reserve(stmt->index.size() + 1);
>>>>>>> 39a6a769
  index.push_back(tlctx->get_constant(0));
  for (auto &i : stmt->index) {
    index.push_back(tlctx->get_constant(i));
  }
  auto *gep =
      builder->CreateGEP(real_func_ret_type, llvm_val[stmt->src], index);
  auto *val = builder->CreateLoad(tlctx->get_data_type(stmt->ret_type), gep);
  llvm_val[stmt] = val;
}

llvm::Type *TaskCodeGenLLVM::get_real_func_ret_type(Function *real_func) {
  std::vector<llvm::Type *> tps;
  for (auto &ret : real_func->rets) {
    tps.push_back(tlctx->get_data_type(ret.dt));
  }
  return llvm::StructType::get(*llvm_context, tps);
}

void TaskCodeGenLLVM::create_return(llvm::Value *buffer,
                                    llvm::Type *buffer_type,
                                    const std::vector<Stmt *> &elements,
                                    const Type *now_type,
                                    int &now_element,
                                    std::vector<llvm::Value *> &now_ind) {
  if (auto primitive_type = now_type->cast<PrimitiveType>()) {
    TI_ASSERT((Type *)elements[now_element]->ret_type == now_type);
    auto *gep = builder->CreateGEP(buffer_type, buffer, now_ind);
    builder->CreateStore(llvm_val[elements[now_element]], gep);
    now_element++;
  } else if (auto struct_type = now_type->cast<StructType>()) {
    int i = 0;
    for (const auto &element_type : struct_type->elements()) {
      now_ind.push_back(tlctx->get_constant(i++));
      create_return(buffer, buffer_type, elements, element_type, now_element,
                    now_ind);
      now_ind.pop_back();
    }
  } else {
    auto tensor_type = now_type->as<TensorType>();
    int num_elements = tensor_type->get_num_elements();
    Type *element_type = tensor_type->get_element_type();
    for (int i = 0; i < num_elements; i++) {
      now_ind.push_back(tlctx->get_constant(i));
      create_return(buffer, buffer_type, elements, element_type, now_element,
                    now_ind);
      now_ind.pop_back();
    }
  }
}

void TaskCodeGenLLVM::create_return(const std::vector<Stmt *> &elements) {
  auto buffer = call("RuntimeContext_get_result_buffer", get_context());
  auto ret_type = now_real_func->ret_type;
  auto buffer_type = tlctx->get_data_type(ret_type);
  buffer = builder->CreatePointerCast(buffer,
                                      llvm::PointerType::get(buffer_type, 0));
  int now_element = 0;
  std::vector<llvm::Value *> now_ind = {tlctx->get_constant(0)};
  create_return(buffer, buffer_type, elements, ret_type, now_element, now_ind);
};

LLVMCompiledTask LLVMCompiledTask::clone() const {
  return {tasks, llvm::CloneModule(*module), used_tree_ids,
          struct_for_tls_sizes};
}

LLVMCompiledKernel LLVMCompiledKernel::clone() const {
  return {tasks, llvm::CloneModule(*module)};
}

}  // namespace taichi::lang

#endif  // #ifdef TI_WITH_LLVM<|MERGE_RESOLUTION|>--- conflicted
+++ resolved
@@ -2732,10 +2732,7 @@
   auto *real_func = stmt->src->as<FuncCallStmt>()->func;
   auto *real_func_ret_type = tlctx->get_data_type(real_func->ret_type);
   std::vector<llvm::Value *> index;
-<<<<<<< HEAD
-=======
   index.reserve(stmt->index.size() + 1);
->>>>>>> 39a6a769
   index.push_back(tlctx->get_constant(0));
   for (auto &i : stmt->index) {
     index.push_back(tlctx->get_constant(i));
