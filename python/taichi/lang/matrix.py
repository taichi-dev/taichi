--- conflicted
+++ resolved
@@ -163,13 +163,6 @@
         return ret
 
     def __matmul__(self, other):
-<<<<<<< HEAD
-=======
-        # TODO: move to common_ops.py, redirect to `ti.matmul` too?
-        if self.is_pyconstant() and in_python_scope():
-            return self.make_from_numpy(self.to_numpy() @ other.to_numpy())
-
->>>>>>> bec9bdb8
         assert self.m == other.n, f"Dimension mismatch between shapes ({self.n}, {self.m}), ({other.n}, {other.m})"
         ret = Matrix.empty(self.n, other.m)
         for i in range(self.n):
