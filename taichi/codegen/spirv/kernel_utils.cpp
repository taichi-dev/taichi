#include "taichi/codegen/spirv/kernel_utils.h"

#include <unordered_map>

#include "taichi/program/kernel.h"
#define TI_RUNTIME_HOST
#include "taichi/program/context.h"
#undef TI_RUNTIME_HOST

namespace taichi {
namespace lang {
namespace spirv {

// static
std::string TaskAttributes::buffers_name(BufferInfo b) {
  if (b.type == BufferType::Args) {
    return "Args";
  }
  if (b.type == BufferType::Rets) {
    return "Rets";
  }
  if (b.type == BufferType::GlobalTmps) {
    return "GlobalTmps";
  }
  if (b.type == BufferType::Root) {
    return std::string("Root: ") + std::to_string(b.root_id);
  }
  TI_ERROR("unrecognized buffer type");
}

std::string TaskAttributes::debug_string() const {
  std::string result;
  result += fmt::format(
      "<TaskAttributes name={} advisory_total_num_threads={} "
      "task_type={} buffers=[ ",
      name, advisory_total_num_threads, offloaded_task_type_name(task_type));
  for (auto b : buffer_binds) {
    result += buffers_name(b.buffer) + " ";
  }
  result += "]";  // closes |buffers|
  // TODO(k-ye): show range_for
  result += ">";
  return result;
}

std::string TaskAttributes::BufferBind::debug_string() const {
  return fmt::format("<type={} binding={}>",
                     TaskAttributes::buffers_name(buffer), binding);
}

KernelContextAttributes::KernelContextAttributes(const Kernel &kernel)
    : args_bytes_(0),
      rets_bytes_(0),
      extra_args_bytes_(RuntimeContext::extra_args_size) {
  arg_attribs_vec_.reserve(kernel.args.size());
  for (const auto &ka : kernel.args) {
    ArgAttributes aa;
    aa.dt = ka.dt;
    const size_t dt_bytes = data_type_size(aa.dt);
    aa.is_array = ka.is_array;
    aa.stride = dt_bytes;
    aa.index = arg_attribs_vec_.size();
    arg_attribs_vec_.push_back(aa);
  }
  for (const auto &kr : kernel.rets) {
    RetAttributes ra;
    ra.dt = kr.dt;
    size_t dt_bytes{0};
    if (auto tensor_type = ra.dt->cast<TensorType>()) {
      dt_bytes = data_type_size(ra.dt);
      ra.is_array = true;
      ra.stride = tensor_type->get_num_elements() * dt_bytes * 2;
      // we use two slots to represent one element
      if (dt_bytes > 4) {
        // Metal doesn't support 64bit data buffers.
        TI_ERROR(
            "SPIRV kernel only supports less than 32-bit return value, got {} "
            "which is Tensor's element type",
            data_type_name(tensor_type->get_element_type()));
      }
    } else {
      dt_bytes = data_type_size(ra.dt);
      ra.is_array = false;
      ra.stride = dt_bytes * 2;
      // we use two slots to represent one element
      if (dt_bytes > 4) {
        // Metal doesn't support 64bit data buffers.
        TI_ERROR(
            "SPIRV kernel only supports less than 32-bit return value, got {}",
            data_type_name(ra.dt));
      }
    }
    ra.index = ret_attribs_vec_.size();
    ret_attribs_vec_.push_back(ra);
  }

  auto arange_args = [](auto *vec, size_t offset) -> size_t {
    size_t bytes = offset;
    for (int i = 0; i < vec->size(); ++i) {
      auto &attribs = (*vec)[i];
      const size_t dt_bytes =
          attribs.is_array ? sizeof(uint64_t) : data_type_size(attribs.dt);
      // Align bytes to the nearest multiple of dt_bytes
      bytes = (bytes + dt_bytes - 1) / dt_bytes * dt_bytes;
      attribs.offset_in_mem = bytes;
      bytes += dt_bytes;
      TI_TRACE("  at={} {} offset_in_mem={} stride={}",
               (*vec)[i].is_array ? "vector ptr" : "scalar", i,
               attribs.offset_in_mem, attribs.stride);
    }
    return bytes - offset;
  };

  auto arange_rets = [](auto *vec, size_t offset) -> size_t {
    std::vector<int> scalar_indices;
    std::vector<int> array_indices;
    for (int i = 0; i < vec->size(); ++i) {
      if ((*vec)[i].is_array) {
        array_indices.push_back(i);
      } else {
        scalar_indices.push_back(i);
      }
    }
    size_t bytes = offset;
    for (int i : scalar_indices) {
      auto &attribs = (*vec)[i];
      const size_t dt_bytes = data_type_size(attribs.dt);
      // Align bytes to the nearest multiple of dt_bytes
      bytes = (bytes + dt_bytes - 1) / dt_bytes * dt_bytes;
      attribs.offset_in_mem = bytes;
      bytes += attribs.stride;
      TI_TRACE("  at={} scalar offset_in_mem={} stride={}", i,
               attribs.offset_in_mem, attribs.stride);
    }
    // Then the array args
    for (int i : array_indices) {
      auto &attribs = (*vec)[i];
      const size_t dt_bytes = data_type_size(attribs.dt);
      bytes = (bytes + dt_bytes - 1) / dt_bytes * dt_bytes;
      attribs.offset_in_mem = bytes;
      bytes += attribs.stride;
      TI_TRACE("  at={} array offset_in_mem={} stride={}", i,
               attribs.offset_in_mem, attribs.stride);
    }
    return bytes - offset;
  };

  TI_TRACE("args:");
  args_bytes_ = arange_args(&arg_attribs_vec_, 0);
  // Align to extra args
  args_bytes_ = (args_bytes_ + 4 - 1) / 4 * 4;

  TI_TRACE("rets:");
<<<<<<< HEAD
  rets_bytes_ = arange_rets(&ret_attribs_vec_, args_bytes_);
=======
  rets_bytes_ = arange_args(&ret_attribs_vec_, 0);
>>>>>>> a7f09f27

  TI_TRACE("sizes: args={} rets={}", args_bytes(), rets_bytes());
  TI_ASSERT(has_rets() == (rets_bytes_ > 0));
}

}  // namespace spirv
}  // namespace lang
}  // namespace taichi<|MERGE_RESOLUTION|>--- conflicted
+++ resolved
@@ -151,11 +151,7 @@
   args_bytes_ = (args_bytes_ + 4 - 1) / 4 * 4;
 
   TI_TRACE("rets:");
-<<<<<<< HEAD
-  rets_bytes_ = arange_rets(&ret_attribs_vec_, args_bytes_);
-=======
-  rets_bytes_ = arange_args(&ret_attribs_vec_, 0);
->>>>>>> a7f09f27
+  rets_bytes_ = arange_rets(&ret_attribs_vec_, 0);
 
   TI_TRACE("sizes: args={} rets={}", args_bytes(), rets_bytes());
   TI_ASSERT(has_rets() == (rets_bytes_ > 0));
