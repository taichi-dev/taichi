#!/bin/bash
set -ex

. $(dirname $0)/common-utils.sh

export PYTHONUNBUFFERED=1

export TI_SKIP_VERSION_CHECK=ON
export TI_CI=1
export TI_IN_DOCKER=$(check_in_docker)
export LD_LIBRARY_PATH=$PWD/build/:$LD_LIBRARY_PATH
export TI_OFFLINE_CACHE_FILE_PATH=$PWD/.cache/taichi


if [[ "$TI_IN_DOCKER" == "true" ]]; then
    source $HOME/miniconda/etc/profile.d/conda.sh
    conda activate "$PY"
fi
python3 -m pip install dist/*.whl
if [ -z "$GPU_TEST" ]; then
    python3 -m pip install -r requirements_test.txt
    python3 -m pip install "torch; python_version < '3.10'"
    # Paddle's develop package doesn't support CI's MACOS machine at present
    if [[ $OSTYPE == "linux-"* ]]; then
        python3 -m pip install "paddlepaddle==2.3.0; python_version < '3.10'"
    fi
else
    ## Only GPU machine uses system python.
    export PATH=$PATH:$HOME/.local/bin
    # pip will skip packages if already installed
    python3 -m pip install -r requirements_test.txt
    # Import Paddle's develop GPU package will occur error `Illegal Instruction`.

    # Log hardware info for the current CI-bot
    # There's random CI failure caused by "import paddle" (Linux)
    # Top suspect is an issue with MKL support for specific CPU
    echo "CI-bot CPU info:"
    if [[ $OSTYPE == "linux-"* ]]; then
        lscpu | grep "Model name"
    elif [[ $OSTYPE == "darwin"* ]]; then
        sysctl -a | grep machdep.cpu
    fi
fi

ti diagnose
ti changelog
echo "wanted archs: $TI_WANTED_ARCHS"

if [ "$TI_RUN_RELEASE_TESTS" == "1" -a -z "$TI_LITE_TEST" ]; then
    python3 -m pip install PyYAML
    git clone https://github.com/taichi-dev/taichi-release-tests
    mkdir -p repos/taichi/python/taichi
    EXAMPLES=$(cat <<EOF | python3 | tail -n 1
import taichi.examples
print(taichi.examples.__path__[0])
EOF
)
    ln -sf $EXAMPLES repos/taichi/python/taichi/examples
    ln -sf taichi-release-tests/truths truths
    python3 taichi-release-tests/run.py --log=DEBUG --runners 1 taichi-release-tests/timelines
fi


<<<<<<< HEAD
if [ ! -z $TI_SKIP_CPP_TESTS ]; then
    python3 tests/run_tests.py --cpp --with-offline-cache --rerun-with-offline-cache 1
=======
if [ -z "$TI_SKIP_CPP_TESTS" ]; then
    python3 tests/run_tests.py --cpp
>>>>>>> 910f58e1
fi

if [ -z "$GPU_TEST" ]; then
    if [[ $PLATFORM == *"m1"* ]]; then
	# Split per arch to avoid flaky test
        python3 tests/run_tests.py -vr2 -t4 -k "not torch and not paddle" -a cpu --with-offline-cache --rerun-with-offline-cache 1
        # Run metal and vulkan separately so that they don't use M1 chip simultaneously.
        # python3 tests/run_tests.py -vr2 -t4 -k "not torch and not paddle" -a vulkan
        # python3 tests/run_tests.py -vr2 -t2 -k "not torch and not paddle" -a metal
        python3 tests/run_tests.py -vr2 -t1 -k "torch" -a "$TI_WANTED_ARCHS" --with-offline-cache --rerun-with-offline-cache 1
    else
        # Fail fast, give priority to the error-prone tests
        if [[ $OSTYPE == "linux-"* ]]; then
            python3 tests/run_tests.py -vr2 -t1 -k "paddle" -a "$TI_WANTED_ARCHS" --with-offline-cache --rerun-with-offline-cache 1
        fi
        python3 tests/run_tests.py -vr2 -t4 -k "not paddle" -a "$TI_WANTED_ARCHS" --with-offline-cache --rerun-with-offline-cache 1
    fi
else
    # Split per arch to increase parallelism for linux GPU tests
    if [[ $TI_WANTED_ARCHS == *"cuda"* ]]; then
        python3 tests/run_tests.py -vr2 -t4 -k "not torch and not paddle" -a cuda --with-offline-cache --rerun-with-offline-cache 1
    fi
    if [[ $TI_WANTED_ARCHS == *"cpu"* ]]; then
        python3 tests/run_tests.py -vr2 -t8 -k "not torch and not paddle" -a cpu --with-offline-cache --rerun-with-offline-cache 1
    fi
    # if [[ $TI_WANTED_ARCHS == *"vulkan"* ]]; then
    #     python3 tests/run_tests.py -vr2 -t8 -k "not torch and not paddle" -a vulkan
    # fi
    # if [[ $TI_WANTED_ARCHS == *"opengl"* ]]; then
    #     python3 tests/run_tests.py -vr2 -t4 -k "not torch and not paddle" -a opengl
    # fi
    python3 tests/run_tests.py -vr2 -t1 -k "torch" -a "$TI_WANTED_ARCHS" --with-offline-cache --rerun-with-offline-cache 1
    # Paddle's paddle.fluid.core.Tensor._ptr() is only available on develop branch, and CUDA version on linux will get error `Illegal Instruction`
fi<|MERGE_RESOLUTION|>--- conflicted
+++ resolved
@@ -61,13 +61,8 @@
 fi
 
 
-<<<<<<< HEAD
 if [ ! -z $TI_SKIP_CPP_TESTS ]; then
     python3 tests/run_tests.py --cpp --with-offline-cache --rerun-with-offline-cache 1
-=======
-if [ -z "$TI_SKIP_CPP_TESTS" ]; then
-    python3 tests/run_tests.py --cpp
->>>>>>> 910f58e1
 fi
 
 if [ -z "$GPU_TEST" ]; then
