--- conflicted
+++ resolved
@@ -621,16 +621,10 @@
   void *runtime_objects_prealloc_buffer = nullptr;
   if (config_.arch == Arch::cuda || config_.arch == Arch::amdgpu) {
 #if defined(TI_WITH_CUDA) || defined(TI_WITH_AMDGPU)
-<<<<<<< HEAD
-    // Pre-allocate for runtime objects
-    runtime_objects_prealloc_size = 50 * (1UL << 20);  // 50 MB
-    runtime_objects_prealloc_buffer = preallocate_memory(
-        runtime_objects_prealloc_size, preallocated_runtime_objects_allocs_);
-=======
+
     runtime_objects_prealloc_size = 60 * (1UL << 20);  // 50 MB
     runtime_objects_prealloc_buffer =
         preallocate_memory(runtime_objects_prealloc_size);
->>>>>>> 082d4bf9
 
     TI_TRACE("Allocating device memory {:.2f} MB",
              1.0 * runtime_objects_prealloc_size / (1UL << 20));
