#include "compile_config.h"

#include <thread>

TLANG_NAMESPACE_BEGIN

CompileConfig::CompileConfig() {
  arch = host_arch();
  simd_width = default_simd_width(arch);
  external_optimization_level = 3;
  packed = false;
  print_ir = false;
  print_accessor_ir = false;
  print_evaluator_ir = false;
  print_benchmark_stat = false;
  use_llvm = true;
  demote_dense_struct_fors = true;
  advanced_optimization = true;
  max_vector_width = 8;
  debug = false;
  cfg_optimization = true;
  check_out_of_bound = false;
  lazy_compilation = true;
  serial_schedule = false;
  simplify_before_lower_access = true;
  lower_access = true;
  simplify_after_lower_access = true;
  move_loop_invariant_outside_if = false;
  default_fp = PrimitiveType::f32;
  default_ip = PrimitiveType::i32;
  verbose_kernel_launches = false;
  kernel_profiler = false;
  default_cpu_block_dim = 32;
  default_gpu_block_dim = 128;
  gpu_max_reg = 0;  // 0 means using the default value from the CUDA driver.
  verbose = true;
  fast_math = true;
  async_mode = false;
  dynamic_index = false;
  flatten_if = false;
  make_thread_local = true;
  make_block_local = true;
  detect_read_only = true;
<<<<<<< HEAD
  use_torch = false;
=======
  ndarray_use_torch = true;
>>>>>>> 42c9aeb8

  saturating_grid_dim = 0;
  max_block_dim = 0;
  cpu_max_num_threads = std::thread::hardware_concurrency();
  random_seed = 0;

  // LLVM backend options:
  print_struct_llvm_ir = false;
  print_kernel_llvm_ir = false;
  print_kernel_nvptx = false;
  print_kernel_llvm_ir_optimized = false;

  // CUDA backend options:
#if defined(TI_PLATFORM_WINDOWS) or defined(TI_PLATFORM_OSX)
  use_unified_memory = false;
#else
  use_unified_memory = true;
#endif
  device_memory_GB = 1;  // by default, preallocate 1 GB GPU memory
  device_memory_fraction = 0.0;

  // C backend options:
  cc_compile_cmd = "gcc -Wc99-c11-compat -c -o '{}' '{}' -O3";
  cc_link_cmd = "gcc -shared -fPIC -o '{}' '{}'";
}

TLANG_NAMESPACE_END<|MERGE_RESOLUTION|>--- conflicted
+++ resolved
@@ -41,11 +41,7 @@
   make_thread_local = true;
   make_block_local = true;
   detect_read_only = true;
-<<<<<<< HEAD
-  use_torch = false;
-=======
   ndarray_use_torch = true;
->>>>>>> 42c9aeb8
 
   saturating_grid_dim = 0;
   max_block_dim = 0;
