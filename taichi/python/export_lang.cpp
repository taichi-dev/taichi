// Bindings for the python frontend

#include <optional>
#include <string>

#if TI_WITH_LLVM
#include "llvm/Config/llvm-config.h"
#endif

#include "pybind11/functional.h"
#include "pybind11/pybind11.h"
#include "pybind11/eigen.h"
#include "pybind11/numpy.h"

#include "taichi/ir/frontend.h"
#include "taichi/ir/frontend_ir.h"
#include "taichi/ir/statements.h"
#include "taichi/program/extension.h"
#include "taichi/program/async_engine.h"
#include "taichi/program/snode_expr_utils.h"
#include "taichi/program/snode_rw_accessors_bank.h"
#include "taichi/program/ndarray.h"
#include "taichi/program/ndarray_rw_accessors_bank.h"
#include "taichi/common/interface.h"
#include "taichi/python/export.h"
#include "taichi/gui/gui.h"
#include "taichi/math/svd.h"
#include "taichi/util/statistics.h"
#include "taichi/util/action_recorder.h"
#include "taichi/system/timeline.h"
#include "taichi/python/snode_registry.h"
#include "taichi/program/sparse_matrix.h"
#include "taichi/program/sparse_solver.h"
#include "taichi/ir/mesh.h"

#include "taichi/program/kernel_profiler.h"

#if defined(TI_WITH_CUDA)
#include "taichi/backends/cuda/cuda_context.h"
#endif

TI_NAMESPACE_BEGIN
bool test_threading();

TI_NAMESPACE_END

TLANG_NAMESPACE_BEGIN
void async_print_sfg();

std::string async_dump_dot(std::optional<std::string> rankdir,
                           int embed_states_threshold);

Expr expr_index(const Expr &expr, const Expr &index) {
  return expr[index];
}

void expr_assign(ASTBuilder *ast_builder,
                 const Expr &lhs,
                 const Expr &rhs,
                 std::string tb) {
  TI_ASSERT(lhs->is_lvalue());
  auto stmt = std::make_unique<FrontendAssignStmt>(lhs, rhs);
  stmt->set_tb(tb);
  ast_builder->insert(std::move(stmt));
}

std::vector<std::unique_ptr<ASTBuilder::ScopeGuard>> scope_stack;

std::string libdevice_path();

SNodeRwAccessorsBank::Accessors get_snode_rw_accessors(SNode *snode) {
  return get_current_program().get_snode_rw_accessors_bank().get(snode);
}

NdarrayRwAccessorsBank::Accessors get_ndarray_rw_accessors(Ndarray *ndarray) {
  return get_current_program().get_ndarray_rw_accessors_bank().get(ndarray);
}

TLANG_NAMESPACE_END

TI_NAMESPACE_BEGIN
void export_lang(py::module &m) {
  using namespace taichi::lang;

  py::register_exception<TaichiTypeError>(m, "TaichiTypeError",
                                          PyExc_TypeError);
  py::enum_<Arch>(m, "Arch", py::arithmetic())
#define PER_ARCH(x) .value(#x, Arch::x)
#include "taichi/inc/archs.inc.h"
#undef PER_ARCH
      .export_values();

  m.def("arch_name", arch_name);
  m.def("arch_from_name", arch_from_name);

  py::enum_<SNodeType>(m, "SNodeType", py::arithmetic())
#define PER_SNODE(x) .value(#x, SNodeType::x)
#include "taichi/inc/snodes.inc.h"
#undef PER_SNODE
      .export_values();

  py::enum_<Extension>(m, "Extension", py::arithmetic())
#define PER_EXTENSION(x) .value(#x, Extension::x)
#include "taichi/inc/extensions.inc.h"
#undef PER_EXTENSION
      .export_values();

  // TODO(type): This should be removed
  py::class_<DataType>(m, "DataType")
      .def(py::init<Type *>())
      .def(py::self == py::self)
      .def("__hash__", &DataType::hash)
      .def("to_string", &DataType::to_string)
      .def("__str__", &DataType::to_string)
      .def(
          "get_ptr", [](DataType *dtype) -> Type * { return *dtype; },
          py::return_value_policy::reference)
      .def(py::pickle(
          [](const DataType &dt) {
            // Note: this only works for primitive types, which is fine for now.
            auto primitive =
                dynamic_cast<const PrimitiveType *>((const Type *)dt);
            TI_ASSERT(primitive);
            return py::make_tuple((std::size_t)primitive->type);
          },
          [](py::tuple t) {
            if (t.size() != 1)
              throw std::runtime_error("Invalid state!");

            DataType dt =
                PrimitiveType::get((PrimitiveTypeID)(t[0].cast<std::size_t>()));

            return dt;
          }));

  py::class_<CompileConfig>(m, "CompileConfig")
      .def(py::init<>())
      .def_readwrite("arch", &CompileConfig::arch)
      .def_readwrite("opt_level", &CompileConfig::opt_level)
      .def_readwrite("packed", &CompileConfig::packed)
      .def_readwrite("print_ir", &CompileConfig::print_ir)
      .def_readwrite("print_preprocessed_ir",
                     &CompileConfig::print_preprocessed_ir)
      .def_readwrite("debug", &CompileConfig::debug)
      .def_readwrite("cfg_optimization", &CompileConfig::cfg_optimization)
      .def_readwrite("check_out_of_bound", &CompileConfig::check_out_of_bound)
      .def_readwrite("print_accessor_ir", &CompileConfig::print_accessor_ir)
      .def_readwrite("print_evaluator_ir", &CompileConfig::print_evaluator_ir)
      .def_readwrite("use_llvm", &CompileConfig::use_llvm)
      .def_readwrite("print_benchmark_stat",
                     &CompileConfig::print_benchmark_stat)
      .def_readwrite("print_struct_llvm_ir",
                     &CompileConfig::print_struct_llvm_ir)
      .def_readwrite("print_kernel_llvm_ir",
                     &CompileConfig::print_kernel_llvm_ir)
      .def_readwrite("print_kernel_llvm_ir_optimized",
                     &CompileConfig::print_kernel_llvm_ir_optimized)
      .def_readwrite("print_kernel_nvptx", &CompileConfig::print_kernel_nvptx)
      .def_readwrite("simplify_before_lower_access",
                     &CompileConfig::simplify_before_lower_access)
      .def_readwrite("simplify_after_lower_access",
                     &CompileConfig::simplify_after_lower_access)
      .def_readwrite("lower_access", &CompileConfig::lower_access)
      .def_readwrite("move_loop_invariant_outside_if",
                     &CompileConfig::move_loop_invariant_outside_if)
      .def_readwrite("default_cpu_block_dim",
                     &CompileConfig::default_cpu_block_dim)
      .def_readwrite("default_gpu_block_dim",
                     &CompileConfig::default_gpu_block_dim)
      .def_readwrite("gpu_max_reg", &CompileConfig::gpu_max_reg)
      .def_readwrite("saturating_grid_dim", &CompileConfig::saturating_grid_dim)
      .def_readwrite("max_block_dim", &CompileConfig::max_block_dim)
      .def_readwrite("cpu_max_num_threads", &CompileConfig::cpu_max_num_threads)
      .def_readwrite("random_seed", &CompileConfig::random_seed)
      .def_readwrite("verbose_kernel_launches",
                     &CompileConfig::verbose_kernel_launches)
      .def_readwrite("verbose", &CompileConfig::verbose)
      .def_readwrite("demote_dense_struct_fors",
                     &CompileConfig::demote_dense_struct_fors)
      .def_readwrite("kernel_profiler", &CompileConfig::kernel_profiler)
      .def_readwrite("timeline", &CompileConfig::timeline)
      .def_readwrite("default_fp", &CompileConfig::default_fp)
      .def_readwrite("default_ip", &CompileConfig::default_ip)
      .def_readwrite("device_memory_GB", &CompileConfig::device_memory_GB)
      .def_readwrite("device_memory_fraction",
                     &CompileConfig::device_memory_fraction)
      .def_readwrite("fast_math", &CompileConfig::fast_math)
      .def_readwrite("advanced_optimization",
                     &CompileConfig::advanced_optimization)
      .def_readwrite("ad_stack_size", &CompileConfig::ad_stack_size)
      .def_readwrite("async_mode", &CompileConfig::async_mode)
      .def_readwrite("dynamic_index", &CompileConfig::dynamic_index)
      .def_readwrite("flatten_if", &CompileConfig::flatten_if)
      .def_readwrite("make_thread_local", &CompileConfig::make_thread_local)
      .def_readwrite("make_block_local", &CompileConfig::make_block_local)
      .def_readwrite("detect_read_only", &CompileConfig::detect_read_only)
      .def_readwrite("ndarray_use_cached_allocator",
                     &CompileConfig::ndarray_use_cached_allocator)
      .def_readwrite("cc_compile_cmd", &CompileConfig::cc_compile_cmd)
      .def_readwrite("cc_link_cmd", &CompileConfig::cc_link_cmd)
      .def_readwrite("async_opt_passes", &CompileConfig::async_opt_passes)
      .def_readwrite("async_opt_fusion", &CompileConfig::async_opt_fusion)
      .def_readwrite("async_opt_fusion_max_iter",
                     &CompileConfig::async_opt_fusion_max_iter)
      .def_readwrite("async_opt_listgen", &CompileConfig::async_opt_listgen)
      .def_readwrite("async_opt_activation_demotion",
                     &CompileConfig::async_opt_activation_demotion)
      .def_readwrite("async_opt_dse", &CompileConfig::async_opt_dse)
      .def_readwrite("async_listgen_fast_filtering",
                     &CompileConfig::async_listgen_fast_filtering)
      .def_readwrite("async_opt_intermediate_file",
                     &CompileConfig::async_opt_intermediate_file)
      .def_readwrite("async_flush_every", &CompileConfig::async_flush_every)
      .def_readwrite("async_max_fuse_per_task",
                     &CompileConfig::async_max_fuse_per_task)
      .def_readwrite("quant_opt_store_fusion",
                     &CompileConfig::quant_opt_store_fusion)
      .def_readwrite("quant_opt_atomic_demotion",
                     &CompileConfig::quant_opt_atomic_demotion)
      .def_readwrite("allow_nv_shader_extension",
                     &CompileConfig::allow_nv_shader_extension)
      .def_readwrite("use_gles", &CompileConfig::use_gles)
      .def_readwrite("make_mesh_block_local",
                     &CompileConfig::make_mesh_block_local)
      .def_readwrite("mesh_localize_to_end_mapping",
                     &CompileConfig::mesh_localize_to_end_mapping)
      .def_readwrite("mesh_localize_from_end_mapping",
                     &CompileConfig::mesh_localize_from_end_mapping)
      .def_readwrite("optimize_mesh_reordered_mapping",
                     &CompileConfig::optimize_mesh_reordered_mapping)
      .def_readwrite("mesh_localize_all_attr_mappings",
                     &CompileConfig::mesh_localize_all_attr_mappings)
      .def_readwrite("demote_no_access_mesh_fors",
                     &CompileConfig::demote_no_access_mesh_fors)
      .def_readwrite("experimental_auto_mesh_local",
                     &CompileConfig::experimental_auto_mesh_local)
      .def_readwrite("auto_mesh_local_default_occupacy",
                     &CompileConfig::auto_mesh_local_default_occupacy);

  m.def("reset_default_compile_config",
        [&]() { default_compile_config = CompileConfig(); });

  m.def(
      "default_compile_config",
      [&]() -> CompileConfig & { return default_compile_config; },
      py::return_value_policy::reference);

  py::class_<Program::KernelProfilerQueryResult>(m, "KernelProfilerQueryResult")
      .def_readwrite("counter", &Program::KernelProfilerQueryResult::counter)
      .def_readwrite("min", &Program::KernelProfilerQueryResult::min)
      .def_readwrite("max", &Program::KernelProfilerQueryResult::max)
      .def_readwrite("avg", &Program::KernelProfilerQueryResult::avg);

  py::class_<KernelProfileTracedRecord>(m, "KernelProfileTracedRecord")
      .def_readwrite("register_per_thread",
                     &KernelProfileTracedRecord::register_per_thread)
      .def_readwrite("shared_mem_per_block",
                     &KernelProfileTracedRecord::shared_mem_per_block)
      .def_readwrite("grid_size", &KernelProfileTracedRecord::grid_size)
      .def_readwrite("block_size", &KernelProfileTracedRecord::block_size)
      .def_readwrite(
          "active_blocks_per_multiprocessor",
          &KernelProfileTracedRecord::active_blocks_per_multiprocessor)
      .def_readwrite("kernel_time",
                     &KernelProfileTracedRecord::kernel_elapsed_time_in_ms)
      .def_readwrite("base_time", &KernelProfileTracedRecord::time_since_base)
      .def_readwrite("name", &KernelProfileTracedRecord::name)
      .def_readwrite("metric_values",
                     &KernelProfileTracedRecord::metric_values);

  // Export ASTBuilder
  py::class_<ASTBuilder>(m, "ASTBuilder")
      .def("create_kernel_exprgroup_return",
           [&](ASTBuilder *self, const ExprGroup &group) {
             self->insert(Stmt::make<FrontendReturnStmt>(group));
           })
      .def("create_print",  // This function will call `Expr
                            // &Expr::operator=(const Expr &o)` implicitly.
           [&](ASTBuilder *self,
               std::vector<std::variant<Expr, std::string>> contents) {
             self->insert(std::make_unique<FrontendPrintStmt>(contents));
           })
      .def("begin_func",
           [&](ASTBuilder *self, const std::string &funcid) {
             auto stmt_unique = std::make_unique<FrontendFuncDefStmt>(funcid);
             auto stmt = stmt_unique.get();
             self->insert(std::move(stmt_unique));
             scope_stack.push_back(self->create_scope(stmt->body));
           })
      .def("end_func",
           [&](ASTBuilder *, const std::string &funcid) {
             scope_stack.pop_back();
           })
      .def("stop_grad",
           [](ASTBuilder *self, SNode *snode) { self->stop_gradient(snode); })
      .def("begin_frontend_if",
           [&](ASTBuilder *self, const Expr &cond) {
             auto stmt_tmp = std::make_unique<FrontendIfStmt>(cond);
             self->insert(std::move(stmt_tmp));
           })
      .def(
          "begin_frontend_if_true",
          [&](ASTBuilder *self) {
            auto if_stmt = self->get_last_stmt()->as<FrontendIfStmt>();
            scope_stack.push_back(self->create_scope(if_stmt->true_statements));
          })
      .def("pop_scope", [&](ASTBuilder *) { scope_stack.pop_back(); })
      .def("begin_frontend_if_false",
           [&](ASTBuilder *self) {
             auto if_stmt = self->get_last_stmt()->as<FrontendIfStmt>();
             scope_stack.push_back(
                 self->create_scope(if_stmt->false_statements));
           })
      .def("insert_deactivate", Deactivate)
      .def("insert_activate", Activate)
      .def("insert_external_func_call",
           [](ASTBuilder *self, std::size_t func_addr, std::string source,
              std::string filename, std::string funcname, const ExprGroup &args,
              const ExprGroup &outputs) {
             auto stmt = Stmt::make<FrontendExternalFuncStmt>(
                 (void *)func_addr, source, filename, funcname, args.exprs,
                 outputs.exprs);
             self->insert(std::move(stmt));
           })
      .def("expr_alloca",
           [](ASTBuilder *self) {
             auto var = Expr(std::make_shared<IdExpression>());
             self->insert(std::make_unique<FrontendAllocaStmt>(
                 std::static_pointer_cast<IdExpression>(var.expr)->id,
                 PrimitiveType::unknown));
             return var;
           })
      .def("expr_alloca_local_tensor",
           [](ASTBuilder *self, const std::vector<int> &shape,
              const DataType &element_type, const ExprGroup &elements) {
             auto var = Expr(std::make_shared<IdExpression>());
             self->insert(std::make_unique<FrontendAllocaStmt>(
                 std::static_pointer_cast<IdExpression>(var.expr)->id, shape,
                 element_type));
             var->ret_type = self->get_last_stmt()->ret_type;
             for (int i = 0; i < (int)elements.exprs.size(); ++i) {
               ExprGroup reversed_indices;
               int linearized_index = i;
               for (int d = (int)shape.size() - 1; d >= 0; --d) {
                 reversed_indices.push_back(Expr::make<ConstExpression, int32>(
                     linearized_index % shape[d]));
                 linearized_index /= shape[d];
               }
               ExprGroup indices;
               for (int d = 0; d < (int)shape.size(); ++d)
                 indices.push_back(reversed_indices[(int)shape.size() - 1 - d]);
               self->insert(std::make_unique<FrontendAssignStmt>(
                   Expr::make<TensorElementExpression>(
                       var, indices, shape, data_type_size(element_type)),
                   load_if_ptr(elements.exprs[i])));
             }
             return var;
           })
      .def("create_assert_stmt",
           [&](ASTBuilder *self, const Expr &cond, const std::string &msg,
               const std::vector<Expr> &args) {
             auto stmt_unique =
                 std::make_unique<FrontendAssertStmt>(cond, msg, args);
             self->insert(std::move(stmt_unique));
           })
      .def("expr_assign", expr_assign)
      .def("begin_frontend_range_for",
           [&](ASTBuilder *self, const Expr &i, const Expr &s, const Expr &e) {
             auto stmt_unique = std::make_unique<FrontendForStmt>(i, s, e);
             auto stmt = stmt_unique.get();
             self->insert(std::move(stmt_unique));
             scope_stack.push_back(self->create_scope(stmt->body));
           })
      .def("end_frontend_range_for",
           [&](ASTBuilder *) { scope_stack.pop_back(); })
      .def("begin_frontend_struct_for",
           [&](ASTBuilder *self, const ExprGroup &loop_vars,
               const Expr &global) {
             auto stmt_unique =
                 std::make_unique<FrontendForStmt>(loop_vars, global);
             auto stmt = stmt_unique.get();
             self->insert(std::move(stmt_unique));
             scope_stack.push_back(self->create_scope(stmt->body));
           })
      .def("end_frontend_struct_for",
           [&](ASTBuilder *) { scope_stack.pop_back(); })
      .def("begin_frontend_mesh_for",
           [&](ASTBuilder *self, const Expr &i, const mesh::MeshPtr &mesh_ptr,
               const mesh::MeshElementType &element_type) {
             auto stmt_unique =
                 std::make_unique<FrontendForStmt>(i, mesh_ptr, element_type);
             auto stmt = stmt_unique.get();
             self->insert(std::move(stmt_unique));
             scope_stack.push_back(self->create_scope(stmt->body));
           })
      .def("end_frontend_mesh_for",
           [&](ASTBuilder *) { scope_stack.pop_back(); })
      .def("begin_frontend_while",
           [&](ASTBuilder *self, const Expr &cond) {
             auto stmt_unique = std::make_unique<FrontendWhileStmt>(cond);
             auto stmt = stmt_unique.get();
             self->insert(std::move(stmt_unique));
             scope_stack.push_back(self->create_scope(stmt->body));
           })
      .def("insert_break_stmt",
           [&](ASTBuilder *self) {
             self->insert(Stmt::make<FrontendBreakStmt>());
           })
      .def("insert_continue_stmt",
           [&](ASTBuilder *self) {
             self->insert(Stmt::make<FrontendContinueStmt>());
           })
      .def("insert_expr_stmt", [&](ASTBuilder *self, const Expr &val) {
        self->insert(Stmt::make<FrontendExprStmt>(val));
      });

  py::class_<Program>(m, "Program")
      .def(py::init<>())
      .def_readonly("config", &Program::config)
      .def("sync_kernel_profiler",
           [](Program *program) { program->profiler->sync(); })
      .def("query_kernel_profile_info",
           [](Program *program, const std::string &name) {
             return program->query_kernel_profile_info(name);
           })
      .def("get_kernel_profiler_records",
           [](Program *program) {
             return program->profiler->get_traced_records();
           })
      .def(
          "get_kernel_profiler_device_name",
          [](Program *program) { return program->profiler->get_device_name(); })
      .def("reinit_kernel_profiler_with_metrics",
           [](Program *program, const std::vector<std::string> metrics) {
             return program->profiler->reinit_with_metrics(metrics);
           })
      .def("kernel_profiler_total_time",
           [](Program *program) { return program->profiler->get_total_time(); })
      .def("set_kernel_profiler_toolkit",
           [](Program *program, const std::string toolkit_name) {
             return program->profiler->set_profiler_toolkit(toolkit_name);
           })
      .def("clear_kernel_profile_info", &Program::clear_kernel_profile_info)
      .def("timeline_clear",
           [](Program *) { Timelines::get_instance().clear(); })
      .def("timeline_save",
           [](Program *, const std::string &fn) {
             Timelines::get_instance().save(fn);
           })
      .def("print_memory_profiler_info", &Program::print_memory_profiler_info)
      .def("finalize", &Program::finalize)
      .def("get_total_compilation_time", &Program::get_total_compilation_time)
      .def("visualize_layout", &Program::visualize_layout)
      .def("get_snode_num_dynamically_allocated",
           &Program::get_snode_num_dynamically_allocated)
      .def("benchmark_rebuild_graph",
           [](Program *program) {
             program->async_engine->sfg->benchmark_rebuild_graph();
           })
      .def("synchronize", &Program::synchronize)
      .def("async_flush", &Program::async_flush)
      .def("materialize_runtime", &Program::materialize_runtime)
      .def("make_aot_module_builder", &Program::make_aot_module_builder)
      .def("get_snode_tree_size", &Program::get_snode_tree_size)
      .def("get_snode_root", &Program::get_snode_root,
           py::return_value_policy::reference)
      .def("current_ast_builder", &Program::current_ast_builder,
           py::return_value_policy::reference);

  py::class_<AotModuleBuilder>(m, "AotModuleBuilder")
      .def("add_field", &AotModuleBuilder::add_field)
      .def("add", &AotModuleBuilder::add)
      .def("add_kernel_template", &AotModuleBuilder::add_kernel_template)
      .def("dump", &AotModuleBuilder::dump);

  m.def("get_current_program", get_current_program,
        py::return_value_policy::reference);

  m.def(
      "current_compile_config",
      [&]() -> CompileConfig & { return get_current_program().config; },
      py::return_value_policy::reference);

  py::class_<Axis>(m, "Axis").def(py::init<int>());
  py::class_<SNode>(m, "SNode")
      .def(py::init<>())
      .def_readwrite("parent", &SNode::parent)
      .def_readonly("type", &SNode::type)
      .def_readonly("id", &SNode::id)
      .def("dense",
           (SNode & (SNode::*)(const std::vector<Axis> &,
                               const std::vector<int> &, bool))(&SNode::dense),
           py::return_value_policy::reference)
      .def(
          "pointer",
          (SNode & (SNode::*)(const std::vector<Axis> &,
                              const std::vector<int> &, bool))(&SNode::pointer),
          py::return_value_policy::reference)
      .def("hash",
           (SNode & (SNode::*)(const std::vector<Axis> &,
                               const std::vector<int> &, bool))(&SNode::hash),
           py::return_value_policy::reference)
      .def("dynamic", &SNode::dynamic, py::return_value_policy::reference)
      .def("bitmasked",
           (SNode & (SNode::*)(const std::vector<Axis> &,
                               const std::vector<int> &,
                               bool))(&SNode::bitmasked),
           py::return_value_policy::reference)
      .def("bit_struct", &SNode::bit_struct, py::return_value_policy::reference)
      .def("bit_array", &SNode::bit_array, py::return_value_policy::reference)
      .def("place",
           [](SNode *snode, Expr &expr, const std::vector<int> &offset) {
             place_child(&expr, offset, snode,
                         get_current_program().get_snode_to_glb_var_exprs());
           })
      .def("data_type", [](SNode *snode) { return snode->dt; })
      .def("name", [](SNode *snode) { return snode->name; })
      .def("get_num_ch",
           [](SNode *snode) -> int { return (int)snode->ch.size(); })
      .def(
          "get_ch",
          [](SNode *snode, int i) -> SNode * { return snode->ch[i].get(); },
          py::return_value_policy::reference)
      .def("lazy_grad",
           [](SNode *snode) {
             make_lazy_grad(snode,
                            get_current_program().get_snode_to_glb_var_exprs());
           })
      .def("read_int",
           [](SNode *snode, const std::vector<int> &I) -> int64 {
             return get_snode_rw_accessors(snode).read_int(I);
           })
      .def("read_uint",
           [](SNode *snode, const std::vector<int> &I) -> uint64 {
             return get_snode_rw_accessors(snode).read_uint(I);
           })
      .def("read_float",
           [](SNode *snode, const std::vector<int> &I) -> float64 {
             return get_snode_rw_accessors(snode).read_float(I);
           })
      .def("has_grad", &SNode::has_grad)
      .def("is_primal", &SNode::is_primal)
      .def("is_place", &SNode::is_place)
      .def("get_expr",
           [](SNode *snode) {
             return Expr(
                 get_current_program().get_snode_to_glb_var_exprs()->at(snode));
           })
      .def("write_int",
           [](SNode *snode, const std::vector<int> &I, int64 val) {
             get_snode_rw_accessors(snode).write_int(I, val);
           })
      .def("write_float",
           [](SNode *snode, const std::vector<int> &I, float64 val) {
             get_snode_rw_accessors(snode).write_float(I, val);
           })
      .def("get_shape_along_axis", &SNode::shape_along_axis)
      .def("get_physical_index_position",
           [](SNode *snode) {
             return std::vector<int>(
                 snode->physical_index_position,
                 snode->physical_index_position + taichi_max_num_indices);
           })
      .def("num_active_indices",
           [](SNode *snode) { return snode->num_active_indices; })
      .def_readonly("cell_size_bytes", &SNode::cell_size_bytes)
      .def_readonly("offset_bytes_in_parent_cell",
                    &SNode::offset_bytes_in_parent_cell)
      .def("begin_shared_exp_placement", &SNode::begin_shared_exp_placement)
      .def("end_shared_exp_placement", &SNode::end_shared_exp_placement);

  py::class_<SNodeTree>(m, "SNodeTree")
      .def("id", &SNodeTree::id)
      .def("destroy_snode_tree", [](SNodeTree *snode_tree, Program *program) {
        program->destroy_snode_tree(snode_tree);
      });

  py::class_<Ndarray>(m, "Ndarray")
      .def(py::init<Program *, const DataType &, const std::vector<int> &>())
      .def("data_ptr", &Ndarray::get_data_ptr_as_int)
      .def("device_allocation_ptr", &Ndarray::get_device_allocation_ptr_as_int)
      .def("element_size", &Ndarray::get_element_size)
      .def("nelement", &Ndarray::get_nelement)
      .def("fill_float", &Ndarray::fill_float)
      .def("fill_int", &Ndarray::fill_int)
      .def("fill_uint", &Ndarray::fill_uint)
      .def("read_int",
           [](Ndarray *ndarray, const std::vector<int> &I) -> int64 {
             return get_ndarray_rw_accessors(ndarray).read_int(I);
           })
      .def("read_uint",
           [](Ndarray *ndarray, const std::vector<int> &I) -> uint64 {
             return get_ndarray_rw_accessors(ndarray).read_uint(I);
           })
      .def("read_float",
           [](Ndarray *ndarray, const std::vector<int> &I) -> float64 {
             return get_ndarray_rw_accessors(ndarray).read_float(I);
           })
      .def("write_int",
           [](Ndarray *ndarray, const std::vector<int> &I, int64 val) {
             get_ndarray_rw_accessors(ndarray).write_int(I, val);
           })
      .def("write_float",
           [](Ndarray *ndarray, const std::vector<int> &I, float64 val) {
             get_ndarray_rw_accessors(ndarray).write_float(I, val);
           })
      .def_readonly("dtype", &Ndarray::dtype)
      .def_readonly("shape", &Ndarray::shape);

  py::class_<Kernel>(m, "Kernel")
      .def("get_ret_int", &Kernel::get_ret_int)
      .def("get_ret_float", &Kernel::get_ret_float)
      .def("make_launch_context", &Kernel::make_launch_context)
      .def(
          "ast_builder",
          [](Kernel *self) -> ASTBuilder * {
            return &self->context->builder();
          },
          py::return_value_policy::reference)
      .def("__call__",
           [](Kernel *kernel, Kernel::LaunchContextBuilder &launch_ctx) {
             py::gil_scoped_release release;
             kernel->operator()(launch_ctx);
           });

  py::class_<Kernel::LaunchContextBuilder>(m, "KernelLaunchContext")
      .def("set_arg_int", &Kernel::LaunchContextBuilder::set_arg_int)
      .def("set_arg_float", &Kernel::LaunchContextBuilder::set_arg_float)
      .def("set_arg_external_array",
           &Kernel::LaunchContextBuilder::set_arg_external_array)
      .def("set_arg_external_array_with_shape",
           &Kernel::LaunchContextBuilder::set_arg_external_array_with_shape)
      .def("set_arg_ndarray", &Kernel::LaunchContextBuilder::set_arg_ndarray)
      .def("set_extra_arg_int",
           &Kernel::LaunchContextBuilder::set_extra_arg_int);

  py::class_<Function>(m, "Function")
      .def("set_function_body",
           py::overload_cast<const std::function<void()> &>(
               &Function::set_function_body))
      .def(
          "ast_builder",
          [](Function *self) -> ASTBuilder * {
            return &self->context->builder();
          },
          py::return_value_policy::reference);

  py::class_<Expr> expr(m, "Expr");
  expr.def("serialize", [](Expr *expr) { return expr->serialize(); })
      .def("snode", &Expr::snode, py::return_value_policy::reference)
      .def("is_global_var",
           [](Expr *expr) { return expr->is<GlobalVariableExpression>(); })
      .def("is_external_var",
           [](Expr *expr) { return expr->is<ExternalTensorExpression>(); })
      .def("is_global_ptr",
           [](Expr *expr) { return expr->is<GlobalPtrExpression>(); })
      .def("is_primal",
           [](Expr *expr) {
             return expr->cast<GlobalVariableExpression>()->is_primal;
           })
      .def("set_tb", &Expr::set_tb)
      .def("set_name",
           [&](Expr *expr, std::string na) {
             expr->cast<GlobalVariableExpression>()->name = na;
           })
      .def("set_is_primal",
           [&](Expr *expr, bool v) {
             expr->cast<GlobalVariableExpression>()->is_primal = v;
           })
      .def("set_grad", &Expr::set_grad)
      .def("set_attribute", &Expr::set_attribute)
      .def("get_ret_type", &Expr::get_ret_type)
      .def("type_check", &Expr::type_check)
      .def("get_expr_name",
           [](Expr *expr) {
             return expr->cast<GlobalVariableExpression>()->name;
           })
      .def("get_attribute", &Expr::get_attribute)
      .def("get_raw_address", [](Expr *expr) { return (uint64)expr; })
      .def("get_underlying_ptr_address", [](Expr *e) {
        // The reason that there are both get_raw_address() and
        // get_underlying_ptr_address() is that Expr itself is mostly wrapper
        // around its underlying |expr| (of type Expression). Expr |e| can be
        // temporary, while the underlying |expr| is mostly persistant.
        //
        // Same get_raw_address() implies that get_underlying_ptr_address() are
        // also the same. The reverse is not true.
        return (uint64)e->expr.get();
      });

  py::class_<ExprGroup>(m, "ExprGroup")
      .def(py::init<>())
      .def("size", [](ExprGroup *eg) { return eg->exprs.size(); })
      .def("push_back", &ExprGroup::push_back)
      .def("serialize", [](ExprGroup *eg) { eg->serialize(); });

  py::class_<Stmt>(m, "Stmt");

  m.def("expr_get_addr", [](SNode *snode, const ExprGroup &indices) {
    return Expr::make<SNodeOpExpression>(snode, SNodeOpType::get_addr, indices);
  });

  m.def("insert_append",
        [](SNode *snode, const ExprGroup &indices, const Expr &val) {
          return Append(snode, indices, val);
        });

  m.def("insert_is_active", [](SNode *snode, const ExprGroup &indices) {
    return is_active(snode, indices);
  });

  m.def("insert_len", [](SNode *snode, const ExprGroup &indices) {
    return Length(snode, indices);
  });

  m.def("insert_internal_func_call",
        [&](const std::string &func_name, const ExprGroup &args) {
          return Expr::make<InternalFuncCallExpression>(func_name, args.exprs);
        });

  m.def("make_func_call_expr",
        Expr::make<FuncCallExpression, Function *, const ExprGroup &>);

  m.def("value_cast", static_cast<Expr (*)(const Expr &expr, DataType)>(cast));
  m.def("bits_cast",
        static_cast<Expr (*)(const Expr &expr, DataType)>(bit_cast));

  m.def("expr_atomic_add", [&](const Expr &a, const Expr &b) {
    return Expr::make<AtomicOpExpression>(AtomicOpType::add, a, b);
  });

  m.def("expr_atomic_sub", [&](const Expr &a, const Expr &b) {
    return Expr::make<AtomicOpExpression>(AtomicOpType::sub, a, b);
  });

  m.def("expr_atomic_min", [&](const Expr &a, const Expr &b) {
    return Expr::make<AtomicOpExpression>(AtomicOpType::min, a, b);
  });

  m.def("expr_atomic_max", [&](const Expr &a, const Expr &b) {
    return Expr::make<AtomicOpExpression>(AtomicOpType::max, a, b);
  });

  m.def("expr_atomic_bit_and", [&](const Expr &a, const Expr &b) {
    return Expr::make<AtomicOpExpression>(AtomicOpType::bit_and, a, b);
  });

  m.def("expr_atomic_bit_or", [&](const Expr &a, const Expr &b) {
    return Expr::make<AtomicOpExpression>(AtomicOpType::bit_or, a, b);
  });

  m.def("expr_atomic_bit_xor", [&](const Expr &a, const Expr &b) {
    return Expr::make<AtomicOpExpression>(AtomicOpType::bit_xor, a, b);
  });

  m.def("expr_add", expr_add);
  m.def("expr_sub", expr_sub);
  m.def("expr_mul", expr_mul);
  m.def("expr_div", expr_div);
  m.def("expr_truediv", expr_truediv);
  m.def("expr_floordiv", expr_floordiv);
  m.def("expr_mod", expr_mod);
  m.def("expr_max", expr_max);
  m.def("expr_min", expr_min);
  m.def("expr_atan2", expr_atan2);
  m.def("expr_pow", expr_pow);

  m.def("expr_bit_and", expr_bit_and);
  m.def("expr_bit_or", expr_bit_or);
  m.def("expr_bit_xor", expr_bit_xor);
  m.def("expr_bit_shl", expr_bit_shl);
  m.def("expr_bit_shr", expr_bit_shr);
  m.def("expr_bit_sar", expr_bit_sar);
  m.def("expr_bit_not", expr_bit_not);
  m.def("expr_logic_not", expr_logic_not);

  m.def("expr_cmp_le", expr_cmp_le);
  m.def("expr_cmp_lt", expr_cmp_lt);
  m.def("expr_cmp_ge", expr_cmp_ge);
  m.def("expr_cmp_gt", expr_cmp_gt);
  m.def("expr_cmp_ne", expr_cmp_ne);
  m.def("expr_cmp_eq", expr_cmp_eq);

  m.def("expr_index", expr_index);

  m.def("expr_assume_in_range", AssumeInRange);

  m.def("expr_loop_unique", LoopUnique);

  m.def("expr_select", expr_select);

#define DEFINE_EXPRESSION_OP_UNARY(x) m.def("expr_" #x, expr_##x);

  m.def("expr_neg", [&](const Expr &e) { return -e; });
  DEFINE_EXPRESSION_OP_UNARY(sqrt)
  DEFINE_EXPRESSION_OP_UNARY(round)
  DEFINE_EXPRESSION_OP_UNARY(floor)
  DEFINE_EXPRESSION_OP_UNARY(ceil)
  DEFINE_EXPRESSION_OP_UNARY(abs)
  DEFINE_EXPRESSION_OP_UNARY(sin)
  DEFINE_EXPRESSION_OP_UNARY(asin)
  DEFINE_EXPRESSION_OP_UNARY(cos)
  DEFINE_EXPRESSION_OP_UNARY(acos)
  DEFINE_EXPRESSION_OP_UNARY(tan)
  DEFINE_EXPRESSION_OP_UNARY(tanh)
  DEFINE_EXPRESSION_OP_UNARY(inv)
  DEFINE_EXPRESSION_OP_UNARY(rcp)
  DEFINE_EXPRESSION_OP_UNARY(rsqrt)
  DEFINE_EXPRESSION_OP_UNARY(exp)
  DEFINE_EXPRESSION_OP_UNARY(log)

  m.def("expr_var", [](const Expr &e) { return Var(e); });
<<<<<<< HEAD
=======
  m.def("expr_alloca", []() {
    auto var = Expr(std::make_shared<IdExpression>());
    current_ast_builder().insert(std::make_unique<FrontendAllocaStmt>(
        std::static_pointer_cast<IdExpression>(var.expr)->id,
        PrimitiveType::unknown));
    return var;
  });
  m.def("expr_alloca_local_tensor", [](const std::vector<int> &shape,
                                       const DataType &element_type,
                                       const ExprGroup &elements) {
    auto var = Expr(std::make_shared<IdExpression>());
    current_ast_builder().insert(std::make_unique<FrontendAllocaStmt>(
        std::static_pointer_cast<IdExpression>(var.expr)->id, shape,
        element_type));
    var->ret_type = current_ast_builder().get_last_stmt()->ret_type;
    for (int i = 0; i < (int)elements.exprs.size(); ++i) {
      ExprGroup reversed_indices;
      int linearized_index = i;
      for (int d = (int)shape.size() - 1; d >= 0; --d) {
        reversed_indices.push_back(
            Expr::make<ConstExpression, int32>(linearized_index % shape[d]));
        linearized_index /= shape[d];
      }
      ExprGroup indices;
      for (int d = 0; d < (int)shape.size(); ++d)
        indices.push_back(reversed_indices[(int)shape.size() - 1 - d]);
      current_ast_builder().insert(std::make_unique<FrontendAssignStmt>(
          Expr::make<TensorElementExpression>(var, indices, shape,
                                              data_type_size(element_type)),
          elements.exprs[i]));
    }
    return var;
  });
  m.def("expr_assign", expr_assign);
>>>>>>> 3227c31a

  m.def("make_global_load_stmt", Stmt::make<GlobalLoadStmt, Stmt *>);
  m.def("make_global_store_stmt", Stmt::make<GlobalStoreStmt, Stmt *, Stmt *>);
  m.def("make_frontend_assign_stmt",
        Stmt::make<FrontendAssignStmt, const Expr &, const Expr &>);

  m.def("make_arg_load_expr",
        Expr::make<ArgLoadExpression, int, const DataType &>);

  m.def("make_external_tensor_expr",
        Expr::make<ExternalTensorExpression, const DataType &, int, int, int>);

  m.def("make_id_expr", Expr::make<IdExpression, std::string>);

  m.def("make_rand_expr", Expr::make<RandExpression, const DataType &>);

  m.def("make_const_expr_i32", Expr::make<ConstExpression, int32>);
  m.def("make_const_expr_i64", Expr::make<ConstExpression, int64>);
  m.def("make_const_expr_f32", Expr::make<ConstExpression, float32>);
  m.def("make_const_expr_f64", Expr::make<ConstExpression, float64>);

  m.def("make_global_ptr_expr",
        Expr::make<GlobalPtrExpression, const Expr &, const ExprGroup &>);

  auto &&bin = py::enum_<BinaryOpType>(m, "BinaryOpType", py::arithmetic());
  for (int t = 0; t <= (int)BinaryOpType::undefined; t++)
    bin.value(binary_op_type_name(BinaryOpType(t)).c_str(), BinaryOpType(t));
  bin.export_values();
  m.def("make_binary_op_expr",
        Expr::make<BinaryOpExpression, const BinaryOpType &, const Expr &,
                   const Expr &>);

  auto &&unary = py::enum_<UnaryOpType>(m, "UnaryOpType", py::arithmetic());
  for (int t = 0; t <= (int)UnaryOpType::undefined; t++)
    unary.value(unary_op_type_name(UnaryOpType(t)).c_str(), UnaryOpType(t));
  unary.export_values();
  m.def("make_unary_op_expr",
        Expr::make<UnaryOpExpression, const UnaryOpType &, const Expr &>);
#define PER_TYPE(x)                                                  \
  m.attr(("DataType_" + data_type_name(PrimitiveType::x)).c_str()) = \
      PrimitiveType::x;
#include "taichi/inc/data_type.inc.h"
#undef PER_TYPE

  m.def("data_type_size", data_type_size);
  m.def("is_custom_type", is_custom_type);
  m.def("is_integral", is_integral);
  m.def("is_signed", is_signed);
  m.def("is_real", is_real);
  m.def("is_unsigned", is_unsigned);

  m.def("global_new", static_cast<Expr (*)(Expr, DataType)>(global_new));
  m.def("set_global_grad", [&](const Expr &expr) {
    TI_ASSERT(expr.is<GlobalVariableExpression>());
    expr.cast<GlobalVariableExpression>()->is_primal = false;
  });
  m.def("data_type_name", data_type_name);

  m.def("subscript", [](const Expr &expr, const ExprGroup &expr_group) {
    return expr[expr_group];
  });

  m.def("make_tensor_element_expr",
        Expr::make<TensorElementExpression, const Expr &, const ExprGroup &,
                   const std::vector<int> &, int>);

  m.def("subscript", [](SNode *snode, const ExprGroup &indices) {
    return Expr::make<GlobalPtrExpression>(snode, indices);
  });

  m.def("get_external_tensor_dim", [](const Expr &expr) {
    TI_ASSERT(expr.is<ExternalTensorExpression>());
    return expr.cast<ExternalTensorExpression>()->dim;
  });

  m.def("get_external_tensor_shape_along_axis",
        Expr::make<ExternalTensorShapeAlongAxisExpression, const Expr &, int>);

  // Mesh related.
  m.def("get_relation_size", [](mesh::MeshPtr mesh_ptr, const Expr &mesh_idx,
                                mesh::MeshElementType to_type) {
    return Expr::make<MeshRelationAccessExpression>(mesh_ptr.ptr.get(),
                                                    mesh_idx, to_type);
  });

  m.def(
      "create_kernel",
      [&](const std::function<void(Kernel *)> &body, const std::string &name,
          bool grad) -> Kernel * {
        py::gil_scoped_release release;
        return &get_current_program().kernel(body, name, grad);
      },
      py::return_value_policy::reference);
  m.def("get_relation_access",
        [](mesh::MeshPtr mesh_ptr, const Expr &mesh_idx,
           mesh::MeshElementType to_type, const Expr &neighbor_idx) {
          return Expr::make<MeshRelationAccessExpression>(
              mesh_ptr.ptr.get(), mesh_idx, to_type, neighbor_idx);
        });

  m.def("get_index_conversion",
        [](mesh::MeshPtr mesh_ptr, mesh::MeshElementType idx_type,
           const Expr &idx, mesh::ConvType &conv_type) {
          return Expr::make<MeshIndexConversionExpression>(
              mesh_ptr.ptr.get(), idx_type, idx, conv_type);
        });

  m.def(
      "create_kernel",
      [&](const std::function<void(Kernel *)> &body, const std::string &name,
          bool grad) -> Kernel * {
        return &get_current_program().kernel(body, name, grad);
      },
      py::return_value_policy::reference);

  m.def(
      "create_function",
      [&](const FunctionKey &funcid) {
        return get_current_program().create_function(funcid);
      },
      py::return_value_policy::reference);

  py::class_<FunctionKey>(m, "FunctionKey")
      .def(py::init<const std::string &, int, int>())
      .def_readonly("instance_id", &FunctionKey::instance_id);

  m.def("decl_arg", [&](const DataType &dt, bool is_array) {
    return get_current_program().current_callable->insert_arg(dt, is_array);
  });

  m.def("decl_arr_arg",
        [&](const DataType &dt, int total_dim, std::vector<int> shape) {
          return get_current_program().current_callable->insert_arr_arg(
              dt, total_dim, shape);
        });

  m.def("decl_ret", [&](const DataType &dt) {
    return get_current_program().current_callable->insert_ret(dt);
  });

  m.def("test_throw", [] {
    try {
      throw IRModified();
    } catch (IRModified) {
      TI_INFO("caught");
    }
  });
  // Schedules
  m.def("parallelize", Parallelize);
  m.def("bit_vectorize", BitVectorize);
  m.def("block_dim", BlockDim);

  m.def("insert_thread_idx_expr", [&]() {
    auto arch = get_current_program().config.arch;
    auto loop =
        scope_stack.size() ? scope_stack.back()->list->parent_stmt : nullptr;
    TI_ERROR_IF(arch != Arch::cuda && !arch_is_cpu(arch),
                "ti.thread_idx() is only available in cuda or cpu context.");
    if (loop != nullptr) {
      auto i = scope_stack.size() - 1;
      while (!(loop->is<FrontendForStmt>())) {
        loop = i > 0 ? scope_stack[--i]->list->parent_stmt : nullptr;
        if (loop == nullptr)
          break;
      }
    }
    TI_ERROR_IF(!(loop && loop->is<FrontendForStmt>()),
                "ti.thread_idx() is only valid within loops.");
    return Expr::make<InternalFuncCallExpression>("linear_thread_idx",
                                                  std::vector<Expr>{});
  });

  m.def("insert_patch_idx_expr", [&]() {
    auto loop =
        scope_stack.size() ? scope_stack.back()->list->parent_stmt : nullptr;
    if (loop != nullptr) {
      auto i = scope_stack.size() - 1;
      while (!(loop->is<FrontendForStmt>())) {
        loop = i > 0 ? scope_stack[--i]->list->parent_stmt : nullptr;
        if (loop == nullptr)
          break;
      }
    }
    TI_ERROR_IF(!(loop && loop->is<FrontendForStmt>() &&
                  loop->as<FrontendForStmt>()->mesh_for),
                "ti.mesh_patch_idx() is only valid within mesh-for loops.");
    return Expr::make<MeshPatchIndexExpression>();
  });

  py::enum_<SNodeAccessFlag>(m, "SNodeAccessFlag", py::arithmetic())
      .value("block_local", SNodeAccessFlag::block_local)
      .value("read_only", SNodeAccessFlag::read_only)
      .value("mesh_local", SNodeAccessFlag::mesh_local)
      .export_values();

  m.def("insert_snode_access_flag", insert_snode_access_flag);
  m.def("reset_snode_access_flag", reset_snode_access_flag);
  m.def("no_activate", [](SNode *snode) {
    // TODO(#2193): Also apply to @ti.func?
    auto *kernel =
        dynamic_cast<Kernel *>(get_current_program().current_callable);
    TI_ASSERT(kernel);
    kernel->no_activate.push_back(snode);
  });

  m.def("test_throw", [] { throw IRModified(); });
  m.def("needs_grad", needs_grad);

#if TI_WITH_LLVM
  m.def("libdevice_path", libdevice_path);
#endif

  m.def("host_arch", host_arch);

  m.def("set_lib_dir", [&](const std::string &dir) { compiled_lib_dir = dir; });
  m.def("set_tmp_dir", [&](const std::string &dir) { runtime_tmp_dir = dir; });

  m.def("get_commit_hash", get_commit_hash);
  m.def("get_version_string", get_version_string);
  m.def("get_version_major", get_version_major);
  m.def("get_version_minor", get_version_minor);
  m.def("get_version_patch", get_version_patch);
#if TI_WITH_LLVM
  m.def("get_llvm_version_string", [] { return LLVM_VERSION_STRING; });
#endif
  m.def("test_printf", [] { printf("test_printf\n"); });
  m.def("test_logging", [] { TI_INFO("test_logging"); });
  m.def("trigger_crash", [] { *(int *)(1) = 0; });
  m.def("get_max_num_indices", [] { return taichi_max_num_indices; });
  m.def("get_max_num_args", [] { return taichi_max_num_args; });
  m.def("test_threading", test_threading);
  m.def("sifakis_svd_f32", sifakis_svd_export<float32, int32>);
  m.def("sifakis_svd_f64", sifakis_svd_export<float64, int64>);
  m.def("global_var_expr_from_snode", [](SNode *snode) {
    return Expr::make<GlobalVariableExpression>(snode);
  });
  m.def("is_extension_supported", is_extension_supported);

  m.def("print_stat", [] { stat.print(); });
  m.def("stat", [] {
    std::string result;
    stat.print(&result);
    return result;
  });

  m.def("record_action_entry",
        [](std::string name,
           std::vector<std::pair<std::string,
                                 std::variant<std::string, int, float>>> args) {
          std::vector<ActionArg> acts;
          for (auto const &[k, v] : args) {
            if (std::holds_alternative<int>(v)) {
              acts.push_back(ActionArg(k, std::get<int>(v)));
            } else if (std::holds_alternative<float>(v)) {
              acts.push_back(ActionArg(k, std::get<float>(v)));
            } else {
              acts.push_back(ActionArg(k, std::get<std::string>(v)));
            }
          }
          ActionRecorder::get_instance().record(name, acts);
        });

  m.def("start_recording", [](const std::string &fn) {
    ActionRecorder::get_instance().start_recording(fn);
  });

  m.def("stop_recording",
        []() { ActionRecorder::get_instance().stop_recording(); });

  // A temporary option which will be removed soon in the future
  m.def("toggle_advanced_optimization", [](bool option) {
    TI_WARN(
        "'ti.core.toggle_advance_optimization(False)' is deprecated."
        " Use 'ti.init(advanced_optimization=False)' instead");
    get_current_program().config.advanced_optimization = option;
  });

  m.def("query_int64", [](const std::string &key) {
    if (key == "cuda_compute_capability") {
#if defined(TI_WITH_CUDA)
      return CUDAContext::get_instance().get_compute_capability();
#else
    TI_NOT_IMPLEMENTED
#endif
    } else {
      TI_ERROR("Key {} not supported in query_int64", key);
    }
  });

  m.def("print_sfg",
        []() { return get_current_program().async_engine->sfg->print(); });
  m.def(
      "dump_dot",
      [](std::optional<std::string> rankdir, int embed_states_threshold) {
        // https://pybind11.readthedocs.io/en/stable/advanced/functions.html#allow-prohibiting-none-arguments
        return get_current_program().async_engine->sfg->dump_dot(
            rankdir, embed_states_threshold);
      },
      py::arg("rankdir").none(true), py::arg("embed_states_threshold"));

  // Type system

  py::class_<Type>(m, "Type").def("to_string", &Type::to_string);

  // Note that it is important to specify py::return_value_policy::reference for
  // the factory methods, otherwise pybind11 will delete the Types owned by
  // TypeFactory on Python-scope pointer destruction.
  py::class_<TypeFactory>(m, "TypeFactory")
      .def("get_custom_int_type", &TypeFactory::get_custom_int_type,
           py::arg("num_bits"), py::arg("is_signed"), py::arg("compute_type"),
           py::return_value_policy::reference)
      .def("get_custom_float_type", &TypeFactory::get_custom_float_type,
           py::arg("digits_type"), py::arg("exponent_type"),
           py::arg("compute_type"), py::arg("scale"),
           py::return_value_policy::reference);

  m.def("get_type_factory_instance", TypeFactory::get_instance,
        py::return_value_policy::reference);

  py::class_<SNodeRegistry>(m, "SNodeRegistry")
      .def(py::init<>())
      .def("create_root", &SNodeRegistry::create_root,
           py::return_value_policy::reference);
  m.def(
      "finalize_snode_tree",
      [](SNodeRegistry *registry, const SNode *root, Program *program,
         bool compile_only) -> SNodeTree * {
        return program->add_snode_tree(registry->finalize(root), compile_only);
      },
      py::return_value_policy::reference);

  py::class_<SparseMatrixBuilder>(m, "SparseMatrixBuilder")
      .def("print_triplets", &SparseMatrixBuilder::print_triplets)
      .def("build", &SparseMatrixBuilder::build)
      .def("get_addr", [](SparseMatrixBuilder *mat) { return uint64(mat); });

  m.def("create_sparse_matrix_builder",
        [](int n, int m, uint64 max_num_entries) {
          TI_ERROR_IF(!arch_is_cpu(get_current_program().config.arch),
                      "SparseMatrix only supports CPU for now.");
          return SparseMatrixBuilder(n, m, max_num_entries);
        });

  py::class_<SparseMatrix>(m, "SparseMatrix")
      .def("to_string", &SparseMatrix::to_string)
      .def(py::self + py::self, py::return_value_policy::reference_internal)
      .def(py::self - py::self, py::return_value_policy::reference_internal)
      .def(float() * py::self, py::return_value_policy::reference_internal)
      .def(py::self * float(), py::return_value_policy::reference_internal)
      .def(py::self * py::self, py::return_value_policy::reference_internal)
      .def("matmul", &SparseMatrix::matmul,
           py::return_value_policy::reference_internal)
      .def("mat_vec_mul", &SparseMatrix::mat_vec_mul)
      .def("transpose", &SparseMatrix::transpose,
           py::return_value_policy::reference_internal)
      .def("get_element", &SparseMatrix::get_element)
      .def("set_element", &SparseMatrix::set_element)
      .def("num_rows", &SparseMatrix::num_rows)
      .def("num_cols", &SparseMatrix::num_cols);

  m.def("create_sparse_matrix", [](int n, int m) {
    TI_ERROR_IF(!arch_is_cpu(get_current_program().config.arch),
                "SparseMatrix only supports CPU for now.");
    return SparseMatrix(n, m);
  });

  py::class_<SparseSolver>(m, "SparseSolver")
      .def("compute", &SparseSolver::compute)
      .def("analyze_pattern", &SparseSolver::analyze_pattern)
      .def("factorize", &SparseSolver::factorize)
      .def("solve", &SparseSolver::solve)
      .def("info", &SparseSolver::info);

  m.def("make_sparse_solver", &make_sparse_solver);

  // Mesh Class
  // Mesh related.
  py::enum_<mesh::MeshTopology>(m, "MeshTopology", py::arithmetic())
      .value("Triangle", mesh::MeshTopology::Triangle)
      .value("Tetrahedron", mesh::MeshTopology::Tetrahedron)
      .export_values();

  py::enum_<mesh::MeshElementType>(m, "MeshElementType", py::arithmetic())
      .value("Vertex", mesh::MeshElementType::Vertex)
      .value("Edge", mesh::MeshElementType::Edge)
      .value("Face", mesh::MeshElementType::Face)
      .value("Cell", mesh::MeshElementType::Cell)
      .export_values();

  py::enum_<mesh::MeshRelationType>(m, "MeshRelationType", py::arithmetic())
      .value("VV", mesh::MeshRelationType::VV)
      .value("VE", mesh::MeshRelationType::VE)
      .value("VF", mesh::MeshRelationType::VF)
      .value("VC", mesh::MeshRelationType::VC)
      .value("EV", mesh::MeshRelationType::EV)
      .value("EE", mesh::MeshRelationType::EE)
      .value("EF", mesh::MeshRelationType::EF)
      .value("EC", mesh::MeshRelationType::EC)
      .value("FV", mesh::MeshRelationType::FV)
      .value("FE", mesh::MeshRelationType::FE)
      .value("FF", mesh::MeshRelationType::FF)
      .value("FC", mesh::MeshRelationType::FC)
      .value("CV", mesh::MeshRelationType::CV)
      .value("CE", mesh::MeshRelationType::CE)
      .value("CF", mesh::MeshRelationType::CF)
      .value("CC", mesh::MeshRelationType::CC)
      .export_values();

  py::enum_<mesh::ConvType>(m, "ConvType", py::arithmetic())
      .value("l2g", mesh::ConvType::l2g)
      .value("l2r", mesh::ConvType::l2r)
      .value("g2r", mesh::ConvType::g2r)
      .export_values();

  py::class_<mesh::Mesh>(m, "Mesh");
  py::class_<mesh::MeshPtr>(m, "MeshPtr");

  m.def("element_order", mesh::element_order);
  m.def("from_end_element_order", mesh::from_end_element_order);
  m.def("to_end_element_order", mesh::to_end_element_order);
  m.def("relation_by_orders", mesh::relation_by_orders);
  m.def("inverse_relation", mesh::inverse_relation);
  m.def("element_type_name", mesh::element_type_name);

  m.def(
      "create_mesh",
      []() {
        auto mesh_shared = std::make_shared<mesh::Mesh>();
        mesh::MeshPtr mesh_ptr = mesh::MeshPtr{mesh_shared};
        return mesh_ptr;
      },
      py::return_value_policy::reference);

  // ad-hoc setters
  m.def("set_owned_offset",
        [](mesh::MeshPtr &mesh_ptr, mesh::MeshElementType type, SNode *snode) {
          mesh_ptr.ptr->owned_offset.insert(std::pair(type, snode));
        });
  m.def("set_total_offset",
        [](mesh::MeshPtr &mesh_ptr, mesh::MeshElementType type, SNode *snode) {
          mesh_ptr.ptr->total_offset.insert(std::pair(type, snode));
        });
  m.def("set_num_patches", [](mesh::MeshPtr &mesh_ptr, int num_patches) {
    mesh_ptr.ptr->num_patches = num_patches;
  });

  m.def("set_num_elements", [](mesh::MeshPtr &mesh_ptr,
                               mesh::MeshElementType type, int num_elements) {
    mesh_ptr.ptr->num_elements.insert(std::pair(type, num_elements));
  });

  m.def("get_num_elements",
        [](mesh::MeshPtr &mesh_ptr, mesh::MeshElementType type) {
          return mesh_ptr.ptr->num_elements.find(type)->second;
        });

  m.def("set_patch_max_element_num",
        [](mesh::MeshPtr &mesh_ptr, mesh::MeshElementType type,
           int max_element_num) {
          mesh_ptr.ptr->patch_max_element_num.insert(
              std::pair(type, max_element_num));
        });

  m.def("set_index_mapping",
        [](mesh::MeshPtr &mesh_ptr, mesh::MeshElementType element_type,
           mesh::ConvType conv_type, SNode *snode) {
          mesh_ptr.ptr->index_mapping.insert(
              std::make_pair(std::make_pair(element_type, conv_type), snode));
        });

  m.def("set_relation_fixed",
        [](mesh::MeshPtr &mesh_ptr, mesh::MeshRelationType type, SNode *value) {
          mesh_ptr.ptr->relations.insert(
              std::pair(type, mesh::MeshLocalRelation(value)));
        });

  m.def("set_relation_dynamic",
        [](mesh::MeshPtr &mesh_ptr, mesh::MeshRelationType type, SNode *value,
           SNode *offset) {
          mesh_ptr.ptr->relations.insert(
              std::pair(type, mesh::MeshLocalRelation(value, offset)));
        });
}

TI_NAMESPACE_END<|MERGE_RESOLUTION|>--- conflicted
+++ resolved
@@ -352,7 +352,7 @@
                self->insert(std::make_unique<FrontendAssignStmt>(
                    Expr::make<TensorElementExpression>(
                        var, indices, shape, data_type_size(element_type)),
-                   load_if_ptr(elements.exprs[i])));
+                   elements.exprs[i]));
              }
              return var;
            })
@@ -810,43 +810,6 @@
   DEFINE_EXPRESSION_OP_UNARY(log)
 
   m.def("expr_var", [](const Expr &e) { return Var(e); });
-<<<<<<< HEAD
-=======
-  m.def("expr_alloca", []() {
-    auto var = Expr(std::make_shared<IdExpression>());
-    current_ast_builder().insert(std::make_unique<FrontendAllocaStmt>(
-        std::static_pointer_cast<IdExpression>(var.expr)->id,
-        PrimitiveType::unknown));
-    return var;
-  });
-  m.def("expr_alloca_local_tensor", [](const std::vector<int> &shape,
-                                       const DataType &element_type,
-                                       const ExprGroup &elements) {
-    auto var = Expr(std::make_shared<IdExpression>());
-    current_ast_builder().insert(std::make_unique<FrontendAllocaStmt>(
-        std::static_pointer_cast<IdExpression>(var.expr)->id, shape,
-        element_type));
-    var->ret_type = current_ast_builder().get_last_stmt()->ret_type;
-    for (int i = 0; i < (int)elements.exprs.size(); ++i) {
-      ExprGroup reversed_indices;
-      int linearized_index = i;
-      for (int d = (int)shape.size() - 1; d >= 0; --d) {
-        reversed_indices.push_back(
-            Expr::make<ConstExpression, int32>(linearized_index % shape[d]));
-        linearized_index /= shape[d];
-      }
-      ExprGroup indices;
-      for (int d = 0; d < (int)shape.size(); ++d)
-        indices.push_back(reversed_indices[(int)shape.size() - 1 - d]);
-      current_ast_builder().insert(std::make_unique<FrontendAssignStmt>(
-          Expr::make<TensorElementExpression>(var, indices, shape,
-                                              data_type_size(element_type)),
-          elements.exprs[i]));
-    }
-    return var;
-  });
-  m.def("expr_assign", expr_assign);
->>>>>>> 3227c31a
 
   m.def("make_global_load_stmt", Stmt::make<GlobalLoadStmt, Stmt *>);
   m.def("make_global_store_stmt", Stmt::make<GlobalStoreStmt, Stmt *, Stmt *>);
