--- conflicted
+++ resolved
@@ -360,16 +360,9 @@
     for (int i = 0; i < snode->num_active_indices; i++) {
       indices.push_back(Expr::make<ArgLoadExpression>(i, PrimitiveType::i32));
     }
-<<<<<<< HEAD
-    auto ret = Stmt::make<FrontendReturnStmt>(
-        load_if_ptr(Expr(snode_to_glb_var_exprs_.at(snode))[indices]));
-    TI_ASSERT(this->current_ast_builder() != nullptr);
-    this->current_ast_builder()->insert(std::move(ret));
-=======
     auto ret = Stmt::make<FrontendReturnStmt>(ExprGroup(
         load_if_ptr(Expr(snode_to_glb_var_exprs_.at(snode))[indices])));
-    current_ast_builder().insert(std::move(ret));
->>>>>>> 39129820
+    this->current_ast_builder()->insert(std::move(ret));
   });
   ker.set_arch(get_accessor_arch());
   ker.name = kernel_name;
@@ -412,14 +405,8 @@
     auto ret = Stmt::make<FrontendReturnStmt>(
         ExprGroup(load_if_ptr(Expr(Expr::make<ExternalTensorExpression>(
             keys.dtype, keys.num_active_indices, keys.num_active_indices,
-<<<<<<< HEAD
             0))[indices]));
-    TI_ASSERT(this->current_ast_builder() != nullptr);
     this->current_ast_builder()->insert(std::move(ret));
-=======
-            0))[indices])));
-    current_ast_builder().insert(std::move(ret));
->>>>>>> 39129820
   });
   ker.set_arch(get_accessor_arch());
   ker.name = kernel_name;
