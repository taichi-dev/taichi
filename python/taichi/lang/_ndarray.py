import numpy as np
import taichi.lang
from taichi._lib import core as _ti_core
from taichi.lang import impl
from taichi.lang.enums import Layout
from taichi.lang.util import (cook_dtype, has_pytorch, python_scope,
<<<<<<< HEAD
                              to_numpy_type, to_pytorch_type, to_taichi_type)
from taichi.types import primitive_types
=======
                              to_numpy_type, to_pytorch_type)
>>>>>>> 61120146

if has_pytorch():
    import torch


class Ndarray:
    """Taichi ndarray class implemented with a torch tensor.

    Args:
        dtype (DataType): Data type of each value.
        shape (Tuple[int]): Shape of the torch tensor.
    """
    def __init__(self, dtype, arr_shape):
        self.host_accessor = None
        self.dtype = cook_dtype(dtype)
        if impl.current_cfg().ndarray_use_torch:
            assert has_pytorch(
            ), "PyTorch must be available if you want to create a Taichi ndarray with PyTorch as its underlying storage."
            # pylint: disable=E1101
            self.arr = torch.zeros(arr_shape,
                                   dtype=to_pytorch_type(cook_dtype(dtype)))
            if impl.current_cfg().arch == _ti_core.Arch.cuda:
                self.arr = self.arr.cuda()

        else:
            self.arr = _ti_core.Ndarray(impl.get_runtime().prog,
                                        cook_dtype(dtype), arr_shape)

    @property
    def element_shape(self):
        """Gets ndarray element shape.

        Returns:
            Tuple[Int]: Ndarray element shape.
        """
        raise NotImplementedError()

    @property
    def data_handle(self):
        """Gets the pointer to underlying data.

        Returns:
            int: The pointer to underlying data.
        """
        return self.arr.data_ptr()

    @python_scope
    def __setitem__(self, key, value):
        """Sets ndarray element in Python scope.

        Args:
            key (Union[List[int], int, None]): Coordinates of the ndarray element.
            value (element type): Value to set.
        """
        raise NotImplementedError()

    @python_scope
    def __getitem__(self, key):
        """Gets ndarray element in Python scope.

        Args:
            key (Union[List[int], int, None]): Coordinates of the ndarray element.

        Returns:
            element type: Value retrieved.
        """
        raise NotImplementedError()

    def ndarray_fill(self, val):
        """Fills ndarray with a specific scalar value.

        Args:
            val (Union[int, float]): Value to fill.
        """
        if impl.current_cfg().ndarray_use_torch:
            self.arr.fill_(val)
        elif impl.current_cfg().arch != _ti_core.Arch.cuda:
            taichi.lang.meta.fill_ndarray(self, val)
        elif self.dtype == primitive_types.f32:
            self.arr.fill_float(val)
        elif self.dtype == primitive_types.i32:
            self.arr.fill_int(val)
        elif self.dtype == primitive_types.u32:
            self.arr.fill_uint(val)
        else:
            taichi.lang.meta.fill_ndarray(self, val)

    def ndarray_matrix_fill(self, val):
        """Fills ndarray with a specific scalar value.

        Args:
            val (Union[int, float]): Value to fill.
        """
        if impl.current_cfg().ndarray_use_torch:
            self.arr.fill_(val)
        else:
            taichi.lang.meta.fill_ndarray_matrix(self, val)

    def ndarray_to_numpy(self):
        """Converts ndarray to a numpy array.

        Returns:
            numpy.ndarray: The result numpy array.
        """
        if impl.current_cfg().ndarray_use_torch:
            return self.arr.cpu().numpy()

        arr = np.zeros(shape=self.arr.shape, dtype=to_numpy_type(self.dtype))
        taichi.lang.meta.ndarray_to_ext_arr(self, arr)
        impl.get_runtime().sync()
        return arr

    def ndarray_matrix_to_numpy(self, as_vector):
        """Converts matrix ndarray to a numpy array.

        Returns:
            numpy.ndarray: The result numpy array.
        """
        if impl.current_cfg().ndarray_use_torch:
            return self.arr.cpu().numpy()

        arr = np.zeros(shape=self.arr.shape, dtype=to_numpy_type(self.dtype))
        taichi.lang.meta.ndarray_matrix_to_ext_arr(self, arr, as_vector)
        impl.get_runtime().sync()
        return arr

    def ndarray_from_numpy(self, arr):
        """Loads all values from a numpy array.

        Args:
            arr (numpy.ndarray): The source numpy array.
        """
        if not isinstance(arr, np.ndarray):
            raise TypeError(f"{np.ndarray} expected, but {type(arr)} provided")
        if tuple(self.arr.shape) != tuple(arr.shape):
            raise ValueError(
                f"Mismatch shape: {tuple(self.arr.shape)} expected, but {tuple(arr.shape)} provided"
            )
        if impl.current_cfg().ndarray_use_torch:
            self.arr = torch.from_numpy(arr).to(self.arr.dtype)  # pylint: disable=E1101
            if impl.current_cfg().arch == _ti_core.Arch.cuda:
                self.arr = self.arr.cuda()
        else:
            if hasattr(arr, 'contiguous'):
                arr = arr.contiguous()

            taichi.lang.meta.ext_arr_to_ndarray(arr, self)
            impl.get_runtime().sync()

    def ndarray_matrix_from_numpy(self, arr, as_vector):
        """Loads all values from a numpy array.

        Args:
            arr (numpy.ndarray): The source numpy array.
        """
        if not isinstance(arr, np.ndarray):
            raise TypeError(f"{np.ndarray} expected, but {type(arr)} provided")
        if tuple(self.arr.shape) != tuple(arr.shape):
            raise ValueError(
                f"Mismatch shape: {tuple(self.arr.shape)} expected, but {tuple(arr.shape)} provided"
            )
        if impl.current_cfg().ndarray_use_torch:
            self.arr = torch.from_numpy(arr).to(self.arr.dtype)  # pylint: disable=E1101
            if impl.current_cfg().arch == _ti_core.Arch.cuda:
                self.arr = self.arr.cuda()
        else:
            if hasattr(arr, 'contiguous'):
                arr = arr.contiguous()

            taichi.lang.meta.ext_arr_to_ndarray_matrix(arr, self, as_vector)
            impl.get_runtime().sync()

    @python_scope
    def get_element_size(self):
        """Returns the size of one element in bytes.

        Returns:
            Size in bytes.
        """
        return self.arr.element_size()

    @python_scope
    def get_nelement(self):
        """Returns the total number of elements.

        Returns:
            Total number of elements.
        """
        return self.arr.nelement()

    @python_scope
    def copy_from(self, other):
        """Copies all elements from another ndarray.

        The shape of the other ndarray needs to be the same as `self`.

        Args:
            other (Ndarray): The source ndarray.
        """
        assert isinstance(other, Ndarray)
        assert tuple(self.arr.shape) == tuple(other.arr.shape)
        taichi.lang.meta.ndarray_to_ndarray(self, other)
        impl.get_runtime().sync()

    def __deepcopy__(self, memo=None):
        """Copies all elements to a new ndarray.

        Returns:
            Ndarray: The result ndarray.
        """
        raise NotImplementedError()

    def pad_key(self, key):
        if key is None:
            key = ()
        if not isinstance(key, (tuple, list)):
            key = (key, )
        assert len(key) == len(self.arr.shape)
        return key

    def initialize_host_accessor(self):
        if self.host_accessor:
            return
        impl.get_runtime().materialize()
        self.host_accessor = NdarrayHostAccessor(self.arr)


class ScalarNdarray(Ndarray):
    """Taichi ndarray with scalar elements.

    Args:
        dtype (DataType): Data type of each value.
        shape (Tuple[int]): Shape of the ndarray.
    """
    def __init__(self, dtype, arr_shape):
        super().__init__(dtype, arr_shape)
        self.shape = tuple(self.arr.shape)

    @property
    def element_shape(self):
        return ()

    @python_scope
    def __setitem__(self, key, value):
        if impl.current_cfg().ndarray_use_torch:
            self.arr.__setitem__(key, value)
        else:
            self.initialize_host_accessor()
            self.host_accessor.setter(value, *self.pad_key(key))

    @python_scope
    def __getitem__(self, key):
        if impl.current_cfg().ndarray_use_torch:
            return self.arr.__getitem__(key)
        self.initialize_host_accessor()
        return self.host_accessor.getter(*self.pad_key(key))

    @python_scope
    def fill(self, val):
        self.ndarray_fill(val)

    @python_scope
    def to_numpy(self):
        return self.ndarray_to_numpy()

    @python_scope
    def from_numpy(self, arr):
        self.ndarray_from_numpy(arr)

    def __deepcopy__(self, memo=None):
        ret_arr = ScalarNdarray(self.dtype, self.shape)
        ret_arr.copy_from(self)
        return ret_arr

    def __repr__(self):
        return '<ti.ndarray>'


class NdarrayHostAccessor:
    def __init__(self, ndarray):
        if _ti_core.is_real(ndarray.dtype):

            def getter(*key):
                return ndarray.read_float(key)

            def setter(value, *key):
                ndarray.write_float(key, value)
        else:
            if _ti_core.is_signed(ndarray.dtype):

                def getter(*key):
                    return ndarray.read_int(key)
            else:

                def getter(*key):
                    return ndarray.read_uint(key)

            def setter(value, *key):
                ndarray.write_int(key, value)

        self.getter = getter
        self.setter = setter


class NdarrayHostAccess:
    """Class for accessing VectorNdarray/MatrixNdarray in Python scope.
    Args:
        arr (Union[VectorNdarray, MatrixNdarray]): See above.
        indices_first (Tuple[Int]): Indices of first-level access (coordinates in the field).
        indices_second (Tuple[Int]): Indices of second-level access (indices in the vector/matrix).
    """
    def __init__(self, arr, indices_first, indices_second):
        self.ndarr = arr
        self.arr = arr.arr
        if arr.layout == Layout.SOA:
            self.indices = indices_second + indices_first
        else:
            self.indices = indices_first + indices_second

        if impl.current_cfg().ndarray_use_torch:

            def getter():
                return self.arr[self.indices]

            def setter(value):
                self.arr[self.indices] = value
        else:

            def getter():
                self.ndarr.initialize_host_accessor()
                return self.ndarr.host_accessor.getter(
                    *self.ndarr.pad_key(self.indices))

            def setter(value):
                self.ndarr.initialize_host_accessor()
                self.ndarr.host_accessor.setter(
                    value, *self.ndarr.pad_key(self.indices))

        self.getter = getter
        self.setter = setter<|MERGE_RESOLUTION|>--- conflicted
+++ resolved
@@ -4,12 +4,8 @@
 from taichi.lang import impl
 from taichi.lang.enums import Layout
 from taichi.lang.util import (cook_dtype, has_pytorch, python_scope,
-<<<<<<< HEAD
-                              to_numpy_type, to_pytorch_type, to_taichi_type)
+                              to_numpy_type, to_pytorch_type)
 from taichi.types import primitive_types
-=======
-                              to_numpy_type, to_pytorch_type)
->>>>>>> 61120146
 
 if has_pytorch():
     import torch
