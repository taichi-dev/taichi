import math
import operator

import numpy as np
from taichi.lang import impl
from taichi.lang.kernel_impl import kernel
from taichi.lang.misc import get_host_arch_list
import pytest

import taichi as ti
from tests import test_utils

operation_types = [operator.add, operator.sub, operator.matmul]
test_matrix_arrays = [
    np.array([[1, 2], [3, 4]]),
    np.array([[5, 6], [7, 8]]),
    np.array([[2, 8], [-1, 3]])
]

vector_operation_types = [operator.add, operator.sub]
test_vector_arrays = [
    np.array([42, 42]),
    np.array([24, 24]),
    np.array([83, 12])
]


@ti.func
def check_epsilon_equal(mat_cal, mat_ref, epsilon) -> int:
    assert mat_cal.n == mat_ref.n and mat_cal.m == mat_ref.m
    err = 0
    for i in ti.static(range(mat_cal.n)):
        for j in ti.static(range(mat_cal.m)):
            err = ti.abs(mat_cal[i, j] - mat_ref[i, j]) > epsilon
    return err


@ti.kernel
def check_eulerAngleX_0() -> int:
    identity = ti.Matrix.identity(ti.f32, 4)
    error = 0
    Angle = math.pi * 0.5
    X = ti.Vector([1.0, 0.0, 0.0])
    Y = ti.Vector([0.0, 1.0, 0.0, 1.0])
    Y1 = ti.Matrix.rotate_by_vector(identity, Angle, X) @ Y
    Y2 = ti.Matrix.eulerAngleX(Angle) @ Y
    Y3 = ti.Matrix.eulerAngleXY(Angle, 0.0) @ Y
    Y4 = ti.Matrix.eulerAngleYX(0.0, Angle) @ Y
    Y5 = ti.Matrix.eulerAngleXZ(Angle, 0.0) @ Y
    Y6 = ti.Matrix.eulerAngleZX(0.0, Angle) @ Y
    Y7 = ti.Matrix.eulerAngleYXZ(0.0, Angle, 0.0) @ Y
    error += check_epsilon_equal(Y1, Y2, 0.00001)
    error += check_epsilon_equal(Y1, Y3, 0.00001)
    error += check_epsilon_equal(Y1, Y4, 0.00001)
    error += check_epsilon_equal(Y1, Y5, 0.00001)
    error += check_epsilon_equal(Y1, Y6, 0.00001)
    error += check_epsilon_equal(Y1, Y7, 0.00001)
    return error


@ti.kernel
def check_eulerAngleX_1() -> int:
    identity = ti.Matrix.identity(ti.f32, 4)
    error = 0
    Angle = math.pi * 0.5
    X = ti.Vector([1.0, 0.0, 0.0])
    Z = ti.Vector([0.0, 0.0, 1.0, 1.0])
    Z1 = ti.Matrix.rotate_by_vector(identity, Angle, X) @ Z
    Z2 = ti.Matrix.eulerAngleX(Angle) @ Z
    Z3 = ti.Matrix.eulerAngleXY(Angle, 0.0) @ Z
    Z4 = ti.Matrix.eulerAngleYX(0.0, Angle) @ Z
    Z5 = ti.Matrix.eulerAngleXZ(Angle, 0.0) @ Z
    Z6 = ti.Matrix.eulerAngleZX(0.0, Angle) @ Z
    Z7 = ti.Matrix.eulerAngleYXZ(0.0, Angle, 0.0) @ Z
    error += check_epsilon_equal(Z1, Z2, 0.00001)
    error += check_epsilon_equal(Z1, Z3, 0.00001)
    error += check_epsilon_equal(Z1, Z4, 0.00001)
    error += check_epsilon_equal(Z1, Z5, 0.00001)
    error += check_epsilon_equal(Z1, Z6, 0.00001)
    error += check_epsilon_equal(Z1, Z7, 0.00001)
    return error


@ti.kernel
def check_eulerAngleY_0() -> int:
    identity = ti.Matrix.identity(ti.f32, 4)
    error = 0
    Angle = math.pi * 0.5
    Y = ti.Vector([0.0, 1.0, 0.0])
    X = ti.Vector([1.0, 0.0, 0.0, 1.0])
    X1 = ti.Matrix.rotate_by_vector(identity, Angle, Y) @ X
    X2 = ti.Matrix.eulerAngleY(Angle) @ X
    X3 = ti.Matrix.eulerAngleYX(Angle, 0.0) @ X
    X4 = ti.Matrix.eulerAngleXY(0.0, Angle) @ X
    X5 = ti.Matrix.eulerAngleYZ(Angle, 0.0) @ X
    X6 = ti.Matrix.eulerAngleZY(0.0, Angle) @ X
    X7 = ti.Matrix.eulerAngleYXZ(Angle, 0.0, 0.0) @ X

    error += check_epsilon_equal(X1, X2, 0.00001)
    error += check_epsilon_equal(X1, X3, 0.00001)
    error += check_epsilon_equal(X1, X4, 0.00001)
    error += check_epsilon_equal(X1, X5, 0.00001)
    error += check_epsilon_equal(X1, X6, 0.00001)
    error += check_epsilon_equal(X1, X7, 0.00001)
    return error


@ti.kernel
def check_eulerAngleY_1() -> int:
    identity = ti.Matrix.identity(ti.f32, 4)
    error = 0
    Angle = math.pi * 0.5
    Y = ti.Vector([0.0, 1.0, 0.0])

    Z = ti.Vector([0.0, 0.0, 1.0, 1.0])
    Z1 = ti.Matrix.eulerAngleY(Angle) @ Z
    Z2 = ti.Matrix.rotate_by_vector(identity, Angle, Y) @ Z
    Z3 = ti.Matrix.eulerAngleYX(Angle, 0.0) @ Z
    Z4 = ti.Matrix.eulerAngleXY(0.0, Angle) @ Z
    Z5 = ti.Matrix.eulerAngleYZ(Angle, 0.0) @ Z
    Z6 = ti.Matrix.eulerAngleZY(0.0, Angle) @ Z
    Z7 = ti.Matrix.eulerAngleYXZ(Angle, 0.0, 0.0) @ Z

    error += check_epsilon_equal(Z1, Z2, 0.00001)
    error += check_epsilon_equal(Z1, Z3, 0.00001)
    error += check_epsilon_equal(Z1, Z4, 0.00001)
    error += check_epsilon_equal(Z1, Z5, 0.00001)
    error += check_epsilon_equal(Z1, Z6, 0.00001)
    error += check_epsilon_equal(Z1, Z7, 0.00001)
    return error


@ti.kernel
def check_eulerAngleZ_0() -> int:
    identity = ti.Matrix.identity(ti.f32, 4)
    error = 0
    Angle = math.pi * 0.5
    Z = ti.Vector([0.0, 0.0, 1.0])
    X = ti.Vector([1.0, 0.0, 0.0, 1.0])
    X1 = ti.Matrix.rotate_by_vector(identity, Angle, Z) @ X
    X5 = ti.Matrix.eulerAngleZY(Angle, 0.0) @ X
    X6 = ti.Matrix.eulerAngleYZ(0.0, Angle) @ X
    X7 = ti.Matrix.eulerAngleYXZ(0., 0., Angle) @ X
    error += check_epsilon_equal(X1, X5, 0.00001)
    error += check_epsilon_equal(X1, X6, 0.00001)
    error += check_epsilon_equal(X1, X7, 0.00001)
    return error


@ti.kernel
def check_eulerAngleZ_1() -> int:
    identity = ti.Matrix.identity(ti.f32, 4)
    error = 0
    Angle = math.pi * 0.5
    Y = ti.Vector([1.0, 0.0, 0.0, 1.0])
    Z = ti.Vector([0.0, 0.0, 1.0])
    Z1 = ti.Matrix.rotate_by_vector(identity, Angle, Z) @ Y
    Z2 = ti.Matrix.eulerAngleZ(Angle) @ Y
    Z3 = ti.Matrix.eulerAngleZX(Angle, 0.0) @ Y
    Z4 = ti.Matrix.eulerAngleXZ(0.0, Angle) @ Y
    Z5 = ti.Matrix.eulerAngleZY(Angle, 0.0) @ Y
    Z6 = ti.Matrix.eulerAngleYZ(0.0, Angle) @ Y
    Z7 = ti.Matrix.eulerAngleYXZ(0.0, 0.0, Angle) @ Y
    error += check_epsilon_equal(Z1, Z2, 0.00001)
    error += check_epsilon_equal(Z1, Z3, 0.00001)
    error += check_epsilon_equal(Z1, Z4, 0.00001)
    error += check_epsilon_equal(Z1, Z5, 0.00001)
    error += check_epsilon_equal(Z1, Z6, 0.00001)
    error += check_epsilon_equal(Z1, Z7, 0.00001)
    return error


@ti.kernel
def check_eulerAngleXY() -> int:
    identity = ti.Matrix.identity(ti.f32, 4)
    error = 0

    V = ti.Vector([1.0, 1.0, 1.0, 1.0])

    AngleX = math.pi * 0.5
    AngleY = math.pi * 0.25

    axisX = ti.Vector([1.0, 0.0, 0.0])
    axisY = ti.Vector([0.0, 1.0, 0.0])

    V1 = ti.Matrix.rotate_by_vector(identity, AngleY,
                                    axisY) @ ti.Matrix.rotate_by_vector(
                                        identity, AngleX, axisX) @ V
    V2 = ti.Matrix.eulerAngleXY(AngleX, AngleY) @ V
    V3 = ti.Matrix.eulerAngleY(AngleY) @ ti.Matrix.eulerAngleX(AngleX) @ V

    error += check_epsilon_equal(V1, V2, 0.00001)
    error += check_epsilon_equal(V1, V3, 0.00001)
    return error


@ti.kernel
def check_eulerAngleYX() -> int:
    identity = ti.Matrix.identity(ti.f32, 4)
    error = 0

    V = ti.Vector([1.0, 1.0, 1.0, 1.0])
    AngleX = math.pi * 0.5
    AngleY = math.pi * 0.25
    axisX = ti.Vector([1.0, 0.0, 0.0])
    axisY = ti.Vector([0.0, 1.0, 0.0])

    V1 = (ti.Matrix.rotate_by_vector(identity, AngleX, axisX)
          @ ti.Matrix.rotate_by_vector(identity, AngleY, axisY)) @ V
    V2 = ti.Matrix.eulerAngleYX(AngleY, AngleX) @ V
    V3 = ti.Matrix.eulerAngleX(AngleX) @ ti.Matrix.eulerAngleY(AngleY) @ V

    error += check_epsilon_equal(V1, V2, 0.00001)
    error += check_epsilon_equal(V1, V3, 0.00001)

    return error


@ti.kernel
def check_eulerAngleXZ() -> int:
    identity = ti.Matrix.identity(ti.f32, 4)
    error = 0

    V = ti.Vector([1.0, 1.0, 1.0, 1.0])
    AngleX = math.pi * 0.5
    AngleZ = math.pi * 0.25
    axisX = ti.Vector([1.0, 0.0, 0.0])
    axisZ = ti.Vector([0.0, 0.0, 1.0])
    V1 = ti.Matrix.rotate_by_vector(identity, AngleZ,
                                    axisZ) @ ti.Matrix.rotate_by_vector(
                                        identity, AngleX, axisX) @ V
    V2 = ti.Matrix.eulerAngleXZ(AngleX, AngleZ) @ V
    V3 = ti.Matrix.eulerAngleZ(AngleZ) @ ti.Matrix.eulerAngleX(AngleX) @ V

    error += check_epsilon_equal(V1, V2, 0.00001)
    error += check_epsilon_equal(V1, V3, 0.00001)
    return error


@ti.kernel
def check_eulerAngleZX() -> int:
    identity = ti.Matrix.identity(ti.f32, 4)
    error = 0

    V = ti.Vector([1.0, 1.0, 1.0, 1.0])
    AngleX = math.pi * 0.5
    AngleZ = math.pi * 0.25
    axisX = ti.Vector([1.0, 0.0, 0.0])
    axisZ = ti.Vector([0.0, 0.0, 1.0])
    V1 = (ti.Matrix.rotate_by_vector(identity, AngleX, axisX)
          @ ti.Matrix.rotate_by_vector(identity, AngleZ, axisZ)) @ V
    V2 = ti.Matrix.eulerAngleZX(AngleZ, AngleX) @ V
    V3 = ti.Matrix.eulerAngleX(AngleX) @ ti.Matrix.eulerAngleZ(AngleZ) @ V
    error += check_epsilon_equal(V1, V2, 0.00001)
    error += check_epsilon_equal(V1, V3, 0.00001)
    return error


@ti.kernel
def check_eulerAngleYZ() -> int:
    identity = ti.Matrix.identity(ti.f32, 4)
    error = 0
    V = ti.Vector([1.0, 1.0, 1.0, 1.0])

    AngleY = math.pi * 0.5
    AngleZ = math.pi * 0.25
    axisX = ti.Vector([1.0, 0.0, 0.0])
    axisY = ti.Vector([0.0, 1.0, 0.0])
    axisZ = ti.Vector([0.0, 0.0, 1.0])
    V1 = (ti.Matrix.rotate_by_vector(identity, AngleZ, axisZ)
          @ ti.Matrix.rotate_by_vector(identity, AngleY, axisY)) @ V
    V2 = ti.Matrix.eulerAngleYZ(AngleY, AngleZ) @ V
    V3 = ti.Matrix.eulerAngleZ(AngleZ) @ ti.Matrix.eulerAngleY(AngleY) @ V
    error += check_epsilon_equal(V1, V2, 0.00001)
    error += check_epsilon_equal(V1, V3, 0.00001)
    return error


@ti.kernel
def check_eulerAngleZY() -> int:
    identity = ti.Matrix.identity(ti.f32, 4)
    error = 0

    V = ti.Vector([1.0, 1.0, 1.0, 1.0])

    AngleY = math.pi * 0.5
    AngleZ = math.pi * 0.25
    axisY = ti.Vector([0.0, 1.0, 0.0])
    axisZ = ti.Vector([0.0, 0.0, 1.0])
    V1 = (ti.Matrix.rotate_by_vector(identity, AngleY, axisY)
          @ ti.Matrix.rotate_by_vector(identity, AngleZ, axisZ)) @ V
    V2 = ti.Matrix.eulerAngleZY(AngleZ, AngleY) @ V
    V3 = ti.Matrix.eulerAngleY(AngleY) @ ti.Matrix.eulerAngleZ(AngleZ) @ V
    error += check_epsilon_equal(V1, V2, 0.00001)
    error += check_epsilon_equal(V1, V3, 0.00001)
    return error


@ti.kernel
def check_eulerAngleYXZ() -> int:
    error = 0

    first = 1.046
    second = 0.52
    third = -0.785
    axisX = ti.Vector([1.0, 0.0, 0.0])
    axisY = ti.Vector([0.0, 1.0, 0.0])
    axisZ = ti.Vector([0.0, 0.0, 1.0])

    rotationEuler = ti.Matrix.eulerAngleYXZ(first, second, third)
    rotationInvertedY = ti.Matrix.eulerAngleZ(third) @ ti.Matrix.eulerAngleX(
        second) @ ti.Matrix.eulerAngleY(-first)
    rotationDumb = ti.Matrix.zero(ti.f32, 4, 4)
    rotationDumb = ti.Matrix.rotate_by_vector(rotationDumb, first, axisY)
    rotationDumb = ti.Matrix.rotate_by_vector(rotationDumb, second, axisX)
    rotationDumb = ti.Matrix.rotate_by_vector(rotationDumb, third, axisZ)

    dif0 = rotationEuler - rotationDumb
    dif1 = rotationEuler - rotationInvertedY

    difRef0 = ti.Matrix([[0.05048351, -0.61339645, -0.78816002, 0.],
                         [0.65833154, 0.61388511, -0.4355969, 0.],
                         [0.75103329, -0.49688014, 0.4348093, 0.],
                         [0., 0., 0., 1.]])
    difRef1 = ti.Matrix([[-0.60788802, 0., -1.22438441, 0.],
                         [0.60837229, 0., -1.22340979, 0.],
                         [1.50206658, 0., 0., 0.], [0., 0., 0., 0.]])

    error += check_epsilon_equal(dif0, difRef0, 0.00001)
    error += check_epsilon_equal(dif1, difRef1, 0.00001)

    return error


@test_utils.test(arch=get_host_arch_list())
def test_rotation():
    error = 0
    error += check_eulerAngleX_0()
    error += check_eulerAngleX_1()
    error += check_eulerAngleY_0()
    error += check_eulerAngleY_1()
    error += check_eulerAngleZ_0()
    error += check_eulerAngleZ_1()
    error += check_eulerAngleXY()
    error += check_eulerAngleYX()
    error += check_eulerAngleXZ()
    error += check_eulerAngleZX()
    error += check_eulerAngleYZ()
    error += check_eulerAngleZY()
    error += check_eulerAngleYXZ()
    assert error == 0


@test_utils.test(arch=get_host_arch_list())
@ti.kernel
def test_translate():
    error = 0
    translate_vec = ti.Vector([1., 2., 3.])
    translate_mat = ti.Matrix.translate(translate_vec[0], translate_vec[1],
                                        translate_vec[2])
    translate_ref = ti.Matrix([[1., 0., 0., 1.], [0., 1., 0., 2.],
                               [0., 0., 1., 3.], [0., 0., 0., 1.]])
    error += check_epsilon_equal(translate_mat, translate_ref, 0.00001)
    assert error == 0


@test_utils.test(arch=get_host_arch_list())
@ti.kernel
def test_scale():
    error = 0
    scale_vec = ti.Vector([1., 2., 3.])
    scale_mat = ti.Matrix.scale(scale_vec[0], scale_vec[1], scale_vec[2])
    scale_ref = ti.Matrix([[1., 0., 0., 0.], [0., 2., 0., 0.],
                           [0., 0., 3., 0.], [0., 0., 0., 1.]])
    error += check_epsilon_equal(scale_mat, scale_ref, 0.00001)
    assert error == 0
<<<<<<< HEAD
    
@test_utils.test(arch=get_host_arch_list())
def test_python_scope_vector_operations():
    for ops in vector_operation_types:
        a, b = test_vector_arrays[:2]
        m1, m2 = ti.Vector(a), ti.Vector(b)
        c = ops(m1, m2)
        assert np.allclose(c.to_numpy(), ops(a, b))


@test_utils.test(arch=get_host_arch_list())
def test_python_scope_matrix_operations():
    for ops in operation_types:
        a, b = test_matrix_arrays[:2]
        m1, m2 = ti.Matrix(a), ti.Matrix(b)
        c = ops(m1, m2)
        assert np.allclose(c.to_numpy(), ops(a, b))


# TODO: Loops inside the function will cause AssertionError:
# No new variables can be declared after kernel invocations
# or Python-scope field accesses.
# ideally we should use pytest.fixture to parameterize the tests
# over explicit loops
@pytest.mark.parametrize('ops', vector_operation_types)
@test_utils.test(arch=get_host_arch_list())
def test_python_scope_vector_field(ops):
    t1 = ti.Vector.field(2, dtype=ti.i32, shape=())
    t2 = ti.Vector.field(2, dtype=ti.i32, shape=())
    a, b = test_vector_arrays[:2]
    t1[None], t2[None] = a.tolist(), b.tolist()

    c = ops(t1[None], t2[None])
    assert np.allclose(c.to_numpy(), ops(a, b))


@pytest.mark.parametrize('ops', vector_operation_types)
@test_utils.test(arch=get_host_arch_list())
def test_python_scope_matrix_field(ops):
    t1 = ti.Matrix.field(2, 2, dtype=ti.i32, shape=())
    t2 = ti.Matrix.field(2, 2, dtype=ti.i32, shape=())
    a, b = test_matrix_arrays[:2]
    # ndarray not supported here
    t1[None], t2[None] = a.tolist(), b.tolist()

    c = ops(t1[None], t2[None])
    print(c)

    assert np.allclose(c.to_numpy(), ops(a, b))


@test_utils.test(arch=get_host_arch_list())
def test_constant_matrices():
    assert ti.cos(math.pi / 3) == test_utils.approx(0.5)
    assert np.allclose((-ti.Vector([2, 3])).to_numpy(), np.array([-2, -3]))
    assert ti.cos(ti.Vector([2, 3])).to_numpy() == test_utils.approx(
        np.cos(np.array([2, 3])))
    assert ti.max(2, 3) == 3
    res = ti.max(4, ti.Vector([3, 4, 5]))
    assert np.allclose(res.to_numpy(), np.array([4, 4, 5]))
    res = ti.Vector([2, 3]) + ti.Vector([3, 4])
    assert np.allclose(res.to_numpy(), np.array([5, 7]))
    res = ti.atan2(ti.Vector([2, 3]), ti.Vector([3, 4]))
    assert res.to_numpy() == test_utils.approx(
        np.arctan2(np.array([2, 3]), np.array([3, 4])))
    res = ti.Matrix([[2, 3], [4, 5]]) @ ti.Vector([2, 3])
    assert np.allclose(res.to_numpy(), np.array([13, 23]))
    v = ti.Vector([3, 4])
    w = ti.Vector([5, -12])
    r = ti.Vector([1, 2, 3, 4])
    s = ti.Matrix([[1, 2], [3, 4]])
    assert v.normalized().to_numpy() == test_utils.approx(np.array([0.6, 0.8]))
    assert v.cross(w) == test_utils.approx(-12 * 3 - 4 * 5)
    w.y = v.x * w[0]
    r.x = r.y
    r.y = r.z
    r.z = r.w
    r.w = r.x
    assert np.allclose(w.to_numpy(), np.array([5, 15]))
    assert ti.select(ti.Vector([1, 0]), ti.Vector([2, 3]),
                     ti.Vector([4, 5])) == ti.Vector([2, 5])
    s[0, 1] = 2
    assert s[0, 1] == 2

    @ti.kernel
    def func(t: ti.i32):
        m = ti.Matrix([[2, 3], [4, t]])
        print(m @ ti.Vector([2, 3]))
        m += ti.Matrix([[3, 4], [5, t]])
        print(m @ v)
        print(r.x, r.y, r.z, r.w)
        s = w.transpose() @ m
        print(s)
        print(m)

    func(5)


@pytest.mark.parametrize('ops', vector_operation_types)
@test_utils.test(arch=get_host_arch_list())
def test_taichi_scope_vector_operations_with_global_vectors(ops):
    a, b, c = test_vector_arrays[:3]
    m1, m2 = ti.Vector(a), ti.Vector(b)
    r1 = ti.Vector.field(2, dtype=ti.i32, shape=())
    r2 = ti.Vector.field(2, dtype=ti.i32, shape=())
    m3 = ti.Vector.field(2, dtype=ti.i32, shape=())
    m3.from_numpy(c)

    @ti.kernel
    def run():
        r1[None] = ops(m1, m2)
        r2[None] = ops(m1, m3[None])

    run()

    assert np.allclose(r1[None].to_numpy(), ops(a, b))
    assert np.allclose(r2[None].to_numpy(), ops(a, c))


@pytest.mark.parametrize('ops', vector_operation_types)
@test_utils.test(arch=get_host_arch_list())
=======


>>>>>>> 18d7f39b
def test_taichi_scope_matrix_operations_with_global_matrices(ops):
    a, b, c = test_matrix_arrays[:3]
    m1, m2 = ti.Matrix(a), ti.Matrix(b)
    r1 = ti.Matrix.field(2, 2, dtype=ti.i32, shape=())
    r2 = ti.Matrix.field(2, 2, dtype=ti.i32, shape=())
    m3 = ti.Matrix.field(2, 2, dtype=ti.i32, shape=())
    m3.from_numpy(c)

    @ti.kernel
    def run():
        r1[None] = ops(m1, m2)
        r2[None] = ops(m1, m3[None])

    run()

    assert np.allclose(r1[None].to_numpy(), ops(a, b))
    assert np.allclose(r2[None].to_numpy(), ops(a, c))


@test_utils.test(exclude=[ti.cc])
def test_matrix_non_constant_index_numpy():
    @ti.kernel
    def func1(a: ti.types.ndarray(element_dim=2)):
        for i in range(5):
            for j, k in ti.ndrange(2, 2):
                a[i][j, k] = j * j + k * k

    m = np.empty((5, 2, 2), dtype=np.int32)
    func1(m)
    assert m[1][0, 1] == 1
    assert m[2][1, 0] == 1
    assert m[3][1, 1] == 2
    assert m[4][0, 1] == 1

    @ti.kernel
    def func2(b: ti.types.ndarray(element_dim=1, layout=ti.Layout.SOA)):
        for i in range(5):
            for j in range(4):
                b[i][j * j] = j * j

    v = np.empty((10, 5), dtype=np.int32)
    func2(v)
    assert v[0][1] == 0
    assert v[1][1] == 1
    assert v[4][1] == 4
    assert v[9][1] == 9


@test_utils.test(require=ti.extension.dynamic_index,
                 dynamic_index=True,
                 debug=True)
def test_matrix_non_constant_index():
    m = ti.Matrix.field(2, 2, ti.i32, 5)
    v = ti.Vector.field(10, ti.i32, 5)

    @ti.kernel
    def func1():
        for i in range(5):
            for j, k in ti.ndrange(2, 2):
                m[i][j, k] = j * j + k * k
        assert m[1][0, 1] == 1
        assert m[2][1, 0] == 1
        assert m[3][1, 1] == 2

    func1()
    assert m[4][0, 1] == 1

    @ti.kernel
    def func2():
        for i in range(5):
            for j in range(4):
                v[i][j * j] = j * j
        assert v[1][0] == 0
        assert v[1][1] == 1
        assert v[1][4] == 4

    func2()
    assert v[1][9] == 9

    @ti.kernel
    def func3():
        tmp = ti.Vector([1, 2, 3])
        for i in range(3):
            tmp[i] = i * i
            vec = ti.Vector([4, 5, 6])
            for j in range(3):
                vec[tmp[i] % 3] += vec[j % 3]
        assert tmp[0] == 0
        assert tmp[1] == 1
        assert tmp[2] == 4

    func3()

    @ti.kernel
    def func4(k: ti.i32):
        tmp = ti.Vector([k, k * 2, k * 3])
        assert tmp[0] == k
        assert tmp[1] == k * 2
        assert tmp[2] == k * 3

    func4(10)


@test_utils.test(arch=ti.cpu)
def test_matrix_constant_index():
    m = ti.Matrix.field(2, 2, ti.i32, 5)

    @ti.kernel
    def func():
        for i in range(5):
            for j, k in ti.static(ti.ndrange(2, 2)):
                m[i][j, k] = 12

    func()

    assert np.allclose(m.to_numpy(), np.ones((5, 2, 2), np.int32) * 12)


@test_utils.test(arch=ti.cpu)
def test_vector_to_list():
    a = ti.Vector.field(2, float, ())

    data = [2, 3]
    b = ti.Vector(data)
    assert list(b) == data
    assert len(b) == len(data)

    a[None] = b
    assert all(a[None] == ti.Vector(data))


@test_utils.test(arch=ti.cpu)
def test_matrix_to_list():
    a = ti.Matrix.field(2, 3, float, ())

    data = [[2, 3, 4], [5, 6, 7]]
    b = ti.Matrix(data)
    assert list(b) == data
    assert len(b) == len(data)

    a[None] = b
    assert all(a[None] == ti.Matrix(data))


@test_utils.test()
def test_matrix_needs_grad():
    # Just make sure the usage doesn't crash, see https://github.com/taichi-dev/taichi/pull/1545
    n = 8
    m1 = ti.Matrix.field(2, 2, ti.f32, n, needs_grad=True)
    m2 = ti.Matrix.field(2, 2, ti.f32, n, needs_grad=True)
    gr = ti.Matrix.field(2, 2, ti.f32, n)

    @ti.kernel
    def func():
        for i in range(n):
            gr[i] = m1.grad[i] + m2.grad[i]

    func()


@test_utils.test(debug=True)
def test_copy_python_scope_matrix_to_taichi_scope():
    a = ti.Vector([1, 2, 3])

    @ti.kernel
    def test():
        b = a
        assert b[0] == 1
        assert b[1] == 2
        assert b[2] == 3
        b = ti.Vector([4, 5, 6])
        assert b[0] == 4
        assert b[1] == 5
        assert b[2] == 6

    test()


@test_utils.test(exclude=[ti.cc], debug=True)
def test_copy_matrix_field_element_to_taichi_scope():
    a = ti.Vector.field(3, ti.i32, shape=())
    a[None] = ti.Vector([1, 2, 3])

    @ti.kernel
    def test():
        b = a[None]
        assert b[0] == 1
        assert b[1] == 2
        assert b[2] == 3
        b[0] = 5
        b[1] = 9
        b[2] = 7
        assert b[0] == 5
        assert b[1] == 9
        assert b[2] == 7
        assert a[None][0] == 1
        assert a[None][1] == 2
        assert a[None][2] == 3

    test()


@test_utils.test(debug=True)
def test_copy_matrix_in_taichi_scope():
    @ti.kernel
    def test():
        a = ti.Vector([1, 2, 3])
        b = a
        assert b[0] == 1
        assert b[1] == 2
        assert b[2] == 3
        b[0] = 5
        b[1] = 9
        b[2] = 7
        assert b[0] == 5
        assert b[1] == 9
        assert b[2] == 7
        assert a[0] == 1
        assert a[1] == 2
        assert a[2] == 3

    test()


@test_utils.test(arch=[ti.cpu, ti.cuda], dynamic_index=True, debug=True)
def test_matrix_field_dynamic_index_stride():
    # placeholders
    temp_a = ti.field(ti.f32)
    temp_b = ti.field(ti.f32)
    temp_c = ti.field(ti.f32)
    # target
    v = ti.Vector.field(3, ti.i32)
    x = v.get_scalar_field(0)
    y = v.get_scalar_field(1)
    z = v.get_scalar_field(2)

    S0 = ti.root
    S1 = S0.pointer(ti.i, 4)
    S2 = S1.dense(ti.i, 2)
    S3 = S2.pointer(ti.i, 8)
    S3.place(temp_a)
    S4 = S2.dense(ti.i, 16)
    S4.place(x)
    S5 = S1.dense(ti.i, 2)
    S6 = S5.pointer(ti.i, 8)
    S6.place(temp_b)
    S7 = S5.dense(ti.i, 16)
    S7.place(y)
    S8 = S1.dense(ti.i, 2)
    S9 = S8.dense(ti.i, 32)
    S9.place(temp_c)
    S10 = S8.dense(ti.i, 16)
    S10.place(z)

    @ti.kernel
    def check_stride():
        for i in range(128):
            assert ti.get_addr(y, i) - ti.get_addr(x,
                                                   i) == v.dynamic_index_stride
            assert ti.get_addr(z, i) - ti.get_addr(y,
                                                   i) == v.dynamic_index_stride

    check_stride()

    @ti.kernel
    def run():
        for i in range(128):
            for j in range(3):
                v[i][j] = i * j

    run()
    for i in range(128):
        for j in range(3):
            assert v[i][j] == i * j


@test_utils.test(arch=[ti.cpu, ti.cuda])
def test_matrix_field_dynamic_index_different_path_length():
    v = ti.Vector.field(2, ti.i32)
    x = v.get_scalar_field(0)
    y = v.get_scalar_field(1)

    ti.root.dense(ti.i, 8).place(x)
    ti.root.dense(ti.i, 2).dense(ti.i, 4).place(y)

    impl.get_runtime().materialize()
    assert v.dynamic_index_stride is None


@test_utils.test(arch=[ti.cpu, ti.cuda])
def test_matrix_field_dynamic_index_not_pure_dense():
    v = ti.Vector.field(2, ti.i32)
    x = v.get_scalar_field(0)
    y = v.get_scalar_field(1)

    ti.root.dense(ti.i, 2).pointer(ti.i, 4).place(x)
    ti.root.dense(ti.i, 2).dense(ti.i, 4).place(y)

    impl.get_runtime().materialize()
    assert v.dynamic_index_stride is None


@test_utils.test(arch=[ti.cpu, ti.cuda])
def test_matrix_field_dynamic_index_different_cell_size_bytes():
    temp = ti.field(ti.f32)

    v = ti.Vector.field(2, ti.i32)
    x = v.get_scalar_field(0)
    y = v.get_scalar_field(1)

    ti.root.dense(ti.i, 8).place(x, temp)
    ti.root.dense(ti.i, 8).place(y)

    impl.get_runtime().materialize()
    assert v.dynamic_index_stride is None


@test_utils.test(arch=[ti.cpu, ti.cuda])
def test_matrix_field_dynamic_index_different_offset_bytes_in_parent_cell():
    temp_a = ti.field(ti.f32)
    temp_b = ti.field(ti.f32)

    v = ti.Vector.field(2, ti.i32)
    x = v.get_scalar_field(0)
    y = v.get_scalar_field(1)

    ti.root.dense(ti.i, 8).place(temp_a, x)
    ti.root.dense(ti.i, 8).place(y, temp_b)

    impl.get_runtime().materialize()
    assert v.dynamic_index_stride is None


@test_utils.test(arch=[ti.cpu, ti.cuda])
def test_matrix_field_dynamic_index_different_stride():
    temp = ti.field(ti.f32)

    v = ti.Vector.field(3, ti.i32)
    x = v.get_scalar_field(0)
    y = v.get_scalar_field(1)
    z = v.get_scalar_field(2)

    ti.root.dense(ti.i, 8).place(x, y, temp, z)

    impl.get_runtime().materialize()
    assert v.dynamic_index_stride is None


@test_utils.test(arch=[ti.cpu, ti.cuda], dynamic_index=True)
def test_matrix_field_dynamic_index_multiple_materialize():
    @ti.kernel
    def empty():
        pass

    empty()

    n = 5
    a = ti.Vector.field(3, dtype=ti.i32, shape=n)

    @ti.kernel
    def func():
        for i in a:
            a[i][i % 3] = i

    func()
    for i in range(n):
        for j in range(3):
            assert a[i][j] == (i if j == i % 3 else 0)


@test_utils.test(arch=[ti.cpu, ti.cuda], dynamic_index=True, debug=True)
def test_local_vector_initialized_in_a_loop():
    @ti.kernel
    def foo():
        for c in range(10):
            p = ti.Vector([c, c * 2])
            for i in range(2):
                assert p[i] == c * (i + 1)

    foo()


@test_utils.test(debug=True)
def test_vector_dtype():
    @ti.kernel
    def foo():
        a = ti.Vector([1, 2, 3], ti.f32)
        a /= 2
        assert all(abs(a - (0.5, 1., 1.5)) < 1e-6)
        b = ti.Vector([1.5, 2.5, 3.5], ti.i32)
        assert all(b == (1, 2, 3))

    foo()


@test_utils.test(debug=True)
def test_matrix_dtype():
    @ti.kernel
    def foo():
        a = ti.Vector([[1, 2], [3, 4]], ti.f32)
        a /= 2
        assert all(abs(a - ((0.5, 1.), (1.5, 2.))) < 1e-6)
        b = ti.Vector([[1.5, 2.5], [3.5, 4.5]], ti.i32)
        assert all(b == ((1, 2), (3, 4)))

    foo()


inplace_operation_types = [
    operator.iadd, operator.isub, operator.imul, operator.ifloordiv,
    operator.imod, operator.ilshift, operator.irshift, operator.ior,
    operator.ixor, operator.iand
]


@test_utils.test()
def test_python_scope_inplace_operator():
    for ops in inplace_operation_types:
        a, b = test_matrix_arrays[:2]
        m1, m2 = ti.Matrix(a), ti.Matrix(b)
        m1 = ops(m1, m2)
        assert np.allclose(m1.to_numpy(), ops(a, b))


@test_utils.test()
def test_slice_assign_basic():
    @ti.kernel
    def foo():
        m = ti.Matrix([[0., 0., 0., 0.] for _ in range(3)])
        vec = ti.Vector([1., 2., 3., 4.])
        m[0, :] = vec.transpose()
        ref = ti.Matrix([[1., 2., 3., 4.], [0., 0., 0., 0.], [0., 0., 0., 0.]])
        assert all(m == ref)

        m[1, 1:3] = ti.Vector([1., 2.]).transpose()
        ref = ti.Matrix([[1., 2., 3., 4.], [0., 1., 2., 0.], [0., 0., 0., 0.]])
        assert all(m == ref)

        m1 = ti.Matrix([[1., 1., 1., 1.] for _ in range(2)])
        m[:2, :] = m1
        ref = ti.Matrix([[1., 1., 1., 1.], [1., 1., 1., 1.], [0., 0., 0., 0.]])
        assert all(m == ref)

    foo()


@test_utils.test(dynamic_index=True)
def test_slice_assign_dynamic_index():
    @ti.kernel
    def foo(i: ti.i32, ref: ti.template()):
        m = ti.Matrix([[0., 0., 0., 0.] for _ in range(3)])
        vec = ti.Vector([1., 2., 3., 4.])
        m[i, :] = vec.transpose()
        assert all(m == ref)

    for i in range(3):
        foo(
            i,
            ti.Matrix([[1., 2., 3., 4.] if j == i else [0., 0., 0., 0.]
                       for j in range(3)]))<|MERGE_RESOLUTION|>--- conflicted
+++ resolved
@@ -374,7 +374,6 @@
                            [0., 0., 3., 0.], [0., 0., 0., 1.]])
     error += check_epsilon_equal(scale_mat, scale_ref, 0.00001)
     assert error == 0
-<<<<<<< HEAD
     
 @test_utils.test(arch=get_host_arch_list())
 def test_python_scope_vector_operations():
@@ -496,10 +495,6 @@
 
 @pytest.mark.parametrize('ops', vector_operation_types)
 @test_utils.test(arch=get_host_arch_list())
-=======
-
-
->>>>>>> 18d7f39b
 def test_taichi_scope_matrix_operations_with_global_matrices(ops):
     a, b, c = test_matrix_arrays[:3]
     m1, m2 = ti.Matrix(a), ti.Matrix(b)
