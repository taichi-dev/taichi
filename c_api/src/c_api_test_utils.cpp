#include "c_api_test_utils.h"
#include "taichi_llvm_impl.h"

#ifdef TI_WITH_CUDA
#include "taichi/rhi/cuda/cuda_driver.h"
#endif

#ifdef TI_WITH_VULKAN
#include "taichi/rhi/vulkan/vulkan_loader.h"
#endif

#ifdef TI_WITH_OPENGL
#include "taichi/rhi/opengl/opengl_api.h"
#endif

namespace capi {
namespace utils {

template <typename T>
bool check_cuda_value_impl(void *ptr, T value) {
#ifdef TI_WITH_CUDA
  T host_val;
  taichi::lang::CUDADriver::get_instance().memcpy_device_to_host(&host_val, ptr,
                                                                 sizeof(T));
  if (host_val == value)
    return true;
#endif
  return false;
}

<<<<<<< HEAD
void cudaMalloc(void **ptr, size_t size) {
=======
void cuda_malloc(void **ptr, size_t size) {
>>>>>>> 821c142b
#ifdef TI_WITH_CUDA
  taichi::lang::CUDADriver::get_instance().malloc(ptr, size);
#endif
}

<<<<<<< HEAD
void cudaMemcpyHostToDevice(void *ptr, void *data, size_t size) {
=======
void cuda_memcpy_host_to_device(void *ptr, void *data, size_t size) {
>>>>>>> 821c142b
#ifdef TI_WITH_CUDA
  taichi::lang::CUDADriver::get_instance().memcpy_host_to_device(ptr, data,
                                                                 size);
#endif
}

<<<<<<< HEAD
void cudaMemcpyDeviceToHost(void *ptr, void *data, size_t size) {
#ifdef TI_WITH_CUDA
  taichi::lang::CUDADriver::get_instance().memcpy_device_to_host(ptr, data, size);
=======
void cuda_memcpy_device_to_host(void *ptr, void *data, size_t size) {
#ifdef TI_WITH_CUDA
  taichi::lang::CUDADriver::get_instance().memcpy_device_to_host(ptr, data,
                                                                 size);
>>>>>>> 821c142b
#endif
}

bool check_cuda_value(void *ptr, float value) {
  return check_cuda_value_impl(ptr, value);
}

bool check_cuda_value(void *ptr, double value) {
  return check_cuda_value_impl(ptr, value);
}

void check_runtime_error(TiRuntime runtime) {
#ifdef TI_WITH_LLVM
  auto *llvm_runtime = dynamic_cast<capi::LlvmRuntime *>((Runtime *)runtime);
  if (!llvm_runtime) {
    ti_set_last_error(TI_ERROR_INVALID_STATE, "llvm_runtime");
  }
  llvm_runtime->check_runtime_error();
#else
  ti_set_last_error(TI_ERROR_INVALID_STATE, "llvm_runtime");
#endif
}

static void float32(float *__restrict out, const uint16_t in) {
  uint32_t t1;
  uint32_t t2;
  uint32_t t3;

  t1 = in & 0x7fffu;  // Non-sign bits
  t2 = in & 0x8000u;  // Sign bit
  t3 = in & 0x7c00u;  // Exponent

  t1 <<= 13u;  // Align mantissa on MSB
  t2 <<= 16u;  // Shift sign bit into position

  t1 += 0x38000000;  // Adjust bias

  t1 = (t3 == 0 ? 0 : t1);  // Denormals-as-zero

  t1 |= t2;  // Re-insert sign bit

  *((uint32_t *)out) = t1;
};

static void float16(uint16_t *__restrict out, const float in) {
  uint32_t inu = *((uint32_t *)&in);
  uint32_t t1;
  uint32_t t2;
  uint32_t t3;

  t1 = inu & 0x7fffffffu;  // Non-sign bits
  t2 = inu & 0x80000000u;  // Sign bit
  t3 = inu & 0x7f800000u;  // Exponent

  t1 >>= 13u;  // Align mantissa on MSB
  t2 >>= 16u;  // Shift sign bit into position

  t1 -= 0x1c000;  // Adjust bias

  t1 = (t3 < 0x38800000u) ? 0 : t1;       // Flush-to-zero
  t1 = (t3 > 0x8e000000u) ? 0x7bff : t1;  // Clamp-to-max
  t1 = (t3 == 0 ? 0 : t1);                // Denormals-as-zero

  t1 |= t2;  // Re-insert sign bit

  *((uint16_t *)out) = t1;
};

uint16_t to_float16(float in) {
  uint16_t out;
  float16(&out, in);
  return out;
}

float to_float32(uint16_t in) {
  float out;
  float32(&out, in);
  return out;
}

}  // namespace utils
}  // namespace capi<|MERGE_RESOLUTION|>--- conflicted
+++ resolved
@@ -28,37 +28,23 @@
   return false;
 }
 
-<<<<<<< HEAD
-void cudaMalloc(void **ptr, size_t size) {
-=======
 void cuda_malloc(void **ptr, size_t size) {
->>>>>>> 821c142b
 #ifdef TI_WITH_CUDA
   taichi::lang::CUDADriver::get_instance().malloc(ptr, size);
 #endif
 }
 
-<<<<<<< HEAD
-void cudaMemcpyHostToDevice(void *ptr, void *data, size_t size) {
-=======
 void cuda_memcpy_host_to_device(void *ptr, void *data, size_t size) {
->>>>>>> 821c142b
 #ifdef TI_WITH_CUDA
   taichi::lang::CUDADriver::get_instance().memcpy_host_to_device(ptr, data,
                                                                  size);
 #endif
 }
 
-<<<<<<< HEAD
-void cudaMemcpyDeviceToHost(void *ptr, void *data, size_t size) {
-#ifdef TI_WITH_CUDA
-  taichi::lang::CUDADriver::get_instance().memcpy_device_to_host(ptr, data, size);
-=======
 void cuda_memcpy_device_to_host(void *ptr, void *data, size_t size) {
 #ifdef TI_WITH_CUDA
   taichi::lang::CUDADriver::get_instance().memcpy_device_to_host(ptr, data,
                                                                  size);
->>>>>>> 821c142b
 #endif
 }
 
