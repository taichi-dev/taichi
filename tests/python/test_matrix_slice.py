--- conflicted
+++ resolved
@@ -69,23 +69,6 @@
     assert (c1 == ti.Vector([4, 5, 6])).all()
 
 
-<<<<<<< HEAD
-@test_utils.test(dynamic_index=False)
-def test_matrix_slice_with_variable_invalid():
-    @ti.kernel
-    def test_one_col_slice() -> ti.types.vector(3, dtype=ti.i32):
-        m = ti.Matrix([[1, 2, 3], [4, 5, 6]])
-        index = 1
-        return m[index, :]
-
-    with pytest.raises(
-            ti.TaichiCompilationError,
-            match='index of a Matrix/Vector must be a compile-time constant'):
-        test_one_col_slice()
-
-
-=======
->>>>>>> 3ab0d75f
 @test_utils.test()
 def test_matrix_slice_write():
     @ti.kernel
