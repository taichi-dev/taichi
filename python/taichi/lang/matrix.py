--- conflicted
+++ resolved
@@ -540,15 +540,13 @@
         assert l == 2
         return ti.sqrt(self.norm_sqr() + eps)
 
-<<<<<<< HEAD
-=======
     @taichi_scope
     def norm_inv(self, l=2, eps=0):
+        import taichi as ti
         assert l == 2
-        return impl.rsqrt(self.norm_sqr() + eps)
-
-    @taichi_scope
->>>>>>> 4e6ed8a7
+        return ti.rsqrt(self.norm_sqr() + eps)
+
+    @taichi_scope
     def norm_sqr(self):
         return (self**2).sum()
 
