--- conflicted
+++ resolved
@@ -106,13 +106,6 @@
 
 void Logger::error(const std::string &s) {
   console->error(s);
-<<<<<<< HEAD
-  if (raise_signal) {
-    std::raise(SIGABRT);
-    throw s;
-  }
-=======
->>>>>>> 19a627e5
 }
 
 void Logger::critical(const std::string &s) {
