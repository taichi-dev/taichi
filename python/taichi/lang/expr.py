--- conflicted
+++ resolved
@@ -5,67 +5,6 @@
 
 # Scalar, basic data type
 class Expr:
-<<<<<<< HEAD
-  materialize_layout_callback = None
-  layout_materialized = False
-
-  def __init__(self, *args, tb=None):
-    self.getter = None
-    self.setter = None
-    self.tb = tb
-    if len(args) == 1:
-      if isinstance(args[0], taichi_lang_core.Expr):
-        self.ptr = args[0]
-      elif isinstance(args[0], Expr):
-        self.ptr = args[0].ptr
-        self.tb = args[0].tb
-      else:
-        arg = args[0]
-        try:
-          import numpy as np
-          if isinstance(arg, np.ndarray):
-            arg = arg.dtype(arg)
-        except:
-          pass
-        from .impl import make_constant_expr
-        self.ptr = make_constant_expr(arg).ptr
-    else:
-      assert False
-    if self.tb:
-      self.ptr.set_tb(self.tb)
-    self.grad = None
-    self.val = self
-
-  @staticmethod
-  def stack_info():
-    s = traceback.extract_stack()[3:-1]
-    for i, l in enumerate(s):
-      if 'taichi_ast_generator' in l:
-        s = s[i + 1:]
-        break
-    raw = ''.join(traceback.format_list(s))
-    # remove the confusing last line
-    return '\n'.join(raw.split('\n')[:-3]) + '\n'
-
-  def __add__(self, other):
-    other = Expr(other)
-    return Expr(
-        taichi_lang_core.expr_add(self.ptr, other.ptr), tb=self.stack_info())
-
-  __radd__ = __add__
-
-  def __neg__(self):
-    return Expr(taichi_lang_core.expr_neg(self.ptr), tb=self.stack_info())
-
-  def __sub__(self, other):
-    other = Expr(other)
-    return Expr(
-        taichi_lang_core.expr_sub(self.ptr, other.ptr), tb=self.stack_info())
-
-  def __rsub__(self, other):
-    other = Expr(other)
-    return Expr(taichi_lang_core.expr_sub(other.ptr, self.ptr))
-=======
     materialize_layout_callback = None
     layout_materialized = False
 
@@ -109,39 +48,18 @@
 
     def __add__(self, other):
         other = Expr(other)
-        return Expr(taichi_lang_core.expr_add(self.ptr, other.ptr),
-                    tb=self.stack_info())
+        return Expr(
+            taichi_lang_core.expr_add(self.ptr, other.ptr), tb=self.stack_info())
 
     __radd__ = __add__
-
-    def __iadd__(self, other):
-        self.atomic_add(other)
 
     def __neg__(self):
         return Expr(taichi_lang_core.expr_neg(self.ptr), tb=self.stack_info())
 
     def __sub__(self, other):
         other = Expr(other)
-        return Expr(taichi_lang_core.expr_sub(self.ptr, other.ptr),
-                    tb=self.stack_info())
-
-    def __isub__(self, other):
-        # TODO: add atomic_sub()
-        import taichi as ti
-        ti.expr_init(taichi_lang_core.expr_atomic_sub(self.ptr, other.ptr))
-
-    def __imul__(self, other):
-        self.assign(Expr(taichi_lang_core.expr_mul(self.ptr, other.ptr)))
-
-    def __itruediv__(self, other):
-        self.assign(
-            Expr(taichi_lang_core.expr_truediv(self.ptr,
-                                               Expr(other).ptr)))
-
-    def __ifloordiv__(self, other):
-        self.assign(
-            Expr(taichi_lang_core.expr_floordiv(self.ptr,
-                                                Expr(other).ptr)))
+        return Expr(
+            taichi_lang_core.expr_sub(self.ptr, other.ptr), tb=self.stack_info())
 
     def __rsub__(self, other):
         other = Expr(other)
@@ -156,257 +74,51 @@
 
     __rmul__ = __mul__
 
+    def __truediv__(self, other):
+        return Expr(taichi_lang_core.expr_truediv(self.ptr, Expr(other).ptr))
+
+    def __rtruediv__(self, other):
+        return Expr(taichi_lang_core.expr_truediv(Expr(other).ptr, self.ptr))
+
+    def __floordiv__(self, other):
+        return Expr(taichi_lang_core.expr_floordiv(self.ptr, Expr(other).ptr))
+
+    def __rfloordiv__(self, other):
+        return Expr(taichi_lang_core.expr_floordiv(Expr(other).ptr, self.ptr))
+
     def __mod__(self, other):
         other = Expr(other)
         quotient = Expr(taichi_lang_core.expr_floordiv(self.ptr, other.ptr))
         multiply = Expr(taichi_lang_core.expr_mul(other.ptr, quotient.ptr))
         return Expr(taichi_lang_core.expr_sub(self.ptr, multiply.ptr))
 
-    def __truediv__(self, other):
-        return Expr(taichi_lang_core.expr_truediv(self.ptr, Expr(other).ptr))
-
-    def __rtruediv__(self, other):
-        return Expr(taichi_lang_core.expr_truediv(Expr(other).ptr, self.ptr))
->>>>>>> 192043ab
-
-    def __floordiv__(self, other):
-        return Expr(taichi_lang_core.expr_floordiv(self.ptr, Expr(other).ptr))
-
-<<<<<<< HEAD
-  __rmul__ = __mul__
-
-  def __mod__(self, other):
-    other = Expr(other)
-    quotient = Expr(taichi_lang_core.expr_floordiv(self.ptr, other.ptr))
-    multiply = Expr(taichi_lang_core.expr_mul(other.ptr, quotient.ptr))
-    return Expr(taichi_lang_core.expr_sub(self.ptr, multiply.ptr))
-
-  def __truediv__(self, other):
-    return Expr(taichi_lang_core.expr_truediv(self.ptr, Expr(other).ptr))
-
-  def __rtruediv__(self, other):
-    return Expr(taichi_lang_core.expr_truediv(Expr(other).ptr, self.ptr))
-
-  def __floordiv__(self, other):
-    return Expr(taichi_lang_core.expr_floordiv(self.ptr, Expr(other).ptr))
-
-  def __rfloordiv__(self, other):
-    return Expr(taichi_lang_core.expr_floordiv(Expr(other).ptr, self.ptr))
-
-  def __iadd__(self, other):
-    self.atomic_add(other)
-
-  def __isub__(self, other):
-    self.atomic_sub(other)
-
-  def __imul__(self, other):
-    self.assign(Expr(taichi_lang_core.expr_mul(self.ptr, other.ptr)))
-
-  def __itruediv__(self, other):
-    self.assign(Expr(taichi_lang_core.expr_truediv(self.ptr, Expr(other).ptr)))
-
-  def __ifloordiv__(self, other):
-    self.assign(Expr(taichi_lang_core.expr_floordiv(self.ptr, Expr(other).ptr)))
-
-  def __iand__(self, other):
-    self.atomic_and(other)
-
-  def __ior__(self, other):
-    self.atomic_or(other)
-
-  def __ixor__(self, other):
-    self.atomic_xor(other)
-
-  def __le__(self, other):
-    other = Expr(other)
-    return Expr(taichi_lang_core.expr_cmp_le(self.ptr, other.ptr))
-
-  def __lt__(self, other):
-    other = Expr(other)
-    return Expr(taichi_lang_core.expr_cmp_lt(self.ptr, other.ptr))
-
-  def __ge__(self, other):
-    other = Expr(other)
-    return Expr(taichi_lang_core.expr_cmp_ge(self.ptr, other.ptr))
-
-  def __gt__(self, other):
-    other = Expr(other)
-    return Expr(taichi_lang_core.expr_cmp_gt(self.ptr, other.ptr))
-
-  def __eq__(self, other):
-    other = Expr(other)
-    return Expr(taichi_lang_core.expr_cmp_eq(self.ptr, other.ptr))
-
-  def __ne__(self, other):
-    other = Expr(other)
-    return Expr(taichi_lang_core.expr_cmp_ne(self.ptr, other.ptr))
-
-  def __and__(self, item):
-    item = Expr(item)
-    return Expr(taichi_lang_core.expr_bit_and(self.ptr, item.ptr))
-
-  def __or__(self, item):
-    item = Expr(item)
-    return Expr(taichi_lang_core.expr_bit_or(self.ptr, item.ptr))
-
-  def __xor__(self, item):
-    item = Expr(item)
-    return Expr(taichi_lang_core.expr_bit_xor(self.ptr, item.ptr))
-
-  def logical_and(self, item):
-    return self & item
-
-  def logical_or(self, item):
-    return self | item
-
-  def logical_not(self):
-    return Expr(taichi_lang_core.expr_bit_not(self.ptr), tb=self.stack_info())
-
-  def assign(self, other):
-    taichi_lang_core.expr_assign(self.ptr, Expr(other).ptr, self.stack_info())
-
-  def serialize(self):
-    return self.ptr.serialize()
-
-  def initialize_accessor(self):
-    if self.getter:
-      return
-    snode = self.ptr.snode()
-
-    if self.snode().data_type() == f32 or self.snode().data_type() == f64:
-      def getter(*key):
-        assert len(key) == taichi_lang_core.get_max_num_indices()
-        return snode.read_float(key)
-
-      def setter(value, *key):
-        assert len(key) == taichi_lang_core.get_max_num_indices()
-        snode.write_float(key, value)
-    else:
-      if taichi_lang_core.is_signed(self.snode().data_type()):
-        def getter(*key):
-          assert len(key) == taichi_lang_core.get_max_num_indices()
-          return snode.read_int(key)
-      else:
-        def getter(*key):
-          assert len(key) == taichi_lang_core.get_max_num_indices()
-          return snode.read_uint(key)
-
-      def setter(value, *key):
-        assert len(key) == taichi_lang_core.get_max_num_indices()
-        snode.write_int(key, value)
-
-    self.getter = getter
-    self.setter = setter
-
-  def __setitem__(self, key, value):
-    if not Expr.layout_materialized:
-      self.materialize_layout_callback()
-    self.initialize_accessor()
-    if key is None:
-      key = ()
-    if not isinstance(key, tuple):
-      key = (key,)
-    assert len(key) == self.dim()
-    key = key + ((0,) * (taichi_lang_core.get_max_num_indices() - len(key)))
-    self.setter(value, *key)
-
-  def __getitem__(self, key):
-    import taichi as ti
-    assert not ti.get_runtime().inside_kernel
-    if not Expr.layout_materialized:
-      self.materialize_layout_callback()
-    self.initialize_accessor()
-    if key is None:
-      key = ()
-    if not isinstance(key, tuple):
-      key = (key,)
-    key = key + ((0,) * (taichi_lang_core.get_max_num_indices() - len(key)))
-    return self.getter(*key)
-
-  def loop_range(self):
-    return self
-
-  def augassign(self, x, op):
-    x = Expr(x)
-    if op == 'Add':
-      self += x
-    elif op == 'Sub':
-      self -= x
-    elif op == 'Mult':
-      self *= x
-    elif op == 'Div':
-      self /= x
-    elif op == 'FloorDiv':
-      self //= x
-    elif op == 'BitAnd':
-      self &= x
-    elif op == 'BitOr':
-      self |= x
-    elif op == 'BitXor':
-      self ^= x
-    else:
-      assert False, op
-
-  def set_grad(self, grad):
-    self.grad = grad
-    self.ptr.set_grad(grad.ptr)
-
-  def clear(self, deactivate=False):
-    assert not deactivate
-    node = self.ptr.snode().parent
-    assert node
-    node.clear_data()
-
-  def fill(self, val):
-    # TODO: avoid too many template instantiations
-    from .meta import fill_tensor
-    fill_tensor(self, val)
-
-  def atomic_add(self, other):
-    import taichi as ti
-    other_ptr = ti.wrap_scalar(other).ptr
-    return ti.expr_init(taichi_lang_core.expr_atomic_add(self.ptr, other_ptr))
-
-  def atomic_sub(self, other):
-    import taichi as ti
-    other_ptr = ti.wrap_scalar(other).ptr
-    return ti.expr_init(taichi_lang_core.expr_atomic_sub(self.ptr, other_ptr))
-
-  def atomic_min(self, other):
-    import taichi as ti
-    other_ptr = ti.wrap_scalar(other).ptr
-    return ti.expr_init(taichi_lang_core.expr_atomic_min(self.ptr, other_ptr))
-
-  def atomic_max(self, other):
-    import taichi as ti
-    other_ptr = ti.wrap_scalar(other).ptr
-    return ti.expr_init(taichi_lang_core.expr_atomic_max(self.ptr, other_ptr))
-
-  def atomic_and(self, other):
-    import taichi as ti
-    other_ptr = ti.wrap_scalar(other).ptr
-    return ti.expr_init(taichi_lang_core.expr_atomic_bit_and(self.ptr, other_ptr))
-
-  def atomic_or(self, other):
-    import taichi as ti
-    other_ptr = ti.wrap_scalar(other).ptr
-    return ti.expr_init(taichi_lang_core.expr_atomic_bit_or(self.ptr, other_ptr))
-
-  def atomic_xor(self, other):
-    import taichi as ti
-    other_ptr = ti.wrap_scalar(other).ptr
-    return ti.expr_init(taichi_lang_core.expr_atomic_bit_xor(self.ptr, other_ptr))
-
-  def __rpow__(self, power, modulo=None):
-    return Expr(power).__pow__(self, modulo)
-=======
-    def __rfloordiv__(self, other):
-        return Expr(taichi_lang_core.expr_floordiv(Expr(other).ptr, self.ptr))
+    def __iadd__(self, other):
+        self.atomic_add(other)
+
+    def __isub__(self, other):
+        self.atomic_sub(other)
+
+    def __imul__(self, other):
+        self.assign(Expr(taichi_lang_core.expr_mul(self.ptr, other.ptr)))
+
+    def __itruediv__(self, other):
+        self.assign(Expr(taichi_lang_core.expr_truediv(self.ptr, Expr(other).ptr)))
+
+    def __ifloordiv__(self, other):
+        self.assign(Expr(taichi_lang_core.expr_floordiv(self.ptr, Expr(other).ptr)))
+
+    def __iand__(self, other):
+        self.atomic_and(other)
+
+    def __ior__(self, other):
+        self.atomic_or(other)
+
+    def __ixor__(self, other):
+        self.atomic_xor(other)
 
     def __le__(self, other):
         other = Expr(other)
         return Expr(taichi_lang_core.expr_cmp_le(self.ptr, other.ptr))
->>>>>>> 192043ab
 
     def __lt__(self, other):
         other = Expr(other)
@@ -428,16 +140,6 @@
         other = Expr(other)
         return Expr(taichi_lang_core.expr_cmp_ne(self.ptr, other.ptr))
 
-<<<<<<< HEAD
-  def from_torch(self, arr):
-    self.from_numpy(arr.contiguous())
-
-  def copy_from(self, other):
-    assert isinstance(other, Expr)
-    from .meta import tensor_to_tensor
-    assert self.dim() == other.dim()
-    tensor_to_tensor(self, other)
-=======
     def __and__(self, item):
         item = Expr(item)
         return Expr(taichi_lang_core.expr_bit_and(self.ptr, item.ptr))
@@ -446,6 +148,10 @@
         item = Expr(item)
         return Expr(taichi_lang_core.expr_bit_or(self.ptr, item.ptr))
 
+    def __xor__(self, item):
+        item = Expr(item)
+        return Expr(taichi_lang_core.expr_bit_xor(self.ptr, item.ptr))
+
     def logical_and(self, item):
         return self & item
 
@@ -453,74 +159,34 @@
         return self | item
 
     def logical_not(self):
-        return Expr(taichi_lang_core.expr_bit_not(self.ptr),
-                    tb=self.stack_info())
+        return Expr(taichi_lang_core.expr_bit_not(self.ptr), tb=self.stack_info())
 
     def assign(self, other):
-        taichi_lang_core.expr_assign(self.ptr,
-                                     Expr(other).ptr, self.stack_info())
-
-    def serialize(self):
-        return self.ptr.serialize()
-
-    def initialize_accessor(self):
-        if self.getter:
-            return
-        snode = self.ptr.snode()
-
-        if self.snode().data_type() == f32 or self.snode().data_type() == f64:
-
-            def getter(*key):
-                assert len(key) == taichi_lang_core.get_max_num_indices()
-                return snode.read_float(key)
-
-            def setter(value, *key):
-                assert len(key) == taichi_lang_core.get_max_num_indices()
-                snode.write_float(key, value)
-        else:
-            if taichi_lang_core.is_signed(self.snode().data_type()):
-
-                def getter(*key):
-                    assert len(key) == taichi_lang_core.get_max_num_indices()
-                    return snode.read_int(key)
-            else:
-
-                def getter(*key):
-                    assert len(key) == taichi_lang_core.get_max_num_indices()
-                    return snode.read_uint(key)
-
-            def setter(value, *key):
-                assert len(key) == taichi_lang_core.get_max_num_indices()
-                snode.write_int(key, value)
-
-        self.getter = getter
-        self.setter = setter
+        taichi_lang_core.expr_assign(self.ptr, Expr(other).ptr, self.stack_info())
 
     def __setitem__(self, key, value):
         if not Expr.layout_materialized:
-            self.materialize_layout_callback()
+              self.materialize_layout_callback()
         self.initialize_accessor()
         if key is None:
-            key = ()
+              key = ()
         if not isinstance(key, tuple):
-            key = (key, )
+              key = (key,)
         assert len(key) == self.dim()
-        key = key + ((0, ) *
-                     (taichi_lang_core.get_max_num_indices() - len(key)))
+        key = key + ((0,) * (taichi_lang_core.get_max_num_indices() - len(key)))
         self.setter(value, *key)
 
     def __getitem__(self, key):
         import taichi as ti
         assert not ti.get_runtime().inside_kernel
         if not Expr.layout_materialized:
-            self.materialize_layout_callback()
+              self.materialize_layout_callback()
         self.initialize_accessor()
         if key is None:
-            key = ()
+              key = ()
         if not isinstance(key, tuple):
-            key = (key, )
-        key = key + ((0, ) *
-                     (taichi_lang_core.get_max_num_indices() - len(key)))
+              key = (key,)
+        key = key + ((0,) * (taichi_lang_core.get_max_num_indices() - len(key)))
         return self.getter(*key)
 
     def loop_range(self):
@@ -538,8 +204,85 @@
             self /= x
         elif op == 'FloorDiv':
             self //= x
+        elif op == 'BitAnd':
+            self &= x
+        elif op == 'BitOr':
+            self |= x
+        elif op == 'BitXor':
+            self ^= x
         else:
             assert False, op
+
+    def atomic_add(self, other):
+        import taichi as ti
+        other_ptr = ti.wrap_scalar(other).ptr
+        return ti.expr_init(taichi_lang_core.expr_atomic_add(self.ptr, other_ptr))
+
+    def atomic_sub(self, other):
+        import taichi as ti
+        other_ptr = ti.wrap_scalar(other).ptr
+        return ti.expr_init(taichi_lang_core.expr_atomic_sub(self.ptr, other_ptr))
+
+    def atomic_min(self, other):
+        import taichi as ti
+        other_ptr = ti.wrap_scalar(other).ptr
+        return ti.expr_init(taichi_lang_core.expr_atomic_min(self.ptr, other_ptr))
+
+    def atomic_max(self, other):
+        import taichi as ti
+        other_ptr = ti.wrap_scalar(other).ptr
+        return ti.expr_init(taichi_lang_core.expr_atomic_max(self.ptr, other_ptr))
+
+    def atomic_and(self, other):
+        import taichi as ti
+        other_ptr = ti.wrap_scalar(other).ptr
+        return ti.expr_init(taichi_lang_core.expr_atomic_bit_and(self.ptr, other_ptr))
+
+    def atomic_or(self, other):
+        import taichi as ti
+        other_ptr = ti.wrap_scalar(other).ptr
+        return ti.expr_init(taichi_lang_core.expr_atomic_bit_or(self.ptr, other_ptr))
+
+    def atomic_xor(self, other):
+        import taichi as ti
+        other_ptr = ti.wrap_scalar(other).ptr
+        return ti.expr_init(taichi_lang_core.expr_atomic_bit_xor(self.ptr, other_ptr))
+
+    def serialize(self):
+        return self.ptr.serialize()
+
+    def initialize_accessor(self):
+        if self.getter:
+            return
+        snode = self.ptr.snode()
+
+        if self.snode().data_type() == f32 or self.snode().data_type() == f64:
+
+            def getter(*key):
+                assert len(key) == taichi_lang_core.get_max_num_indices()
+                return snode.read_float(key)
+
+            def setter(value, *key):
+                assert len(key) == taichi_lang_core.get_max_num_indices()
+                snode.write_float(key, value)
+        else:
+            if taichi_lang_core.is_signed(self.snode().data_type()):
+
+                def getter(*key):
+                    assert len(key) == taichi_lang_core.get_max_num_indices()
+                    return snode.read_int(key)
+            else:
+
+                def getter(*key):
+                    assert len(key) == taichi_lang_core.get_max_num_indices()
+                    return snode.read_uint(key)
+
+            def setter(value, *key):
+                assert len(key) == taichi_lang_core.get_max_num_indices()
+                snode.write_int(key, value)
+
+        self.getter = getter
+        self.setter = setter
 
     def set_grad(self, grad):
         self.grad = grad
@@ -555,12 +298,6 @@
         # TODO: avoid too many template instantiations
         from .meta import fill_tensor
         fill_tensor(self, val)
-
-    def atomic_add(self, other):
-        import taichi as ti
-        other_ptr = ti.wrap_scalar(other).ptr
-        return ti.expr_init(
-            taichi_lang_core.expr_atomic_add(self.ptr, other_ptr))
 
     def __rpow__(self, power, modulo=None):
         return Expr(power).__pow__(self, modulo)
@@ -665,7 +402,6 @@
         from .meta import tensor_to_tensor
         assert self.dim() == other.dim()
         tensor_to_tensor(self, other)
->>>>>>> 192043ab
 
 
 def make_var_vector(size):
