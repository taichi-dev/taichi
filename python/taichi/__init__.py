--- conflicted
+++ resolved
@@ -11,12 +11,8 @@
 # Provide a shortcut to types since they're commonly used.
 from taichi.types.primitive_types import *
 
-<<<<<<< HEAD
-from taichi import (ad, algorithms, experimental, graph, linalg, math, sparse,
-                    tools, types)
-=======
+
 from taichi import ad, algorithms, experimental, graph, linalg, math, tools, types
->>>>>>> c1ca31a5
 from taichi.ui import GUI, hex_to_rgb, rgb_to_hex, ui
 
 # Issue#2223: Do not reorder, or we're busted with partially initialized module
