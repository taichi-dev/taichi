#include "gtest/gtest.h"
#include "c_api_test_utils.h"
#include "taichi/cpp/taichi.hpp"
#include "c_api/tests/gtest_fixture.h"

TEST_F(CapiTest, DryRunGetVersion) {
  ti::Version version = ti::get_version();
  TI_ASSERT(version.major() == 1);
}

TEST_F(CapiTest, DryRunAvailableArchs) {
  std::vector<TiArch> archs = ti::get_available_archs();
}
TEST_F(CapiTest, GetAvailableArchsWithFilter) {
  std::vector<TiArch> expect_archs = ti::get_available_archs();
  expect_archs.pop_back();

  std::vector<TiArch> actual_archs = ti::get_available_archs(expect_archs);

  TI_ASSERT(actual_archs.size() == expect_archs.size());

  for (size_t i = 0; i < actual_archs.size(); ++i) {
    TI_ASSERT(actual_archs.at(i) == expect_archs.at(i));
  }
}

TEST_F(CapiTest, DryRunRuntime) {
  {
    // CPU Runtime
    TiArch arch = TiArch::TI_ARCH_X64;
    ti::Runtime runtime(arch);
    runtime.destroy();
  }

  if (ti::is_arch_available(TI_ARCH_VULKAN)) {
    // Vulkan Runtime
    TiArch arch = TiArch::TI_ARCH_VULKAN;
    ti::Runtime runtime(arch);
    runtime.destroy();
  }

  if (ti::is_arch_available(TI_ARCH_METAL)) {
    // Metal Runtime
    TiArch arch = TiArch::TI_ARCH_METAL;
    ti::Runtime runtime(arch);
    runtime.destroy();
  }

  if (ti::is_arch_available(TI_ARCH_CUDA)) {
    // CUDA Runtime
    TiArch arch = TiArch::TI_ARCH_CUDA;
    ti::Runtime runtime(arch);
    runtime.destroy();
  }

  if (ti::is_arch_available(TI_ARCH_OPENGL)) {
    // openGL Runtime
    TiArch arch = TiArch::TI_ARCH_OPENGL;
    ti::Runtime runtime(arch);
    runtime.destroy();
  }
}

TEST_F(CapiTest, DryRunCapabilities) {
  if (ti::is_arch_available(TI_ARCH_VULKAN)) {
    // Vulkan Runtime
    {
      ti::Runtime runtime(TI_ARCH_VULKAN);
      auto devcaps = runtime.get_capabilities();
      auto level = devcaps.get(TI_CAPABILITY_SPIRV_VERSION);
      assert(level >= 0x10000);
    }
  }
}

TEST_F(CapiTest, SetCapabilities) {
  if (ti::is_arch_available(TI_ARCH_VULKAN)) {
    // Vulkan Runtime
    {
      ti::Runtime runtime(TI_ARCH_VULKAN);

      {
        auto devcaps = ti::CapabilityLevelConfig::builder()
                           .spirv_version(1, 3)
                           .spirv_has_atomic_float64_add()
                           .build();
        runtime.set_capabilities_ext(devcaps);
        auto devcaps2 = runtime.get_capabilities();
        TI_ASSERT(devcaps2.get(TI_CAPABILITY_SPIRV_VERSION) == 0x10300);
        TI_ASSERT(devcaps2.get(TI_CAPABILITY_SPIRV_HAS_ATOMIC_FLOAT64_ADD) ==
                  1);
        TI_ASSERT(devcaps2.get(TI_CAPABILITY_SPIRV_HAS_ATOMIC_FLOAT64) == 0);
      }
      {
        auto devcaps =
            ti::CapabilityLevelConfig::builder().spirv_version(1, 4).build();
        runtime.set_capabilities_ext(devcaps);
        auto devcaps2 = runtime.get_capabilities();
        TI_ASSERT(devcaps2.get(TI_CAPABILITY_SPIRV_VERSION) == 0x10400);
        TI_ASSERT(devcaps2.get(TI_CAPABILITY_SPIRV_HAS_ATOMIC_FLOAT64_ADD) ==
                  0);
        TI_ASSERT(devcaps2.get(TI_CAPABILITY_SPIRV_HAS_ATOMIC_FLOAT64) == 0);
      }
      {
        auto devcaps = ti::CapabilityLevelConfig::builder()
                           .spirv_version(1, 5)
                           .spirv_has_atomic_float64()
                           .spirv_has_atomic_float64(false)
                           .spirv_has_atomic_float64(true)
                           .build();
        runtime.set_capabilities_ext(devcaps);
        auto devcaps2 = runtime.get_capabilities();
        TI_ASSERT(devcaps2.get(TI_CAPABILITY_SPIRV_VERSION) == 0x10500);
        TI_ASSERT(devcaps2.get(TI_CAPABILITY_SPIRV_HAS_ATOMIC_FLOAT64_ADD) ==
                  0);
        TI_ASSERT(devcaps2.get(TI_CAPABILITY_SPIRV_HAS_ATOMIC_FLOAT64) == 1);
      }
    }
  }
}

TEST_F(CapiTest, DryRunMemoryAllocation) {
  {
    // CPU Runtime
    TiArch arch = TiArch::TI_ARCH_X64;
    ti::Runtime runtime(arch);
    ti::Memory memory = runtime.allocate_memory(100);
    ti::NdArray<uint8_t> ndarray = runtime.allocate_ndarray<uint8_t>({100}, {});
  }

  if (ti::is_arch_available(TI_ARCH_VULKAN)) {
    // Vulkan Runtime
    TiArch arch = TiArch::TI_ARCH_VULKAN;
    ti::Runtime runtime(arch);
    ti::Memory memory = runtime.allocate_memory(100);
    ti::NdArray<uint8_t> ndarray = runtime.allocate_ndarray<uint8_t>({100}, {});
  }

  if (ti::is_arch_available(TI_ARCH_METAL)) {
    // Vulkan Runtime
    TiArch arch = TiArch::TI_ARCH_METAL;
    ti::Runtime runtime(arch);
    ti::Memory memory = runtime.allocate_memory(100);
    ti::NdArray<uint8_t> ndarray = runtime.allocate_ndarray<uint8_t>({100}, {});
  }

  if (ti::is_arch_available(TI_ARCH_OPENGL)) {
    // Opengl Runtime
    TiArch arch = TiArch::TI_ARCH_OPENGL;
    ti::Runtime runtime(arch);
    ti::Memory memory = runtime.allocate_memory(100);
    ti::NdArray<uint8_t> ndarray = runtime.allocate_ndarray<uint8_t>({100}, {});
  }

  if (ti::is_arch_available(TI_ARCH_CUDA)) {
    // Cuda Runtime
    TiArch arch = TiArch::TI_ARCH_CUDA;
    ti::Runtime runtime(arch);
    ti::Memory memory = runtime.allocate_memory(100);
    ti::NdArray<uint8_t> ndarray = runtime.allocate_ndarray<uint8_t>({100}, {});
  }
}

TEST_F(CapiTest, FailMapDeviceOnlyMemory) {
  if (ti::is_arch_available(TI_ARCH_VULKAN)) {
    ti::Runtime runtime(TI_ARCH_VULKAN);

    ti::Memory mem = runtime.allocate_memory(100);
    mem.map();

    EXPECT_TAICHI_ERROR(
        TI_ERROR_INVALID_STATE,
        "Mapping Memory without VK_MEMORY_PROPERTY_HOST_VISIBLE_BIT set",
        /*reset_error=*/true);
  }

  if (ti::is_arch_available(TI_ARCH_METAL)) {
    ti::Runtime runtime(TI_ARCH_METAL);

    ti::Memory mem = runtime.allocate_memory(100);
    mem.map();

    EXPECT_TAICHI_ERROR(
        TI_ERROR_INVALID_STATE,
        "Mapping Memory without VK_MEMORY_PROPERTY_HOST_VISIBLE_BIT set",
        /*reset_error=*/true);
  }
}

TEST_F(CapiTest, FailOutOfRangeReadWrite) {
  if (ti::is_arch_available(TI_ARCH_VULKAN)) {
    ti::Runtime runtime(TI_ARCH_VULKAN);

    std::vector<float> data(101);
    ti::NdArray<float> arr = runtime.allocate_ndarray<float>({50}, {2});

    TI_ASSERT(arr.elem_count() == 50);
    TI_ASSERT(arr.scalar_count() == 100);

    arr.write(data);

    EXPECT_TAICHI_ERROR(TI_ERROR_ARGUMENT_OUT_OF_RANGE);
  }

  if (ti::is_arch_available(TI_ARCH_METAL)) {
    ti::Runtime runtime(TI_ARCH_METAL);

    std::vector<float> data(101);
    ti::NdArray<float> arr = runtime.allocate_ndarray<float>({50}, {2});

    TI_ASSERT(arr.elem_count() == 50);
    TI_ASSERT(arr.scalar_count() == 100);

    arr.write(data);

    EXPECT_TAICHI_ERROR(TI_ERROR_ARGUMENT_OUT_OF_RANGE);
  }
}

TEST_F(CapiTest, DryRunImageAllocation) {
  if (ti::is_arch_available(TI_ARCH_VULKAN)) {
    {
      // Vulkan Runtime
      TiArch arch = TiArch::TI_ARCH_VULKAN;
      ti::Runtime runtime(arch);
      ti::Texture texture =
          runtime.allocate_texture2d(4, 4, TI_FORMAT_RGBA8, TI_NULL_HANDLE);
    }
  }

  if (ti::is_arch_available(TI_ARCH_METAL)) {
    {
      // Vulkan Runtime
      TiArch arch = TiArch::TI_ARCH_METAL;
      ti::Runtime runtime(arch);
      ti::Texture texture =
          runtime.allocate_texture2d(4, 4, TI_FORMAT_RGBA8, TI_NULL_HANDLE);
    }
  }
}

TEST_F(CapiTest, DryRunVulkanAotModule) {
  if (ti::is_arch_available(TI_ARCH_VULKAN)) {
    const auto folder_dir = getenv("TAICHI_AOT_FOLDER_PATH");

    std::stringstream aot_mod_ss;
    aot_mod_ss << folder_dir;

    {
      // Vulkan Runtime
      TiArch arch = TiArch::TI_ARCH_VULKAN;
      ti::Runtime runtime(arch);
      ti::AotModule aot_mod = runtime.load_aot_module(aot_mod_ss.str());
    }
  }
}

TEST_F(CapiTest, DryRunMetalAotModule) {
  if (ti::is_arch_available(TI_ARCH_METAL)) {
    const auto folder_dir = getenv("TAICHI_AOT_FOLDER_PATH");

    std::stringstream aot_mod_ss;
    aot_mod_ss << folder_dir;

    {
      // Vulkan Runtime
      TiArch arch = TiArch::TI_ARCH_METAL;
      ti::Runtime runtime(arch);
      ti::AotModule aot_mod = runtime.load_aot_module(aot_mod_ss.str());
    }
  }
}

TEST_F(CapiTest, DryRunOpenglAotModule) {
  if (ti::is_arch_available(TI_ARCH_OPENGL)) {
    const auto folder_dir = getenv("TAICHI_AOT_FOLDER_PATH");

    std::stringstream aot_mod_ss;
    aot_mod_ss << folder_dir;

    {
      // OpenGL Runtime
      TiArch arch = TiArch::TI_ARCH_OPENGL;
      ti::Runtime runtime(arch);

      ti::AotModule aot_mod = runtime.load_aot_module(aot_mod_ss.str());
    }
  }
}

TEST_F(CapiTest, TestLoadTcmAotModuleVulkan) {
  if (ti::is_arch_available(TI_ARCH_VULKAN)) {
    const auto folder_dir = getenv("TAICHI_AOT_FOLDER_PATH");

    std::stringstream aot_mod_ss;
    aot_mod_ss << folder_dir << "/module.tcm";

    {
      // Vulkan Runtime
      TiArch arch = TiArch::TI_ARCH_VULKAN;
      ti::Runtime runtime(arch);
      ti::AotModule aot_mod = runtime.load_aot_module(aot_mod_ss.str());
      ti::Kernel run = aot_mod.get_kernel("run");
      ti::NdArray<int32_t> arr =
          runtime.allocate_ndarray<int32_t>({16}, {}, true);
      run[0] = arr;
      run.launch();
      runtime.wait();
      std::vector<int32_t> data(16);
      arr.read(data);
      for (int32_t i = 0; i < 16; ++i) {
        TI_ASSERT(data.at(i) == i);
      }
    }
  }
}

TEST_F(CapiTest, TestLoadTcmAotModuleMetal) {
  if (ti::is_arch_available(TI_ARCH_METAL)) {
    const auto folder_dir = getenv("TAICHI_AOT_FOLDER_PATH");

    std::stringstream aot_mod_ss;
    aot_mod_ss << folder_dir << "/module.tcm";

    {
      // Metal Runtime
      TiArch arch = TiArch::TI_ARCH_METAL;
      ti::Runtime runtime(arch);
      ti::AotModule aot_mod = runtime.load_aot_module(aot_mod_ss.str());
      ti::Kernel run = aot_mod.get_kernel("run");
      ti::NdArray<int32_t> arr =
          runtime.allocate_ndarray<int32_t>({16}, {}, true);
      run[0] = arr;
      run.launch();
      runtime.wait();
      std::vector<int32_t> data(16);
      arr.read(data);
      for (int32_t i = 0; i < 16; ++i) {
        TI_ASSERT(data.at(i) == i);
      }
    }
  }
}

TEST_F(CapiTest, TestCreateTcmAotModuleVulkan) {
  if (ti::is_arch_available(TI_ARCH_VULKAN)) {
    const auto folder_dir = getenv("TAICHI_AOT_FOLDER_PATH");

    std::stringstream aot_mod_ss;
    aot_mod_ss << folder_dir << "/module.tcm";

    std::vector<uint8_t> tcm;
    {
      std::fstream f(aot_mod_ss.str(),
                     std::ios::in | std::ios::binary | std::ios::ate);
      TI_ASSERT(f.is_open());
      tcm.resize(f.tellg());
      f.seekg(std::ios::beg);
      f.read((char *)tcm.data(), tcm.size());
    }

    {
      // Vulkan Runtime
      TiArch arch = TiArch::TI_ARCH_VULKAN;
      ti::Runtime runtime(arch);
      ti::AotModule aot_mod = runtime.create_aot_module(tcm);
      ti::Kernel run = aot_mod.get_kernel("run");
      ti::NdArray<int32_t> arr =
          runtime.allocate_ndarray<int32_t>({16}, {}, true);
      run[0] = arr;
      run.launch();
      runtime.wait();
      std::vector<int32_t> data(16);
      arr.read(data);
      for (int32_t i = 0; i < 16; ++i) {
        TI_ASSERT(data.at(i) == i);
      }
    }
  }
}

<<<<<<< HEAD
TEST_F(CapiTest, DeviceMemoryLeak) {
  size_t num_runs = 50;
  uint32_t memory_size = 1024 * 1024 * 300;  // 300 MB * 2

  if (ti::is_arch_available(TI_ARCH_VULKAN)) {
    // Vulkan Runtime
    for (size_t i = 0; i < num_runs; i++) {
      TiArch arch = TiArch::TI_ARCH_VULKAN;
      ti::Runtime runtime(arch);
      ti::Memory memory = runtime.allocate_memory(memory_size);
      ti::NdArray<uint8_t> ndarray =
          runtime.allocate_ndarray<uint8_t>({memory_size}, {});
    }
  }

  if (ti::is_arch_available(TI_ARCH_OPENGL)) {
    // Opengl Runtime
    for (size_t i = 0; i < num_runs; i++) {
      TiArch arch = TiArch::TI_ARCH_OPENGL;
      ti::Runtime runtime(arch);
      ti::Memory memory = runtime.allocate_memory(memory_size);
      ti::NdArray<uint8_t> ndarray =
          runtime.allocate_ndarray<uint8_t>({memory_size}, {});
    }
  }

  if (ti::is_arch_available(TI_ARCH_CUDA)) {
    // Cuda Runtime
    for (size_t i = 0; i < num_runs; i++) {
      TiArch arch = TiArch::TI_ARCH_CUDA;
      ti::Runtime runtime(arch);
      ti::Memory memory = runtime.allocate_memory(memory_size);
      ti::NdArray<uint8_t> ndarray =
          runtime.allocate_ndarray<uint8_t>({memory_size}, {});
=======
TEST_F(CapiTest, TestCreateTcmAotModuleMetal) {
  if (ti::is_arch_available(TI_ARCH_METAL)) {
    const auto folder_dir = getenv("TAICHI_AOT_FOLDER_PATH");

    std::stringstream aot_mod_ss;
    aot_mod_ss << folder_dir << "/module.tcm";

    std::vector<uint8_t> tcm;
    {
      std::fstream f(aot_mod_ss.str(),
                     std::ios::in | std::ios::binary | std::ios::ate);
      TI_ASSERT(f.is_open());
      tcm.resize(f.tellg());
      f.seekg(std::ios::beg);
      f.read((char *)tcm.data(), tcm.size());
    }

    {
      // Vulkan Runtime
      TiArch arch = TiArch::TI_ARCH_METAL;
      ti::Runtime runtime(arch);
      ti::AotModule aot_mod = runtime.create_aot_module(tcm);
      ti::Kernel run = aot_mod.get_kernel("run");
      ti::NdArray<int32_t> arr =
          runtime.allocate_ndarray<int32_t>({16}, {}, true);
      run[0] = arr;
      run.launch();
      runtime.wait();
      std::vector<int32_t> data(16);
      arr.read(data);
      for (int32_t i = 0; i < 16; ++i) {
        TI_ASSERT(data.at(i) == i);
      }
>>>>>>> 44643d73
    }
  }
}<|MERGE_RESOLUTION|>--- conflicted
+++ resolved
@@ -379,42 +379,6 @@
   }
 }
 
-<<<<<<< HEAD
-TEST_F(CapiTest, DeviceMemoryLeak) {
-  size_t num_runs = 50;
-  uint32_t memory_size = 1024 * 1024 * 300;  // 300 MB * 2
-
-  if (ti::is_arch_available(TI_ARCH_VULKAN)) {
-    // Vulkan Runtime
-    for (size_t i = 0; i < num_runs; i++) {
-      TiArch arch = TiArch::TI_ARCH_VULKAN;
-      ti::Runtime runtime(arch);
-      ti::Memory memory = runtime.allocate_memory(memory_size);
-      ti::NdArray<uint8_t> ndarray =
-          runtime.allocate_ndarray<uint8_t>({memory_size}, {});
-    }
-  }
-
-  if (ti::is_arch_available(TI_ARCH_OPENGL)) {
-    // Opengl Runtime
-    for (size_t i = 0; i < num_runs; i++) {
-      TiArch arch = TiArch::TI_ARCH_OPENGL;
-      ti::Runtime runtime(arch);
-      ti::Memory memory = runtime.allocate_memory(memory_size);
-      ti::NdArray<uint8_t> ndarray =
-          runtime.allocate_ndarray<uint8_t>({memory_size}, {});
-    }
-  }
-
-  if (ti::is_arch_available(TI_ARCH_CUDA)) {
-    // Cuda Runtime
-    for (size_t i = 0; i < num_runs; i++) {
-      TiArch arch = TiArch::TI_ARCH_CUDA;
-      ti::Runtime runtime(arch);
-      ti::Memory memory = runtime.allocate_memory(memory_size);
-      ti::NdArray<uint8_t> ndarray =
-          runtime.allocate_ndarray<uint8_t>({memory_size}, {});
-=======
 TEST_F(CapiTest, TestCreateTcmAotModuleMetal) {
   if (ti::is_arch_available(TI_ARCH_METAL)) {
     const auto folder_dir = getenv("TAICHI_AOT_FOLDER_PATH");
@@ -448,7 +412,44 @@
       for (int32_t i = 0; i < 16; ++i) {
         TI_ASSERT(data.at(i) == i);
       }
->>>>>>> 44643d73
+    }
+  }
+}
+
+TEST_F(CapiTest, DeviceMemoryLeak) {
+  size_t num_runs = 50;
+  uint32_t memory_size = 1024 * 1024 * 300;  // 300 MB * 2
+
+  if (ti::is_arch_available(TI_ARCH_VULKAN)) {
+    // Vulkan Runtime
+    for (size_t i = 0; i < num_runs; i++) {
+      TiArch arch = TiArch::TI_ARCH_VULKAN;
+      ti::Runtime runtime(arch);
+      ti::Memory memory = runtime.allocate_memory(memory_size);
+      ti::NdArray<uint8_t> ndarray =
+          runtime.allocate_ndarray<uint8_t>({memory_size}, {});
+    }
+  }
+
+  if (ti::is_arch_available(TI_ARCH_OPENGL)) {
+    // Opengl Runtime
+    for (size_t i = 0; i < num_runs; i++) {
+      TiArch arch = TiArch::TI_ARCH_OPENGL;
+      ti::Runtime runtime(arch);
+      ti::Memory memory = runtime.allocate_memory(memory_size);
+      ti::NdArray<uint8_t> ndarray =
+          runtime.allocate_ndarray<uint8_t>({memory_size}, {});
+    }
+  }
+
+  if (ti::is_arch_available(TI_ARCH_CUDA)) {
+    // Cuda Runtime
+    for (size_t i = 0; i < num_runs; i++) {
+      TiArch arch = TiArch::TI_ARCH_CUDA;
+      ti::Runtime runtime(arch);
+      ti::Memory memory = runtime.allocate_memory(memory_size);
+      ti::NdArray<uint8_t> ndarray =
+          runtime.allocate_ndarray<uint8_t>({memory_size}, {});
     }
   }
 }