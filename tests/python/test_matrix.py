--- conflicted
+++ resolved
@@ -1195,7 +1195,6 @@
     _test_field_and_ndarray(field, ndarray, func, verify)
 
 
-<<<<<<< HEAD
 @test_utils.test(arch=[ti.cuda, ti.cpu],
                  real_matrix=True,
                  real_matrix_scalarize=True,
@@ -1211,7 +1210,8 @@
     with pytest.raises(TaichiTypeError,
                        match=r"unsupported operand type\(s\) for "):
         test()
-=======
+
+
 @test_utils.test()
 def test_vector_transpose():
     @ti.kernel
@@ -1225,5 +1225,4 @@
             match=
             r"`transpose\(\)` cannot apply to a vector. If you want something like `a @ b.transpose\(\)`, write `a.outer_product\(b\)` instead."
     ):
-        foo()
->>>>>>> 7be40a5f
+        foo()