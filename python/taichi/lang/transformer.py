--- conflicted
+++ resolved
@@ -217,10 +217,6 @@
       list_stmt[i] = self.visit(l)
 
   def visit_Return(self, node):
-<<<<<<< HEAD
-    #ret = ast.Assign(targets=[ast.Name(id='__retval', ctx=ast.Store())], value=ast.Call(func=ast.Attribute(value=ast.Name(id='ti', ctx=ast.Load()), attr='expr_init', ctx=ast.Load()), args=[node.value], keywords=[]), type_comment=None)
-=======
->>>>>>> e3c250dd
     ret = self.parse_stmt('__retval.assign(0)')
     ret.value.args[0] = node.value
     return ret
