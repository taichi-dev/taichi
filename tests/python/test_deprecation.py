import math
import tempfile

import pytest
from taichi._lib import core as _ti_core

import taichi as ti
from tests import test_utils


@test_utils.test()
def test_deprecate_a_atomic_b():
    with pytest.warns(
        DeprecationWarning,
        match=r"a\.atomic_add\(b\) is deprecated, and it will be removed in Taichi v1.6.0.",
    ):

        @ti.kernel
        def func():
            a = 1
            a.atomic_add(2)

        func()


@test_utils.test()
def test_deprecate_element_shape_scalar():
    with pytest.warns(
        DeprecationWarning,
        match="The element_shape argument for scalar will be deprecated in v1.6.0. You can remove them safely.",
    ):
        sym_x = ti.graph.Arg(ti.graph.ArgKind.SCALAR, "x", dtype=ti.f32, element_shape=())


@test_utils.test()
def test_deprecate_element_shape_ndarray_arg():
    with pytest.warns(
        DeprecationWarning,
        match="The element_shape argument for ndarray will be deprecated in v1.6.0, use vector or matrix data type instead.",
    ):
        ti.graph.Arg(ti.graph.ArgKind.NDARRAY, "x", ti.f32, ndim=1, element_shape=(1,))


@test_utils.test()
def test_deprecate_texture_channel_format_num_channels():
    with pytest.warns(
        DeprecationWarning,
        match="The channel_format and num_channels arguments are no longer required for non-RW textures since v1.6.0, you can remove them safely.",
    ):
        ti.graph.Arg(ti.graph.ArgKind.TEXTURE, "x", ndim=2, channel_format=ti.f32, num_channels=1)


@test_utils.test()
def test_deprecate_rwtexture_channel_format_num_channels():
    with pytest.warns(
        DeprecationWarning,
        match="The channel_format and num_channels arguments for texture will be deprecated in v1.6.0, use fmt instead.",
    ):
        ti.graph.Arg(
            ti.graph.ArgKind.RWTEXTURE,
            "x",
            ndim=2,
            channel_format=ti.f32,
            num_channels=1,
        )


@test_utils.test()
def test_deprecate_texture_ndim():
    with pytest.warns(
        DeprecationWarning,
        match=r"The shape argument for texture will be deprecated in v1.6.0, use ndim instead. \(Note that you no longer need the exact texture size.\)",
    ):
        ti.graph.Arg(ti.graph.ArgKind.TEXTURE, "x", shape=(128, 128), channel_format=ti.f32)


@test_utils.test()
def test_deprecate_rwtexture_ndim():
    with pytest.warns(
        DeprecationWarning,
        match=r"The shape argument for texture will be deprecated in v1.6.0, use ndim instead. \(Note that you no longer need the exact texture size.\)",
    ):
        ti.graph.Arg(ti.graph.ArgKind.RWTEXTURE, "x", shape=(128, 128), fmt=ti.Format.r32f)


@test_utils.test()
<<<<<<< HEAD
def test_deprecate_builtin_min_max():
    with pytest.warns(
        DeprecationWarning,
        match='Calling builtin function "max" in Taichi scope is deprecated, '
        "and it will be removed in Taichi v1.6.0.",
    ):

        @ti.kernel
        def func():
            max(1, 2)

        func()


@test_utils.test()
def test_remove_is_is_not():
    with pytest.raises(ti.TaichiSyntaxError, match='Operator "is" in Taichi scope is not supported'):
=======
def test_deprecate_is_is_not():
    with pytest.warns(
        DeprecationWarning,
        match='Operator "is" in Taichi scope is deprecated, ' "and it will be removed in Taichi v1.6.0.",
    ):
>>>>>>> 0599ecc8

        @ti.kernel
        def func():
            ti.static(1 is 2)

        func()


@test_utils.test()
def test_deprecate_ndrange():
    with pytest.warns(
        DeprecationWarning,
        match="Ndrange for loop with number of the loop variables not equal to "
        "the dimension of the ndrange is deprecated, "
        "and it will be removed in Taichi 1.6.0. ",
    ):

        @ti.kernel
        def func():
            for i in ti.ndrange(4, 4):
                pass

        func()


@pytest.mark.skipif(not _ti_core.GGUI_AVAILABLE, reason="GGUI Not Available")
@test_utils.test(arch=ti.cpu)
def test_deprecate_ti_ui_window():
    window = ti.ui.Window("Diff SPH", (256, 256), show_window=False)
    with pytest.warns(
        DeprecationWarning,
        match=r"`Window\.write_image\(\)` is deprecated, and it will be removed in Taichi v1\.6\.0\. ",
    ):
        window.write_image("deprecate.png")


@pytest.mark.skipif(not _ti_core.GGUI_AVAILABLE, reason="GGUI Not Available")
@test_utils.test(arch=ti.cpu)
def test_deprecate_ti_ui_make_camera():
    with pytest.warns(
        DeprecationWarning,
        match=r"`ti\.ui\.make_camera\(\)` is deprecated, and will be removed in Taichi v1\.6\.0\. ",
    ):
        ti.ui.make_camera()


@test_utils.test()
def test_deprecation_in_taichi_init_py():
    with pytest.warns(
        DeprecationWarning,
        match="ti.SOA is deprecated, and it will be removed in Taichi v1.6.0.",
    ):
        ti.SOA


@test_utils.test()
def test_deprecate_sparse_matrix_builder():
    with pytest.warns(
        DeprecationWarning,
        match=r"ti\.linalg\.sparse_matrix_builder is deprecated, and it will be removed in Taichi v1\.6\.0\.",
    ):
        ti.linalg.sparse_matrix_builder()<|MERGE_RESOLUTION|>--- conflicted
+++ resolved
@@ -84,31 +84,8 @@
 
 
 @test_utils.test()
-<<<<<<< HEAD
-def test_deprecate_builtin_min_max():
-    with pytest.warns(
-        DeprecationWarning,
-        match='Calling builtin function "max" in Taichi scope is deprecated, '
-        "and it will be removed in Taichi v1.6.0.",
-    ):
-
-        @ti.kernel
-        def func():
-            max(1, 2)
-
-        func()
-
-
-@test_utils.test()
 def test_remove_is_is_not():
     with pytest.raises(ti.TaichiSyntaxError, match='Operator "is" in Taichi scope is not supported'):
-=======
-def test_deprecate_is_is_not():
-    with pytest.warns(
-        DeprecationWarning,
-        match='Operator "is" in Taichi scope is deprecated, ' "and it will be removed in Taichi v1.6.0.",
-    ):
->>>>>>> 0599ecc8
 
         @ti.kernel
         def func():
