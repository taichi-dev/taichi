import numbers
import warnings
from collections.abc import Iterable

import numpy as np
from taichi._lib import core as ti_python_core
from taichi.lang import expr, impl
from taichi.lang import ops as ops_mod
from taichi.lang import runtime_ops
from taichi.lang._ndarray import Ndarray, NdarrayHostAccess
from taichi.lang.common_ops import TaichiOperations
from taichi.lang.enums import Layout
from taichi.lang.exception import (TaichiCompilationError, TaichiSyntaxError,
                                   TaichiTypeError)
from taichi.lang.field import Field, ScalarField, SNodeHostAccess
from taichi.lang.swizzle_generator import SwizzleGenerator
from taichi.lang.util import (cook_dtype, in_python_scope, python_scope,
                              taichi_scope, to_numpy_type, to_paddle_type,
                              to_pytorch_type, warning)
from taichi.types import primitive_types
from taichi.types.compound_types import CompoundType, TensorType


def _gen_swizzles(cls):
    swizzle_gen = SwizzleGenerator()
    # https://www.khronos.org/opengl/wiki/Data_Type_(GLSL)#Swizzling
    KEYGROUP_SET = ['xyzw', 'rgba', 'stpq']

    def make_valid_attribs_checker(key_group):
        def check(instance, pattern):
            valid_attribs = set(key_group[:instance.n])
            pattern_set = set(pattern)
            diff = pattern_set - valid_attribs
            if len(diff):
                valid_attribs = tuple(sorted(valid_attribs))
                pattern = tuple(pattern)
                raise TaichiSyntaxError(
                    f'vec{instance.n} only has '
                    f'attributes={valid_attribs}, got={pattern}')

        return check

    for key_group in KEYGROUP_SET:
        for index, attr in enumerate(key_group):

            def gen_property(attr, attr_idx, key_group):
                checker = make_valid_attribs_checker(key_group)

                def prop_getter(instance):
                    checker(instance, attr)
                    return instance._impl._get_entry_and_read([attr_idx])

                @python_scope
                def prop_setter(instance, value):
                    checker(instance, attr)
                    instance[attr_idx] = value

                return property(prop_getter, prop_setter)

            prop = gen_property(attr, index, key_group)
            setattr(cls, attr, prop)

    for key_group in KEYGROUP_SET:
        sw_patterns = swizzle_gen.generate(key_group, required_length=4)
        # len=1 accessors are handled specially above
        sw_patterns = filter(lambda p: len(p) > 1, sw_patterns)
        for pat in sw_patterns:
            # Create a function for value capturing
            def gen_property(pattern, key_group):
                checker = make_valid_attribs_checker(key_group)
                prop_key = ''.join(pattern)

                def prop_getter(instance):
                    checker(instance, pattern)
                    res = []
                    for ch in pattern:
                        res.append(
                            instance._impl._get_entry(key_group.index(ch)))
                    return Vector(res, is_ref=True)

                def prop_setter(instance, value):
                    if len(pattern) != len(value):
                        raise TaichiCompilationError(
                            f'value len does not match the swizzle pattern={prop_key}'
                        )
                    checker(instance, pattern)
                    for ch, val in zip(pattern, value):
                        if in_python_scope():
                            instance[key_group.index(ch)] = val
                        else:
                            instance(key_group.index(ch))._assign(val)

                prop = property(prop_getter, prop_setter)
                return prop_key, prop

            prop_key, prop = gen_property(pat, key_group)
            setattr(cls, prop_key, prop)
    return cls


def make_matrix(arr, dt=None):
    assert len(arr) > 0, "Cannot create empty matrix"
    is_matrix = isinstance(arr[0], Iterable)
    if dt is None:
        dt = _make_entries_initializer(is_matrix).infer_dt(arr)
    if not is_matrix:
        return impl.Expr(
            impl.make_matrix_expr([len(arr)], dt,
                                  [expr.Expr(elt).ptr for elt in arr]))
    return impl.Expr(
        impl.make_matrix_expr(
            [len(arr), len(arr[0])], dt,
            [expr.Expr(elt).ptr for row in arr for elt in row]))


class _MatrixBaseImpl:
    def __init__(self, m, n, entries):
        self.m = m
        self.n = n
        self.entries = entries

    def _get_entry(self, *indices):
        return self.entries[self._linearize_entry_id(*indices)]

    def _get_entry_and_read(self, indices):
        # Can be invoked in both Python and Taichi scope. `indices` must be
        # compile-time constants (e.g. Python values)
        ret = self._get_entry(*indices)

        if isinstance(ret, SNodeHostAccess):
            ret = ret.accessor.getter(*ret.key)
        elif isinstance(ret, NdarrayHostAccess):
            ret = ret.getter()
        return ret

    def _linearize_entry_id(self, *args):
        assert 1 <= len(args) <= 2
        if len(args) == 1 and isinstance(args[0], (list, tuple)):
            args = args[0]
        if len(args) == 1:
            args = args + (0, )
        # TODO(#1004): See if it's possible to support indexing at runtime
        for i, a in enumerate(args):
            if not isinstance(a, (int, np.integer)):
                raise TaichiSyntaxError(
                    f'The {i}-th index of a Matrix/Vector must be a compile-time constant '
                    f'integer, got {type(a)}.\n'
                    'This is because matrix operations will be **unrolled** at compile-time '
                    'for performance reason.\n'
                    'If you want to *iterate through matrix elements*, use a static range:\n'
                    '  for i in ti.static(range(3)):\n'
                    '    print(i, "-th component is", vec[i])\n'
                    'See https://docs.taichi-lang.org/docs/meta#when-to-use-tistatic-with-for-loops for more details.'
                    'Or turn on ti.init(..., dynamic_index=True) to support indexing with variables!'
                )
        assert 0 <= args[0] < self.n, \
            f"The 0-th matrix index is out of range: 0 <= {args[0]} < {self.n}"
        assert 0 <= args[1] < self.m, \
            f"The 1-th matrix index is out of range: 0 <= {args[1]} < {self.m}"
        return args[0] * self.m + args[1]


class _PyScopeMatrixImpl(_MatrixBaseImpl):
    @python_scope
    def __getitem__(self, indices):
        """Access to the element at the given indices in a matrix.

        Args:
            indices (Sequence[Expr]): the indices of the element.

        Returns:
            The value of the element at a specific position of a matrix.

        """
        return self.subscript_scope_ignored(indices)

    def subscript_scope_ignored(self, indices):
        if not isinstance(indices, (list, tuple)):
            indices = [indices]
        assert len(indices) in [1, 2]
        i = indices[0]
        j = 0 if len(indices) == 1 else indices[1]
        if isinstance(i, slice) or isinstance(j, slice):
            return self._get_slice(i, j)
        return self._get_entry_and_read([i, j])

    @python_scope
    def __setitem__(self, indices, item):
        """Set the element value at the given indices in a matrix.

        Args:
            indices (Sequence[Expr]): the indices of a element.

        """
        if not isinstance(indices, (list, tuple)):
            indices = [indices]
        assert len(indices) in [1, 2]
        i = indices[0]
        j = 0 if len(indices) == 1 else indices[1]
        idx = self._linearize_entry_id(i, j)
        if isinstance(self.entries[idx], SNodeHostAccess):
            self.entries[idx].accessor.setter(item, *self.entries[idx].key)
        elif isinstance(self.entries[idx], NdarrayHostAccess):
            self.entries[idx].setter(item)
        else:
            self.entries[idx] = item

    def _get_slice(self, a, b):
        if not isinstance(a, slice):
            a = [a]
        else:
            a = range(a.start or 0, a.stop or self.n, a.step or 1)
        if not isinstance(b, slice):
            b = [b]
        else:
            b = range(b.start or 0, b.stop or self.m, b.step or 1)
        return Matrix([[self._get_entry(i, j) for j in b] for i in a])

    def _set_entries(self, value):
        if not isinstance(value, (list, tuple)):
            value = list(value)
        if not isinstance(value[0], (list, tuple)):
            value = [[i] for i in value]
        for i in range(self.n):
            for j in range(self.m):
                self[i, j] = value[i][j]


class _TiScopeMatrixImpl(_MatrixBaseImpl):
    def __init__(self, m, n, entries, local_tensor_proxy,
                 dynamic_index_stride):
        super().__init__(m, n, entries)
        self.any_array_access = None
        self.local_tensor_proxy = local_tensor_proxy
        self.dynamic_index_stride = dynamic_index_stride

    @taichi_scope
    def _subscript(self, is_global_mat, *indices, get_ref=False):
        assert len(indices) in [1, 2]
        i = indices[0]
        j = 0 if len(indices) == 1 else indices[1]
        has_slice = False
        if isinstance(i, slice):
            i = self._calc_slice(i, 0)
            has_slice = True
        if isinstance(j, slice):
            j = self._calc_slice(j, 1)
            has_slice = True

        if has_slice:
            if not isinstance(i, list):
                i = [i]
            if not isinstance(j, list):
                j = [j]
            if len(indices) == 1:
                return Vector([self._subscript(is_global_mat, a) for a in i],
                              is_ref=get_ref)
            return Matrix([[self._subscript(is_global_mat, a, b) for b in j]
                           for a in i],
                          is_ref=get_ref,
                          ndim=1)

        if self.any_array_access:
            return self.any_array_access.subscript(i, j)
        if self.local_tensor_proxy is not None:
            if len(indices) == 1:
                return impl.make_index_expr(self.local_tensor_proxy, (i, ))
            return impl.make_index_expr(self.local_tensor_proxy, (i, j))
        if impl.current_cfg(
        ).dynamic_index and is_global_mat and self.dynamic_index_stride:
            return impl.make_stride_expr(self.entries[0].ptr, (i, j),
                                         (self.n, self.m),
                                         self.dynamic_index_stride)
        return self._get_entry(i, j)

    def _calc_slice(self, index, dim):
        start, stop, step = index.start or 0, index.stop or (
            self.n if dim == 0 else self.m), index.step or 1

        def helper(x):
            #  TODO(mzmzm): support variable in slice
            if isinstance(x, expr.Expr):
                raise TaichiCompilationError(
                    "Taichi does not support variables in slice now, please use constant instead of it."
                )
            return x

        start, stop, step = helper(start), helper(stop), helper(step)
        return [_ for _ in range(start, stop, step)]


class _MatrixEntriesInitializer:
    def pyscope_or_ref(self, arr):
        raise NotImplementedError('Override')

    def no_dynamic_index(self, arr, dt):
        raise NotImplementedError('Override')

    def with_dynamic_index(self, arr, dt):
        raise NotImplementedError('Override')

    def _get_entry_to_infer(self, arr):
        raise NotImplementedError('Override')

    def infer_dt(self, arr):
        entry = self._get_entry_to_infer(arr)
        if isinstance(entry, (int, np.integer)):
            return impl.get_runtime().default_ip
        if isinstance(entry, float):
            return impl.get_runtime().default_fp
        if isinstance(entry, expr.Expr):
            dt = entry.ptr.get_ret_type()
            if dt == ti_python_core.DataType_unknown:
                raise TypeError(
                    'Element type of the matrix cannot be inferred. Please set dt instead for now.'
                )
            return dt
        raise Exception(
            'dt required when using dynamic_index for local tensor')


def _make_entries_initializer(is_matrix: bool) -> _MatrixEntriesInitializer:
    class _VecImpl(_MatrixEntriesInitializer):
        def pyscope_or_ref(self, arr):
            return [[x] for x in arr]

        def no_dynamic_index(self, arr, dt):
            return [[impl.expr_init(ops_mod.cast(x, dt) if dt else x)]
                    for x in arr]

        def with_dynamic_index(self, arr, dt):
            local_tensor_proxy = impl.expr_init_local_tensor(
                [len(arr)], dt,
                expr.make_expr_group([expr.Expr(x) for x in arr]))
            mat = []
            for i in range(len(arr)):
                mat.append(
                    list([
                        impl.make_index_expr(
                            local_tensor_proxy,
                            (expr.Expr(i, dtype=primitive_types.i32), ))
                    ]))
            return local_tensor_proxy, mat

        def _get_entry_to_infer(self, arr):
            return arr[0]

    class _MatImpl(_MatrixEntriesInitializer):
        def pyscope_or_ref(self, arr):
            return [list(row) for row in arr]

        def no_dynamic_index(self, arr, dt):
            return [[
                impl.expr_init(ops_mod.cast(x, dt) if dt else x) for x in row
            ] for row in arr]

        def with_dynamic_index(self, arr, dt):
            local_tensor_proxy = impl.expr_init_local_tensor(
                [len(arr), len(arr[0])], dt,
                expr.make_expr_group(
                    [expr.Expr(x) for row in arr for x in row]))

            mat = []
            for i in range(len(arr)):
                mat.append([])
                for j in range(len(arr[0])):
                    mat[i].append(
                        impl.make_index_expr(
                            local_tensor_proxy,
                            (expr.Expr(i, dtype=primitive_types.i32),
                             expr.Expr(j, dtype=primitive_types.i32))))
            return local_tensor_proxy, mat

        def _get_entry_to_infer(self, arr):
            return arr[0][0]

    return _MatImpl() if is_matrix else _VecImpl()


@_gen_swizzles
class Matrix(TaichiOperations):
    """The matrix class.

    A matrix is a 2-D rectangular array with scalar entries, it's row-majored, and is
    aligned continuously. We recommend only use matrix with no more than 32 elements for
    efficiency considerations.

    Note: in taichi a matrix is strictly two-dimensional and only stores scalars.

    Args:
        arr (Union[list, tuple, np.ndarray]): the initial values of a matrix.
        dt (:mod:`~taichi.types.primitive_types`): the element data type.
        suppress_warning (bool): whether raise warning or not when the matrix contains more \
            than 32 elements.
        ndim (int optional): the number of dimensions of the matrix; forced reshape if given.

    Example::

        use a 2d list to initialize a matrix

        >>> @ti.kernel
        >>> def test():
        >>>     n = 5
        >>>     M = ti.Matrix([[0] * n for _ in range(n)], ti.i32)
        >>>     print(M)  # a 5x5 matrix with integer elements

        get the number of rows and columns via the `n`, `m` property:

        >>> M = ti.Matrix([[0, 1], [2, 3], [4, 5]], ti.i32)
        >>> M.n  # number of rows
        3
        >>> M.m  # number of cols
        >>> 2

        you can even initialize a matrix with an empty list:

        >>> M = ti.Matrix([[], []], ti.i32)
        >>> M.n
        2
        >>> M.m
        0
    """
    _is_taichi_class = True
    __array_priority__ = 1000

    def __init__(self,
                 arr,
                 dt=None,
                 suppress_warning=False,
                 is_ref=False,
                 ndim=None):
        local_tensor_proxy = None

        if not isinstance(arr, (list, tuple, np.ndarray)):
            raise TaichiTypeError(
                "An Matrix/Vector can only be initialized with an array-like object"
            )
        if len(arr) == 0:
            mat = []
            self.ndim = 0
        elif isinstance(arr[0], Matrix):
            raise Exception('cols/rows required when using list of vectors')
        else:
            is_matrix = isinstance(arr[0], Iterable)
            initializer = _make_entries_initializer(is_matrix)
            self.ndim = 2 if is_matrix else 1

            if in_python_scope() or is_ref:
                mat = initializer.pyscope_or_ref(arr)
            elif not impl.current_cfg().dynamic_index:
                mat = initializer.no_dynamic_index(arr, dt)
            else:
                if not ti_python_core.is_extension_supported(
                        impl.current_cfg().arch,
                        ti_python_core.Extension.dynamic_index):
                    raise Exception(
                        f"Backend {impl.current_cfg().arch} doesn't support dynamic index"
                    )
                if dt is None:
                    dt = initializer.infer_dt(arr)
                local_tensor_proxy, mat = initializer.with_dynamic_index(
                    arr, dt)
        self.n, self.m = len(mat), 1
        if len(mat) > 0:
            self.m = len(mat[0])
        entries = [x for row in mat for x in row]

        if ndim is not None:
            # override ndim after reading data from mat
            assert ndim in (1, 2)
            self.ndim = ndim

        if self.n * self.m > 32 and not suppress_warning:
            warning(
                f'Taichi matrices/vectors with {self.n}x{self.m} > 32 entries are not suggested.'
                ' Matrices/vectors will be automatically unrolled at compile-time for performance.'
                ' So the compilation time could be extremely long if the matrix size is too big.'
                ' You may use a field to store a large matrix like this, e.g.:\n'
                f'    x = ti.field(ti.f32, ({self.n}, {self.m})).\n'
                ' See https://docs.taichi-lang.org/docs/field#matrix-size'
                ' for more details.',
                UserWarning,
                stacklevel=2)
        m, n = self.m, self.n
        if in_python_scope():
            self._impl = _PyScopeMatrixImpl(m, n, entries)
        else:
            self._impl = _TiScopeMatrixImpl(m, n, entries, local_tensor_proxy,
                                            None)

    def _element_wise_binary(self, foo, other):
        other = self._broadcast_copy(other)
        return Matrix([[foo(self(i, j), other(i, j)) for j in range(self.m)]
                       for i in range(self.n)],
                      ndim=self.ndim)

    def _broadcast_copy(self, other):
        if isinstance(other, (list, tuple)):
            other = Matrix(other)
        if not isinstance(other, Matrix):
            other = Matrix([[other for _ in range(self.m)]
                            for _ in range(self.n)],
                           ndim=self.ndim)
        assert self.m == other.m and self.n == other.n, f"Dimension mismatch between shapes ({self.n}, {self.m}), ({other.n}, {other.m})"
        return other

    def _element_wise_ternary(self, foo, other, extra):
        other = self._broadcast_copy(other)
        extra = self._broadcast_copy(extra)
        return Matrix([[
            foo(self(i, j), other(i, j), extra(i, j)) for j in range(self.m)
        ] for i in range(self.n)],
                      ndim=self.ndim)

    def _element_wise_writeback_binary(self, foo, other):
        if foo.__name__ == 'assign' and not isinstance(other,
                                                       (list, tuple, Matrix)):
            raise TaichiSyntaxError(
                'cannot assign scalar expr to '
                f'taichi class {type(self)}, maybe you want to use `a.fill(b)` instead?'
            )
        other = self._broadcast_copy(other)
        entries = [[foo(self(i, j), other(i, j)) for j in range(self.m)]
                   for i in range(self.n)]
        return self if foo.__name__ == 'assign' else Matrix(entries,
                                                            ndim=self.ndim)

    def _element_wise_unary(self, foo):
        return Matrix([[foo(self(i, j)) for j in range(self.m)]
                       for i in range(self.n)],
                      ndim=self.ndim)

    def __matmul__(self, other):
        """Matrix-matrix or matrix-vector multiply.

        Args:
            other (Union[Matrix, Vector]): a matrix or a vector.

        Returns:
            The matrix-matrix product or matrix-vector product.

        """
        assert isinstance(other, Matrix), "rhs of `@` is not a matrix / vector"
        assert self.m == other.n, f"Dimension mismatch between shapes ({self.n}, {self.m}), ({other.n}, {other.m})"
        entries = []
        for i in range(self.n):
            entries.append([])
            for j in range(other.m):
                acc = self(i, 0) * other(0, j)
                for k in range(1, other.n):
                    acc = acc + self(i, k) * other(k, j)
                entries[i].append(acc)
        return Matrix(entries)

    # host access & python scope operation
    def __len__(self):
        """Get the length of each row of a matrix"""
        # TODO: When this is a vector, should return its dimension?
        return self.n

    def __iter__(self):
        if self.m == 1:
            return (self(i) for i in range(self.n))
        return ([self(i, j) for j in range(self.m)] for i in range(self.n))

    @python_scope
    def __getitem__(self, indices):
        """Access to the element at the given indices in a matrix.

        Args:
            indices (Sequence[Expr]): the indices of the element.

        Returns:
            The value of the element at a specific position of a matrix.

        """
        if not isinstance(indices, Iterable):
            indices = [indices]
        assert len(
            indices
        ) == self.ndim, f"Expected {self.ndim} indices, got {len(indices)}"
        return self._impl[indices]

    @python_scope
    def __setitem__(self, indices, item):
        """Set the element value at the given indices in a matrix.

        Args:
            indices (Sequence[Expr]): the indices of a element.

        """
        if not isinstance(indices, Iterable):
            indices = [indices]
        assert len(
            indices
        ) == self.ndim, f"Expected {self.ndim} indices, got {len(indices)}"
        self._impl[indices] = item

    def __call__(self, *args, **kwargs):
        # TODO: It's quite hard to search for __call__, consider replacing this
        # with a method of actual names?
        assert kwargs == {}
        return self._impl._get_entry_and_read(args)

    @python_scope
    def _set_entries(self, value):
        self._impl._set_entries(value)

    @property
    def entries(self):
        return self._impl.entries

    @property
    def any_array_access(self):
        return self._impl.any_array_access

    @any_array_access.setter
    def any_array_access(self, value):
        self._impl.any_array_access = value

    @property
    def local_tensor_proxy(self):
        return self._impl.local_tensor_proxy

    @property
    def dynamic_index_stride(self):
        return self._impl.dynamic_index_stride

    @taichi_scope
    def _subscript(self, *indices, get_ref=False):
        assert len(
            indices
        ) == self.ndim, f"Expected {self.ndim} indices, got {len(indices)}"
        if isinstance(self._impl, _PyScopeMatrixImpl):
            # This can happen in these cases:
            # 1. A Python scope matrix is passed into a Taichi kernel as ti.template()
            # 2. Taichi kernel directlly uses a matrix (global variable) created in the Python scope.
            return self._impl.subscript_scope_ignored(indices)
        is_global_mat = isinstance(self, _MatrixFieldElement)
        return self._impl._subscript(is_global_mat, *indices, get_ref=get_ref)

    def to_list(self):
        """Return this matrix as a 1D `list`.

        This is similar to `numpy.ndarray`'s `flatten` and `ravel` methods,
        the difference is that this function always returns a new list.
        """
        return [[self(i, j) for j in range(self.m)] for i in range(self.n)]

    @taichi_scope
    def cast(self, dtype):
        """Cast the matrix elements to a specified data type.

        Args:
            dtype (:mod:`~taichi.types.primitive_types`): data type of the
                returned matrix.

        Returns:
            :class:`taichi.Matrix`: A new matrix with the specified data dtype.

        Example::

            >>> A = ti.Matrix([0, 1, 2], ti.i32)
            >>> B = A.cast(ti.f32)
            >>> B
            [0.0, 1.0, 2.0]
        """
        return Matrix(
            [[ops_mod.cast(self(i, j), dtype) for j in range(self.m)]
             for i in range(self.n)],
            ndim=self.ndim)

    def trace(self):
        """The sum of a matrix diagonal elements.

        To call this method the matrix must be square-like.

        Returns:
            The sum of a matrix diagonal elements.

        Example::

            >>> m = ti.Matrix([[1, 2], [3, 4]])
            >>> m.trace()
            5
        """
        assert self.n == self.m
        _sum = self(0, 0)
        for i in range(1, self.n):
            _sum = _sum + self(i, i)
        return _sum

    @taichi_scope
    def inverse(self):
        """Returns the inverse of this matrix.

        Note:
            The matrix dimension should be less than or equal to 4.

        Returns:
            :class:`~taichi.Matrix`: The inverse of a matrix.

        Raises:
            Exception: Inversions of matrices with sizes >= 5 are not supported.
        """
        assert self.n == self.m, 'Only square matrices are invertible'
        if self.n == 1:
            return Matrix([1 / self(0, 0)])
        if self.n == 2:
            inv_determinant = impl.expr_init(1.0 / self.determinant())
            return inv_determinant * Matrix([[self(
                1, 1), -self(0, 1)], [-self(1, 0), self(0, 0)]])
        if self.n == 3:
            n = 3
            inv_determinant = impl.expr_init(1.0 / self.determinant())
            entries = [[0] * n for _ in range(n)]

            def E(x, y):
                return self(x % n, y % n)

            for i in range(n):
                for j in range(n):
                    entries[j][i] = inv_determinant * (
                        E(i + 1, j + 1) * E(i + 2, j + 2) -
                        E(i + 2, j + 1) * E(i + 1, j + 2))
            return Matrix(entries)
        if self.n == 4:
            n = 4
            inv_determinant = impl.expr_init(1.0 / self.determinant())
            entries = [[0] * n for _ in range(n)]

            def E(x, y):
                return self(x % n, y % n)

            for i in range(n):
                for j in range(n):
                    entries[j][i] = inv_determinant * (-1)**(i + j) * ((
                        E(i + 1, j + 1) *
                        (E(i + 2, j + 2) * E(i + 3, j + 3) -
                         E(i + 3, j + 2) * E(i + 2, j + 3)) - E(i + 2, j + 1) *
                        (E(i + 1, j + 2) * E(i + 3, j + 3) -
                         E(i + 3, j + 2) * E(i + 1, j + 3)) + E(i + 3, j + 1) *
                        (E(i + 1, j + 2) * E(i + 2, j + 3) -
                         E(i + 2, j + 2) * E(i + 1, j + 3))))
            return Matrix(entries)
        raise Exception(
            "Inversions of matrices with sizes >= 5 are not supported")

    def normalized(self, eps=0):
        """Normalize a vector, i.e. matrices with the second dimension being
        equal to one.

        The normalization of a vector `v` is a vector of length 1
        and has the same direction with `v`. It's equal to `v/|v|`.

        Args:
            eps (float): a safe-guard value for sqrt, usually 0.

        Example::

            >>> a = ti.Vector([3, 4], ti.f32)
            >>> a.normalized()
            [0.6, 0.8]
        """
        impl.static(
            impl.static_assert(self.m == 1,
                               "normalized() only works on vector"))
        invlen = 1 / (self.norm() + eps)
        return invlen * self

    def transpose(self):
        """Returns the transpose of a matrix.

        Returns:
            :class:`~taichi.Matrix`: The transpose of this matrix.

        Example::

            >>> A = ti.Matrix([[0, 1], [2, 3]])
            >>> A.transpose()
            [[0, 2], [1, 3]]
        """
        from taichi._funcs import _matrix_transpose  # pylint: disable=C0415
        return _matrix_transpose(self)

    @taichi_scope
    def determinant(a):
        """Returns the determinant of this matrix.

        Note:
            The matrix dimension should be less than or equal to 4.

        Returns:
            dtype: The determinant of this matrix.

        Raises:
            Exception: Determinants of matrices with sizes >= 5 are not supported.
        """
        if a.n == 1 and a.m == 1:
            return a(0, 0)
        if a.n == 2 and a.m == 2:
            return a(0, 0) * a(1, 1) - a(0, 1) * a(1, 0)
        if a.n == 3 and a.m == 3:
            return a(0, 0) * (a(1, 1) * a(2, 2) - a(2, 1) * a(1, 2)) - a(
                1, 0) * (a(0, 1) * a(2, 2) - a(2, 1) * a(0, 2)) + a(
                    2, 0) * (a(0, 1) * a(1, 2) - a(1, 1) * a(0, 2))
        if a.n == 4 and a.m == 4:
            n = 4

            def E(x, y):
                return a(x % n, y % n)

            det = impl.expr_init(0.0)
            for i in range(4):
                det = det + (-1.0)**i * (
                    a(i, 0) *
                    (E(i + 1, 1) *
                     (E(i + 2, 2) * E(i + 3, 3) - E(i + 3, 2) * E(i + 2, 3)) -
                     E(i + 2, 1) *
                     (E(i + 1, 2) * E(i + 3, 3) - E(i + 3, 2) * E(i + 1, 3)) +
                     E(i + 3, 1) *
                     (E(i + 1, 2) * E(i + 2, 3) - E(i + 2, 2) * E(i + 1, 3))))
            return det
        raise Exception(
            "Determinants of matrices with sizes >= 5 are not supported")

    @staticmethod
    def diag(dim, val):
        """Returns a diagonal square matrix with the diagonals filled
        with `val`.

        Args:
            dim (int): the dimension of the wanted square matrix.
            val (TypeVar): value for the diagonal elements.

        Returns:
            :class:`~taichi.Matrix`: The wanted diagonal matrix.

        Example::

            >>> m = ti.Matrix.diag(3, 1)
            [[1, 0, 0],
             [0, 1, 0],
             [0, 0, 1]]
        """
        # TODO: need a more systematic way to create a "0" with the right type
        return Matrix([[val if i == j else 0 * val for j in range(dim)]
                       for i in range(dim)])

    def sum(self):
        """Return the sum of all elements.

        Example::

            >>> m = ti.Matrix([[1, 2], [3, 4]])
            >>> m.sum()
            10
        """
        ret = self.entries[0]
        for i in range(1, len(self.entries)):
            ret = ret + self.entries[i]
        return ret

    def norm(self, eps=0):
        """Returns the square root of the sum of the absolute squares
        of its elements.

        Args:
            eps (Number): a safe-guard value for sqrt, usually 0.

        Example::

            >>> a = ti.Vector([3, 4])
            >>> a.norm()
            5

        Returns:
            The square root of the sum of the absolute squares of its elements.
        """
        return ops_mod.sqrt(self.norm_sqr() + eps)

    def norm_inv(self, eps=0):
        """The inverse of the matrix :func:`~taichi.lang.matrix.Matrix.norm`.

        Args:
            eps (float): a safe-guard value for sqrt, usually 0.

        Returns:
            The inverse of the matrix/vector `norm`.
        """
        return ops_mod.rsqrt(self.norm_sqr() + eps)

    def norm_sqr(self):
        """Returns the sum of the absolute squares of its elements."""
        return (self * self).sum()

    def max(self):
        """Returns the maximum element value."""
        return ops_mod.max(*self.entries)

    def min(self):
        """Returns the minimum element value."""
        return ops_mod.min(*self.entries)

    def any(self):
        """Test whether any element not equal zero.

        Returns:
            bool: `True` if any element is not equal zero, `False` otherwise.

        Example::

            >>> v = ti.Vector([0, 0, 1])
            >>> v.any()
            True
        """
        ret = False
        for entry in self.entries:
            ret = ret | ops_mod.cmp_ne(entry, 0)
        return ret & True

    def all(self):
        """Test whether all element not equal zero.

        Returns:
            bool: `True` if all elements are not equal zero, `False` otherwise.

        Example::

            >>> v = ti.Vector([0, 0, 1])
            >>> v.all()
            False
        """
        ret = True
        for entry in self.entries:
            ret = ret & ops_mod.cmp_ne(entry, 0)
        return ret

    @taichi_scope
    def fill(self, val):
        """Fills the matrix with a specified value, must be called
        in Taichi scope.

        Args:
            val (Union[int, float]): Value to fill.

        Example::

            >>> A = ti.Matrix([0, 1, 2, 3])
            >>> A.fill(-1)
            >>> A
            [-1, -1, -1, -1]
        """
        def assign_renamed(x, y):
            return ops_mod.assign(x, y)

        return self._element_wise_writeback_binary(assign_renamed, val)

    @python_scope
    def to_numpy(self, keep_dims=False):
        """Converts this matrix to a numpy array.

        Args:
            keep_dims (bool, optional): Whether to keep the dimension
                after conversion. If set to `False`, the resulting numpy array
                will discard the axis of length one.

        Returns:
            numpy.ndarray: The result numpy array.

        Example::

            >>> A = ti.Matrix([[0], [1], [2], [3]])
            >>> A.to_numpy(keep_dims=False)
            >>> A
            array([0, 1, 2, 3])
        """
        as_vector = self.m == 1 and not keep_dims
        shape_ext = (self.n, ) if as_vector else (self.n, self.m)
        return np.array(self.to_list()).reshape(shape_ext)

    @taichi_scope
    def __ti_repr__(self):
        yield '['
        for i in range(self.n):
            if i:
                yield ', '
            if self.m != 1:
                yield '['
            for j in range(self.m):
                if j:
                    yield ', '
                yield self(i, j)
            if self.m != 1:
                yield ']'
        yield ']'

    def __str__(self):
        """Python scope matrix print support."""
        if impl.inside_kernel():
            '''
            It seems that when pybind11 got an type mismatch, it will try
            to invoke `repr` to show the object... e.g.:

            TypeError: make_const_expr_f32(): incompatible function arguments. The following argument types are supported:
                1. (arg0: float) -> taichi_python.Expr

            Invoked with: <Taichi 2x1 Matrix>

            So we have to make it happy with a dummy string...
            '''
            return f'<{self.n}x{self.m} ti.Matrix>'
        return str(self.to_numpy())

    def __repr__(self):
        return str(self.to_numpy())

    @staticmethod
    @taichi_scope
    def zero(dt, n, m=None):
        """Constructs a Matrix filled with zeros.

        Args:
            dt (DataType): The desired data type.
            n (int): The first dimension (row) of the matrix.
            m (int, optional): The second dimension (column) of the matrix.

        Returns:
            :class:`~taichi.lang.matrix.Matrix`: A :class:`~taichi.lang.matrix.Matrix` instance filled with zeros.

        """
        if m is None:
            return Vector([ops_mod.cast(0, dt) for _ in range(n)])
        return Matrix([[ops_mod.cast(0, dt) for _ in range(m)]
                       for _ in range(n)])

    @staticmethod
    @taichi_scope
    def one(dt, n, m=None):
        """Constructs a Matrix filled with ones.

        Args:
            dt (DataType): The desired data type.
            n (int): The first dimension (row) of the matrix.
            m (int, optional): The second dimension (column) of the matrix.

        Returns:
            :class:`~taichi.lang.matrix.Matrix`: A :class:`~taichi.lang.matrix.Matrix` instance filled with ones.

        """
        if m is None:
            return Vector([ops_mod.cast(1, dt) for _ in range(n)])
        return Matrix([[ops_mod.cast(1, dt) for _ in range(m)]
                       for _ in range(n)])

    @staticmethod
    @taichi_scope
    def unit(n, i, dt=None):
        """Constructs a n-D vector with the `i`-th entry being equal to one and
        the remaining entries are all zeros.

        Args:
            n (int): The length of the vector.
            i (int): The index of the entry that will be filled with one.
            dt (:mod:`~taichi.types.primitive_types`, optional): The desired data type.

        Returns:
            :class:`~taichi.Matrix`: The returned vector.

        Example::

            >>> A = ti.Matrix.unit(3, 1)
            >>> A
            [0, 1, 0]
        """
        if dt is None:
            dt = int
        assert 0 <= i < n
        return Vector([ops_mod.cast(int(j == i), dt) for j in range(n)])

    @staticmethod
    @taichi_scope
    def identity(dt, n):
        """Constructs an identity Matrix with shape (n, n).

        Args:
            dt (DataType): The desired data type.
            n (int): The number of rows/columns.

        Returns:
            :class:`~taichi.Matrix`: An `n x n` identity matrix.
        """
        return Matrix([[ops_mod.cast(int(i == j), dt) for j in range(n)]
                       for i in range(n)])

    @staticmethod
    def rotation2d(alpha):
        """Returns the matrix representation of the 2D
        anti-clockwise rotation of angle `alpha`. The angle `alpha`
        is in radians.

        Example::

            >>> import math
            >>> ti.Matrix.rotation2d(math.pi/4)
            [[ 0.70710678 -0.70710678]
             [ 0.70710678  0.70710678]]
        """
        warnings.warn(
            "`ti.Matrix.rotation2d(alpha)` is renamed to `ti.Math.rotation2d(ang)`",
            DeprecationWarning)
        return Matrix([[ops_mod.cos(alpha), -ops_mod.sin(alpha)],
                       [ops_mod.sin(alpha),
                        ops_mod.cos(alpha)]])

    @classmethod
    @python_scope
    def field(cls,
              n,
              m,
              dtype,
              shape=None,
              order=None,
              name="",
              offset=None,
              needs_grad=False,
              needs_dual=False,
              layout=Layout.AOS,
              ndim=None):
        """Construct a data container to hold all elements of the Matrix.

        Args:
            n (int): The desired number of rows of the Matrix.
            m (int): The desired number of columns of the Matrix.
            dtype (DataType, optional): The desired data type of the Matrix.
            shape (Union[int, tuple of int], optional): The desired shape of the Matrix.
            order (str, optional): order of the shape laid out in memory.
            name (string, optional): The custom name of the field.
            offset (Union[int, tuple of int], optional): The coordinate offset
                of all elements in a field.
            needs_grad (bool, optional): Whether the Matrix need grad field (reverse mode autodiff).
            needs_dual (bool, optional): Whether the Matrix need dual field (forward mode autodiff).
            layout (Layout, optional): The field layout, either Array Of
                Structure (AOS) or Structure Of Array (SOA).

        Returns:
            :class:`~taichi.Matrix`: A matrix.
        """
        entries = []
        element_dim = ndim if ndim is not None else 2
        if isinstance(dtype, (list, tuple, np.ndarray)):
            # set different dtype for each element in Matrix
            # see #2135
            if m == 1:
                assert len(np.shape(dtype)) == 1 and len(
                    dtype
                ) == n, f'Please set correct dtype list for Vector. The shape of dtype list should be ({n}, ) instead of {np.shape(dtype)}'
                for i in range(n):
                    entries.append(
                        impl.create_field_member(dtype[i],
                                                 name=name,
                                                 needs_grad=needs_grad,
                                                 needs_dual=needs_dual))
            else:
                assert len(np.shape(dtype)) == 2 and len(dtype) == n and len(
                    dtype[0]
                ) == m, f'Please set correct dtype list for Matrix. The shape of dtype list should be ({n}, {m}) instead of {np.shape(dtype)}'
                for i in range(n):
                    for j in range(m):
                        entries.append(
                            impl.create_field_member(dtype[i][j],
                                                     name=name,
                                                     needs_grad=needs_grad,
                                                     needs_dual=needs_dual))
        else:
            for _ in range(n * m):
                entries.append(
                    impl.create_field_member(dtype,
                                             name=name,
                                             needs_grad=needs_grad,
                                             needs_dual=needs_dual))
        entries, entries_grad, entries_dual = zip(*entries)
<<<<<<< HEAD
        entries, entries_grad, entries_dual = MatrixField(
            entries, n, m, element_dim), MatrixField(entries_grad, n, m,
                                                     element_dim), MatrixField(
                                                         entries_dual, n, m,
                                                         element_dim)

        entries._set_grad(entries_grad)
        entries._set_dual(entries_dual)
=======

        entries = MatrixField(entries, n, m, element_dim)
        if all(entries_grad):
            entries_grad = MatrixField(entries_grad, n, m, element_dim)
            entries._set_grad(entries_grad)
        if all(entries_dual):
            entries_dual = MatrixField(entries_dual, n, m, element_dim)
            entries._set_dual(entries_dual)
>>>>>>> 7619efc4

        impl.get_runtime().matrix_fields.append(entries)

        if shape is None:
            if offset is not None:
                raise TaichiSyntaxError(
                    'shape cannot be None when offset is set')
            if order is not None:
                raise TaichiSyntaxError(
                    'shape cannot be None when order is set')
        else:
            if isinstance(shape, numbers.Number):
                shape = (shape, )
            if isinstance(offset, numbers.Number):
                offset = (offset, )
            dim = len(shape)
            if offset is not None and dim != len(offset):
                raise TaichiSyntaxError(
                    f'The dimensionality of shape and offset must be the same ({dim} != {len(offset)})'
                )
            axis_seq = []
            shape_seq = []
            if order is not None:
                if dim != len(order):
                    raise TaichiSyntaxError(
                        f'The dimensionality of shape and order must be the same ({dim} != {len(order)})'
                    )
                if dim != len(set(order)):
                    raise TaichiSyntaxError(
                        'The axes in order must be different')
                for ch in order:
                    axis = ord(ch) - ord('i')
                    if axis < 0 or axis >= dim:
                        raise TaichiSyntaxError(f'Invalid axis {ch}')
                    axis_seq.append(axis)
                    shape_seq.append(shape[axis])
            else:
                axis_seq = list(range(dim))
                shape_seq = list(shape)
            same_level = order is None
            if layout == Layout.SOA:
                for e in entries._get_field_members():
                    impl._create_snode(axis_seq, shape_seq,
                                       same_level).place(ScalarField(e),
                                                         offset=offset)
                if needs_grad:
                    for e in entries_grad._get_field_members():
                        impl._create_snode(axis_seq, shape_seq,
                                           same_level).place(ScalarField(e),
                                                             offset=offset)
                if needs_dual:
                    for e in entries_dual._get_field_members():
                        impl._create_snode(axis_seq, shape_seq,
                                           same_level).place(ScalarField(e),
                                                             offset=offset)
            else:
                impl._create_snode(axis_seq, shape_seq,
                                   same_level).place(entries, offset=offset)
                if needs_grad:
                    impl._create_snode(axis_seq, shape_seq,
                                       same_level).place(entries_grad,
                                                         offset=offset)
                if needs_dual:
                    impl._create_snode(axis_seq, shape_seq,
                                       same_level).place(entries_dual,
                                                         offset=offset)
        return entries

    @classmethod
    @python_scope
    def ndarray(cls, n, m, dtype, shape, layout=Layout.AOS):
        """Defines a Taichi ndarray with matrix elements.
        This function must be called in Python scope, and after `ti.init` is called.

        Args:
            n (int): Number of rows of the matrix.
            m (int): Number of columns of the matrix.
            dtype (DataType): Data type of each value.
            shape (Union[int, tuple[int]]): Shape of the ndarray.
            layout (Layout, optional): Memory layout, AOS by default.

        Example::

            The code below shows how a Taichi ndarray with matrix elements \
            can be declared and defined::

                >>> x = ti.Matrix.ndarray(4, 5, ti.f32, shape=(16, 8))
        """
        if isinstance(shape, numbers.Number):
            shape = (shape, )
        return MatrixNdarray(n, m, dtype, shape, layout)

    @staticmethod
    def rows(rows):
        """Constructs a matrix by concatenating a list of
        vectors/lists row by row. Must be called in Taichi scope.

        Args:
            rows (List): A list of Vector (1-D Matrix) or a list of list.

        Returns:
            :class:`~taichi.Matrix`: A matrix.

        Example::

            >>> @ti.kernel
            >>> def test():
            >>>     v1 = ti.Vector([1, 2, 3])
            >>>     v2 = ti.Vector([4, 5, 6])
            >>>     m = ti.Matrix.rows([v1, v2])
            >>>     print(m)
            >>>
            >>> test()
            [[1, 2, 3], [4, 5, 6]]
        """
        if isinstance(rows[0], Matrix):
            for row in rows:
                assert row.m == 1, "Inputs must be vectors, i.e. m == 1"
                assert row.n == rows[
                    0].n, "Input vectors must share the same shape"
            # l-value copy:
            return Matrix([[row(i) for i in range(row.n)] for row in rows])
        if isinstance(rows[0], list):
            for row in rows:
                assert len(row) == len(
                    rows[0]), "Input lists share the same shape"
            # l-value copy:
            return Matrix([[x for x in row] for row in rows])
        raise Exception(
            "Cols/rows must be a list of lists, or a list of vectors")

    @staticmethod
    def cols(cols):
        """Constructs a Matrix instance by concatenating Vectors/lists column by column.

        Args:
            cols (List): A list of Vector (1-D Matrix) or a list of list.

        Returns:
            :class:`~taichi.Matrix`: A matrix.

        Example::

            >>> @ti.kernel
            >>> def test():
            >>>     v1 = ti.Vector([1, 2, 3])
            >>>     v2 = ti.Vector([4, 5, 6])
            >>>     m = ti.Matrix.cols([v1, v2])
            >>>     print(m)
            >>>
            >>> test()
            [[1, 4], [2, 5], [3, 6]]
        """
        return Matrix.rows(cols).transpose()

    def __hash__(self):
        # TODO: refactor KernelTemplateMapper
        # If not, we get `unhashable type: Matrix` when
        # using matrices as template arguments.
        return id(self)

    def dot(self, other):
        """Performs the dot product of two vectors.

        To call this method, both multiplicatives must be vectors.

        Args:
            other (:class:`~taichi.Matrix`): The input Vector.

        Returns:
            DataType: The dot product result (scalar) of the two Vectors.

        Example::

            >>> v1 = ti.Vector([1, 2, 3])
            >>> v2 = ti.Vector([3, 4, 5])
            >>> v1.dot(v2)
            26
        """
        impl.static(
            impl.static_assert(self.m == 1, "lhs for dot is not a vector"))
        impl.static(
            impl.static_assert(other.m == 1, "rhs for dot is not a vector"))
        return (self * other).sum()

    def _cross3d(self, other):
        from taichi._funcs import _matrix_cross3d  # pylint: disable=C0415
        return _matrix_cross3d(self, other)

    def _cross2d(self, other):
        from taichi._funcs import _matrix_cross2d  # pylint: disable=C0415
        return _matrix_cross2d(self, other)

    def cross(self, other):
        """Performs the cross product with the input vector (1-D Matrix).

        Both two vectors must have the same dimension <= 3.

        For two 2d vectors (x1, y1) and (x2, y2), the return value is the
        scalar `x1*y2 - x2*y1`.

        For two 3d vectors `v` and `w`, the return value is the 3d vector
        `v x w`.

        Args:
            other (:class:`~taichi.Matrix`): The input Vector.

        Returns:
            :class:`~taichi.Matrix`: The cross product of the two Vectors.
        """
        if self.n == 3 and self.m == 1 and other.n == 3 and other.m == 1:
            return self._cross3d(other)

        if self.n == 2 and self.m == 1 and other.n == 2 and other.m == 1:
            return self._cross2d(other)

        raise ValueError(
            "Cross product is only supported between pairs of 2D/3D vectors")

    def outer_product(self, other):
        """Performs the outer product with the input Vector (1-D Matrix).

        The outer_product of two vectors `v = (x1, x2, ..., xn)`,
        `w = (y1, y2, ..., yn)` is a `n` times `n` square matrix, and its `(i, j)`
        entry is equal to `xi*yj`.

        Args:
            other (:class:`~taichi.Matrix`): The input Vector.

        Returns:
            :class:`~taichi.Matrix`: The outer product of the two Vectors.
        """
        from taichi._funcs import \
            _matrix_outer_product  # pylint: disable=C0415
        return _matrix_outer_product(self, other)


class Vector(Matrix):
    def __init__(self, arr, dt=None, **kwargs):
        """Constructs a vector from given array.

        A vector is an instance of a 2-D matrix with the second dimension being equal to 1.

        Args:
            arr (Union[list, tuple, np.ndarray]): The initial values of the Vector.
            dt (:mod:`~taichi.types.primitive_types`): data type of the vector.

        Returns:
            :class:`~taichi.Matrix`: A vector instance.
        Example::
            >>> u = ti.Vector([1, 2])
            >>> print(u.m, u.n)  # verify a vector is a matrix of shape (n, 1)
            2 1
            >>> v = ti.Vector([3, 4])
            >>> u + v
            [4 6]
        """
        super().__init__(arr, dt=dt, **kwargs)

    @classmethod
    def field(cls, n, dtype, *args, **kwargs):
        """ti.Vector.field"""
        ndim = kwargs.get("ndim", 1)
        assert ndim == 1
        kwargs["ndim"] = 1
        return super().field(n, 1, dtype, *args, **kwargs)

    @classmethod
    @python_scope
    def ndarray(cls, n, dtype, shape, layout=Layout.AOS):
        """Defines a Taichi ndarray with vector elements.

        Args:
            n (int): Size of the vector.
            dtype (DataType): Data type of each value.
            shape (Union[int, tuple[int]]): Shape of the ndarray.
            layout (Layout, optional): Memory layout, AOS by default.

        Example:
            The code below shows how a Taichi ndarray with vector elements can be declared and defined::

                >>> x = ti.Vector.ndarray(3, ti.f32, shape=(16, 8))
        """
        if isinstance(shape, numbers.Number):
            shape = (shape, )
        return VectorNdarray(n, dtype, shape, layout)


class _IntermediateMatrix(Matrix):
    """Intermediate matrix class for compiler internal use only.

    Args:
        n (int): Number of rows of the matrix.
        m (int): Number of columns of the matrix.
        entries (List[Expr]): All entries of the matrix.
    """
    def __init__(self, n, m, entries, ndim=None):
        assert isinstance(entries, list)
        assert n * m == len(entries), "Number of entries doesn't match n * m"
        self.n = n
        self.m = m
        if ndim is not None:
            self.ndim = ndim
        else:
            if len(entries) == 0:
                self.ndim = 0
            else:
                self.ndim = 2 if isinstance(entries[0], Iterable) else 1
        self._impl = _TiScopeMatrixImpl(m,
                                        n,
                                        entries,
                                        local_tensor_proxy=None,
                                        dynamic_index_stride=None)


class _MatrixFieldElement(_IntermediateMatrix):
    """Matrix field element class for compiler internal use only.

    Args:
        field (MatrixField): The matrix field.
        indices (taichi_python.ExprGroup): Indices of the element.
    """
    def __init__(self, field, indices):
        super().__init__(
            field.n,
            field.m, [
                expr.Expr(
                    ti_python_core.subscript(
                        e.ptr, indices,
                        impl.get_runtime().get_current_src_info()))
                for e in field._get_field_members()
            ],
            ndim=getattr(field, "ndim", 2))
        self._impl.dynamic_index_stride = field._get_dynamic_index_stride()


class MatrixField(Field):
    """Taichi matrix field with SNode implementation.

    Args:
        vars (List[Expr]): Field members.
        n (Int): Number of rows.
        m (Int): Number of columns.
        ndim (Int): Number of dimensions; forced reshape if given.
    """
    def __init__(self, _vars, n, m, ndim=2):
        assert len(_vars) == n * m
        assert ndim in (1, 2)
        super().__init__(_vars)
        self.n = n
        self.m = m
        self.ndim = ndim
        self.ptr = ti_python_core.expr_matrix_field([var.ptr for var in self.vars], [n, m][:ndim])

    def get_scalar_field(self, *indices):
        """Creates a ScalarField using a specific field member.

        Args:
            indices (Tuple[Int]): Specified indices of the field member.

        Returns:
            ScalarField: The result ScalarField.
        """
        assert len(indices) in [1, 2]
        i = indices[0]
        j = 0 if len(indices) == 1 else indices[1]
        return ScalarField(self.vars[i * self.m + j])

    def _get_dynamic_index_stride(self):
        if self.ptr.get_dynamic_indexable():
            return self.ptr.get_dynamic_index_stride()
        return None

    def _calc_dynamic_index_stride(self):
        # Algorithm: https://github.com/taichi-dev/taichi/issues/3810
        paths = [ScalarField(var).snode._path_from_root() for var in self.vars]
        num_members = len(paths)
        if num_members == 1:
            self.ptr.set_dynamic_index_stride(0)
            return
        length = len(paths[0])
        if any(
                len(path) != length or ti_python_core.is_quant(path[length -
                                                                    1]._dtype)
                for path in paths):
            return
        for i in range(length):
            if any(path[i] != paths[0][i] for path in paths):
                depth_below_lca = i
                break
        for i in range(depth_below_lca, length - 1):
            if any(path[i].ptr.type != ti_python_core.SNodeType.dense
                   or path[i]._cell_size_bytes != paths[0][i]._cell_size_bytes
                   or path[i + 1]._offset_bytes_in_parent_cell != paths[0][
                       i + 1]._offset_bytes_in_parent_cell for path in paths):
                return
        stride = paths[1][depth_below_lca]._offset_bytes_in_parent_cell - \
            paths[0][depth_below_lca]._offset_bytes_in_parent_cell
        for i in range(2, num_members):
            if stride != paths[i][depth_below_lca]._offset_bytes_in_parent_cell \
                    - paths[i - 1][depth_below_lca]._offset_bytes_in_parent_cell:
                return
        self.ptr.set_dynamic_index_stride(stride)

    def fill(self, val):
        """Fills this matrix field with specified values.

        Args:
            val (Union[Number, List, Tuple, Matrix]): Values to fill,
                should have consistent dimension consistent with `self`.
        """
        if isinstance(val, numbers.Number):
            val = tuple(
                [tuple([val for _ in range(self.m)]) for _ in range(self.n)])
        elif isinstance(val,
                        (list, tuple)) and isinstance(val[0], numbers.Number):
            assert self.m == 1
            val = tuple([(v, ) for v in val])
        elif isinstance(val, Matrix):
            val_tuple = []
            for i in range(val.n):
                row = []
                for j in range(val.m):
                    row.append(val(i, j))
                row = tuple(row)
                val_tuple.append(row)
            val = tuple(val_tuple)
        assert len(val) == self.n
        assert len(val[0]) == self.m

        if in_python_scope():
            from taichi._kernels import fill_matrix  # pylint: disable=C0415
            fill_matrix(self, val)
        else:
            from taichi._funcs import \
                field_fill_taichi_scope  # pylint: disable=C0415
            field_fill_taichi_scope(self, val)

    @python_scope
    def to_numpy(self, keep_dims=False, dtype=None):
        """Converts the field instance to a NumPy array.

        Args:
            keep_dims (bool, optional): Whether to keep the dimension after conversion.
                When keep_dims=True, on an n-D matrix field, the numpy array always has n+2 dims, even for 1x1, 1xn, nx1 matrix fields.
                When keep_dims=False, the resulting numpy array should skip the matrix dims with size 1.
                For example, a 4x1 or 1x4 matrix field with 5x6x7 elements results in an array of shape 5x6x7x4.
            dtype (DataType, optional): The desired data type of returned numpy array.

        Returns:
            numpy.ndarray: The result NumPy array.
        """
        if dtype is None:
            dtype = to_numpy_type(self.dtype)
        as_vector = self.m == 1 and not keep_dims
        shape_ext = (self.n, ) if as_vector else (self.n, self.m)
        arr = np.zeros(self.shape + shape_ext, dtype=dtype)
        from taichi._kernels import matrix_to_ext_arr  # pylint: disable=C0415
        matrix_to_ext_arr(self, arr, as_vector)
        runtime_ops.sync()
        return arr

    def to_torch(self, device=None, keep_dims=False):
        """Converts the field instance to a PyTorch tensor.

        Args:
            device (torch.device, optional): The desired device of returned tensor.
            keep_dims (bool, optional): Whether to keep the dimension after conversion.
                See :meth:`~taichi.lang.field.MatrixField.to_numpy` for more detailed explanation.

        Returns:
            torch.tensor: The result torch tensor.
        """
        import torch  # pylint: disable=C0415
        as_vector = self.m == 1 and not keep_dims
        shape_ext = (self.n, ) if as_vector else (self.n, self.m)
        # pylint: disable=E1101
        arr = torch.empty(self.shape + shape_ext,
                          dtype=to_pytorch_type(self.dtype),
                          device=device)
        from taichi._kernels import matrix_to_ext_arr  # pylint: disable=C0415
        matrix_to_ext_arr(self, arr, as_vector)
        runtime_ops.sync()
        return arr

    def to_paddle(self, place=None, keep_dims=False):
        """Converts the field instance to a Paddle tensor.

        Args:
            place (paddle.CPUPlace()/CUDAPlace(n), optional): The desired place of returned tensor.
            keep_dims (bool, optional): Whether to keep the dimension after conversion.
                See :meth:`~taichi.lang.field.MatrixField.to_numpy` for more detailed explanation.

        Returns:
            paddle.Tensor: The result paddle tensor.
        """
        import paddle  # pylint: disable=C0415
        as_vector = self.m == 1 and not keep_dims and self.ndim == 1
        shape_ext = (self.n, ) if as_vector else (self.n, self.m)
        # pylint: disable=E1101
        # paddle.empty() doesn't support argument `place``
        arr = paddle.to_tensor(paddle.empty(self.shape + shape_ext,
                                            to_paddle_type(self.dtype)),
                               place=place)
        from taichi._kernels import matrix_to_ext_arr  # pylint: disable=C0415
        matrix_to_ext_arr(self, arr, as_vector)
        runtime_ops.sync()
        return arr

    @python_scope
    def from_numpy(self, arr):
        """Copies an `numpy.ndarray` into this field.

        Example::

            >>> m = ti.Matrix.field(2, 2, ti.f32, shape=(3, 3))
            >>> arr = numpp.ones((3, 3, 2, 2))
            >>> m.from_numpy(arr)
        """
        if len(arr.shape) == len(self.shape) + 1:
            as_vector = True
            assert self.m == 1, "This is not a vector field"
        else:
            as_vector = False
            assert len(arr.shape) == len(self.shape) + 2
        dim_ext = 1 if as_vector else 2
        assert len(arr.shape) == len(self.shape) + dim_ext
        from taichi._kernels import ext_arr_to_matrix  # pylint: disable=C0415
        ext_arr_to_matrix(arr, self, as_vector)
        runtime_ops.sync()

    @python_scope
    def __setitem__(self, key, value):
        self._initialize_host_accessors()
        self[key]._set_entries(value)

    @python_scope
    def __getitem__(self, key):
        self._initialize_host_accessors()
        key = self._pad_key(key)
        _host_access = self._host_access(key)
        return Matrix([[_host_access[i * self.m + j] for j in range(self.m)]
                       for i in range(self.n)],
                      ndim=self.ndim)

    def __repr__(self):
        # make interactive shell happy, prevent materialization
        return f'<{self.n}x{self.m} ti.Matrix.field>'


class MatrixType(CompoundType):
    def __init__(self, n, m, ndim, dtype):
        self.n = n
        self.m = m
        self.ndim = ndim
        self.dtype = cook_dtype(dtype)

    def __call__(self, *args):
        """Return a matrix matching the shape and dtype.

        This function will try to convert the input to a `n x m` matrix, with n, m being
        the number of rows/cols of this matrix type.

        Example::

            >>> mat4x3 = MatrixType(4, 3, float)
            >>> mat2x6 = MatrixType(2, 6, float)

            Create from n x m scalars, of a 1d list of n x m scalars:

                >>> m = mat4x3([1, 2, 3, 4, 5, 6, 7, 8, 9, 10, 11, 12])
                >>> m = mat4x3(1, 2, 3, 4, 5, 6, 7, 8, 9, 10, 11, 12)

            Create from n vectors/lists, with each one of dimension m:

                >>> m = mat4x3([1, 2, 3], [4, 5, 6], [7, 8, 9], [10, 11, 12])

            Create from a single scalar

                >>> m = mat4x3(1)

            Create from another 2d list/matrix, as long as they have the same number of entries

                >>> m = mat4x3([[1, 2, 3], [4, 5, 6], [7, 8, 9], [10, 11, 12]])
                >>> m = mat4x3(m)
                >>> k = mat2x6(m)

        """
        if len(args) == 0:
            raise TaichiSyntaxError(
                "Custom type instances need to be created with an initial value."
            )
        if len(args) == 1:
            # initialize by a single scalar, e.g. matnxm(1)
            if isinstance(args[0], (numbers.Number, expr.Expr)):
                return self.filled_with_scalar(args[0])
            args = args[0]
        # collect all input entries to a 1d list and then reshape
        # this is mostly for glsl style like vec4(v.xyz, 1.)
        entries = []
        for x in args:
            if isinstance(x, (list, tuple)):
                entries += x
            elif isinstance(x, np.ndarray):
                entries += list(x.ravel())
            elif isinstance(x, Matrix):
                entries += x.entries
            else:
                entries.append(x)

        if len(entries) != self.m * self.n:
            raise TaichiSyntaxError(
                f"Incompatible arguments for the custom vector/matrix type: ({self.n}, {self.m}), ({len(entries)})"
            )
        entries = [[entries[k * self.m + i] for i in range(self.m)]
                   for k in range(self.n)]

        #  type cast
        return self.cast(Matrix(entries, dt=self.dtype, ndim=self.ndim))

    def cast(self, mat):
        if in_python_scope():
            return Matrix([[
                int(mat(i, j)) if self.dtype in primitive_types.integer_types
                else float(mat(i, j)) for j in range(self.m)
            ] for i in range(self.n)],
                          ndim=self.ndim)
        return mat.cast(self.dtype)

    def filled_with_scalar(self, value):
        return self.cast(
            Matrix([[value for _ in range(self.m)] for _ in range(self.n)],
                   ndim=self.ndim))

    def field(self, **kwargs):
        assert kwargs.get("ndim", self.ndim) == self.ndim
        kwargs.update({"ndim": self.ndim})
        return Matrix.field(self.n, self.m, dtype=self.dtype, **kwargs)


class VectorType(MatrixType):
    def __init__(self, n, dtype):
        super().__init__(n, 1, 1, dtype)

    def __call__(self, *args):
        """Return a vector matching the shape and dtype.

        This function will try to convert the input to a `n`-component vector.

        Example::

            >>> vec3 = VectorType(3, float)

            Create from n scalars:

                >>> v = vec3(1, 2, 3)

            Create from a list/tuple of n scalars:

                >>> v = vec3([1, 2, 3])

            Create from a single scalar

                >>> v = vec3(1)

        """
        if len(args) == 0:
            raise TaichiSyntaxError(
                "Custom type instances need to be created with an initial value."
            )
        if len(args) == 1:
            # initialize by a single scalar, e.g. matnxm(1)
            if isinstance(args[0], (numbers.Number, expr.Expr)):
                return self.filled_with_scalar(args[0])
            args = args[0]
        # collect all input entries to a 1d list and then reshape
        # this is mostly for glsl style like vec4(v.xyz, 1.)
        entries = []
        for x in args:
            if isinstance(x, (list, tuple)):
                entries += x
            elif isinstance(x, np.ndarray):
                entries += list(x.ravel())
            elif isinstance(x, Matrix):
                entries += x.entries
            else:
                entries.append(x)

        if len(entries) != self.n:
            raise TaichiSyntaxError(
                f"Incompatible arguments for the custom vector type: ({self.n}), ({len(entries)})"
            )

        #  type cast
        return self.cast(Vector(entries, dt=self.dtype))

    def cast(self, vec):
        if in_python_scope():
            return Vector([
                int(vec(i)) if self.dtype in primitive_types.integer_types else
                float(vec(i)) for i in range(self.n)
            ])
        return vec.cast(self.dtype)

    def filled_with_scalar(self, value):
        return self.cast(Vector([value for _ in range(self.n)]))

    def field(self, **kwargs):
        return Vector.field(self.n, dtype=self.dtype, **kwargs)


class MatrixNdarray(Ndarray):
    """Taichi ndarray with matrix elements.

    Args:
        n (int): Number of rows of the matrix.
        m (int): Number of columns of the matrix.
        dtype (DataType): Data type of each value.
        shape (Union[int, tuple[int]]): Shape of the ndarray.
        layout (Layout): Memory layout.

    Example::

        >>> arr = ti.MatrixNdarray(2, 2, ti.f32, shape=(3, 3), layout=Layout.SOA)
    """
    def __init__(self, n, m, dtype, shape, layout):
        self.n = n
        self.m = m
        super().__init__()
        # TODO(zhanlue): remove self.dtype and migrate its usages to element_type
        self.dtype = cook_dtype(dtype)

        self.layout = layout
        self.shape = tuple(shape)
        self.element_type = TensorType((self.n, self.m), dtype)
        # TODO: we should pass in element_type, shape, layout instead.
        self.arr = impl.get_runtime().prog.create_ndarray(
            cook_dtype(self.element_type.ptr), shape, layout)

    @property
    def element_shape(self):
        """Returns the shape of each element (a 2D matrix) in this ndarray.

        Example::

            >>> arr = ti.MatrixNdarray(2, 2, ti.f32, shape=(3, 3), layout=Layout.SOA)
            >>> arr.element_shape
            (2, 2)
        """
        return tuple(self.arr.element_shape())

    @python_scope
    def __setitem__(self, key, value):
        if not isinstance(value, (list, tuple)):
            value = list(value)
        if not isinstance(value[0], (list, tuple)):
            value = [[i] for i in value]
        for i in range(self.n):
            for j in range(self.m):
                self[key][i, j] = value[i][j]

    @python_scope
    def __getitem__(self, key):
        key = () if key is None else (
            key, ) if isinstance(key, numbers.Number) else tuple(key)
        return Matrix(
            [[NdarrayHostAccess(self, key, (i, j)) for j in range(self.m)]
             for i in range(self.n)])

    @python_scope
    def to_numpy(self):
        """Converts this ndarray to a `numpy.ndarray`.

        Example::

            >>> arr = ti.MatrixNdarray(2, 2, ti.f32, shape=(2, 1), layout=Layout.SOA)
            >>> arr.to_numpy()
            [[[[0. 0.]
               [0. 0.]]]

             [[[0. 0.]
               [0. 0.]]]]
        """
        return self._ndarray_matrix_to_numpy(self.layout, as_vector=0)

    @python_scope
    def from_numpy(self, arr):
        """Copies the data of a `numpy.ndarray` into this array.

        Example::

            >>> m = ti.MatrixNdarray(2, 2, ti.f32, shape=(2, 1), layout=0)
            >>> arr = np.ones((2, 1, 2, 2))
            >>> m.from_numpy(arr)
        """
        self._ndarray_matrix_from_numpy(arr, self.layout, as_vector=0)

    @python_scope
    def __deepcopy__(self, memo=None):
        ret_arr = MatrixNdarray(self.n, self.m, self.dtype, self.shape,
                                self.layout)
        ret_arr.copy_from(self)
        return ret_arr

    @python_scope
    def _fill_by_kernel(self, val):
        from taichi._kernels import \
            fill_ndarray_matrix  # pylint: disable=C0415
        fill_ndarray_matrix(self, val)

    @python_scope
    def __repr__(self):
        return f'<{self.n}x{self.m} {self.layout} ti.Matrix.ndarray>'


class VectorNdarray(Ndarray):
    """Taichi ndarray with vector elements.

    Args:
        n (int): Size of the vector.
        dtype (DataType): Data type of each value.
        shape (Tuple[int]): Shape of the ndarray.
        layout (Layout): Memory layout.

    Example::

        >>> a = ti.VectorNdarray(3, ti.f32, (3, 3), layout=Layout.SOA)
    """
    def __init__(self, n, dtype, shape, layout):
        self.n = n
        super().__init__()
        # TODO(zhanlue): remove self.dtype and migrate its usages to element_type
        self.dtype = cook_dtype(dtype)

        self.layout = layout
        self.shape = tuple(shape)
        self.element_type = TensorType((n, ), self.dtype)
        self.arr = impl.get_runtime().prog.create_ndarray(
            cook_dtype(self.element_type.ptr), shape, layout)

    @property
    def element_shape(self):
        """Gets the dimension of the vector of this ndarray.

        Example::

            >>> a = ti.VectorNdarray(3, ti.f32, (3, 3), layout=Layout.SOA)
            >>> a.element_shape
            (3,)
        """
        return tuple(self.arr.element_shape())

    @python_scope
    def __setitem__(self, key, value):
        if not isinstance(value, (list, tuple)):
            value = list(value)
        for i in range(self.n):
            self[key][i] = value[i]

    @python_scope
    def __getitem__(self, key):
        key = () if key is None else (
            key, ) if isinstance(key, numbers.Number) else tuple(key)
        return Vector(
            [NdarrayHostAccess(self, key, (i, )) for i in range(self.n)])

    @python_scope
    def to_numpy(self):
        """Converts this vector ndarray to a `numpy.ndarray`.

        Example::

            >>> a = ti.VectorNdarray(3, ti.f32, (2, 2), layout=Layout.SOA)
            >>> a.to_numpy()
            array([[[0., 0., 0.],
                    [0., 0., 0.]],

                   [[0., 0., 0.],
                    [0., 0., 0.]]], dtype=float32)
        """
        return self._ndarray_matrix_to_numpy(self.layout, as_vector=1)

    @python_scope
    def from_numpy(self, arr):
        """Copies the data from a `numpy.ndarray` into this ndarray.

        The shape and data type of `arr` must match this ndarray.

        Example::

            >>> import numpy as np
            >>> a = ti.VectorNdarray(3, ti.f32, (2, 2), 0)
            >>> b = np.ones((2, 2, 3), dtype=np.float32)
            >>> a.from_numpy(b)
        """
        self._ndarray_matrix_from_numpy(arr, self.layout, as_vector=1)

    @python_scope
    def __deepcopy__(self, memo=None):
        ret_arr = VectorNdarray(self.n, self.dtype, self.shape, self.layout)
        ret_arr.copy_from(self)
        return ret_arr

    @python_scope
    def _fill_by_kernel(self, val):
        from taichi._kernels import \
            fill_ndarray_matrix  # pylint: disable=C0415
        fill_ndarray_matrix(self, val)

    @python_scope
    def __repr__(self):
        return f'<{self.n} {self.layout} ti.Vector.ndarray>'


__all__ = ["Matrix", "Vector", "MatrixField", "MatrixNdarray", "VectorNdarray"]<|MERGE_RESOLUTION|>--- conflicted
+++ resolved
@@ -1180,16 +1180,6 @@
                                              needs_grad=needs_grad,
                                              needs_dual=needs_dual))
         entries, entries_grad, entries_dual = zip(*entries)
-<<<<<<< HEAD
-        entries, entries_grad, entries_dual = MatrixField(
-            entries, n, m, element_dim), MatrixField(entries_grad, n, m,
-                                                     element_dim), MatrixField(
-                                                         entries_dual, n, m,
-                                                         element_dim)
-
-        entries._set_grad(entries_grad)
-        entries._set_dual(entries_dual)
-=======
 
         entries = MatrixField(entries, n, m, element_dim)
         if all(entries_grad):
@@ -1198,7 +1188,6 @@
         if all(entries_dual):
             entries_dual = MatrixField(entries_dual, n, m, element_dim)
             entries._set_dual(entries_dual)
->>>>>>> 7619efc4
 
         impl.get_runtime().matrix_fields.append(entries)
 
