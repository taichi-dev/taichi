--- conflicted
+++ resolved
@@ -2347,14 +2347,8 @@
   emit_to_module();
   eliminate_unused_functions();
 
-<<<<<<< HEAD
-  // Updates LlvmProgramImpl->cache_data_
-  // to save the compiled kernel information for
-  // accessive uses in AOT or CGraph.
-=======
   // Updates LlvmProgramImpl->cache_data_ to save the compiled kernel
   // information for successive uses in AOT or CGraph.
->>>>>>> efe6fe3f
   if (!kernel->is_evaluator) {
     cache_module(kernel_key);
   }
