import pytest
from taichi.lang.enums import AutodiffMode

import taichi as ti
from tests import test_utils


@test_utils.test(debug=True, validate_autodiff=True, exclude=[ti.cc])
def test_adjoint_checkbit_needs_grad():
    x = ti.field(float, shape=(), needs_grad=True)

    @ti.kernel
    def test():
        x[None] = 1

    with ti.ad.Tape(loss=x, validation=True):
        test()

    assert x.snode.ptr.has_adjoint_checkbit()


@test_utils.test(debug=True, validate_autodiff=True, exclude=[ti.cc])
def test_adjoint_checkbit_lazy_grad():
    x = ti.field(float, shape=())
    ti.root.lazy_grad()

    @ti.kernel
    def test():
        x[None] = 1

    with ti.ad.Tape(loss=x, validation=True):
        test()

    assert x.snode.ptr.has_adjoint_checkbit()


@test_utils.test(debug=True, validate_autodiff=True, exclude=[ti.cc])
def test_adjoint_checkbit_place_grad():
    x = ti.field(float)
    y = ti.field(float)
    ti.root.place(x, x.grad, y)

    @ti.kernel
    def test():
        x[None] = 1

    with ti.ad.Tape(loss=x, validation=True):
        test()

    assert x.snode.ptr.has_adjoint_checkbit()
    assert not y.snode.ptr.has_adjoint_checkbit()


@test_utils.test(debug=False, validate_autodiff=True)
def test_adjoint_checkbit_needs_grad():
    x = ti.field(float, shape=(), needs_grad=True)

    @ti.kernel
    def test():
        x[None] = 1

    with pytest.warns(Warning) as record:
        with ti.ad.Tape(loss=x, validation=True):
            test()

    warn_raised = False
    for warn in record:
        if 'Debug mode is disabled, autodiff valid check will not work. Please specify `ti.init(debug=True)` to enable the check.' in warn.message.args[
                0]:
            warn_raised = True
    assert warn_raised


@test_utils.test(require=ti.extension.assertion,
                 exclude=[ti.cc],
                 debug=True,
                 validate_autodiff=True)
def test_break_gdar_rule_1():
    N = 16
    x = ti.field(dtype=ti.f32, shape=N, needs_grad=True)
    loss = ti.field(dtype=ti.f32, shape=(), needs_grad=True)
    b = ti.field(dtype=ti.f32, shape=(), needs_grad=True)

    @ti.kernel
    def func_broke_rule_1():
        loss[None] = x[1] * b[None]
        b[None] += 100

    for i in range(N):
        x[i] = i

    b[None] = 10
    loss.grad[None] = 1

    with pytest.raises(ti.TaichiAssertionError):
        with ti.ad.Tape(loss=loss, validation=True):
            func_broke_rule_1()


@test_utils.test(require=ti.extension.assertion,
                 exclude=[ti.cc],
                 debug=True,
                 validate_autodiff=True)
<<<<<<< HEAD
def test_autodiff_mode_recovered():
=======
def test_skip_grad_replaced():
>>>>>>> f97e48c1
    N = 16
    x = ti.field(dtype=ti.f32, shape=N, needs_grad=True)
    loss = ti.field(dtype=ti.f32, shape=(), needs_grad=True)
    b = ti.field(dtype=ti.f32, shape=(), needs_grad=True)

<<<<<<< HEAD
    @ti.kernel
    def kernel_1():
        loss[None] = x[1] * b[None]

    @ti.kernel
    def kernel_2():
        loss[None] = x[1] * b[None]
=======
    # This kernel breaks the global data access rule
    @ti.kernel
    def kernel_1():
        loss[None] = x[1] * b[None]
        b[None] += 100

    @ti.ad.grad_replaced
    def kernel_2():
        loss[None] = x[1] * b[None]
        b[None] += 100

    # The user defined grad kernel is not restricted by the global data access rule, thus should be skipped when checking
    @ti.ad.grad_for(kernel_2)
    def kernel_2_grad():
        pass
>>>>>>> f97e48c1

    for i in range(N):
        x[i] = i

    b[None] = 10
    loss.grad[None] = 1

<<<<<<< HEAD
    func_calls = []
    with ti.ad.Tape(loss=loss, validation=True) as t:
        kernel_1()
        kernel_2()
        for f, _, _ in t.calls:
            assert f.autodiff_mode == AutodiffMode.VALIDATION
        func_calls = t.calls
    for f, _, _ in func_calls:
        assert f.autodiff_mode == AutodiffMode.NONE
=======
    with pytest.raises(ti.TaichiAssertionError):
        with ti.ad.Tape(loss=loss, validation=True):
            kernel_1()

    with ti.ad.Tape(loss=loss, validation=True):
        kernel_2()
>>>>>>> f97e48c1
<|MERGE_RESOLUTION|>--- conflicted
+++ resolved
@@ -101,25 +101,12 @@
                  exclude=[ti.cc],
                  debug=True,
                  validate_autodiff=True)
-<<<<<<< HEAD
-def test_autodiff_mode_recovered():
-=======
 def test_skip_grad_replaced():
->>>>>>> f97e48c1
     N = 16
     x = ti.field(dtype=ti.f32, shape=N, needs_grad=True)
     loss = ti.field(dtype=ti.f32, shape=(), needs_grad=True)
     b = ti.field(dtype=ti.f32, shape=(), needs_grad=True)
 
-<<<<<<< HEAD
-    @ti.kernel
-    def kernel_1():
-        loss[None] = x[1] * b[None]
-
-    @ti.kernel
-    def kernel_2():
-        loss[None] = x[1] * b[None]
-=======
     # This kernel breaks the global data access rule
     @ti.kernel
     def kernel_1():
@@ -135,7 +122,6 @@
     @ti.ad.grad_for(kernel_2)
     def kernel_2_grad():
         pass
->>>>>>> f97e48c1
 
     for i in range(N):
         x[i] = i
@@ -143,7 +129,38 @@
     b[None] = 10
     loss.grad[None] = 1
 
-<<<<<<< HEAD
+    with pytest.raises(ti.TaichiAssertionError):
+        with ti.ad.Tape(loss=loss, validation=True):
+            kernel_1()
+
+    with ti.ad.Tape(loss=loss, validation=True):
+        kernel_2()
+
+
+@test_utils.test(require=ti.extension.assertion,
+                 exclude=[ti.cc],
+                 debug=True,
+                 validate_autodiff=True)
+def test_autodiff_mode_recovered():
+    N = 16
+    x = ti.field(dtype=ti.f32, shape=N, needs_grad=True)
+    loss = ti.field(dtype=ti.f32, shape=(), needs_grad=True)
+    b = ti.field(dtype=ti.f32, shape=(), needs_grad=True)
+    
+    @ti.kernel
+    def kernel_1():
+        loss[None] = x[1] * b[None]
+
+    @ti.kernel
+    def kernel_2():
+        loss[None] = x[1] * b[None]
+    
+    for i in range(N):
+        x[i] = i
+
+    b[None] = 10
+    loss.grad[None] = 1
+    
     func_calls = []
     with ti.ad.Tape(loss=loss, validation=True) as t:
         kernel_1()
@@ -152,12 +169,4 @@
             assert f.autodiff_mode == AutodiffMode.VALIDATION
         func_calls = t.calls
     for f, _, _ in func_calls:
-        assert f.autodiff_mode == AutodiffMode.NONE
-=======
-    with pytest.raises(ti.TaichiAssertionError):
-        with ti.ad.Tape(loss=loss, validation=True):
-            kernel_1()
-
-    with ti.ad.Tape(loss=loss, validation=True):
-        kernel_2()
->>>>>>> f97e48c1
+        assert f.autodiff_mode == AutodiffMode.NONE