import ast
import collections.abc
import itertools
import operator
import re
import warnings
from collections import ChainMap
from sys import version_info

import numpy as np
from taichi._lib import core as _ti_core
from taichi.lang import _ndarray, any_array, expr, impl, kernel_arguments, matrix, mesh
from taichi.lang import ops as ti_ops
from taichi.lang._ndrange import _Ndrange, ndrange
from taichi.lang.ast.ast_transformer_utils import Builder, LoopStatus, ReturnStatus
from taichi.lang.ast.symbol_resolver import ASTResolver
from taichi.lang.exception import (
    TaichiIndexError,
    TaichiSyntaxError,
    TaichiTypeError,
    handle_exception_from_cpp,
)
from taichi.lang.expr import Expr, make_expr_group
from taichi.lang.exception import TaichiRuntimeTypeError
from taichi.lang.field import Field
from taichi.lang.matrix import Matrix, MatrixType, Vector
from taichi.lang.snode import append, deactivate, length
from taichi.lang.struct import Struct, StructType
from taichi.lang.util import is_taichi_class, to_taichi_type
from taichi.types import annotations, ndarray_type, primitive_types, texture_type
from taichi.types.utils import is_integral

if version_info < (3, 9):
    from astunparse import unparse
else:
    from ast import unparse


def reshape_list(flat_list, target_shape):
    if len(target_shape) < 2:
        return flat_list

    curr_list = []
    dim = target_shape[-1]
    for i, elem in enumerate(flat_list):
        if i % dim == 0:
            curr_list.append([])
        curr_list[-1].append(elem)

    return reshape_list(curr_list, target_shape[:-1])


def boundary_type_cast_warning(expression):
    expr_dtype = expression.ptr.get_ret_type()
    if not is_integral(expr_dtype) or expr_dtype in [
        primitive_types.i64,
        primitive_types.u64,
        primitive_types.u32,
    ]:
        warnings.warn(
            f"Casting range_for boundary values from {expr_dtype} to i32, which may cause numerical issues",
            Warning,
        )


class ASTTransformer(Builder):
    @staticmethod
    def build_Name(ctx, node):
        node.ptr = ctx.get_var_by_name(node.id)
        return node.ptr

    @staticmethod
    def build_AnnAssign(ctx, node):
        build_stmt(ctx, node.value)
        build_stmt(ctx, node.annotation)

        is_static_assign = isinstance(node.value, ast.Call) and node.value.func.ptr is impl.static

        node.ptr = ASTTransformer.build_assign_annotated(
            ctx, node.target, node.value.ptr, is_static_assign, node.annotation.ptr
        )
        return node.ptr

    @staticmethod
    def build_assign_annotated(ctx, target, value, is_static_assign, annotation):
        """Build an annotated assignment like this: target: annotation = value.

        Args:
           ctx (ast_builder_utils.BuilderContext): The builder context.
           target (ast.Name): A variable name. `target.id` holds the name as
           a string.
           annotation: A type we hope to assign to the target
           value: A node representing the value.
           is_static_assign: A boolean value indicating whether this is a static assignment
        """
        is_local = isinstance(target, ast.Name)
        if is_local and target.id in ctx.kernel_args:
            raise TaichiSyntaxError(
                f'Kernel argument "{target.id}" is immutable in the kernel. '
                f"If you want to change its value, please create a new variable."
            )
        anno = impl.expr_init(annotation)
        if is_static_assign:
            raise TaichiSyntaxError("Static assign cannot be used on annotated assignment")
        if is_local and not ctx.is_var_declared(target.id):
            var = ti_ops.cast(value, anno)
            var = impl.expr_init(var)
            ctx.create_variable(target.id, var)
        else:
            var = build_stmt(ctx, target)
            if var.ptr.get_ret_type() != anno:
                raise TaichiSyntaxError("Static assign cannot have type overloading")
            var._assign(value)
        return var

    @staticmethod
    def build_Assign(ctx, node):
        build_stmt(ctx, node.value)
        is_static_assign = isinstance(node.value, ast.Call) and node.value.func.ptr is impl.static

        # Keep all generated assign statements and compose single one at last.
        # The variable is introduced to support chained assignments.
        # Ref https://github.com/taichi-dev/taichi/issues/2659.
        values = node.value.ptr if is_static_assign else impl.expr_init(node.value.ptr)

        for node_target in node.targets:
            ASTTransformer.build_assign_unpack(ctx, node_target, values, is_static_assign)
        return None

    @staticmethod
    def build_assign_unpack(ctx, node_target, values, is_static_assign):
        """Build the unpack assignments like this: (target1, target2) = (value1, value2).
        The function should be called only if the node target is a tuple.

        Args:
            ctx (ast_builder_utils.BuilderContext): The builder context.
            node_target (ast.Tuple): A list or tuple object. `node_target.elts` holds a
            list of nodes representing the elements.
            values: A node/list representing the values.
            is_static_assign: A boolean value indicating whether this is a static assignment
        """
        if not isinstance(node_target, ast.Tuple):
            return ASTTransformer.build_assign_basic(ctx, node_target, values, is_static_assign)
        targets = node_target.elts

        if isinstance(values, matrix.Matrix):
            if not values.m == 1:
                raise ValueError("Matrices with more than one columns cannot be unpacked")
            values = values.entries

        # Unpack: a, b, c = ti.Vector([1., 2., 3.])
        if isinstance(values, impl.Expr) and values.ptr.is_tensor():
            if len(values.get_shape()) > 1:
                raise ValueError("Matrices with more than one columns cannot be unpacked")

            values = ctx.ast_builder.expand_exprs([values.ptr])
            if len(values) == 1:
                values = values[0]

        if isinstance(values, impl.Expr) and values.ptr.is_struct():
            values = ctx.ast_builder.expand_exprs([values.ptr])
            if len(values) == 1:
                values = values[0]

        if not isinstance(values, collections.abc.Sequence):
            raise TaichiSyntaxError(f"Cannot unpack type: {type(values)}")

        if len(values) != len(targets):
            raise TaichiSyntaxError("The number of targets is not equal to value length")

        for i, target in enumerate(targets):
            ASTTransformer.build_assign_basic(ctx, target, values[i], is_static_assign)

        return None

    @staticmethod
    def build_assign_basic(ctx, target, value, is_static_assign):
        """Build basic assignment like this: target = value.

        Args:
           ctx (ast_builder_utils.BuilderContext): The builder context.
           target (ast.Name): A variable name. `target.id` holds the name as
           a string.
           value: A node representing the value.
           is_static_assign: A boolean value indicating whether this is a static assignment
        """
        is_local = isinstance(target, ast.Name)
        if is_local and target.id in ctx.kernel_args:
            raise TaichiSyntaxError(
                f'Kernel argument "{target.id}" is immutable in the kernel. '
                f"If you want to change its value, please create a new variable."
            )
        if is_static_assign:
            if not is_local:
                raise TaichiSyntaxError("Static assign cannot be used on elements in arrays")
            ctx.create_variable(target.id, value)
            var = value
        elif is_local and not ctx.is_var_declared(target.id):
            var = impl.expr_init(value)
            ctx.create_variable(target.id, var)
        else:
            var = build_stmt(ctx, target)
            try:
                var._assign(value)
            except AttributeError:
                raise TaichiSyntaxError(
                    f"Variable '{unparse(target).strip()}' cannot be assigned. Maybe it is not a Taichi object?"
                )
        return var

    @staticmethod
    def build_NamedExpr(ctx, node):
        build_stmt(ctx, node.value)
        is_static_assign = isinstance(node.value, ast.Call) and node.value.func.ptr is impl.static
        node.ptr = ASTTransformer.build_assign_basic(ctx, node.target, node.value.ptr, is_static_assign)
        return node.ptr

    @staticmethod
    def is_tuple(node):
        if isinstance(node, ast.Tuple):
            return True
        if isinstance(node, ast.Index) and isinstance(node.value.ptr, tuple):
            return True
        if isinstance(node.ptr, tuple):
            return True
        return False

    @staticmethod
    def build_Subscript(ctx, node):
        build_stmt(ctx, node.value)
        build_stmt(ctx, node.slice)
        if not ASTTransformer.is_tuple(node.slice):
            node.slice.ptr = [node.slice.ptr]
        node.ptr = impl.subscript(ctx.ast_builder, node.value.ptr, *node.slice.ptr)
        return node.ptr

    @staticmethod
    def build_Slice(ctx, node):
        if node.lower is not None:
            build_stmt(ctx, node.lower)
        if node.upper is not None:
            build_stmt(ctx, node.upper)
        if node.step is not None:
            build_stmt(ctx, node.step)

        node.ptr = slice(
            node.lower.ptr if node.lower else None,
            node.upper.ptr if node.upper else None,
            node.step.ptr if node.step else None,
        )
        return node.ptr

    @staticmethod
    def build_ExtSlice(ctx, node):
        build_stmts(ctx, node.dims)
        node.ptr = tuple(dim.ptr for dim in node.dims)
        return node.ptr

    @staticmethod
    def build_Tuple(ctx, node):
        build_stmts(ctx, node.elts)
        node.ptr = tuple(elt.ptr for elt in node.elts)
        return node.ptr

    @staticmethod
    def build_List(ctx, node):
        build_stmts(ctx, node.elts)
        node.ptr = [elt.ptr for elt in node.elts]
        return node.ptr

    @staticmethod
    def build_Dict(ctx, node):
        dic = {}
        for key, value in zip(node.keys, node.values):
            if key is None:
                dic.update(build_stmt(ctx, value))
            else:
                dic[build_stmt(ctx, key)] = build_stmt(ctx, value)
        node.ptr = dic
        return node.ptr

    @staticmethod
    def process_listcomp(ctx, node, result):
        result.append(build_stmt(ctx, node.elt))

    @staticmethod
    def process_dictcomp(ctx, node, result):
        key = build_stmt(ctx, node.key)
        value = build_stmt(ctx, node.value)
        result[key] = value

    @staticmethod
    def process_generators(ctx, node, now_comp, func, result):
        if now_comp >= len(node.generators):
            return func(ctx, node, result)
        with ctx.static_scope_guard():
            _iter = build_stmt(ctx, node.generators[now_comp].iter)

        if isinstance(_iter, impl.Expr) and _iter.ptr.is_tensor():
            shape = _iter.ptr.get_shape()
            flattened = [Expr(x) for x in ctx.ast_builder.expand_exprs([_iter.ptr])]
            _iter = reshape_list(flattened, shape)

        for value in _iter:
            with ctx.variable_scope_guard():
                ASTTransformer.build_assign_unpack(ctx, node.generators[now_comp].target, value, True)
                with ctx.static_scope_guard():
                    build_stmts(ctx, node.generators[now_comp].ifs)
                ASTTransformer.process_ifs(ctx, node, now_comp, 0, func, result)
        return None

    @staticmethod
    def process_ifs(ctx, node, now_comp, now_if, func, result):
        if now_if >= len(node.generators[now_comp].ifs):
            return ASTTransformer.process_generators(ctx, node, now_comp + 1, func, result)
        cond = node.generators[now_comp].ifs[now_if].ptr
        if cond:
            ASTTransformer.process_ifs(ctx, node, now_comp, now_if + 1, func, result)

        return None

    @staticmethod
    def build_ListComp(ctx, node):
        result = []
        ASTTransformer.process_generators(ctx, node, 0, ASTTransformer.process_listcomp, result)
        node.ptr = result
        return node.ptr

    @staticmethod
    def build_DictComp(ctx, node):
        result = {}
        ASTTransformer.process_generators(ctx, node, 0, ASTTransformer.process_dictcomp, result)
        node.ptr = result
        return node.ptr

    @staticmethod
    def build_Index(ctx, node):
        node.ptr = build_stmt(ctx, node.value)
        return node.ptr

    @staticmethod
    def build_Constant(ctx, node):
        node.ptr = node.value
        return node.ptr

    @staticmethod
    def build_Num(ctx, node):
        node.ptr = node.n
        return node.ptr

    @staticmethod
    def build_Str(ctx, node):
        node.ptr = node.s
        return node.ptr

    @staticmethod
    def build_Bytes(ctx, node):
        node.ptr = node.s
        return node.ptr

    @staticmethod
    def build_NameConstant(ctx, node):
        node.ptr = node.value
        return node.ptr

    @staticmethod
    def build_keyword(ctx, node):
        build_stmt(ctx, node.value)
        if node.arg is None:
            node.ptr = node.value.ptr
        else:
            node.ptr = {node.arg: node.value.ptr}
        return node.ptr

    @staticmethod
    def build_Starred(ctx, node):
        node.ptr = build_stmt(ctx, node.value)
        return node.ptr

    @staticmethod
    def build_FormattedValue(ctx, node):
        node.ptr = build_stmt(ctx, node.value)
        if node.format_spec is None or len(node.format_spec.values) == 0:
            return node.ptr
        values = node.format_spec.values
        assert len(values) == 1
        format_str = values[0].s
        assert format_str is not None
        # distinguished from normal list
        return ["__ti_fmt_value__", node.ptr, format_str]

    @staticmethod
    def build_JoinedStr(ctx, node):
        str_spec = ""
        args = []
        for sub_node in node.values:
            if isinstance(sub_node, ast.FormattedValue):
                str_spec += "{}"
                args.append(build_stmt(ctx, sub_node))
            elif isinstance(sub_node, ast.Constant):
                str_spec += sub_node.value
            elif isinstance(sub_node, ast.Str):
                str_spec += sub_node.s
            else:
                raise TaichiSyntaxError("Invalid value for fstring.")

        args.insert(0, str_spec)
        node.ptr = impl.ti_format(*args)
        return node.ptr

    @staticmethod
    def build_call_if_is_builtin(ctx, node, args, keywords):
        from taichi.lang import matrix_ops  # pylint: disable=C0415

        func = node.func.ptr
        replace_func = {
            id(print): impl.ti_print,
            id(min): ti_ops.min,
            id(max): ti_ops.max,
            id(int): impl.ti_int,
            id(bool): impl.ti_bool,
            id(float): impl.ti_float,
            id(any): matrix_ops.any,
            id(all): matrix_ops.all,
            id(abs): abs,
            id(pow): pow,
            id(operator.matmul): matrix_ops.matmul,
        }

        # Builtin 'len' function on Matrix Expr
        if id(func) == id(len) and len(args) == 1:
            if isinstance(args[0], Expr) and args[0].ptr.is_tensor():
                node.ptr = args[0].get_shape()[0]
                return True

        if id(func) in replace_func:
            node.ptr = replace_func[id(func)](*args, **keywords)
            return True
        return False

    @staticmethod
    def build_call_if_is_type(ctx, node, args, keywords):
        func = node.func.ptr
        if id(func) in primitive_types.type_ids:
            if len(args) != 1 or keywords:
                raise TaichiSyntaxError("A primitive type can only decorate a single expression.")
            if is_taichi_class(args[0]):
                raise TaichiSyntaxError("A primitive type cannot decorate an expression with a compound type.")

            if isinstance(args[0], expr.Expr):
                if args[0].ptr.is_tensor():
                    raise TaichiSyntaxError("A primitive type cannot decorate an expression with a compound type.")
                node.ptr = ti_ops.cast(args[0], func)
            else:
                node.ptr = expr.Expr(args[0], dtype=func)
            return True
        return False

    @staticmethod
    def warn_if_is_external_func(ctx, node):
        func = node.func.ptr
        if ctx.is_in_static_scope():  # allow external function in static scope
            return
        if hasattr(func, "_is_taichi_function") or hasattr(func, "_is_wrapped_kernel"):  # taichi func/kernel
            return
        if hasattr(func, "__module__") and func.__module__ and func.__module__.startswith("taichi."):
            return
        name = unparse(node.func).strip()
        warnings.warn_explicit(
            f'Calling non-taichi function "{name}". '
            f"Scope inside the function is not processed by the Taichi AST transformer. "
            f"The function may not work as expected. Proceed with caution! "
            f"Maybe you can consider turning it into a @ti.func?",
            UserWarning,
            ctx.file,
            node.lineno + ctx.lineno_offset,
            module="taichi",
        )

    @staticmethod
    # Parses a formatted string and extracts format specifiers from it, along with positional and keyword arguments.
    # This function produces a canonicalized formatted string that includes solely empty replacement fields, e.g. 'qwerty {} {} {} {} {}'.
    # Note that the arguments can be used multiple times in the string.
    # e.g.:
    # origin input: 'qwerty {1} {} {1:.3f} {k:.4f} {k:}'.format(1.0, 2.0, k=k)
    # raw_string: 'qwerty {1} {} {1:.3f} {k:.4f} {k:}'
    # raw_args: [1.0, 2.0]
    # raw_keywords: {'k': <ti.Expr>}
    # return value: ['qwerty {} {} {} {} {}', 2.0, 1.0, ['__ti_fmt_value__', 2.0, '.3f'], ['__ti_fmt_value__', <ti.Expr>, '.4f'], <ti.Expr>]
    def canonicalize_formatted_string(raw_string, *raw_args, **raw_keywords):
        raw_brackets = re.findall(r"{(.*?)}", raw_string)
        brackets = []
        unnamed = 0
        for bracket in raw_brackets:
            item, spec = bracket.split(":") if ":" in bracket else (bracket, None)
            if item.isdigit():
                item = int(item)
            # handle unnamed positional args
            if item == "":
                item = unnamed
                unnamed += 1
            # handle empty spec
            if spec == "":
                spec = None
            brackets.append((item, spec))

        # check for errors in the arguments
        max_args_index = max([t[0] for t in brackets if isinstance(t[0], int)], default=-1)
        if max_args_index + 1 != len(raw_args):
            raise TaichiSyntaxError(
                f"Expected {max_args_index + 1} positional argument(s), but received {len(raw_args)} instead."
            )
        brackets_keywords = [t[0] for t in brackets if isinstance(t[0], str)]
        for item in brackets_keywords:
            if item not in raw_keywords:
                raise TaichiSyntaxError(f"Keyword '{item}' not found.")
        for item in raw_keywords:
            if item not in brackets_keywords:
                raise TaichiSyntaxError(f"Keyword '{item}' not used.")

        # reorganize the arguments based on their positions, keywords, and format specifiers
        args = []
        for item, spec in brackets:
            new_arg = raw_args[item] if isinstance(item, int) else raw_keywords[item]
            if spec is not None:
                args.append(["__ti_fmt_value__", new_arg, spec])
            else:
                args.append(new_arg)
        # put the formatted string as the first argument to make ti.format() happy
        args.insert(0, re.sub(r"{.*?}", "{}", raw_string))
        return args

    @staticmethod
    def build_Call(ctx, node):
        if ASTTransformer.get_decorator(ctx, node) == "static":
            with ctx.static_scope_guard():
                build_stmt(ctx, node.func)
                build_stmts(ctx, node.args)
                build_stmts(ctx, node.keywords)
        else:
            build_stmt(ctx, node.func)
            build_stmts(ctx, node.args)
            build_stmts(ctx, node.keywords)

        args = []
        for arg in node.args:
            if isinstance(arg, ast.Starred):
                arg_list = arg.ptr
                if isinstance(arg_list, Expr) and arg_list.is_tensor():
                    # Expand Expr with Matrix-type return into list of Exprs
                    arg_list = [Expr(x) for x in ctx.ast_builder.expand_exprs([arg_list.ptr])]

                for i in arg_list:
                    args.append(i)
            else:
                args.append(arg.ptr)
        keywords = dict(ChainMap(*[keyword.ptr for keyword in node.keywords]))
        func = node.func.ptr

        if id(func) in [id(print), id(impl.ti_print)]:
            ctx.func.has_print = True

        if isinstance(node.func, ast.Attribute) and isinstance(node.func.value.ptr, str) and node.func.attr == "format":
            raw_string = node.func.value.ptr
            args = ASTTransformer.canonicalize_formatted_string(raw_string, *args, **keywords)
            node.ptr = impl.ti_format(*args)
            return node.ptr

        if id(func) == id(Matrix) or id(func) == id(Vector):
            node.ptr = matrix.make_matrix(*args, **keywords)
            return node.ptr

        if ASTTransformer.build_call_if_is_builtin(ctx, node, args, keywords):
            return node.ptr

        if ASTTransformer.build_call_if_is_type(ctx, node, args, keywords):
            return node.ptr

        if hasattr(node.func, "caller"):
            node.ptr = func(node.func.caller, *args, **keywords)
            return node.ptr
        node.ptr = func(*args, **keywords)
        ASTTransformer.warn_if_is_external_func(ctx, node)

        if getattr(func, "_is_taichi_function", False):
            ctx.func.has_print |= func.func.has_print

        return node.ptr

    @staticmethod
    def build_FunctionDef(ctx, node):
        if ctx.visited_funcdef:
            raise TaichiSyntaxError(
                f"Function definition is not allowed in 'ti.{'kernel' if ctx.is_kernel else 'func'}'."
            )
        ctx.visited_funcdef = True

        args = node.args
        assert args.vararg is None
        assert args.kwonlyargs == []
        assert args.kw_defaults == []
        assert args.kwarg is None

        def transform_as_kernel():
            # Treat return type
            if node.returns is not None:
                kernel_arguments.decl_ret(ctx.func.return_type, ctx.is_real_function)
            impl.get_runtime().compiling_callable.finalize_rets()

            for i, arg in enumerate(args.args):
                if not isinstance(ctx.func.arguments[i].annotation, primitive_types.RefType):
                    ctx.kernel_args.append(arg.arg)
                if isinstance(ctx.func.arguments[i].annotation, annotations.template):
                    ctx.create_variable(arg.arg, ctx.global_vars[arg.arg])
                elif isinstance(ctx.func.arguments[i].annotation, annotations.sparse_matrix_builder):
                    ctx.create_variable(
                        arg.arg,
                        kernel_arguments.decl_sparse_matrix(
                            to_taichi_type(ctx.arg_features[i]),
                            ctx.func.arguments[i].name,
                        ),
                    )
                elif isinstance(ctx.func.arguments[i].annotation, ndarray_type.NdarrayType):
                    ctx.create_variable(
                        arg.arg,
                        kernel_arguments.decl_ndarray_arg(
                            to_taichi_type(ctx.arg_features[i][0]),
                            ctx.arg_features[i][1],
                            ctx.arg_features[i][2],
                            ctx.arg_features[i][3],
                            ctx.func.arguments[i].name,
                            ctx.arg_features[i][4],
                        ),
                    )
                elif isinstance(ctx.func.arguments[i].annotation, texture_type.TextureType):
                    ctx.create_variable(
                        arg.arg,
                        kernel_arguments.decl_texture_arg(ctx.arg_features[i][0], ctx.func.arguments[i].name),
                    )
                elif isinstance(ctx.func.arguments[i].annotation, texture_type.RWTextureType):
                    ctx.create_variable(
                        arg.arg,
                        kernel_arguments.decl_rw_texture_arg(
                            ctx.arg_features[i][0],
                            ctx.arg_features[i][1],
                            ctx.arg_features[i][2],
                            ctx.func.arguments[i].name,
                        ),
                    )
                elif isinstance(ctx.func.arguments[i].annotation, MatrixType):
                    ctx.create_variable(
                        arg.arg,
                        kernel_arguments.decl_matrix_arg(ctx.func.arguments[i].annotation, ctx.func.arguments[i].name),
                    )
                elif isinstance(ctx.func.arguments[i].annotation, StructType):
                    ctx.create_variable(
                        arg.arg,
                        kernel_arguments.decl_struct_arg(ctx.func.arguments[i].annotation, ctx.func.arguments[i].name),
                    )
                else:
                    ctx.create_variable(
                        arg.arg,
                        kernel_arguments.decl_scalar_arg(ctx.func.arguments[i].annotation, ctx.func.arguments[i].name),
                    )
            impl.get_runtime().compiling_callable.finalize_params()
            # remove original args
            node.args.args = []

        if ctx.is_kernel:  # ti.kernel
            transform_as_kernel()

        else:  # ti.func
            if ctx.is_real_function:
                transform_as_kernel()
            else:
                assert len(args.args) == len(ctx.argument_data)
                for i, (arg, data) in enumerate(zip(args.args, ctx.argument_data)):
                    # Template arguments are passed by reference.
                    if isinstance(ctx.func.arguments[i].annotation, annotations.template):
                        ctx.create_variable(ctx.func.arguments[i].name, data)
                        continue

                    # Ndarray arguments are passed by reference.
                    if isinstance(ctx.func.arguments[i].annotation, (ndarray_type.NdarrayType)):
                        if not isinstance(
                            data,
                            (
                                _ndarray.ScalarNdarray,
                                matrix.VectorNdarray,
                                matrix.MatrixNdarray,
                                any_array.AnyArray,
                            ),
                        ):
                            raise TaichiSyntaxError(
                                f"Argument {arg.arg} of type {ctx.func.arguments[i].annotation} is not recognized."
                            )
                        ctx.func.arguments[i].annotation.check_matched(data.get_type())
                        ctx.create_variable(ctx.func.arguments[i].name, data)
                        continue

                    # Matrix arguments are passed by value.
                    if isinstance(ctx.func.arguments[i].annotation, (MatrixType)):
                        # "data" is expected to be an Expr here,
                        # so we simply call "impl.expr_init_func(data)" to perform:
                        #
                        # TensorType* t = alloca()
                        # assign(t, data)
                        #
                        # We created local variable "t" - a copy of the passed-in argument "data"
                        if not isinstance(data, expr.Expr) or not data.ptr.is_tensor():
                            raise TaichiSyntaxError(
                                f"Argument {arg.arg} of type {ctx.func.arguments[i].annotation} is expected to be a Matrix, but got {type(data)}."
                            )

                        element_shape = data.ptr.get_ret_type().shape()
                        if len(element_shape) != ctx.func.arguments[i].annotation.ndim:
                            raise TaichiSyntaxError(
                                f"Argument {arg.arg} of type {ctx.func.arguments[i].annotation} is expected to be a Matrix with ndim {ctx.func.arguments[i].annotation.ndim}, but got {len(element_shape)}."
                            )

                        assert ctx.func.arguments[i].annotation.ndim > 0
                        if element_shape[0] != ctx.func.arguments[i].annotation.n:
                            raise TaichiSyntaxError(
                                f"Argument {arg.arg} of type {ctx.func.arguments[i].annotation} is expected to be a Matrix with n {ctx.func.arguments[i].annotation.n}, but got {element_shape[0]}."
                            )

                        if (
                            ctx.func.arguments[i].annotation.ndim == 2
                            and element_shape[1] != ctx.func.arguments[i].annotation.m
                        ):
                            raise TaichiSyntaxError(
                                f"Argument {arg.arg} of type {ctx.func.arguments[i].annotation} is expected to be a Matrix with m {ctx.func.arguments[i].annotation.m}, but got {element_shape[0]}."
                            )

                        ctx.create_variable(arg.arg, impl.expr_init_func(data))
                        continue

                    # Create a copy for non-template arguments,
                    # so that they are passed by value.
                    ctx.create_variable(arg.arg, impl.expr_init_func(data))

        with ctx.variable_scope_guard():
            build_stmts(ctx, node.body)

        return None

    @staticmethod
    def build_Return(ctx, node):
        if not ctx.is_real_function:
            if ctx.is_in_non_static_control_flow():
                raise TaichiSyntaxError("Return inside non-static if/for is not supported")
        if node.value is not None:
            build_stmt(ctx, node.value)
        if node.value is None or node.value.ptr is None:
            if not ctx.is_real_function:
                ctx.returned = ReturnStatus.ReturnedVoid
            return None
        if ctx.is_kernel or ctx.is_real_function:
            # TODO: check if it's at the end of a kernel, throw TaichiSyntaxError if not
            if ctx.func.return_type is None:
                raise TaichiSyntaxError(
                    f'A {"kernel" if ctx.is_kernel else "function"} '
                    "with a return value must be annotated "
                    "with a return type, e.g. def func() -> ti.f32"
                )
            if id(ctx.func.return_type) in primitive_types.real_types:
                if not isinstance(node.value.ptr, (float, int, np.floating, np.integer)):
                    raise TaichiRuntimeTypeError.get_ret(ctx.func.return_type.to_string(), node.value.ptr)
                ctx.ast_builder.create_kernel_exprgroup_return(
                    expr.make_expr_group(ti_ops.cast(expr.Expr(node.value.ptr), ctx.func.return_type).ptr)
                )
            elif id(ctx.func.return_type) in primitive_types.integer_types:
                if not isinstance(node.value.ptr, (int, np.integer)):
                    raise TaichiRuntimeTypeError.get_ret(ctx.func.return_type.to_string(), node.value.ptr)
                ctx.ast_builder.create_kernel_exprgroup_return(
                    expr.make_expr_group(ti_ops.cast(expr.Expr(node.value.ptr), ctx.func.return_type).ptr)
                )
            elif isinstance(ctx.func.return_type, MatrixType):
                values = node.value.ptr
                if isinstance(values, Matrix):
                    if len(values.get_shape()) != ctx.func.return_type.ndim:
                        raise TaichiRuntimeTypeError(
                            f"Return matrix ndim mismatch, expecting={ctx.func.return_type.ndim}, got={len(values.get_shape())}."
                        )
                    elif ctx.func.return_type.get_shape() != values.get_shape():
                        raise TaichiRuntimeTypeError(
                            f"Return matrix shape mismatch, expecting={ctx.func.return_type.get_shape()}, got={values.get_shape()}."
                        )
                    values = (
                        itertools.chain.from_iterable(values.to_list()) if values.ndim == 1 else iter(values.to_list())
                    )
                elif isinstance(values, Expr):
                    if not values.is_tensor():
                        raise TaichiRuntimeTypeError.get_ret(ctx.func.return_type.to_string(), node.value.ptr)
                    elif (
<<<<<<< HEAD
                        ctx.func.return_type.dtype in primitive_types.real_types
                        and not values.element_type() in primitive_types.all_types
=======
                            ctx.func.return_type.dtype in primitive_types.real_types
                            and not values.element_type() in primitive_types.all_types
>>>>>>> 5417f316
                    ):
                        raise TaichiRuntimeTypeError.get_ret(
                            ctx.func.return_type.dtype.to_string(), values.element_type()
                        )
                    elif (
                        ctx.func.return_type.dtype in primitive_types.integer_types
                        and not values.element_type() in primitive_types.integer_types
                    ):
                        raise TaichiRuntimeTypeError.get_ret(
                            ctx.func.return_type.dtype.to_string(), values.element_type()
                        )
                    elif len(values.get_shape()) != ctx.func.return_type.ndim:
                        raise TaichiRuntimeTypeError(
                            f"Return matrix ndim mismatch, expecting={ctx.func.return_type.ndim}, got={len(values.get_shape())}."
                        )
                    elif ctx.func.return_type.get_shape() != values.get_shape():
                        raise TaichiRuntimeTypeError(
                            f"Return matrix ndim mismatch, expecting={ctx.func.return_type.ndim}, got={len(values.get_shape())}."
                        )
                    values = [values]
                else:
                    np_array = np.array(values)
                    dt, shape, ndim = np_array.dtype, np_array.shape, np_array.ndim
                    if ctx.func.return_type.dtype in primitive_types.real_types and dt not in (
                        float,
                        int,
                        np.floating,
                        np.integer,
                    ):
                        raise TaichiRuntimeTypeError.get_ret(ctx.func.return_type.dtype.to_string(), dt)
                    elif ctx.func.return_type.dtype in primitive_types.integer_types and dt not in (int, np.integer):
                        raise TaichiRuntimeTypeError.get_ret(ctx.func.return_type.dtype.to_string(), dt)
                    elif ndim != ctx.func.return_type.ndim:
                        raise TaichiRuntimeTypeError(
                            f"Return matrix ndim mismatch, expecting={ctx.func.return_type.ndim}, got={ndim}."
                        )
                    elif ctx.func.return_type.get_shape() != shape:
                        raise TaichiRuntimeTypeError(
                            f"Return matrix shape mismatch, expecting={ctx.func.return_type.get_shape()}, got={shape}."
                        )
                    values = [values]
                ctx.ast_builder.create_kernel_exprgroup_return(
                    expr.make_expr_group([ti_ops.cast(exp, ctx.func.return_type.dtype) for exp in values])
                )
            elif isinstance(ctx.func.return_type, StructType):
                if not isinstance(node.value.ptr, Struct):
                    raise TaichiRuntimeTypeError.get_ret(ctx.func.return_type.to_string(), node.value.ptr)
                values = node.value.ptr
                assert isinstance(values, Struct)
                ctx.ast_builder.create_kernel_exprgroup_return(expr.make_expr_group(expr._get_flattened_ptrs(values)))
            else:
                raise TaichiSyntaxError("The return type is not supported now!")
            # For args[0], it is an ast.Attribute, because it loads the
            # attribute, |ptr|, of the expression |ret_expr|. Therefore we
            # only need to replace the object part, i.e. args[0].value
        else:
            ctx.return_data = node.value.ptr
        if not ctx.is_real_function:
            ctx.returned = ReturnStatus.ReturnedValue
        return None

    @staticmethod
    def build_Module(ctx, node):
        with ctx.variable_scope_guard():
            # Do NOT use |build_stmts| which inserts 'del' statements to the
            # end and deletes parameters passed into the module
            for stmt in node.body:
                build_stmt(ctx, stmt)
        return None

    @staticmethod
    def build_attribute_if_is_dynamic_snode_method(ctx, node):
        is_subscript = isinstance(node.value, ast.Subscript)
        names = ("append", "deactivate", "length")
        if node.attr not in names:
            return False
        if is_subscript:
            x = node.value.value.ptr
            indices = node.value.slice.ptr
        else:
            x = node.value.ptr
            indices = []
        if not isinstance(x, Field):
            return False
        if not x.parent().ptr.type == _ti_core.SNodeType.dynamic:
            return False
        field_dim = x.snode.ptr.num_active_indices()
        indices_expr_group = make_expr_group(*indices)
        index_dim = indices_expr_group.size()
        if field_dim != index_dim + 1:
            return False
        if node.attr == "append":
            node.ptr = lambda val: append(x.parent(), indices, val)
        elif node.attr == "deactivate":
            node.ptr = lambda: deactivate(x.parent(), indices)
        else:
            node.ptr = lambda: length(x.parent(), indices)
        return True

    @staticmethod
    def build_Attribute(ctx, node):
        # There are two valid cases for the methods of Dynamic SNode:
        #
        # 1. x[i, j].append (where the dimension of the field (3 in this case) is equal to one plus the number of the
        # indices (2 in this case) )
        #
        # 2. x.append (where the dimension of the field is one, equal to x[()].append)
        #
        # For the first case, the AST (simplified) is like node = Attribute(value=Subscript(value=x, slice=[i, j]),
        # attr="append"), when we build_stmt(node.value)(build the expression of the Subscript i.e. x[i, j]),
        # it should build the expression of node.value.value (i.e. x) and node.value.slice (i.e. [i, j]), and raise a
        # TaichiIndexError because the dimension of the field is not equal to the number of the indices. Therefore,
        # when we meet the error, we can detect whether it is a method of Dynamic SNode and build the expression if
        # it is by calling build_attribute_if_is_dynamic_snode_method. If we find that it is not a method of Dynamic
        # SNode, we raise the error again.
        #
        # For the second case, the AST (simplified) is like node = Attribute(value=x, attr="append"), and it does not
        # raise error when we build_stmt(node.value). Therefore, when we do not meet the error, we can also detect
        # whether it is a method of Dynamic SNode and build the expression if it is by calling
        # build_attribute_if_is_dynamic_snode_method. If we find that it is not a method of Dynamic SNode,
        # we continue to process it as a normal attribute node.
        try:
            build_stmt(ctx, node.value)
        except Exception as e:
            e = handle_exception_from_cpp(e)
            if isinstance(e, TaichiIndexError):
                node.value.ptr = None
                if ASTTransformer.build_attribute_if_is_dynamic_snode_method(ctx, node):
                    return node.ptr
            raise e

        if ASTTransformer.build_attribute_if_is_dynamic_snode_method(ctx, node):
            return node.ptr

        if isinstance(node.value.ptr, Expr) and not hasattr(node.value.ptr, node.attr):
            if node.attr in Matrix._swizzle_to_keygroup:
                keygroup = Matrix._swizzle_to_keygroup[node.attr]
                Matrix._keygroup_to_checker[keygroup](node.value.ptr, node.attr)
                attr_len = len(node.attr)
                if attr_len == 1:
                    node.ptr = Expr(
                        impl.get_runtime()
                        .compiling_callable.ast_builder()
                        .expr_subscript(
                            node.value.ptr.ptr,
                            make_expr_group(keygroup.index(node.attr)),
                            impl.get_runtime().get_current_src_info(),
                        )
                    )
                else:
                    node.ptr = Expr(
                        _ti_core.subscript_with_multiple_indices(
                            node.value.ptr.ptr,
                            [make_expr_group(keygroup.index(ch)) for ch in node.attr],
                            (attr_len,),
                            impl.get_runtime().get_current_src_info(),
                        )
                    )
            else:
                from taichi.lang import (  # pylint: disable=C0415
                    matrix_ops as tensor_ops,
                )

                node.ptr = getattr(tensor_ops, node.attr)
                setattr(node, "caller", node.value.ptr)
        else:
            node.ptr = getattr(node.value.ptr, node.attr)
        return node.ptr

    @staticmethod
    def build_BinOp(ctx, node):
        build_stmt(ctx, node.left)
        build_stmt(ctx, node.right)
        # pylint: disable-msg=C0415
        from taichi.lang.matrix_ops import matmul

        op = {
            ast.Add: lambda l, r: l + r,
            ast.Sub: lambda l, r: l - r,
            ast.Mult: lambda l, r: l * r,
            ast.Div: lambda l, r: l / r,
            ast.FloorDiv: lambda l, r: l // r,
            ast.Mod: lambda l, r: l % r,
            ast.Pow: lambda l, r: l**r,
            ast.LShift: lambda l, r: l << r,
            ast.RShift: lambda l, r: l >> r,
            ast.BitOr: lambda l, r: l | r,
            ast.BitXor: lambda l, r: l ^ r,
            ast.BitAnd: lambda l, r: l & r,
            ast.MatMult: matmul,
        }.get(type(node.op))
        try:
            node.ptr = op(node.left.ptr, node.right.ptr)
        except TypeError as e:
            raise TaichiTypeError(str(e)) from None
        return node.ptr

    @staticmethod
    def build_AugAssign(ctx, node):
        build_stmt(ctx, node.target)
        build_stmt(ctx, node.value)
        if isinstance(node.target, ast.Name) and node.target.id in ctx.kernel_args:
            raise TaichiSyntaxError(
                f'Kernel argument "{node.target.id}" is immutable in the kernel. '
                f"If you want to change its value, please create a new variable."
            )
        node.ptr = node.target.ptr._augassign(node.value.ptr, type(node.op).__name__)
        return node.ptr

    @staticmethod
    def build_UnaryOp(ctx, node):
        build_stmt(ctx, node.operand)
        op = {
            ast.UAdd: lambda l: l,
            ast.USub: lambda l: -l,
            ast.Not: ti_ops.logical_not,
            ast.Invert: lambda l: ~l,
        }.get(type(node.op))
        node.ptr = op(node.operand.ptr)
        return node.ptr

    @staticmethod
    def build_bool_op(op):
        def inner(operands):
            if len(operands) == 1:
                return operands[0].ptr
            return op(operands[0].ptr, inner(operands[1:]))

        return inner

    @staticmethod
    def build_static_and(operands):
        for operand in operands:
            if not operand.ptr:
                return operand.ptr
        return operands[-1].ptr

    @staticmethod
    def build_static_or(operands):
        for operand in operands:
            if operand.ptr:
                return operand.ptr
        return operands[-1].ptr

    @staticmethod
    def build_BoolOp(ctx, node):
        build_stmts(ctx, node.values)
        if ctx.is_in_static_scope():
            ops = {
                ast.And: ASTTransformer.build_static_and,
                ast.Or: ASTTransformer.build_static_or,
            }
        elif impl.get_runtime().short_circuit_operators:
            ops = {
                ast.And: ASTTransformer.build_bool_op(ti_ops.logical_and),
                ast.Or: ASTTransformer.build_bool_op(ti_ops.logical_or),
            }
        else:
            ops = {
                ast.And: ASTTransformer.build_bool_op(ti_ops.bit_and),
                ast.Or: ASTTransformer.build_bool_op(ti_ops.bit_or),
            }
        op = ops.get(type(node.op))
        node.ptr = op(node.values)
        return node.ptr

    @staticmethod
    def build_Compare(ctx, node):
        build_stmt(ctx, node.left)
        build_stmts(ctx, node.comparators)
        ops = {
            ast.Eq: lambda l, r: l == r,
            ast.NotEq: lambda l, r: l != r,
            ast.Lt: lambda l, r: l < r,
            ast.LtE: lambda l, r: l <= r,
            ast.Gt: lambda l, r: l > r,
            ast.GtE: lambda l, r: l >= r,
        }
        ops_static = {
            ast.In: lambda l, r: l in r,
            ast.NotIn: lambda l, r: l not in r,
        }
        if ctx.is_in_static_scope():
            ops = {**ops, **ops_static}
        operands = [node.left.ptr] + [comparator.ptr for comparator in node.comparators]
        val = True
        for i, node_op in enumerate(node.ops):
            if isinstance(node_op, (ast.Is, ast.IsNot)):
                name = "is" if isinstance(node_op, ast.Is) else "is not"
                raise TaichiSyntaxError(f'Operator "{name}" in Taichi scope is not supported.')
            l = operands[i]
            r = operands[i + 1]
            op = ops.get(type(node_op))

            if op is None:
                if type(node_op) in ops_static:
                    raise TaichiSyntaxError(f'"{type(node_op).__name__}" is only supported inside `ti.static`.')
                else:
                    raise TaichiSyntaxError(f'"{type(node_op).__name__}" is not supported in Taichi kernels.')
            val = ti_ops.logical_and(val, op(l, r))
        if not isinstance(val, (bool, np.bool_)):
            val = ti_ops.cast(val, primitive_types.u1)
        node.ptr = val
        return node.ptr

    @staticmethod
    def get_decorator(ctx, node):
        if not isinstance(node, ast.Call):
            return ""
        for wanted, name in [
            (impl.static, "static"),
            (impl.grouped, "grouped"),
            (ndrange, "ndrange"),
        ]:
            if ASTResolver.resolve_to(node.func, wanted, ctx.global_vars):
                return name
        return ""

    @staticmethod
    def get_for_loop_targets(node):
        """
        Returns the list of indices of the for loop |node|.
        See also: https://docs.python.org/3/library/ast.html#ast.For
        """
        if isinstance(node.target, ast.Name):
            return [node.target.id]
        assert isinstance(node.target, ast.Tuple)
        return [name.id for name in node.target.elts]

    @staticmethod
    def build_static_for(ctx, node, is_grouped):
        if is_grouped:
            assert len(node.iter.args[0].args) == 1
            ndrange_arg = build_stmt(ctx, node.iter.args[0].args[0])
            if not isinstance(ndrange_arg, _Ndrange):
                raise TaichiSyntaxError("Only 'ti.ndrange' is allowed in 'ti.static(ti.grouped(...))'.")
            targets = ASTTransformer.get_for_loop_targets(node)
            if len(targets) != 1:
                raise TaichiSyntaxError(f"Group for should have 1 loop target, found {len(targets)}")
            target = targets[0]
            for value in impl.grouped(ndrange_arg):
                with ctx.variable_scope_guard():
                    ctx.create_variable(target, value)
                    build_stmts(ctx, node.body)
                    status = ctx.loop_status()
                    if status == LoopStatus.Break:
                        break
                    elif status == LoopStatus.Continue:
                        ctx.set_loop_status(LoopStatus.Normal)
        else:
            build_stmt(ctx, node.iter)
            targets = ASTTransformer.get_for_loop_targets(node)
            for target_values in node.iter.ptr:
                if not isinstance(target_values, collections.abc.Sequence) or len(targets) == 1:
                    target_values = [target_values]
                with ctx.variable_scope_guard():
                    for target, target_value in zip(targets, target_values):
                        ctx.create_variable(target, target_value)
                    build_stmts(ctx, node.body)
                    status = ctx.loop_status()
                    if status == LoopStatus.Break:
                        break
                    elif status == LoopStatus.Continue:
                        ctx.set_loop_status(LoopStatus.Normal)
        return None

    @staticmethod
    def build_range_for(ctx, node):
        with ctx.variable_scope_guard():
            loop_name = node.target.id
            ctx.check_loop_var(loop_name)
            loop_var = expr.Expr(ctx.ast_builder.make_id_expr(""))
            ctx.create_variable(loop_name, loop_var)
            if len(node.iter.args) not in [1, 2]:
                raise TaichiSyntaxError(f"Range should have 1 or 2 arguments, found {len(node.iter.args)}")
            if len(node.iter.args) == 2:
                begin_expr = expr.Expr(build_stmt(ctx, node.iter.args[0]))
                end_expr = expr.Expr(build_stmt(ctx, node.iter.args[1]))

                # Warning for implicit dtype conversion
                boundary_type_cast_warning(begin_expr)
                boundary_type_cast_warning(end_expr)

                begin = ti_ops.cast(begin_expr, primitive_types.i32)
                end = ti_ops.cast(end_expr, primitive_types.i32)

            else:
                end_expr = expr.Expr(build_stmt(ctx, node.iter.args[0]))

                # Warning for implicit dtype conversion
                boundary_type_cast_warning(end_expr)

                begin = ti_ops.cast(expr.Expr(0), primitive_types.i32)
                end = ti_ops.cast(end_expr, primitive_types.i32)

            ctx.ast_builder.begin_frontend_range_for(loop_var.ptr, begin.ptr, end.ptr)
            build_stmts(ctx, node.body)
            ctx.ast_builder.end_frontend_range_for()
        return None

    @staticmethod
    def build_ndrange_for(ctx, node):
        with ctx.variable_scope_guard():
            ndrange_var = impl.expr_init(build_stmt(ctx, node.iter))
            ndrange_begin = ti_ops.cast(expr.Expr(0), primitive_types.i32)
            ndrange_end = ti_ops.cast(
                expr.Expr(impl.subscript(ctx.ast_builder, ndrange_var.acc_dimensions, 0)),
                primitive_types.i32,
            )
            ndrange_loop_var = expr.Expr(ctx.ast_builder.make_id_expr(""))
            ctx.ast_builder.begin_frontend_range_for(ndrange_loop_var.ptr, ndrange_begin.ptr, ndrange_end.ptr)
            I = impl.expr_init(ndrange_loop_var)
            targets = ASTTransformer.get_for_loop_targets(node)
            if len(targets) != len(ndrange_var.dimensions):
                raise TaichiSyntaxError(
                    "Ndrange for loop with number of the loop variables not equal to "
                    "the dimension of the ndrange is not supported. "
                    "Please check if the number of arguments of ti.ndrange() is equal to "
                    "the number of the loop variables."
                )
            for i, target in enumerate(targets):
                if i + 1 < len(targets):
                    target_tmp = impl.expr_init(I // ndrange_var.acc_dimensions[i + 1])
                else:
                    target_tmp = impl.expr_init(I)
                ctx.create_variable(
                    target,
                    impl.expr_init(
                        target_tmp
                        + impl.subscript(
                            ctx.ast_builder,
                            impl.subscript(ctx.ast_builder, ndrange_var.bounds, i),
                            0,
                        )
                    ),
                )
                if i + 1 < len(targets):
                    I._assign(I - target_tmp * ndrange_var.acc_dimensions[i + 1])
            build_stmts(ctx, node.body)
            ctx.ast_builder.end_frontend_range_for()
        return None

    @staticmethod
    def build_grouped_ndrange_for(ctx, node):
        with ctx.variable_scope_guard():
            ndrange_var = impl.expr_init(build_stmt(ctx, node.iter.args[0]))
            ndrange_begin = ti_ops.cast(expr.Expr(0), primitive_types.i32)
            ndrange_end = ti_ops.cast(
                expr.Expr(impl.subscript(ctx.ast_builder, ndrange_var.acc_dimensions, 0)),
                primitive_types.i32,
            )
            ndrange_loop_var = expr.Expr(ctx.ast_builder.make_id_expr(""))
            ctx.ast_builder.begin_frontend_range_for(ndrange_loop_var.ptr, ndrange_begin.ptr, ndrange_end.ptr)

            targets = ASTTransformer.get_for_loop_targets(node)
            if len(targets) != 1:
                raise TaichiSyntaxError(f"Group for should have 1 loop target, found {len(targets)}")
            target = targets[0]
            mat = matrix.make_matrix([0] * len(ndrange_var.dimensions), dt=primitive_types.i32)
            target_var = impl.expr_init(mat)

            ctx.create_variable(target, target_var)
            I = impl.expr_init(ndrange_loop_var)
            for i in range(len(ndrange_var.dimensions)):
                if i + 1 < len(ndrange_var.dimensions):
                    target_tmp = I // ndrange_var.acc_dimensions[i + 1]
                else:
                    target_tmp = I
                impl.subscript(ctx.ast_builder, target_var, i)._assign(target_tmp + ndrange_var.bounds[i][0])
                if i + 1 < len(ndrange_var.dimensions):
                    I._assign(I - target_tmp * ndrange_var.acc_dimensions[i + 1])
            build_stmts(ctx, node.body)
            ctx.ast_builder.end_frontend_range_for()
        return None

    @staticmethod
    def build_struct_for(ctx, node, is_grouped):
        # for i, j in x
        # for I in ti.grouped(x)
        targets = ASTTransformer.get_for_loop_targets(node)

        for target in targets:
            ctx.check_loop_var(target)

        with ctx.variable_scope_guard():
            if is_grouped:
                if len(targets) != 1:
                    raise TaichiSyntaxError(f"Group for should have 1 loop target, found {len(targets)}")
                target = targets[0]
                loop_var = build_stmt(ctx, node.iter)
                loop_indices = expr.make_var_list(size=len(loop_var.shape), ast_builder=ctx.ast_builder)
                expr_group = expr.make_expr_group(loop_indices)
                impl.begin_frontend_struct_for(ctx.ast_builder, expr_group, loop_var)
                ctx.create_variable(target, matrix.make_matrix(loop_indices, dt=primitive_types.i32))
                build_stmts(ctx, node.body)
                ctx.ast_builder.end_frontend_struct_for()
            else:
                _vars = []
                for name in targets:
                    var = expr.Expr(ctx.ast_builder.make_id_expr(""))
                    _vars.append(var)
                    ctx.create_variable(name, var)
                loop_var = node.iter.ptr
                expr_group = expr.make_expr_group(*_vars)
                impl.begin_frontend_struct_for(ctx.ast_builder, expr_group, loop_var)
                build_stmts(ctx, node.body)
                ctx.ast_builder.end_frontend_struct_for()
        return None

    @staticmethod
    def build_mesh_for(ctx, node):
        targets = ASTTransformer.get_for_loop_targets(node)
        if len(targets) != 1:
            raise TaichiSyntaxError("Mesh for should have 1 loop target, found {len(targets)}")
        target = targets[0]

        with ctx.variable_scope_guard():
            var = expr.Expr(ctx.ast_builder.make_id_expr(""))
            ctx.mesh = node.iter.ptr.mesh
            assert isinstance(ctx.mesh, impl.MeshInstance)
            mesh_idx = mesh.MeshElementFieldProxy(ctx.mesh, node.iter.ptr._type, var.ptr)
            ctx.create_variable(target, mesh_idx)
            ctx.ast_builder.begin_frontend_mesh_for(mesh_idx.ptr, ctx.mesh.mesh_ptr, node.iter.ptr._type)
            build_stmts(ctx, node.body)
            ctx.mesh = None
            ctx.ast_builder.end_frontend_mesh_for()
        return None

    @staticmethod
    def build_nested_mesh_for(ctx, node):
        targets = ASTTransformer.get_for_loop_targets(node)
        if len(targets) != 1:
            raise TaichiSyntaxError("Nested-mesh for should have 1 loop target, found {len(targets)}")
        target = targets[0]

        with ctx.variable_scope_guard():
            ctx.mesh = node.iter.ptr.mesh
            assert isinstance(ctx.mesh, impl.MeshInstance)
            loop_name = node.target.id + "_index__"
            loop_var = expr.Expr(ctx.ast_builder.make_id_expr(""))
            ctx.create_variable(loop_name, loop_var)
            begin = expr.Expr(0)
            end = ti_ops.cast(node.iter.ptr.size, primitive_types.i32)
            ctx.ast_builder.begin_frontend_range_for(loop_var.ptr, begin.ptr, end.ptr)
            entry_expr = _ti_core.get_relation_access(
                ctx.mesh.mesh_ptr,
                node.iter.ptr.from_index.ptr,
                node.iter.ptr.to_element_type,
                loop_var.ptr,
            )
            entry_expr.type_check(impl.get_runtime().prog.config())
            mesh_idx = mesh.MeshElementFieldProxy(ctx.mesh, node.iter.ptr.to_element_type, entry_expr)
            ctx.create_variable(target, mesh_idx)
            build_stmts(ctx, node.body)
            ctx.ast_builder.end_frontend_range_for()

        return None

    @staticmethod
    def build_For(ctx, node):
        if node.orelse:
            raise TaichiSyntaxError("'else' clause for 'for' not supported in Taichi kernels")
        decorator = ASTTransformer.get_decorator(ctx, node.iter)
        double_decorator = ""
        if decorator != "" and len(node.iter.args) == 1:
            double_decorator = ASTTransformer.get_decorator(ctx, node.iter.args[0])

        if decorator == "static":
            if double_decorator == "static":
                raise TaichiSyntaxError("'ti.static' cannot be nested")
            with ctx.loop_scope_guard(is_static=True):
                return ASTTransformer.build_static_for(ctx, node, double_decorator == "grouped")
        with ctx.loop_scope_guard():
            if decorator == "ndrange":
                if double_decorator != "":
                    raise TaichiSyntaxError("No decorator is allowed inside 'ti.ndrange")
                return ASTTransformer.build_ndrange_for(ctx, node)
            if decorator == "grouped":
                if double_decorator == "static":
                    raise TaichiSyntaxError("'ti.static' is not allowed inside 'ti.grouped'")
                elif double_decorator == "ndrange":
                    return ASTTransformer.build_grouped_ndrange_for(ctx, node)
                elif double_decorator == "grouped":
                    raise TaichiSyntaxError("'ti.grouped' cannot be nested")
                else:
                    return ASTTransformer.build_struct_for(ctx, node, is_grouped=True)
            elif (
                isinstance(node.iter, ast.Call)
                and isinstance(node.iter.func, ast.Name)
                and node.iter.func.id == "range"
            ):
                return ASTTransformer.build_range_for(ctx, node)
            else:
                build_stmt(ctx, node.iter)
                if isinstance(node.iter.ptr, mesh.MeshElementField):
                    if not _ti_core.is_extension_supported(impl.default_cfg().arch, _ti_core.Extension.mesh):
                        raise Exception(
                            "Backend " + str(impl.default_cfg().arch) + " doesn't support MeshTaichi extension"
                        )
                    return ASTTransformer.build_mesh_for(ctx, node)
                if isinstance(node.iter.ptr, mesh.MeshRelationAccessProxy):
                    return ASTTransformer.build_nested_mesh_for(ctx, node)
                # Struct for
                return ASTTransformer.build_struct_for(ctx, node, is_grouped=False)

    @staticmethod
    def build_While(ctx, node):
        if node.orelse:
            raise TaichiSyntaxError("'else' clause for 'while' not supported in Taichi kernels")

        with ctx.loop_scope_guard():
            ctx.ast_builder.begin_frontend_while(expr.Expr(1, dtype=primitive_types.i32).ptr)
            while_cond = build_stmt(ctx, node.test)
            impl.begin_frontend_if(ctx.ast_builder, while_cond)
            ctx.ast_builder.begin_frontend_if_true()
            ctx.ast_builder.pop_scope()
            ctx.ast_builder.begin_frontend_if_false()
            ctx.ast_builder.insert_break_stmt()
            ctx.ast_builder.pop_scope()
            build_stmts(ctx, node.body)
            ctx.ast_builder.pop_scope()
        return None

    @staticmethod
    def build_If(ctx, node):
        build_stmt(ctx, node.test)
        is_static_if = ASTTransformer.get_decorator(ctx, node.test) == "static"

        if is_static_if:
            if node.test.ptr:
                build_stmts(ctx, node.body)
            else:
                build_stmts(ctx, node.orelse)
            return node

        with ctx.non_static_if_guard(node):
            impl.begin_frontend_if(ctx.ast_builder, node.test.ptr)
            ctx.ast_builder.begin_frontend_if_true()
            build_stmts(ctx, node.body)
            ctx.ast_builder.pop_scope()
            ctx.ast_builder.begin_frontend_if_false()
            build_stmts(ctx, node.orelse)
            ctx.ast_builder.pop_scope()
        return None

    @staticmethod
    def build_Expr(ctx, node):
        build_stmt(ctx, node.value)
        return None

    @staticmethod
    def build_IfExp(ctx, node):
        build_stmt(ctx, node.test)
        build_stmt(ctx, node.body)
        build_stmt(ctx, node.orelse)

        has_tensor_type = False
        if isinstance(node.test.ptr, expr.Expr) and node.test.ptr.is_tensor():
            has_tensor_type = True
        if isinstance(node.body.ptr, expr.Expr) and node.body.ptr.is_tensor():
            has_tensor_type = True
        if isinstance(node.orelse.ptr, expr.Expr) and node.orelse.ptr.is_tensor():
            has_tensor_type = True

        if has_tensor_type:
            if isinstance(node.test.ptr, expr.Expr) and node.test.ptr.is_tensor():
                raise TaichiSyntaxError(
                    "Using conditional expression for element-wise select operation on "
                    "Taichi vectors/matrices is deprecated and removed starting from Taichi v1.5.0 "
                    'Please use "ti.select" instead.'
                )
            node.ptr = ti_ops.select(node.test.ptr, node.body.ptr, node.orelse.ptr)
            return node.ptr

        is_static_if = ASTTransformer.get_decorator(ctx, node.test) == "static"

        if is_static_if:
            if node.test.ptr:
                node.ptr = build_stmt(ctx, node.body)
            else:
                node.ptr = build_stmt(ctx, node.orelse)
            return node.ptr

        node.ptr = ti_ops.ifte(node.test.ptr, node.body.ptr, node.orelse.ptr)
        return node.ptr

    @staticmethod
    def _is_string_mod_args(msg):
        # 1. str % (a, b, c, ...)
        # 2. str % single_item
        # Note that |msg.right| may not be a tuple.
        if not isinstance(msg, ast.BinOp):
            return False
        if not isinstance(msg.op, ast.Mod):
            return False
        if isinstance(msg.left, ast.Str):
            return True
        if isinstance(msg.left, ast.Constant) and isinstance(msg.left.value, str):
            return True
        return False

    @staticmethod
    def _handle_string_mod_args(ctx, node):
        msg = build_stmt(ctx, node.left)
        args = build_stmt(ctx, node.right)
        if not isinstance(args, collections.abc.Sequence):
            args = (args,)
        args = [expr.Expr(x).ptr for x in args]
        return msg, args

    @staticmethod
    def ti_format_list_to_assert_msg(raw):
        # TODO: ignore formats here for now
        entries, _ = impl.ti_format_list_to_content_entries([raw])
        msg = ""
        args = []
        for entry in entries:
            if isinstance(entry, str):
                msg += entry
            elif isinstance(entry, _ti_core.Expr):
                ty = entry.get_ret_type()
                if ty in primitive_types.real_types:
                    msg += "%f"
                elif ty in primitive_types.integer_types:
                    msg += "%d"
                else:
                    raise TaichiSyntaxError(f"Unsupported data type: {type(ty)}")
                args.append(entry)
            else:
                raise TaichiSyntaxError(f"Unsupported type: {type(entry)}")
        return msg, args

    @staticmethod
    def build_Assert(ctx, node):
        extra_args = []
        if node.msg is not None:
            if ASTTransformer._is_string_mod_args(node.msg):
                msg, extra_args = ASTTransformer._handle_string_mod_args(ctx, node.msg)
            else:
                msg = build_stmt(ctx, node.msg)
                if isinstance(node.msg, ast.Constant):
                    msg = str(msg)
                elif isinstance(node.msg, ast.Str):
                    pass
                elif isinstance(msg, collections.abc.Sequence) and len(msg) > 0 and msg[0] == "__ti_format__":
                    msg, extra_args = ASTTransformer.ti_format_list_to_assert_msg(msg)
                else:
                    raise TaichiSyntaxError(f"assert info must be constant or formatted string, not {type(msg)}")
        else:
            msg = unparse(node.test)
        test = build_stmt(ctx, node.test)
        impl.ti_assert(test, msg.strip(), extra_args)
        return None

    @staticmethod
    def build_Break(ctx, node):
        if ctx.is_in_static_for():
            nearest_non_static_if: ast.If = ctx.current_loop_scope().nearest_non_static_if
            if nearest_non_static_if:
                msg = ctx.get_pos_info(nearest_non_static_if.test)
                msg += (
                    "You are trying to `break` a static `for` loop, "
                    "but the `break` statement is inside a non-static `if`. "
                )
                raise TaichiSyntaxError(msg)
            ctx.set_loop_status(LoopStatus.Break)
        else:
            ctx.ast_builder.insert_break_stmt()
        return None

    @staticmethod
    def build_Continue(ctx, node):
        if ctx.is_in_static_for():
            nearest_non_static_if: ast.If = ctx.current_loop_scope().nearest_non_static_if
            if nearest_non_static_if:
                msg = ctx.get_pos_info(nearest_non_static_if.test)
                msg += (
                    "You are trying to `continue` a static `for` loop, "
                    "but the `continue` statement is inside a non-static `if`. "
                )
                raise TaichiSyntaxError(msg)
            ctx.set_loop_status(LoopStatus.Continue)
        else:
            ctx.ast_builder.insert_continue_stmt()
        return None

    @staticmethod
    def build_Pass(ctx, node):
        return None


build_stmt = ASTTransformer()


def build_stmts(ctx, stmts):
    with ctx.variable_scope_guard():
        for stmt in stmts:
            if ctx.returned != ReturnStatus.NoReturn or ctx.loop_status() != LoopStatus.Normal:
                break
            else:
                build_stmt(ctx, stmt)
    return stmts<|MERGE_RESOLUTION|>--- conflicted
+++ resolved
@@ -793,13 +793,8 @@
                     if not values.is_tensor():
                         raise TaichiRuntimeTypeError.get_ret(ctx.func.return_type.to_string(), node.value.ptr)
                     elif (
-<<<<<<< HEAD
-                        ctx.func.return_type.dtype in primitive_types.real_types
-                        and not values.element_type() in primitive_types.all_types
-=======
                             ctx.func.return_type.dtype in primitive_types.real_types
                             and not values.element_type() in primitive_types.all_types
->>>>>>> 5417f316
                     ):
                         raise TaichiRuntimeTypeError.get_ret(
                             ctx.func.return_type.dtype.to_string(), values.element_type()
