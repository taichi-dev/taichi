import sys

import pytest

import taichi as ti
from tests import test_utils

user_api = {}
user_api[ti] = [
    'CRITICAL', 'DEBUG', 'ERROR', 'Field', 'FieldsBuilder', 'GUI', 'INFO',
    'Layout', 'Matrix', 'MatrixField', 'MatrixNdarray', 'Mesh', 'Ndarray',
    'SNode', 'ScalarField', 'ScalarNdarray', 'Struct', 'StructField', 'TRACE',
    'TaichiAssertionError', 'TaichiCompilationError', 'TaichiNameError',
    'TaichiRuntimeError', 'TaichiRuntimeTypeError', 'TaichiSyntaxError',
    'TaichiTypeError', 'Tape', 'TetMesh', 'TriMesh', 'Vector', 'VectorNdarray',
    'WARN', 'abs', 'acos', 'activate', 'ad', 'aot', 'append', 'arm64', 'asin',
    'assume_in_range', 'atan2', 'atomic_add', 'atomic_and', 'atomic_max',
    'atomic_min', 'atomic_or', 'atomic_sub', 'atomic_xor', 'axes', 'bit_cast',
    'bit_shr', 'block_local', 'cache_read_only', 'cast', 'cc', 'ceil',
    'clear_all_gradients', 'cos', 'cpu', 'cuda', 'data_oriented', 'deactivate',
    'deactivate_all_snodes', 'dx11', 'eig', 'exp', 'experimental', 'extension',
    'f16', 'f32', 'f64', 'field', 'float16', 'float32', 'float64', 'floor',
    'func', 'get_addr', 'global_thread_idx', 'gpu', 'grouped', 'hex_to_rgb',
    'i', 'i16', 'i32', 'i64', 'i8', 'ij', 'ijk', 'ijkl', 'ijl', 'ik', 'ikl',
    'il', 'init', 'int16', 'int32', 'int64', 'int8', 'is_active',
    'is_logging_effective', 'j', 'jk', 'jkl', 'jl', 'k', 'kernel', 'kl', 'l',
    'lang', 'length', 'linalg', 'log', 'loop_config', 'math', 'max',
    'mesh_local', 'mesh_patch_idx', 'metal', 'min', 'ndarray', 'ndrange',
    'no_activate', 'one', 'opengl', 'polar_decompose', 'pow', 'profiler',
    'randn', 'random', 'raw_div', 'raw_mod', 'rescale_index', 'reset',
    'rgb_to_hex', 'root', 'round', 'rsqrt', 'select', 'set_logging_level',
    'simt', 'sin', 'sparse_matrix_builder', 'sqrt', 'static', 'static_assert',
    'static_print', 'stop_grad', 'svd', 'sym_eig', 'sync', 'tan', 'tanh',
    'template', 'tools', 'types', 'u16', 'u32', 'u64', 'u8', 'ui', 'uint16',
    'uint32', 'uint64', 'uint8', 'vulkan', 'wasm', 'x64', 'x86_64', 'zero'
]
user_api[ti.Field] = [
    'copy_from', 'dtype', 'fill', 'from_numpy', 'from_torch', 'parent',
    'shape', 'snode', 'to_numpy', 'to_torch'
]
user_api[ti.FieldsBuilder] = [
    'bit_array', 'bit_struct', 'bitmasked', 'deactivate_all', 'dense',
    'dynamic', 'finalize', 'lazy_grad', 'place', 'pointer'
]
user_api[ti.math] = [
<<<<<<< HEAD
    'clamp', 'cross', 'degrees', 'distance', 'dot', 'e', 'fract', 'ivec2',
    'ivec3', 'ivec4', 'log2', 'mix', 'normalize', 'pi', 'radians', 'reflect',
    'refract', 'sign', 'smoothstep', 'step', 'vec2', 'vec3', 'vec4'
=======
    'clamp', 'cross', 'degrees', 'distance', 'dot', 'e', 'fract', 'log2',
    'mat2', 'mat3', 'mat4', 'mix', 'normalize', 'pi', 'radians', 'reflect',
    'refract', 'sign', 'smoothstep', 'step'
>>>>>>> 3d364a6e
]
user_api[ti.Matrix] = [
    'all', 'any', 'cast', 'cols', 'cross', 'determinant', 'diag', 'dot',
    'field', 'fill', 'identity', 'inverse', 'max', 'min', 'ndarray', 'norm',
    'norm_inv', 'norm_sqr', 'normalized', 'one', 'outer_product', 'rotation2d',
    'rows', 'sum', 'to_list', 'to_numpy', 'trace', 'transpose', 'unit', 'w',
    'x', 'y', 'z', 'zero'
]
user_api[ti.MatrixField] = [
    'copy_from', 'dtype', 'fill', 'from_numpy', 'from_torch',
    'get_scalar_field', 'parent', 'shape', 'snode', 'to_numpy', 'to_torch'
]
user_api[ti.MatrixNdarray] = [
    'copy_from', 'element_shape', 'fill', 'from_numpy', 'to_numpy'
]
user_api[ti.Ndarray] = ['copy_from', 'element_shape', 'fill']
user_api[ti.SNode] = [
    'bit_array', 'bit_struct', 'bitmasked', 'deactivate_all', 'dense',
    'dynamic', 'lazy_grad', 'parent', 'place', 'pointer', 'shape'
]
user_api[ti.ScalarField] = [
    'copy_from', 'dtype', 'fill', 'from_numpy', 'from_torch', 'parent',
    'shape', 'snode', 'to_numpy', 'to_torch'
]
user_api[ti.ScalarNdarray] = [
    'copy_from', 'element_shape', 'fill', 'from_numpy', 'to_numpy'
]
user_api[ti.Struct] = ['field', 'fill', 'items', 'keys', 'to_dict']
user_api[ti.StructField] = [
    'copy_from', 'dtype', 'fill', 'from_numpy', 'from_torch',
'get_member_field', 'keys', 'parent', 'shape', 'snode', 'to_numpy',
    'to_torch'
]
user_api[ti.VectorNdarray] = [
    'copy_from', 'element_shape', 'fill', 'from_numpy', 'to_numpy'
]


@pytest.mark.parametrize('src', user_api.keys())
@test_utils.test(arch=ti.cpu)
def test_api(src):
    # When Python version is below 3.7, deprecated names are
    # handled as normal names, which will fail this test.
    assert sys.version_info < (3, 7) or [
        s for s in dir(src) if not s.startswith('_')
    ] == user_api[src]<|MERGE_RESOLUTION|>--- conflicted
+++ resolved
@@ -43,15 +43,10 @@
     'dynamic', 'finalize', 'lazy_grad', 'place', 'pointer'
 ]
 user_api[ti.math] = [
-<<<<<<< HEAD
     'clamp', 'cross', 'degrees', 'distance', 'dot', 'e', 'fract', 'ivec2',
-    'ivec3', 'ivec4', 'log2', 'mix', 'normalize', 'pi', 'radians', 'reflect',
-    'refract', 'sign', 'smoothstep', 'step', 'vec2', 'vec3', 'vec4'
-=======
-    'clamp', 'cross', 'degrees', 'distance', 'dot', 'e', 'fract', 'log2',
-    'mat2', 'mat3', 'mat4', 'mix', 'normalize', 'pi', 'radians', 'reflect',
-    'refract', 'sign', 'smoothstep', 'step'
->>>>>>> 3d364a6e
+    'ivec3', 'ivec4', 'log2', 'mat2', 'mat3', 'mat4', 'mix', 'normalize',
+    'pi', 'radians', 'reflect', 'refract', 'sign', 'smoothstep', 'step',
+    'vec2', 'vec3', 'vec4'
 ]
 user_api[ti.Matrix] = [
     'all', 'any', 'cast', 'cols', 'cross', 'determinant', 'diag', 'dot',
