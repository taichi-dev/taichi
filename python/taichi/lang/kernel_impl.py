import ast
import functools
import inspect
import operator
import re
import sys
import textwrap
import warnings
import weakref

import numpy as np
import taichi.lang
from taichi._lib import core as _ti_core
from taichi.lang import impl, ops, runtime_ops
from taichi.lang._wrap_inspect import getsourcefile, getsourcelines
from taichi.lang.ast import (ASTTransformerContext, KernelSimplicityASTChecker,
                             transform_tree)
from taichi.lang.ast.ast_transformer_utils import ReturnStatus
from taichi.lang.enums import AutodiffMode, Layout
from taichi.lang.exception import (TaichiCompilationError, TaichiRuntimeError,
                                   TaichiRuntimeTypeError, TaichiSyntaxError,
                                   TaichiTypeError, handle_exception_from_cpp)
from taichi.lang.expr import Expr
from taichi.lang.kernel_arguments import KernelArgument
from taichi.lang.matrix import Matrix, MatrixType
from taichi.lang.shell import _shell_pop_print
from taichi.lang.struct import StructType
from taichi.lang.util import (cook_dtype, has_paddle, has_pytorch,
                              to_taichi_type)
from taichi.types import (ndarray_type, primitive_types, sparse_matrix_builder,
                          template, texture_type)
from taichi.types.utils import is_signed

from taichi import _logging

if has_pytorch():
    import torch

if has_paddle():
    import paddle


def func(fn, is_real_function=False):
    """Marks a function as callable in Taichi-scope.

    This decorator transforms a Python function into a Taichi one. Taichi
    will JIT compile it into native instructions.

    Args:
        fn (Callable): The Python function to be decorated
        is_real_function (bool): Whether the function is a real function

    Returns:
        Callable: The decorated function

    Example::

        >>> @ti.func
        >>> def foo(x):
        >>>     return x + 2
        >>>
        >>> @ti.kernel
        >>> def run():
        >>>     print(foo(40))  # 42
    """
    is_classfunc = _inside_class(level_of_class_stackframe=3)

    fun = Func(fn, _classfunc=is_classfunc, is_real_function=is_real_function)

    @functools.wraps(fn)
    def decorated(*args, **kwargs):
        return fun.__call__(*args, **kwargs)

    decorated._is_taichi_function = True
    decorated._is_real_function = is_real_function
    decorated.func = fun
    return decorated


def real_func(fn):
    return func(fn, is_real_function=True)


def pyfunc(fn):
    """Marks a function as callable in both Taichi and Python scopes.

    When called inside the Taichi scope, Taichi will JIT compile it into
    native instructions. Otherwise it will be invoked directly as a
    Python function.

    See also :func:`~taichi.lang.kernel_impl.func`.

    Args:
        fn (Callable): The Python function to be decorated

    Returns:
        Callable: The decorated function
    """
    is_classfunc = _inside_class(level_of_class_stackframe=3)
    fun = Func(fn, _classfunc=is_classfunc, _pyfunc=True)

    @functools.wraps(fn)
    def decorated(*args, **kwargs):
        return fun.__call__(*args, **kwargs)

    decorated._is_taichi_function = True
    decorated._is_real_function = False
    decorated.func = fun
    return decorated


def _get_tree_and_ctx(self,
                      excluded_parameters=(),
                      is_kernel=True,
                      arg_features=None,
                      args=None,
                      ast_builder=None,
                      is_real_function=False):
    file = getsourcefile(self.func)
    src, start_lineno = getsourcelines(self.func)
    src = [textwrap.fill(line, tabsize=4, width=9999) for line in src]
    tree = ast.parse(textwrap.dedent("\n".join(src)))

    func_body = tree.body[0]
    func_body.decorator_list = []

    global_vars = _get_global_vars(self.func)
    for i, arg in enumerate(func_body.args.args):
        anno = arg.annotation
        if isinstance(anno, ast.Name):
            global_vars[anno.id] = self.arguments[i].annotation

    if isinstance(func_body.returns, ast.Name):
        global_vars[func_body.returns.id] = self.return_type

    if is_kernel or is_real_function:
        # inject template parameters into globals
        for i in self.template_slot_locations:
            template_var_name = self.arguments[i].name
            global_vars[template_var_name] = args[i]

    return tree, ASTTransformerContext(excluded_parameters=excluded_parameters,
                                       is_kernel=is_kernel,
                                       func=self,
                                       arg_features=arg_features,
                                       global_vars=global_vars,
                                       argument_data=args,
                                       src=src,
                                       start_lineno=start_lineno,
                                       file=file,
                                       ast_builder=ast_builder,
                                       is_real_function=is_real_function)


def _process_args(self, args, kwargs):
    ret = [argument.default for argument in self.arguments]
    len_args = len(args)

    if len_args > len(ret):
        raise TaichiSyntaxError("Too many arguments.")

    for i, arg in enumerate(args):
        ret[i] = arg

    for key, value in kwargs.items():
        found = False
        for i, arg in enumerate(self.arguments):
            if key == arg.name:
                if i < len_args:
                    raise TaichiSyntaxError(
                        f"Multiple values for argument '{key}'.")
                ret[i] = value
                found = True
                break
        if not found:
            raise TaichiSyntaxError(f"Unexpected argument '{key}'.")

    for i, arg in enumerate(ret):
        if arg is inspect.Parameter.empty:
            raise TaichiSyntaxError(
                f"Parameter '{self.arguments[i].name}' missing.")

    return ret


class Func:
    function_counter = 0

    def __init__(self,
                 _func,
                 _classfunc=False,
                 _pyfunc=False,
                 is_real_function=False):
        self.func = _func
        self.func_id = Func.function_counter
        Func.function_counter += 1
        self.compiled = None
        self.classfunc = _classfunc
        self.pyfunc = _pyfunc
        self.is_real_function = is_real_function
        self.arguments = []
        self.return_type = None
        self.extract_arguments()
        self.template_slot_locations = []
        for i, arg in enumerate(self.arguments):
            if isinstance(arg.annotation, template):
                self.template_slot_locations.append(i)
        self.mapper = TaichiCallableTemplateMapper(
            self.arguments, self.template_slot_locations)
        self.taichi_functions = {}  # The |Function| class in C++
        self.has_print = False

    def __call__(self, *args, **kwargs):
        args = _process_args(self, args, kwargs)

        if not impl.inside_kernel():
            if not self.pyfunc:
                raise TaichiSyntaxError(
                    "Taichi functions cannot be called from Python-scope.")
            return self.func(*args)

        if self.is_real_function:
            if impl.get_runtime(
            ).current_kernel.autodiff_mode != AutodiffMode.NONE:
                raise TaichiSyntaxError(
                    "Real function in gradient kernels unsupported.")
            instance_id, _ = self.mapper.lookup(args)
            key = _ti_core.FunctionKey(self.func.__name__, self.func_id,
                                       instance_id)
            if self.compiled is None:
                self.compiled = {}
            if key.instance_id not in self.compiled:
                self.do_compile(key=key, args=args)
            return self.func_call_rvalue(key=key, args=args)
        tree, ctx = _get_tree_and_ctx(
            self,
            is_kernel=False,
            args=args,
            ast_builder=impl.get_runtime().current_kernel.ast_builder(),
            is_real_function=self.is_real_function)
        ret = transform_tree(tree, ctx)
        if not self.is_real_function:
            if self.return_type and ctx.returned != ReturnStatus.ReturnedValue:
                raise TaichiSyntaxError(
                    "Function has a return type but does not have a return statement"
                )
        return ret

    def func_call_rvalue(self, key, args):
        # Skip the template args, e.g., |self|
        assert self.is_real_function
        non_template_args = []
        for i, kernel_arg in enumerate(self.arguments):
            anno = kernel_arg.annotation
            if not isinstance(anno, template):
                if id(anno) in primitive_types.type_ids:
                    non_template_args.append(ops.cast(args[i], anno))
                elif isinstance(anno, primitive_types.RefType):
                    non_template_args.append(
                        _ti_core.make_reference(args[i].ptr))
                elif isinstance(args[i],
                                impl.Expr) and args[i].ptr.is_tensor():
                    non_template_args.extend([
                        Expr(x) for x in impl.get_runtime().compiling_callable.
                        ast_builder().expand_exprs([args[i].ptr])
                    ])
                else:
                    non_template_args.append(args[i])
        non_template_args = impl.make_expr_group(non_template_args,
                                                 real_func_arg=True)
<<<<<<< HEAD
        func_call = Expr(
            _ti_core.make_func_call_expr(
                self.taichi_functions[key.instance_id], non_template_args))
        impl.get_runtime().compiling_callable.ast_builder().insert_expr_stmt(
            func_call.ptr)
=======
        func_call = impl.get_runtime().prog.current_ast_builder(
        ).insert_func_call(self.taichi_functions[key.instance_id],
                           non_template_args)
>>>>>>> 5d8aab96
        if self.return_type is None:
            return None
        func_call = Expr(func_call)
        if id(self.return_type) in primitive_types.type_ids:
            return Expr(_ti_core.make_get_element_expr(func_call.ptr, (0, )))
        if isinstance(self.return_type, StructType):
            return self.return_type.from_real_func_ret(func_call, (0, ))
        raise TaichiTypeError(f"Unsupported return type: {self.return_type}")

    def do_compile(self, key, args):
        tree, ctx = _get_tree_and_ctx(self,
                                      is_kernel=False,
                                      args=args,
                                      is_real_function=self.is_real_function)
        fn = impl.get_runtime().prog.create_function(key)

        def func_body():
            old_callable = impl.get_runtime().compiling_callable
            impl.get_runtime().compiling_callable = fn
            ctx.ast_builder = fn.ast_builder()
            transform_tree(tree, ctx)
            impl.get_runtime().compiling_callable = old_callable

        self.taichi_functions[key.instance_id] = fn
        self.compiled[key.instance_id] = func_body
        self.taichi_functions[key.instance_id].set_function_body(func_body)

    def extract_arguments(self):
        sig = inspect.signature(self.func)
        if sig.return_annotation not in (inspect.Signature.empty, None):
            self.return_type = sig.return_annotation
        params = sig.parameters
        arg_names = params.keys()
        for i, arg_name in enumerate(arg_names):
            param = params[arg_name]
            if param.kind == inspect.Parameter.VAR_KEYWORD:
                raise TaichiSyntaxError(
                    'Taichi functions do not support variable keyword parameters (i.e., **kwargs)'
                )
            if param.kind == inspect.Parameter.VAR_POSITIONAL:
                raise TaichiSyntaxError(
                    'Taichi functions do not support variable positional parameters (i.e., *args)'
                )
            if param.kind == inspect.Parameter.KEYWORD_ONLY:
                raise TaichiSyntaxError(
                    'Taichi functions do not support keyword parameters')
            if param.kind != inspect.Parameter.POSITIONAL_OR_KEYWORD:
                raise TaichiSyntaxError(
                    'Taichi functions only support "positional or keyword" parameters'
                )
            annotation = param.annotation
            if annotation is inspect.Parameter.empty:
                if i == 0 and self.classfunc:
                    annotation = template()
                # TODO: pyfunc also need type annotation check when real function is enabled,
                #       but that has to happen at runtime when we know which scope it's called from.
                elif not self.pyfunc and self.is_real_function:
                    raise TaichiSyntaxError(
                        f'Taichi function `{self.func.__name__}` parameter `{arg_name}` must be type annotated'
                    )
            else:
                if isinstance(annotation, ndarray_type.NdarrayType):
                    pass
                elif isinstance(annotation, MatrixType):
                    pass
                elif isinstance(annotation, StructType):
                    pass
                elif id(annotation) in primitive_types.type_ids:
                    pass
                elif isinstance(annotation, template):
                    pass
                elif isinstance(annotation, primitive_types.RefType):
                    pass
                else:
                    raise TaichiSyntaxError(
                        f'Invalid type annotation (argument {i}) of Taichi function: {annotation}'
                    )
            self.arguments.append(
                KernelArgument(annotation, param.name, param.default))


class TaichiCallableTemplateMapper:
    def __init__(self, arguments, template_slot_locations):
        self.arguments = arguments
        self.num_args = len(arguments)
        self.template_slot_locations = template_slot_locations
        self.mapping = {}

    @staticmethod
    def extract_arg(arg, anno):
        if isinstance(anno, template):
            if isinstance(arg, taichi.lang.snode.SNode):
                return arg.ptr
            if isinstance(arg, taichi.lang.expr.Expr):
                return arg.ptr.get_underlying_ptr_address()
            if isinstance(arg, _ti_core.Expr):
                return arg.get_underlying_ptr_address()
            if isinstance(arg, tuple):
                return tuple(
                    TaichiCallableTemplateMapper.extract_arg(item, anno)
                    for item in arg)
            if isinstance(arg, taichi.lang._ndarray.Ndarray):
                raise TaichiRuntimeTypeError(
                    'Ndarray shouldn\'t be passed in via `ti.template()`, please annotate your kernel using `ti.types.ndarray(...)` instead'
                )

            if isinstance(arg, (list, tuple, dict, set)) or hasattr(
                    arg, '_data_oriented'):
                # [Composite arguments] Return weak reference to the object
                # Taichi kernel will cache the extracted arguments, thus we can't simply return the original argument.
                # Instead, a weak reference to the original value is returned to avoid memory leak.

                # TODO(zhanlue): replacing "tuple(args)" with "hash of argument values"
                # This can resolve the following issues:
                # 1. Invalid weak-ref will leave a dead(dangling) entry in both caches: "self.mapping" and "self.compiled_functions"
                # 2. Different argument instances with same type and same value, will get templatized into seperate kernels.
                return weakref.ref(arg)

            # [Primitive arguments] Return the value
            return arg
        if isinstance(anno, texture_type.TextureType):
            return arg.num_dims, arg.dtype
        if isinstance(anno, texture_type.RWTextureType):
            # (penguinliong) '0' is the assumed LOD level. We currently don't
            # support mip-mapping.
            return arg.num_dims, arg.num_channels, arg.dtype, 0
        if isinstance(anno, ndarray_type.NdarrayType):
            if isinstance(arg, taichi.lang._ndarray.ScalarNdarray):
                anno.check_matched(arg.get_type())
                return arg.dtype, len(arg.shape), (), Layout.AOS
            if isinstance(arg, taichi.lang.matrix.VectorNdarray):
                anno.check_matched(arg.get_type())
                return arg.dtype, len(arg.shape) + 1, (arg.n, ), Layout.AOS
            if isinstance(arg, taichi.lang.matrix.MatrixNdarray):
                anno.check_matched(arg.get_type())
                return arg.dtype, len(arg.shape) + 2, (arg.n,
                                                       arg.m), Layout.AOS
            # external arrays
            shape = getattr(arg, 'shape', None)
            if shape is None:
                raise TaichiRuntimeTypeError(
                    f"Invalid argument into ti.types.ndarray(), got {arg}")
            shape = tuple(shape)
            element_shape = ()
            if isinstance(anno.dtype, MatrixType):
                if len(shape) < anno.dtype.ndim:
                    raise ValueError(
                        f"Invalid argument into ti.types.ndarray() - required element_dim={anno.dtype.ndim}, "
                        f"but the argument has only {len(shape)} dimensions")
                element_shape = shape[-anno.dtype.ndim:]
            return to_taichi_type(
                arg.dtype), len(shape), element_shape, Layout.AOS
        if isinstance(anno, sparse_matrix_builder):
            return arg.dtype
        # Use '#' as a placeholder because other kinds of arguments are not involved in template instantiation
        return '#'

    def extract(self, args):
        extracted = []
        for arg, kernel_arg in zip(args, self.arguments):
            extracted.append(self.extract_arg(arg, kernel_arg.annotation))
        return tuple(extracted)

    def lookup(self, args):
        if len(args) != self.num_args:
            raise TypeError(
                f'{self.num_args} argument(s) needed but {len(args)} provided.'
            )

        key = self.extract(args)
        if key not in self.mapping:
            count = len(self.mapping)
            self.mapping[key] = count
        return self.mapping[key], key


def _get_global_vars(_func):
    # Discussions: https://github.com/taichi-dev/taichi/issues/282
    global_vars = _func.__globals__.copy()

    freevar_names = _func.__code__.co_freevars
    closure = _func.__closure__
    if closure:
        freevar_values = list(map(lambda x: x.cell_contents, closure))
        for name, value in zip(freevar_names, freevar_values):
            global_vars[name] = value

    return global_vars


class Kernel:
    counter = 0

    def __init__(self, _func, autodiff_mode, _classkernel=False):
        self.func = _func
        self.kernel_counter = Kernel.counter
        Kernel.counter += 1
        assert autodiff_mode in (AutodiffMode.NONE, AutodiffMode.VALIDATION,
                                 AutodiffMode.FORWARD, AutodiffMode.REVERSE)
        self.autodiff_mode = autodiff_mode
        self.grad = None
        self.arguments = []
        self.return_type = None
        self.classkernel = _classkernel
        self.extract_arguments()
        self.template_slot_locations = []
        for i, arg in enumerate(self.arguments):
            if isinstance(arg.annotation, template):
                self.template_slot_locations.append(i)
        self.mapper = TaichiCallableTemplateMapper(
            self.arguments, self.template_slot_locations)
        impl.get_runtime().kernels.append(self)
        self.reset()
        self.kernel_cpp = None
        # TODO[#5114]: get rid of compiled_functions and use compiled_kernels instead.
        # Main motivation is that compiled_kernels can be potentially serialized in the AOT scenario.
        self.compiled_kernels = {}
        self.has_print = False

    def ast_builder(self):
        assert self.kernel_cpp is not None
        return self.kernel_cpp.ast_builder()

    def reset(self):
        self.runtime = impl.get_runtime()

    def extract_arguments(self):
        sig = inspect.signature(self.func)
        if sig.return_annotation not in (inspect._empty, None):
            self.return_type = sig.return_annotation
        params = sig.parameters
        arg_names = params.keys()
        for i, arg_name in enumerate(arg_names):
            param = params[arg_name]
            if param.kind == inspect.Parameter.VAR_KEYWORD:
                raise TaichiSyntaxError(
                    'Taichi kernels do not support variable keyword parameters (i.e., **kwargs)'
                )
            if param.kind == inspect.Parameter.VAR_POSITIONAL:
                raise TaichiSyntaxError(
                    'Taichi kernels do not support variable positional parameters (i.e., *args)'
                )
            if param.default is not inspect.Parameter.empty:
                raise TaichiSyntaxError(
                    'Taichi kernels do not support default values for arguments'
                )
            if param.kind == inspect.Parameter.KEYWORD_ONLY:
                raise TaichiSyntaxError(
                    'Taichi kernels do not support keyword parameters')
            if param.kind != inspect.Parameter.POSITIONAL_OR_KEYWORD:
                raise TaichiSyntaxError(
                    'Taichi kernels only support "positional or keyword" parameters'
                )
            annotation = param.annotation
            if param.annotation is inspect.Parameter.empty:
                if i == 0 and self.classkernel:  # The |self| parameter
                    annotation = template()
                else:
                    raise TaichiSyntaxError(
                        'Taichi kernels parameters must be type annotated')
            else:
                if isinstance(
                        annotation,
                    (template, ndarray_type.NdarrayType,
                     texture_type.TextureType, texture_type.RWTextureType)):
                    pass
                elif id(annotation) in primitive_types.type_ids:
                    pass
                elif isinstance(annotation, sparse_matrix_builder):
                    pass
                elif isinstance(annotation, MatrixType):
                    pass
                else:
                    raise TaichiSyntaxError(
                        f'Invalid type annotation (argument {i}) of Taichi kernel: {annotation}'
                    )
            self.arguments.append(
                KernelArgument(annotation, param.name, param.default))

    def materialize(self, key=None, args=None, arg_features=None):
        if key is None:
            key = (self.func, 0, self.autodiff_mode)
        self.runtime.materialize()

        if key in self.runtime.compiled_functions:
            return

        grad_suffix = ""
        if self.autodiff_mode == AutodiffMode.FORWARD:
            grad_suffix = "_forward_grad"
        elif self.autodiff_mode == AutodiffMode.REVERSE:
            grad_suffix = "_reverse_grad"
        elif self.autodiff_mode == AutodiffMode.VALIDATION:
            grad_suffix = "_validate_grad"
        kernel_name = f"{self.func.__name__}_c{self.kernel_counter}_{key[1]}{grad_suffix}"
        _logging.trace(f"Compiling kernel {kernel_name}...")

        tree, ctx = _get_tree_and_ctx(
            self,
            args=args,
            excluded_parameters=self.template_slot_locations,
            arg_features=arg_features)

        if self.autodiff_mode != AutodiffMode.NONE:
            KernelSimplicityASTChecker(self.func).visit(tree)

        # Do not change the name of 'taichi_ast_generator'
        # The warning system needs this identifier to remove unnecessary messages
        def taichi_ast_generator(kernel_cxx):
            if self.runtime.inside_kernel:
                raise TaichiSyntaxError(
                    "Kernels cannot call other kernels. I.e., nested kernels are not allowed. "
                    "Please check if you have direct/indirect invocation of kernels within kernels. "
                    "Note that some methods provided by the Taichi standard library may invoke kernels, "
                    "and please move their invocations to Python-scope.")
            self.kernel_cpp = kernel_cxx
            self.runtime.inside_kernel = True
            self.runtime.current_kernel = self
            assert self.runtime.compiling_callable is None
            self.runtime.compiling_callable = kernel_cxx
            try:
                ctx.ast_builder = kernel_cxx.ast_builder()
                transform_tree(tree, ctx)
                if not ctx.is_real_function:
                    if self.return_type and ctx.returned != ReturnStatus.ReturnedValue:
                        raise TaichiSyntaxError(
                            "Kernel has a return type but does not have a return statement"
                        )
            finally:
                self.runtime.inside_kernel = False
                self.runtime.current_kernel = None
                self.runtime.compiling_callable = None

        taichi_kernel = impl.get_runtime().prog.create_kernel(
            taichi_ast_generator, kernel_name, self.autodiff_mode)
        assert key not in self.runtime.compiled_functions
        self.runtime.compiled_functions[key] = self.get_function_body(
            taichi_kernel)
        self.compiled_kernels[key] = taichi_kernel

    def get_function_body(self, t_kernel):
        # The actual function body
        def func__(*args):
            assert len(args) == len(
                self.arguments
            ), f'{len(self.arguments)} arguments needed but {len(args)} provided'

            tmps = []
            callbacks = []

            actual_argument_slot = 0
            launch_ctx = t_kernel.make_launch_context()
            for i, v in enumerate(args):
                needed = self.arguments[i].annotation
                if isinstance(needed, template):
                    continue
                provided = type(v)
                # Note: do not use sth like "needed == f32". That would be slow.
                if id(needed) in primitive_types.real_type_ids:
                    if not isinstance(v, (float, int)):
                        raise TaichiRuntimeTypeError.get(
                            i, needed.to_string(), provided)
                    launch_ctx.set_arg_float(actual_argument_slot, float(v))
                elif id(needed) in primitive_types.integer_type_ids:
                    if not isinstance(v, int):
                        raise TaichiRuntimeTypeError.get(
                            i, needed.to_string(), provided)
                    if is_signed(cook_dtype(needed)):
                        launch_ctx.set_arg_int(actual_argument_slot, int(v))
                    else:
                        launch_ctx.set_arg_uint(actual_argument_slot, int(v))
                elif isinstance(needed, sparse_matrix_builder):
                    # Pass only the base pointer of the ti.types.sparse_matrix_builder() argument
                    launch_ctx.set_arg_uint(actual_argument_slot,
                                            v._get_ndarray_addr())
                elif isinstance(needed,
                                ndarray_type.NdarrayType) and isinstance(
                                    v, taichi.lang._ndarray.Ndarray):
                    launch_ctx.set_arg_ndarray(actual_argument_slot, v.arr)
                elif isinstance(needed,
                                texture_type.TextureType) and isinstance(
                                    v, taichi.lang._texture.Texture):
                    launch_ctx.set_arg_texture(actual_argument_slot, v.tex)
                elif isinstance(needed,
                                texture_type.RWTextureType) and isinstance(
                                    v, taichi.lang._texture.Texture):
                    launch_ctx.set_arg_rw_texture(actual_argument_slot, v.tex)
                elif isinstance(needed, ndarray_type.NdarrayType):
                    # Element shapes are already specialized in Taichi codegen.
                    # The shape information for element dims are no longer needed.
                    # Therefore we strip the element shapes from the shape vector,
                    # so that it only holds "real" array shapes.
                    is_soa = needed.layout == Layout.SOA
                    array_shape = v.shape
                    if functools.reduce(operator.mul, array_shape,
                                        1) > np.iinfo(np.int32).max:
                        warnings.warn(
                            "Ndarray index might be out of int32 boundary but int64 indexing is not supported yet."
                        )
                    if needed.dtype is None or id(
                            needed.dtype) in primitive_types.type_ids:
                        element_dim = 0
                    else:
                        element_dim = needed.dtype.ndim
                        array_shape = v.shape[
                            element_dim:] if is_soa else v.shape[:-element_dim]
                    if isinstance(v, np.ndarray):
                        if v.flags.c_contiguous:
                            launch_ctx.set_arg_external_array_with_shape(
                                actual_argument_slot, int(v.ctypes.data),
                                v.nbytes, array_shape)
                        elif v.flags.f_contiguous:
                            # TODO: A better way that avoids copying is saving strides info.
                            tmp = np.ascontiguousarray(v)
                            # Purpose: DO NOT GC |tmp|!
                            tmps.append(tmp)

                            def callback(original, updated):
                                np.copyto(original, np.asfortranarray(updated))

                            callbacks.append(
                                functools.partial(callback, v, tmp))
                            launch_ctx.set_arg_external_array_with_shape(
                                actual_argument_slot, int(tmp.ctypes.data),
                                tmp.nbytes, array_shape)
                        else:
                            raise ValueError(
                                "Non contiguous numpy arrays are not supported, please call np.ascontiguousarray(arr) before passing it into taichi kernel."
                            )
                    elif has_pytorch() and isinstance(v, torch.Tensor):
                        if not v.is_contiguous():
                            raise ValueError(
                                "Non contiguous tensors are not supported, please call tensor.contiguous() before passing it into taichi kernel."
                            )
                        taichi_arch = self.runtime.prog.config().arch

                        def get_call_back(u, v):
                            def call_back():
                                u.copy_(v)

                            return call_back

                        tmp = v
                        if str(v.device).startswith(
                                'cuda') and taichi_arch != _ti_core.Arch.cuda:
                            # Getting a torch CUDA tensor on Taichi non-cuda arch:
                            # We just replace it with a CPU tensor and by the end of kernel execution we'll use the callback to copy the values back to the original CUDA tensor.
                            host_v = v.to(device='cpu', copy=True)
                            tmp = host_v
                            callbacks.append(get_call_back(v, host_v))

                        launch_ctx.set_arg_external_array_with_shape(
                            actual_argument_slot, int(tmp.data_ptr()),
                            tmp.element_size() * tmp.nelement(), array_shape)
                    elif has_paddle() and isinstance(v, paddle.Tensor):
                        # For now, paddle.fluid.core.Tensor._ptr() is only available on develop branch
                        def get_call_back(u, v):
                            def call_back():
                                u.copy_(v, False)

                            return call_back

                        tmp = v.value().get_tensor()
                        taichi_arch = self.runtime.prog.config().arch
                        if v.place.is_gpu_place():
                            if taichi_arch != _ti_core.Arch.cuda:
                                # Paddle cuda tensor on Taichi non-cuda arch
                                host_v = v.cpu()
                                tmp = host_v.value().get_tensor()
                                callbacks.append(get_call_back(v, host_v))
                        elif v.place.is_cpu_place():
                            if taichi_arch == _ti_core.Arch.cuda:
                                # Paddle cpu tensor on Taichi cuda arch
                                gpu_v = v.cuda()
                                tmp = gpu_v.value().get_tensor()
                                callbacks.append(get_call_back(v, gpu_v))
                        else:
                            # Paddle do support many other backends like XPU, NPU, MLU, IPU
                            raise TaichiRuntimeTypeError(
                                f"Taichi do not support backend {v.place} that Paddle support"
                            )
                        launch_ctx.set_arg_external_array_with_shape(
                            actual_argument_slot, int(tmp._ptr()),
                            v.element_size() * v.size, array_shape)
                    else:
                        raise TaichiRuntimeTypeError.get(
                            i, needed.to_string(), v)

                elif isinstance(needed, MatrixType):
                    if needed.dtype in primitive_types.real_types:
                        for a in range(needed.n):
                            for b in range(needed.m):
                                val = v[a, b] if needed.ndim == 2 else v[a]
                                if not isinstance(val, (int, float)):
                                    raise TaichiRuntimeTypeError.get(
                                        i, needed.dtype.to_string(), type(val))
                                launch_ctx.set_arg_float(
                                    actual_argument_slot, float(val))
                                actual_argument_slot += 1
                    elif needed.dtype in primitive_types.integer_types:
                        for a in range(needed.n):
                            for b in range(needed.m):
                                val = v[a, b] if needed.ndim == 2 else v[a]
                                if not isinstance(val, int):
                                    raise TaichiRuntimeTypeError.get(
                                        i, needed.dtype.to_string(), type(val))
                                if is_signed(needed.dtype):
                                    launch_ctx.set_arg_int(
                                        actual_argument_slot, int(val))
                                else:
                                    launch_ctx.set_arg_uint(
                                        actual_argument_slot, int(val))
                                actual_argument_slot += 1
                    else:
                        raise ValueError(
                            f'Matrix dtype {needed.dtype} is not integer type or real type.'
                        )
                    continue
                else:
                    raise ValueError(
                        f'Argument type mismatch. Expecting {needed}, got {type(v)}.'
                    )
                actual_argument_slot += 1

            if actual_argument_slot > 8 and impl.current_cfg(
            ).arch == _ti_core.cc:
                raise TaichiRuntimeError(
                    f"The number of elements in kernel arguments is too big! Do not exceed 8 on {_ti_core.arch_name(impl.current_cfg().arch)} backend."
                )

            if actual_argument_slot > 64 and impl.current_cfg(
            ).arch != _ti_core.cc:
                raise TaichiRuntimeError(
                    f"The number of elements in kernel arguments is too big! Do not exceed 64 on {_ti_core.arch_name(impl.current_cfg().arch)} backend."
                )

            try:
                t_kernel(launch_ctx)
            except Exception as e:
                e = handle_exception_from_cpp(e)
                raise e from None

            ret = None
            ret_dt = self.return_type
            has_ret = ret_dt is not None

            if has_ret or self.has_print:
                runtime_ops.sync()

            if has_ret:
                if id(ret_dt) in primitive_types.integer_type_ids:
                    if is_signed(cook_dtype(ret_dt)):
                        ret = t_kernel.get_ret_int(0)
                    else:
                        ret = t_kernel.get_ret_uint(0)
                elif id(ret_dt) in primitive_types.real_type_ids:
                    ret = t_kernel.get_ret_float(0)
                elif id(ret_dt.dtype) in primitive_types.integer_type_ids:
                    if is_signed(cook_dtype(ret_dt.dtype)):
                        it = iter(t_kernel.get_ret_int_tensor(0))
                    else:
                        it = iter(t_kernel.get_ret_uint_tensor(0))
                    ret = Matrix([[next(it) for _ in range(ret_dt.m)]
                                  for _ in range(ret_dt.n)],
                                 ndim=getattr(ret_dt, 'ndim', 2))
                else:
                    it = iter(t_kernel.get_ret_float_tensor(0))
                    ret = Matrix([[next(it) for _ in range(ret_dt.m)]
                                  for _ in range(ret_dt.n)],
                                 ndim=getattr(ret_dt, 'ndim', 2))
            if callbacks:
                for c in callbacks:
                    c()

            return ret

        return func__

    def ensure_compiled(self, *args):
        instance_id, arg_features = self.mapper.lookup(args)
        key = (self.func, instance_id, self.autodiff_mode)
        self.materialize(key=key, args=args, arg_features=arg_features)
        return key

    # For small kernels (< 3us), the performance can be pretty sensitive to overhead in __call__
    # Thus this part needs to be fast. (i.e. < 3us on a 4 GHz x64 CPU)
    @_shell_pop_print
    def __call__(self, *args, **kwargs):
        args = _process_args(self, args, kwargs)

        # Transform the primal kernel to forward mode grad kernel
        # then recover to primal when exiting the forward mode manager
        if self.runtime.fwd_mode_manager and not self.runtime.grad_replaced:
            # TODO: if we would like to compute 2nd-order derivatives by forward-on-reverse in a nested context manager fashion,
            # i.e., a `Tape` nested in the `FwdMode`, we can transform the kernels with `mode_original == AutodiffMode.REVERSE` only,
            # to avoid duplicate computation for 1st-order derivatives
            self.runtime.fwd_mode_manager.insert(self)

        # Both the class kernels and the plain-function kernels are unified now.
        # In both cases, |self.grad| is another Kernel instance that computes the
        # gradient. For class kernels, args[0] is always the kernel owner.

        # No need to capture grad kernels because they are already bound with their primal kernels
        if self.autodiff_mode in (
                AutodiffMode.NONE, AutodiffMode.VALIDATION
        ) and self.runtime.target_tape and not self.runtime.grad_replaced:
            self.runtime.target_tape.insert(self, args)

        if self.autodiff_mode != AutodiffMode.NONE and impl.current_cfg(
        ).opt_level == 0:
            _logging.warn(
                """opt_level = 1 is enforced to enable gradient computation."""
            )
            impl.current_cfg().opt_level = 1
        key = self.ensure_compiled(*args)
        return self.runtime.compiled_functions[key](*args)


# For a Taichi class definition like below:
#
# @ti.data_oriented
# class X:
#   @ti.kernel
#   def foo(self):
#     ...
#
# When ti.kernel runs, the stackframe's |code_context| of Python 3.8(+) is
# different from that of Python 3.7 and below. In 3.8+, it is 'class X:',
# whereas in <=3.7, it is '@ti.data_oriented'. More interestingly, if the class
# inherits, i.e. class X(object):, then in both versions, |code_context| is
# 'class X(object):'...
_KERNEL_CLASS_STACKFRAME_STMT_RES = [
    re.compile(r'@(\w+\.)?data_oriented'),
    re.compile(r'class '),
]


def _inside_class(level_of_class_stackframe):
    try:
        maybe_class_frame = sys._getframe(level_of_class_stackframe)
        statement_list = inspect.getframeinfo(maybe_class_frame)[3]
        first_statment = statement_list[0].strip()
        for pat in _KERNEL_CLASS_STACKFRAME_STMT_RES:
            if pat.match(first_statment):
                return True
    except:
        pass
    return False


def _kernel_impl(_func, level_of_class_stackframe, verbose=False):
    # Can decorators determine if a function is being defined inside a class?
    # https://stackoverflow.com/a/8793684/12003165
    is_classkernel = _inside_class(level_of_class_stackframe + 1)

    if verbose:
        print(f'kernel={_func.__name__} is_classkernel={is_classkernel}')
    primal = Kernel(_func,
                    autodiff_mode=AutodiffMode.NONE,
                    _classkernel=is_classkernel)
    adjoint = Kernel(_func,
                     autodiff_mode=AutodiffMode.REVERSE,
                     _classkernel=is_classkernel)
    # Having |primal| contains |grad| makes the tape work.
    primal.grad = adjoint

    if is_classkernel:
        # For class kernels, their primal/adjoint callables are constructed
        # when the kernel is accessed via the instance inside
        # _BoundedDifferentiableMethod.
        # This is because we need to bind the kernel or |grad| to the instance
        # owning the kernel, which is not known until the kernel is accessed.
        #
        # See also: _BoundedDifferentiableMethod, data_oriented.
        @functools.wraps(_func)
        def wrapped(*args, **kwargs):
            # If we reach here (we should never), it means the class is not decorated
            # with @ti.data_oriented, otherwise getattr would have intercepted the call.
            clsobj = type(args[0])
            assert not hasattr(clsobj, '_data_oriented')
            raise TaichiSyntaxError(
                f'Please decorate class {clsobj.__name__} with @ti.data_oriented'
            )
    else:

        @functools.wraps(_func)
        def wrapped(*args, **kwargs):
            try:
                return primal(*args, **kwargs)
            except (TaichiCompilationError, TaichiRuntimeError) as e:
                raise type(e)('\n' + str(e)) from None

        wrapped.grad = adjoint

    wrapped._is_wrapped_kernel = True
    wrapped._is_classkernel = is_classkernel
    wrapped._primal = primal
    wrapped._adjoint = adjoint
    return wrapped


def kernel(fn):
    """Marks a function as a Taichi kernel.

    A Taichi kernel is a function written in Python, and gets JIT compiled by
    Taichi into native CPU/GPU instructions (e.g. a series of CUDA kernels).
    The top-level ``for`` loops are automatically parallelized, and distributed
    to either a CPU thread pool or massively parallel GPUs.

    Kernel's gradient kernel would be generated automatically by the AutoDiff system.

    See also https://docs.taichi-lang.org/docs/syntax#kernel.

    Args:
        fn (Callable): the Python function to be decorated

    Returns:
        Callable: The decorated function

    Example::

        >>> x = ti.field(ti.i32, shape=(4, 8))
        >>>
        >>> @ti.kernel
        >>> def run():
        >>>     # Assigns all the elements of `x` in parallel.
        >>>     for i in x:
        >>>         x[i] = i
    """
    return _kernel_impl(fn, level_of_class_stackframe=3)


class _BoundedDifferentiableMethod:
    def __init__(self, kernel_owner, wrapped_kernel_func):
        clsobj = type(kernel_owner)
        if not getattr(clsobj, '_data_oriented', False):
            raise TaichiSyntaxError(
                f'Please decorate class {clsobj.__name__} with @ti.data_oriented'
            )
        self._kernel_owner = kernel_owner
        self._primal = wrapped_kernel_func._primal
        self._adjoint = wrapped_kernel_func._adjoint
        self._is_staticmethod = wrapped_kernel_func._is_staticmethod
        self.__name__ = None

    def __call__(self, *args, **kwargs):
        try:
            if self._is_staticmethod:
                return self._primal(*args, **kwargs)
            return self._primal(self._kernel_owner, *args, **kwargs)
        except (TaichiCompilationError, TaichiRuntimeError) as e:
            raise type(e)('\n' + str(e)) from None

    def grad(self, *args, **kwargs):
        return self._adjoint(self._kernel_owner, *args, **kwargs)


def data_oriented(cls):
    """Marks a class as Taichi compatible.

    To allow for modularized code, Taichi provides this decorator so that
    Taichi kernels can be defined inside a class.

    See also https://docs.taichi-lang.org/docs/odop

    Example::

        >>> @ti.data_oriented
        >>> class TiArray:
        >>>     def __init__(self, n):
        >>>         self.x = ti.field(ti.f32, shape=n)
        >>>
        >>>     @ti.kernel
        >>>     def inc(self):
        >>>         for i in self.x:
        >>>             self.x[i] += 1.0
        >>>
        >>> a = TiArray(32)
        >>> a.inc()

    Args:
        cls (Class): the class to be decorated

    Returns:
        The decorated class.
    """
    def _getattr(self, item):
        method = cls.__dict__.get(item, None)
        is_property = method.__class__ == property
        is_staticmethod = method.__class__ == staticmethod
        if is_property:
            x = method.fget
        else:
            x = super(cls, self).__getattribute__(item)
        if hasattr(x, '_is_wrapped_kernel'):
            if inspect.ismethod(x):
                wrapped = x.__func__
            else:
                wrapped = x
            wrapped._is_staticmethod = is_staticmethod
            assert inspect.isfunction(wrapped)
            if wrapped._is_classkernel:
                ret = _BoundedDifferentiableMethod(self, wrapped)
                ret.__name__ = wrapped.__name__
                if is_property:
                    return ret()
                return ret
        if is_property:
            return x(self)
        return x

    cls.__getattribute__ = _getattr
    cls._data_oriented = True

    return cls


__all__ = ["data_oriented", "func", "kernel"]<|MERGE_RESOLUTION|>--- conflicted
+++ resolved
@@ -268,17 +268,9 @@
                     non_template_args.append(args[i])
         non_template_args = impl.make_expr_group(non_template_args,
                                                  real_func_arg=True)
-<<<<<<< HEAD
-        func_call = Expr(
-            _ti_core.make_func_call_expr(
-                self.taichi_functions[key.instance_id], non_template_args))
-        impl.get_runtime().compiling_callable.ast_builder().insert_expr_stmt(
-            func_call.ptr)
-=======
-        func_call = impl.get_runtime().prog.current_ast_builder(
+        func_call = impl.get_runtime().compiling_callable.ast_builder(
         ).insert_func_call(self.taichi_functions[key.instance_id],
                            non_template_args)
->>>>>>> 5d8aab96
         if self.return_type is None:
             return None
         func_call = Expr(func_call)
