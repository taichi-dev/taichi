--- conflicted
+++ resolved
@@ -87,11 +87,8 @@
   }
 };
 
-<<<<<<< HEAD
-class DemoteMatrixPtr : public BasicStmtVisitor {
-=======
+
 class RemoveMatrixOfPtr : public BasicStmtVisitor {
->>>>>>> c273503d
  private:
   using BasicStmtVisitor::visit;
   DelayedIRModifier modifier_;
@@ -101,22 +98,17 @@
     modifier_.erase(stmt);
   }
 
-<<<<<<< HEAD
   void visit(ArgLoadStmt *stmt) override {
     stmt->ret_type = stmt->ret_type.ptr_removed().get_element_type();
     stmt->ret_type.set_is_pointer(true);
   }
 
-  static void run(IRNode *node) {
-    DemoteMatrixPtr pass;
-=======
   void visit(MatrixOfMatrixPtrStmt *stmt) override {
     modifier_.erase(stmt);
   }
 
   static void run(IRNode *node) {
     RemoveMatrixOfPtr pass;
->>>>>>> c273503d
     node->accept(&pass);
     pass.modifier_.modify_ir();
   }
@@ -127,11 +119,7 @@
 void lower_matrix_ptr(IRNode *root) {
   TI_AUTO_PROF;
   LowerMatrixPtr::run(root);
-<<<<<<< HEAD
-  DemoteMatrixPtr::run(root);
-=======
   RemoveMatrixOfPtr::run(root);
->>>>>>> c273503d
 }
 
 }  // namespace irpass
