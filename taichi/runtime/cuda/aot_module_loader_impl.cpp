--- conflicted
+++ resolved
@@ -23,27 +23,9 @@
     TI_ASSERT(arch == Arch::cuda);
     auto *tlctx = executor_->get_llvm_context(arch);
 
-<<<<<<< HEAD
-    CUDAModuleToFunctionConverter converter{tlctx, program_};
+    CUDAModuleToFunctionConverter converter{tlctx, executor_};
     return converter.convert(name, loaded.args,
                              std::move(loaded.compiled_data_list));
-=======
-    const auto &tasks = loaded.offloaded_task_list;
-    std::vector<OffloadedTask> offloaded_tasks;
-    offloaded_tasks.reserve(tasks.size());
-    for (const auto &t : tasks) {
-      OffloadedTask ot{/*codegen=*/nullptr};
-      ot.name = t.name;
-      ot.block_dim = t.block_dim;
-      ot.grid_dim = t.grid_dim;
-      offloaded_tasks.push_back(std::move(ot));
-    }
-
-    CUDAModuleToFunctionConverter converter{tlctx, executor_};
-
-    return converter.convert(name, loaded.args, std::move(loaded.owned_module),
-                             std::move(offloaded_tasks));
->>>>>>> f8a921ae
   }
 
   std::unique_ptr<aot::KernelTemplate> make_new_kernel_template(
