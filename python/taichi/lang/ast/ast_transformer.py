--- conflicted
+++ resolved
@@ -13,11 +13,7 @@
 from taichi.lang.ast.ast_transformer_utils import (Builder, LoopStatus,
                                                    ReturnStatus)
 from taichi.lang.ast.symbol_resolver import ASTResolver
-<<<<<<< HEAD
-from taichi.lang.exception import TaichiSyntaxError, TaichiTypeError
-=======
 from taichi.lang.exception import TaichiSyntaxError
->>>>>>> ecc7e8d8
 from taichi.lang.expr import Expr
 from taichi.lang.field import Field
 from taichi.lang.impl import current_cfg
@@ -494,11 +490,7 @@
         if ASTTransformer.build_call_if_is_type(ctx, node, args, keywords):
             return node.ptr
 
-<<<<<<< HEAD
-        if getattr(node.func, 'call_tensor_op', False):
-=======
         if hasattr(node.func, 'caller'):
->>>>>>> ecc7e8d8
             node.ptr = func(node.func.caller, *args, **keywords)
             return node.ptr
 
@@ -749,10 +741,6 @@
                 # pylint: disable-msg=C0415
                 from taichi.lang import matrix_ops as tensor_ops
                 node.ptr = getattr(tensor_ops, node.attr)
-<<<<<<< HEAD
-                setattr(node, 'call_tensor_op', True)
-=======
->>>>>>> ecc7e8d8
                 setattr(node, 'caller', node.value.ptr)
             else:
                 node.ptr = getattr(node.value.ptr, node.attr)
