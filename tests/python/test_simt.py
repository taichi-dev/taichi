--- conflicted
+++ resolved
@@ -1,9 +1,5 @@
-<<<<<<< HEAD
 import numpy as np
-=======
-import random
-
->>>>>>> 0642557d
+
 from pytest import approx
 from taichi.lang.simt import subgroup
 
