--- conflicted
+++ resolved
@@ -49,36 +49,10 @@
     SNodeTree *tree) {
   auto *const root = tree->root();
   std::unique_ptr<StructCompiler> struct_compiler{nullptr};
-<<<<<<< HEAD
-  if (arch_is_cpu(config->arch)) {
-    auto host_module =
-        runtime_exec_->llvm_context_host_.get()->new_module("struct");
-    struct_compiler = std::make_unique<StructCompilerLLVM>(
-        host_arch(), this, std::move(host_module), tree->id());
-  } else if (config->arch == Arch::dx12) {
-    auto device_module =
-        runtime_exec_->llvm_context_device_.get()->new_module("struct");
-    struct_compiler = std::make_unique<StructCompilerLLVM>(
-        Arch::dx12, this, std::move(device_module), tree->id());
-  } else if (config->arch == Arch::amdgpu) {
-    TI_ASSERT(config->arch == Arch::amdgpu);
-    auto device_module =
-        runtime_exec_->llvm_context_device_.get()->new_module("struct");
-    struct_compiler = std::make_unique<StructCompilerLLVM>(
-        Arch::amdgpu, this, std::move(device_module), tree->id());
-  } else {
-    TI_ASSERT(config->arch == Arch::cuda);
-    auto device_module =
-        runtime_exec_->llvm_context_device_.get()->new_module("struct");
-    struct_compiler = std::make_unique<StructCompilerLLVM>(
-        Arch::cuda, this, std::move(device_module), tree->id());
-  }
-=======
   auto module = runtime_exec_->llvm_context_.get()->new_module("struct");
   struct_compiler = std::make_unique<StructCompilerLLVM>(
       arch_is_cpu(config->arch) ? host_arch() : config->arch, this,
       std::move(module), tree->id());
->>>>>>> 260120d8
   struct_compiler->run(*root);
   ++num_snode_trees_processed_;
   return struct_compiler;
