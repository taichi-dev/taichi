--- conflicted
+++ resolved
@@ -89,17 +89,10 @@
             c = src[i, j][k]
             c = max(0.0, min(1.0, c))
             c = c * 255
-<<<<<<< HEAD
-            dst[i, j][k] = ti.cast(c, ti.u8)
-        if num_components < 4:
-            # alpha channel
-            dst[i, j][3] = ti.cast(255, ti.u8)
-=======
             dst[i, j][k] = ti.cast(c, u8)
         if num_components < 4:
             # alpha channel
             dst[i, j][3] = u8(255)
->>>>>>> 6e055f0c
 
 
 @ti.kernel
@@ -110,11 +103,7 @@
             dst[i, j][k] = ti.cast(src[i, j][k], ti.u8)
         if num_components < 4:
             # alpha channel
-<<<<<<< HEAD
-            dst[i, j][3] = ti.cast(255, ti.u8)
-=======
             dst[i, j][3] = u8(255)
->>>>>>> 6e055f0c
 
 
 # ggui renderer always assumes the input image to be u8 RGBA
