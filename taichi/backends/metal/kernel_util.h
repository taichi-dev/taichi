#pragma once

#include <optional>
#include <string>
#include <vector>

#include "taichi/ir/offloaded_task_type.h"
#include "taichi/backends/metal/data_types.h"

// Data structures defined in this file may overlap with some of the Taichi data
// structures. However, they serve as a boundary between Taichi and Metal and
// help decouple the system.
//
// Please keep in mind that each Taichi kernel defined by @ti.kernel can be
// compiled to more than one Metal compute kernels. Concretely, each offloaded
// task in the Taichi kernel maps to a Metal kernel.

TLANG_NAMESPACE_BEGIN

class Kernel;
class SNode;

namespace metal {

// TODO(k-ye): Share this between OpenGL and Metal?
class PrintStringTable {
 public:
  int put(const std::string &str);
  const std::string &get(int i);

 private:
  std::vector<std::string> strs_;
};

// This struct holds the necessary information to launch a Metal kernel.
struct KernelAttributes {
  enum class Buffers {
    Root,
    GlobalTmps,
    Context,
    Runtime,
    Print,
  };
  std::string name;
<<<<<<< HEAD
  // Total number of threads to launch (i.e. threads per grid). Note that this
  // is only advisory, because eventually this numb er is also determined by the
  // runtime config. This works because grid strided loop is supported.
  int advisory_total_num_threads;
  // Block size in CUDA's terminology. On Metal, it is called a threadgroup.
  int advisory_num_threads_per_group;

  OffloadedStmt::TaskType task_type;
=======
  int num_threads;
  OffloadedTaskType task_type;
>>>>>>> dcd5d7d3

  struct RangeForAttributes {
    // |begin| has differen meanings depending on |const_begin|:
    // * true : It is the left boundary of the loop known at compile time.
    // * false: It is the offset of the begin in the global tmps buffer.
    //
    // Same applies to |end|.
    size_t begin;
    size_t end;
    bool const_begin{true};
    bool const_end{true};

    inline bool const_range() const {
      return (const_begin && const_end);
    }
  };

  struct RuntimeListOpAttributes {
    const SNode *snode = nullptr;
  };
  std::vector<Buffers> buffers;
  // Only valid when |task_type| is range_for.
  std::optional<RangeForAttributes> range_for_attribs;
  // Only valid when |task_type| is {clear_list, listgen}.
  std::optional<RuntimeListOpAttributes> runtime_list_op_attribs;

  static std::string buffers_name(Buffers b);
  std::string debug_string() const;
};

// Groups all the Metal kernels generated from a single ti.kernel
struct TaichiKernelAttributes {
  struct UsedFeatures {
    // Whether print() is called inside this kernel.
    bool print = false;
    // Whether this kernel accesses (read or write) sparse SNodes.
    bool sparse = false;
    // Whether [[thread_index_in_simdgroup]] is used. This is only supported
    // since MSL 2.1
    bool simdgroup = false;
  };
  std::string name;
  // Is this kernel for evaluating the constant fold result?
  bool is_jit_evaluator = false;
  // Attributes of all the Metal kernels produced from this Taichi kernel.
  std::vector<KernelAttributes> mtl_kernels_attribs;
  UsedFeatures used_features;
};

// This class contains the attributes descriptors for both the input args and
// the return values of a Taichi kernel.
//
// Note that all Metal kernels belonging to the same Taichi kernel will share
// the same kernel args (i.e. they use the same Metal buffer for input args and
// return values). This is because kernel arguments is a Taichi-level concept.
class KernelContextAttributes {
 private:
  // Attributes that are shared by the input arg and the return value.
  struct AttribsBase {
    // For array arg, this is #elements * stride(dt). Unit: byte
    size_t stride = 0;
    // Offset in the argument buffer
    size_t offset_in_mem = 0;
    // Index of the input arg or the return value in the host `Context`
    int index = -1;
    MetalDataType dt;
    bool is_array = false;
  };

 public:
  // This is mostly the same as Kernel::Arg, with Metal specific attributes.
  struct ArgAttributes : public AttribsBase {};

  // This is mostly the same as Kernel::Ret, with Metal specific attributes.
  struct RetAttributes : public AttribsBase {};

  explicit KernelContextAttributes(const Kernel &kernel);

  inline bool has_args() const {
    return !arg_attribs_vec_.empty();
  }

  inline const std::vector<ArgAttributes> &args() const {
    return arg_attribs_vec_;
  }

  inline bool has_rets() const {
    return !ret_attribs_vec_.empty();
  }

  inline const std::vector<RetAttributes> &rets() const {
    return ret_attribs_vec_;
  }

  // Returns true if the kernel has neither input args nor return values.
  inline bool empty() const {
    return !(has_args() || has_rets());
  }

  // Total size in bytes of the input args and return values
  inline size_t ctx_bytes() const {
    return ctx_bytes_;
  }
  inline size_t extra_args_bytes() const {
    return extra_args_bytes_;
  }
  // Total bytes needed for allocating the Metal buffer
  inline size_t total_bytes() const {
    return ctx_bytes_ + extra_args_bytes_;
  }

 private:
  // Memory layout
  //
  // /---- input args ----\/---- ret vals -----\/-- extra args --\
  // +----------+---------+----------+---------+-----------------+
  // |  scalar  |  array  |  scalar  |  array  |      scalar     |
  // +----------+---------+----------+---------+-----------------+
  //
  std::vector<ArgAttributes> arg_attribs_vec_;
  std::vector<RetAttributes> ret_attribs_vec_;
  // Total size in bytes of the input args and return values
  size_t ctx_bytes_;
  size_t extra_args_bytes_;
};

}  // namespace metal

TLANG_NAMESPACE_END<|MERGE_RESOLUTION|>--- conflicted
+++ resolved
@@ -42,7 +42,6 @@
     Print,
   };
   std::string name;
-<<<<<<< HEAD
   // Total number of threads to launch (i.e. threads per grid). Note that this
   // is only advisory, because eventually this numb er is also determined by the
   // runtime config. This works because grid strided loop is supported.
@@ -50,11 +49,7 @@
   // Block size in CUDA's terminology. On Metal, it is called a threadgroup.
   int advisory_num_threads_per_group;
 
-  OffloadedStmt::TaskType task_type;
-=======
-  int num_threads;
   OffloadedTaskType task_type;
->>>>>>> dcd5d7d3
 
   struct RangeForAttributes {
     // |begin| has differen meanings depending on |const_begin|:
