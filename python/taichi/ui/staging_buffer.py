import numpy as np
from taichi.types import ndarray as ndarray_type
from taichi.lang import ops
from taichi.lang._texture import Texture
from taichi.lang.impl import ndarray
from taichi.lang.kernel_impl import kernel
from taichi.types.annotations import template
from taichi.types.primitive_types import f32, u8, u32

import taichi as ti

vbo_field_cache = {}
depth_ndarray_cache = {}
indices_ndarray_cache = {}
transforms_ndarray_cache = {}


def get_depth_ndarray(window):
    if window not in depth_ndarray_cache:
        w, h = window.get_window_shape()
        depth_arr = ndarray(dtype=ti.f32, shape=w * h)
        depth_ndarray_cache[window] = depth_arr
    return depth_ndarray_cache[window]


def get_vbo_field(vertices):
    if vertices not in vbo_field_cache:
        N = vertices.shape[0]
        pos = 3
        normal = 3
        tex_coord = 2
        color = 4
        vertex_stride = pos + normal + tex_coord + color
        vbo = np.ndarray((N, vertex_stride), dtype=np.float32)
        vbo_field_cache[vertices] = vbo
        return vbo
    return vbo_field_cache[vertices]


def get_indices_field(indices):
    if isinstance(indices, np.ndarray):
        return indices
    indices_arr = indices.to_numpy()
    indices_ndarray_cache[indices] = indices_arr
    return indices_arr


def get_transforms_field(transforms):
    if isinstance(transforms, np.ndarray):
        return transforms
    transforms_arr = transforms.to_numpy()
    transforms_ndarray_cache[transforms] = transforms_arr
    return transforms_arr


@kernel
def copy_all_to_vbo(
    vbo: ndarray_type(element_dim=1),
    vertex: template(),
    normal: template(),
    texcoords: template(),
    color: template(),
):
    for i in vertex:
        if ti.static(vertex.n == 3):
            vbo[i][0:3] = vertex[i]
        else:
            vbo[i][0:2] = vertex[i]
            vbo[i][3] = 0.0
        if ti.static(normal != 0):
            vbo[i][3:6] = normal[i]
        if ti.static(texcoords != 0):
            vbo[i][6:8] = texcoords[i]
        if ti.static(color != 0):
            if ti.static(color.n == 3):
                vbo[i][8:11] = color[i]
                vbo[i][11] = 1.0
            else:
                vbo[i][8:12] = color[i]


@kernel
<<<<<<< HEAD
def copy_all_to_vbo_particle( # The vbo copy function used for vertices of particles and circles
    vbo: ndarray_type(element_dim=1),
=======
def copy_all_to_vbo_particle(  # The vbo copy function used for vertices of particles and circles
    vbo: ti.types.ndarray(element_dim=1),
>>>>>>> 6d95484c
    vertex: template(),
    radius: template(),
    color: template(),
):
    for i in vertex:
        if ti.static(vertex.n == 3):
            vbo[i][0:3] = vertex[i]
        else:
            vbo[i][0:2] = vertex[i]
            vbo[i][3] = 0.0
        if ti.static(radius != 0):
            vbo[i][3] = radius[i]
        if ti.static(color != 0):
            if ti.static(color.n == 3):
                vbo[i][8:11] = color[i]
                vbo[i][11] = 1.0
            else:
                vbo[i][8:12] = color[i]


@ti.kernel
def copy_texture_to_rgba8(
    src: ti.types.texture(num_dimensions=2),
    dst: ti.types.ndarray(),
    w: ti.i32,
    h: ti.i32,
):
    for i, j in ti.ndrange(w, h):
        c = src.fetch(ti.Vector([i, j]), 0)
        c = ops.max(0.0, ops.min(1.0, c))
        c = c * 255
        px = ti.cast(c, u32)
        dst[i, j] = px[0] << 0 | px[1] << 8 | px[2] << 16 | px[3] << 24


@ti.kernel
def copy_image_f32_to_rgba8(
    src: ti.template(),
    dst: ti.types.ndarray(),
    num_components: ti.template(),
    gray_scale: ti.template(),
):
    for i, j in ti.ndrange(src.shape[0], src.shape[1]):
        px = ti.Vector([0, 0, 0, 0xFF], dt=u32)
        if ti.static(gray_scale):
            c = 0.0
            c = src[i, j]
            c = ops.max(0.0, ops.min(1.0, c))
            c = c * 255
            px[0] = px[1] = px[2] = ti.cast(c, u32)
        else:
            for k in ti.static(range(num_components)):
                c = 0.0
                if ti.static(len(src.shape) == 3):
                    # 3D field source image
                    c = src[i, j, k]
                else:
                    # 2D vector field source image
                    c = src[i, j][k]
                c = ops.max(0.0, ops.min(1.0, c))
                c = c * 255
                px[k] = ti.cast(c, u32)
        pack = px[0] << 0 | px[1] << 8 | px[2] << 16 | px[3] << 24
        dst[i, j] = pack


@ti.kernel
def copy_image_f32_to_rgba8_np(
    src: ti.types.ndarray(),
    dst: ti.types.ndarray(),
    num_components: ti.template(),
    gray_scale: ti.template(),
):
    for I in ti.grouped(src):
        i, j = I[0], I[1]
        px = ti.Vector([0, 0, 0, 0xFF], dt=u32)
        if ti.static(gray_scale):
            c = 0.0
            c = src[i, j]
            c = ops.max(0.0, ops.min(1.0, c))
            c = c * 255
            px[0] = px[1] = px[2] = ti.cast(c, u32)
        else:
            for k in ti.static(range(num_components)):
                c = src[i, j, k]
                c = ops.max(0.0, ops.min(1.0, c))
                c = c * 255
                px[k] = ti.cast(c, u32)
        pack = px[0] << 0 | px[1] << 8 | px[2] << 16 | px[3] << 24
        dst[i, j] = pack


@ti.kernel
def copy_image_u8_to_rgba8(
    src: ti.template(),
    dst: ti.types.ndarray(),
    num_components: ti.template(),
    gray_scale: ti.template(),
):
    for i, j in ti.ndrange(src.shape[0], src.shape[1]):
        px = ti.Vector([0, 0, 0, 0xFF], dt=u32)
        if ti.static(gray_scale):
            px[0] = px[1] = px[2] = ti.cast(src[i, j], u32)
        else:
            for k in ti.static(range(num_components)):
                if ti.static(len(src.shape) == 3):
                    # 3D field source image
                    px[k] = ti.cast(src[i, j, k], u32)
                else:
                    # 2D vector field source image
                    px[k] = ti.cast(src[i, j][k], u32)
        pack = px[0] << 0 | px[1] << 8 | px[2] << 16 | px[3] << 24
        dst[i, j] = pack


@ti.kernel
def copy_image_u8_to_rgba8_np(
    src: ti.types.ndarray(),
    dst: ti.types.ndarray(),
    num_components: ti.template(),
    gray_scale: ti.template(),
):
    for I in ti.grouped(src):
        i, j = I[0], I[1]
        px = ti.Vector([0, 0, 0, 0xFF], dt=u32)
        if ti.static(gray_scale):
            px[0] = px[1] = px[2] = ti.cast(src[i, j], u32)
        else:
            for k in ti.static(range(num_components)):
                px[k] = ti.cast(src[i, j, k], u32)
        pack = px[0] << 0 | px[1] << 8 | px[2] << 16 | px[3] << 24
        dst[i, j] = pack


# ggui renderer always assumes the input image to be u8 RGBA
# if the user input is not in this format, a staging ti field is needed
image_field_cache = {}


def to_rgba8(image):
    is_texture = isinstance(image, Texture)
    is_grayscale = not hasattr(image, "n") and len(image.shape) == 2
    is_numpy = isinstance(image, np.ndarray)
    is_non_grayscale_field = (hasattr(image, "n") and image.m == 1) or len(image.shape) == 3

    if not is_texture and not is_grayscale and not is_numpy and not is_non_grayscale_field:
        raise Exception(
            "the input image needs to be either:\n"
            "a Vector field (matrix with 1 column)\n"
            "a 2D(grayscale)/3D field\n"
            "a 2D(grayscale)/3D numpy ndarray\n"
            "a texture"
        )
    channels = 3

    if not is_grayscale:
        if len(image.shape) == 2:
            channels = image.n
        elif len(image.shape) == 3:
            channels = image.shape[2]
        else:
            raise Exception("the shape of the image must be of the form (width,height) or (width,height,channels)")

    staging_key = image.shape[0:2] if is_numpy else image

    if staging_key not in image_field_cache:
        staging_img = np.ndarray(image.shape[0:2], dtype=np.uint32)
        image_field_cache[staging_key] = staging_img
    else:
        staging_img = image_field_cache[staging_key]

    if is_texture:
        copy_texture_to_rgba8(image, staging_img, *image.shape[0:2])
    elif is_numpy:
        if image.dtype == np.uint8:
            copy_image_u8_to_rgba8_np(image, staging_img, channels, is_grayscale)
        elif image.dtype == np.float32:
            copy_image_f32_to_rgba8_np(image, staging_img, channels, is_grayscale)
        else:
            raise Exception("dtype of input image must either be u8 or f32")
    else:
        if image.dtype == u8:
            copy_image_u8_to_rgba8(image, staging_img, channels, is_grayscale)
        elif image.dtype == f32:
            copy_image_f32_to_rgba8(image, staging_img, channels, is_grayscale)
        else:
            raise Exception("dtype of input image must either be u8 or f32")

    return staging_img<|MERGE_RESOLUTION|>--- conflicted
+++ resolved
@@ -80,13 +80,8 @@
 
 
 @kernel
-<<<<<<< HEAD
 def copy_all_to_vbo_particle( # The vbo copy function used for vertices of particles and circles
     vbo: ndarray_type(element_dim=1),
-=======
-def copy_all_to_vbo_particle(  # The vbo copy function used for vertices of particles and circles
-    vbo: ti.types.ndarray(element_dim=1),
->>>>>>> 6d95484c
     vertex: template(),
     radius: template(),
     color: template(),
