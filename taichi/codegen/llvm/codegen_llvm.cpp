#include "taichi/codegen/llvm/codegen_llvm.h"

#include <algorithm>

#ifdef TI_WITH_LLVM
#include "llvm/Bitcode/BitcodeReader.h"
#include "llvm/IR/Module.h"
#include "llvm/Linker/Linker.h"
#include "taichi/analysis/offline_cache_util.h"
#include "taichi/ir/statements.h"
#include "taichi/runtime/llvm/launch_arg_info.h"
#include "taichi/runtime/llvm/llvm_offline_cache.h"
#include "taichi/runtime/program_impls/llvm/llvm_program.h"
#include "taichi/codegen/llvm/struct_llvm.h"
#include "taichi/util/file_sequence_writer.h"

TLANG_NAMESPACE_BEGIN

// TODO: sort function definitions to match declaration order in header

// TODO(k-ye): Hide FunctionCreationGuard inside cpp file
FunctionCreationGuard::FunctionCreationGuard(
    TaskCodeGenLLVM *mb,
    std::vector<llvm::Type *> arguments)
    : mb(mb) {
  // Create the loop body function
  auto body_function_type = llvm::FunctionType::get(
      llvm::Type::getVoidTy(*mb->llvm_context), arguments, false);

  body = llvm::Function::Create(body_function_type,
                                llvm::Function::InternalLinkage,
                                "function_body", mb->module.get());
  old_func = mb->func;
  // emit into loop body function
  mb->func = body;

  allocas = llvm::BasicBlock::Create(*mb->llvm_context, "allocs", body);
  old_entry = mb->entry_block;
  mb->entry_block = allocas;

  final = llvm::BasicBlock::Create(*mb->llvm_context, "final", body);
  old_final = mb->final_block;
  mb->final_block = final;

  entry = llvm::BasicBlock::Create(*mb->llvm_context, "entry", mb->func);

  ip = mb->builder->saveIP();
  mb->builder->SetInsertPoint(entry);

  auto body_bb =
      llvm::BasicBlock::Create(*mb->llvm_context, "function_body", mb->func);
  mb->builder->CreateBr(body_bb);
  mb->builder->SetInsertPoint(body_bb);
}

FunctionCreationGuard::~FunctionCreationGuard() {
  if (!mb->returned) {
    mb->builder->CreateBr(final);
  }
  mb->builder->SetInsertPoint(final);
  mb->builder->CreateRetVoid();
  mb->returned = false;

  mb->builder->SetInsertPoint(allocas);
  mb->builder->CreateBr(entry);

  mb->entry_block = old_entry;
  mb->final_block = old_final;
  mb->func = old_func;
  mb->builder->restoreIP(ip);

  TI_ASSERT(!llvm::verifyFunction(*body, &llvm::errs()));
}

namespace {

class CodeGenStmtGuard {
 public:
  using Getter = std::function<llvm::BasicBlock *(void)>;
  using Setter = std::function<void(llvm::BasicBlock *)>;

  explicit CodeGenStmtGuard(Getter getter, Setter setter)
      : saved_stmt_(getter()), setter_(std::move(setter)) {
  }

  ~CodeGenStmtGuard() {
    setter_(saved_stmt_);
  }

  CodeGenStmtGuard(CodeGenStmtGuard &&) = default;
  CodeGenStmtGuard &operator=(CodeGenStmtGuard &&) = default;

 private:
  llvm::BasicBlock *saved_stmt_;
  Setter setter_;
};

CodeGenStmtGuard make_loop_reentry_guard(TaskCodeGenLLVM *cg) {
  return CodeGenStmtGuard([cg]() { return cg->current_loop_reentry; },
                          [cg](llvm::BasicBlock *saved_stmt) {
                            cg->current_loop_reentry = saved_stmt;
                          });
}

CodeGenStmtGuard make_while_after_loop_guard(TaskCodeGenLLVM *cg) {
  return CodeGenStmtGuard([cg]() { return cg->current_while_after_loop; },
                          [cg](llvm::BasicBlock *saved_stmt) {
                            cg->current_while_after_loop = saved_stmt;
                          });
}

}  // namespace

// TaskCodeGenLLVM
void TaskCodeGenLLVM::visit(Block *stmt_list) {
  for (auto &stmt : stmt_list->statements) {
    stmt->accept(this);
    if (returned) {
      break;
    }
  }
}

void TaskCodeGenLLVM::visit(AllocaStmt *stmt) {
  if (stmt->ret_type->is<TensorType>()) {
    auto tensor_type = stmt->ret_type->cast<TensorType>();
    auto type = kernel->program->config.real_matrix
                    ? tlctx->get_data_type(tensor_type)
                    : tlctx->get_data_type(tensor_type->get_element_type());
    // Return type is vector<tensor_type>* if use real matrix.
    // otherwise the return type is [type * array_size]*
    if (stmt->is_shared) {
      auto array_type =
          llvm::ArrayType::get(type, tensor_type->get_num_elements());
      auto base = new llvm::GlobalVariable(
          *module, array_type, false, llvm::GlobalValue::ExternalLinkage,
          nullptr, fmt::format("shared_array_{}", stmt->id), nullptr,
          llvm::GlobalVariable::NotThreadLocal, 3 /*addrspace=shared*/);
      base->setAlignment(llvm::MaybeAlign(8));
      // FIXME: create GEP manually instead of using builder->CreateGEP for
      // opaque ptr in llvm 15.
      // If using builder->CreateGEP, it will just return base because all zero
      // idx.
      // When opaque ptr is enabled, the CreatePointerCast will only create
      // address space case instead of bitcast and address space cast. The type
      // which was kept in bitcast will be lost.
      // The manually created GEP is usded to keep the type.
      // Later when lower PtrOffsetStmt, the type should be element type instead
      // of array_type.
      // Once llvm type is converted from taichi ir directly when lower
      // PtrOffsetStmt, we can switch back to builder->CreateGEP.
      auto *gep = llvm::GetElementPtrInst::CreateInBounds(
#ifdef TI_LLVM_15
          array_type,
#endif
          base, {tlctx->get_constant(0), tlctx->get_constant(0)});
      builder->Insert(gep);
      auto ptr_type = llvm::PointerType::get(type, 0);
      llvm_val[stmt] = builder->CreatePointerCast(gep, ptr_type);
    } else {
      if (kernel->program->config.real_matrix)
        llvm_val[stmt] =
            create_entry_block_alloca(type, stmt->ret_type.is_pointer());
      else
        llvm_val[stmt] = create_entry_block_alloca(
            type, 0, tlctx->get_constant(tensor_type->get_num_elements()));
    }
  } else {
    llvm_val[stmt] =
        create_entry_block_alloca(stmt->ret_type, stmt->ret_type.is_pointer());
    // initialize as zero if element is not a pointer
    if (!stmt->ret_type.is_pointer())
      builder->CreateStore(tlctx->get_constant(stmt->ret_type, 0),
                           llvm_val[stmt]);
  }
}

void TaskCodeGenLLVM::visit(RandStmt *stmt) {
  if (stmt->ret_type->is_primitive(PrimitiveTypeID::f16)) {
    // Promoting to f32 since there's no rand_f16 support in runtime.cpp.
    auto val_f32 = create_call("rand_f32", {get_context()});
    llvm_val[stmt] =
        builder->CreateFPTrunc(val_f32, llvm::Type::getHalfTy(*llvm_context));
  } else {
    llvm_val[stmt] =
        create_call(fmt::format("rand_{}", data_type_name(stmt->ret_type)),
                    {get_context()});
  }
}

void TaskCodeGenLLVM::emit_extra_unary(UnaryOpStmt *stmt) {
  auto input = llvm_val[stmt->operand];
  auto input_taichi_type = stmt->operand->ret_type;
  if (input_taichi_type->is_primitive(PrimitiveTypeID::f16)) {
    // Promote to f32 since we don't have f16 support for extra unary ops in in
    // runtime.cpp.
    input = builder->CreateFPExt(input, llvm::Type::getFloatTy(*llvm_context));
    input_taichi_type = PrimitiveType::f32;
  }

  auto op = stmt->op_type;
  auto input_type = input->getType();

#define UNARY_STD(x)                                                    \
  else if (op == UnaryOpType::x) {                                      \
    if (input_taichi_type->is_primitive(PrimitiveTypeID::f32)) {        \
      llvm_val[stmt] = create_call(#x "_f32", input);                   \
    } else if (input_taichi_type->is_primitive(PrimitiveTypeID::f64)) { \
      llvm_val[stmt] = create_call(#x "_f64", input);                   \
    } else if (input_taichi_type->is_primitive(PrimitiveTypeID::i32)) { \
      llvm_val[stmt] = create_call(#x "_i32", input);                   \
    } else {                                                            \
      TI_NOT_IMPLEMENTED                                                \
    }                                                                   \
  }
  if (false) {
  }
  UNARY_STD(abs)
  UNARY_STD(exp)
  UNARY_STD(log)
  UNARY_STD(tan)
  UNARY_STD(tanh)
  UNARY_STD(sgn)
  UNARY_STD(logic_not)
  UNARY_STD(acos)
  UNARY_STD(asin)
  UNARY_STD(cos)
  UNARY_STD(sin)
  else if (op == UnaryOpType::sqrt) {
    llvm_val[stmt] =
        builder->CreateIntrinsic(llvm::Intrinsic::sqrt, {input_type}, {input});
  }
  else {
    TI_P(unary_op_type_name(op));
    TI_NOT_IMPLEMENTED
  }
#undef UNARY_STD
  if (stmt->ret_type->is_primitive(PrimitiveTypeID::f16)) {
    // Convert back to f16
    llvm_val[stmt] = builder->CreateFPTrunc(
        llvm_val[stmt], llvm::Type::getHalfTy(*llvm_context));
  }
}

std::unique_ptr<RuntimeObject> TaskCodeGenLLVM::emit_struct_meta_object(
    SNode *snode) {
  std::unique_ptr<RuntimeObject> meta;
  if (snode->type == SNodeType::dense) {
    meta = std::make_unique<RuntimeObject>("DenseMeta", this, builder.get());
    emit_struct_meta_base("Dense", meta->ptr, snode);
    meta->call("set_morton_dim", tlctx->get_constant((int)snode->_morton));
  } else if (snode->type == SNodeType::pointer) {
    meta = std::make_unique<RuntimeObject>("PointerMeta", this, builder.get());
    emit_struct_meta_base("Pointer", meta->ptr, snode);
  } else if (snode->type == SNodeType::root) {
    meta = std::make_unique<RuntimeObject>("RootMeta", this, builder.get());
    emit_struct_meta_base("Root", meta->ptr, snode);
  } else if (snode->type == SNodeType::dynamic) {
    meta = std::make_unique<RuntimeObject>("DynamicMeta", this, builder.get());
    emit_struct_meta_base("Dynamic", meta->ptr, snode);
    meta->call("set_chunk_size", tlctx->get_constant(snode->chunk_size));
  } else if (snode->type == SNodeType::bitmasked) {
    meta =
        std::make_unique<RuntimeObject>("BitmaskedMeta", this, builder.get());
    emit_struct_meta_base("Bitmasked", meta->ptr, snode);
  } else if (snode->type == SNodeType::quant_array) {
    meta = std::make_unique<RuntimeObject>("DenseMeta", this, builder.get());
    emit_struct_meta_base("Dense", meta->ptr, snode);
  } else {
    TI_P(snode_type_name(snode->type));
    TI_NOT_IMPLEMENTED;
  }
  return meta;
}

void TaskCodeGenLLVM::emit_struct_meta_base(const std::string &name,
                                            llvm::Value *node_meta,
                                            SNode *snode) {
  RuntimeObject common("StructMeta", this, builder.get(), node_meta);
  std::size_t element_size;
  if (snode->type == SNodeType::dense) {
    auto body_type =
        StructCompilerLLVM::get_llvm_body_type(module.get(), snode);
    auto element_ty = body_type->getArrayElementType();
    element_size = tlctx->get_type_size(element_ty);
  } else if (snode->type == SNodeType::pointer) {
    auto element_ty = StructCompilerLLVM::get_llvm_node_type(
        module.get(), snode->ch[0].get());
    element_size = tlctx->get_type_size(element_ty);
  } else {
    auto element_ty =
        StructCompilerLLVM::get_llvm_element_type(module.get(), snode);
    element_size = tlctx->get_type_size(element_ty);
  }
  common.set("snode_id", tlctx->get_constant(snode->id));
  common.set("element_size", tlctx->get_constant((uint64)element_size));
  common.set("max_num_elements",
             tlctx->get_constant(snode->max_num_elements()));
  common.set("context", get_context());

  /*
  uint8 *(*lookup_element)(uint8 *, int i);
  uint8 *(*from_parent_element)(uint8 *);
  bool (*is_active)(uint8 *, int i);
  int (*get_num_elements)(uint8 *);
  void (*refine_coordinates)(PhysicalCoordinates *inp_coord,
                             PhysicalCoordinates *refined_coord,
                             int index);
                             */

  std::vector<std::string> functions = {"lookup_element", "is_active",
                                        "get_num_elements"};

  for (auto const &f : functions)
    common.set(f, get_runtime_function(fmt::format("{}_{}", name, f)));

  // "from_parent_element", "refine_coordinates" are different for different
  // snodes, even if they have the same type.
  if (snode->parent)
    common.set("from_parent_element",
               get_runtime_function(snode->get_ch_from_parent_func_name()));

  if (snode->type != SNodeType::place)
    common.set("refine_coordinates",
               get_runtime_function(snode->refine_coordinates_func_name()));
}

TaskCodeGenLLVM::TaskCodeGenLLVM(Kernel *kernel,
                                 IRNode *ir,
                                 std::unique_ptr<llvm::Module> &&module)
    // TODO: simplify LLVMModuleBuilder ctor input
    : LLVMModuleBuilder(
          module == nullptr ? get_llvm_program(kernel->program)
                                  ->get_llvm_context(kernel->arch)
                                  ->clone_struct_module()
                            : std::move(module),
          get_llvm_program(kernel->program)->get_llvm_context(kernel->arch)),
      kernel(kernel),
      ir(ir),
      prog(kernel->program) {
  if (ir == nullptr)
    this->ir = kernel->ir.get();
  initialize_context();

  context_ty = get_runtime_type("RuntimeContext");
  physical_coordinate_ty = get_runtime_type(kLLVMPhysicalCoordinatesName);

  kernel_name = kernel->name + "_kernel";
}

void TaskCodeGenLLVM::visit(DecorationStmt *stmt) {
}

void TaskCodeGenLLVM::visit(UnaryOpStmt *stmt) {
  auto input = llvm_val[stmt->operand];
  auto input_type = input->getType();
  auto op = stmt->op_type;

#define UNARY_INTRINSIC(x)                                                   \
  else if (op == UnaryOpType::x) {                                           \
    llvm_val[stmt] =                                                         \
        builder->CreateIntrinsic(llvm::Intrinsic::x, {input_type}, {input}); \
  }
  if (stmt->op_type == UnaryOpType::cast_value) {
    llvm::CastInst::CastOps cast_op;
    auto from = stmt->operand->ret_type;
    auto to = stmt->cast_type;
    if (from == to) {
      llvm_val[stmt] = llvm_val[stmt->operand];
    } else if (is_real(from) != is_real(to)) {
      if (is_real(from) && is_integral(to)) {
        cast_op = is_signed(to) ? llvm::Instruction::CastOps::FPToSI
                                : llvm::Instruction::CastOps::FPToUI;
      } else if (is_integral(from) && is_real(to)) {
        cast_op = is_signed(from) ? llvm::Instruction::CastOps::SIToFP
                                  : llvm::Instruction::CastOps::UIToFP;
      } else {
        TI_P(data_type_name(from));
        TI_P(data_type_name(to));
        TI_NOT_IMPLEMENTED;
      }
      auto cast_type = to->is_primitive(PrimitiveTypeID::f16)
                           ? PrimitiveType::f32
                           : stmt->cast_type;

      llvm_val[stmt] = builder->CreateCast(cast_op, llvm_val[stmt->operand],
                                           tlctx->get_data_type(cast_type));

      if (to->is_primitive(PrimitiveTypeID::f16)) {
        llvm_val[stmt] = builder->CreateFPTrunc(
            llvm_val[stmt], llvm::Type::getHalfTy(*llvm_context));
      }
    } else if (is_real(from) && is_real(to)) {
      if (data_type_size(from) < data_type_size(to)) {
        llvm_val[stmt] = builder->CreateFPExt(
            llvm_val[stmt->operand], tlctx->get_data_type(stmt->cast_type));
      } else {
        if (to->is_primitive(PrimitiveTypeID::f16)) {
          llvm_val[stmt] = builder->CreateFPTrunc(
              builder->CreateFPTrunc(llvm_val[stmt->operand],
                                     llvm::Type::getFloatTy(*llvm_context)),
              llvm::Type::getHalfTy(*llvm_context));
        } else {
          llvm_val[stmt] = builder->CreateFPTrunc(
              llvm_val[stmt->operand], tlctx->get_data_type(stmt->cast_type));
        }
      }
    } else if (!is_real(from) && !is_real(to)) {
      llvm_val[stmt] = builder->CreateIntCast(
          llvm_val[stmt->operand], tlctx->get_data_type(to), is_signed(from));
    }
  } else if (stmt->op_type == UnaryOpType::cast_bits) {
    TI_ASSERT(data_type_size(stmt->ret_type) ==
              data_type_size(stmt->cast_type));
    if (stmt->operand->ret_type.is_pointer()) {
      TI_ASSERT(is_integral(stmt->cast_type));
      llvm_val[stmt] = builder->CreatePtrToInt(
          llvm_val[stmt->operand], tlctx->get_data_type(stmt->cast_type));
    } else {
      llvm_val[stmt] = builder->CreateBitCast(
          llvm_val[stmt->operand], tlctx->get_data_type(stmt->cast_type));
    }
  } else if (op == UnaryOpType::rsqrt) {
    llvm::Function *sqrt_fn = llvm::Intrinsic::getDeclaration(
        module.get(), llvm::Intrinsic::sqrt, input->getType());
    auto intermediate = builder->CreateCall(sqrt_fn, input, "sqrt");
    llvm_val[stmt] = builder->CreateFDiv(
        tlctx->get_constant(stmt->ret_type, 1.0), intermediate);
  } else if (op == UnaryOpType::bit_not) {
    llvm_val[stmt] = builder->CreateNot(input);
  } else if (op == UnaryOpType::neg) {
    if (is_real(stmt->operand->ret_type)) {
      llvm_val[stmt] = builder->CreateFNeg(input, "neg");
    } else {
      llvm_val[stmt] = builder->CreateNeg(input, "neg");
    }
  }
  UNARY_INTRINSIC(round)
  UNARY_INTRINSIC(floor)
  UNARY_INTRINSIC(ceil)
  else {
    emit_extra_unary(stmt);
  }
#undef UNARY_INTRINSIC
}

void TaskCodeGenLLVM::visit(BinaryOpStmt *stmt) {
  auto op = stmt->op_type;
  auto ret_type = stmt->ret_type;

  if (op == BinaryOpType::add) {
    if (is_real(stmt->ret_type)) {
      llvm_val[stmt] =
          builder->CreateFAdd(llvm_val[stmt->lhs], llvm_val[stmt->rhs]);
    } else {
      llvm_val[stmt] =
          builder->CreateAdd(llvm_val[stmt->lhs], llvm_val[stmt->rhs]);
    }
  } else if (op == BinaryOpType::sub) {
    if (is_real(stmt->ret_type)) {
      llvm_val[stmt] =
          builder->CreateFSub(llvm_val[stmt->lhs], llvm_val[stmt->rhs]);
    } else {
      llvm_val[stmt] =
          builder->CreateSub(llvm_val[stmt->lhs], llvm_val[stmt->rhs]);
    }
  } else if (op == BinaryOpType::mul) {
    if (is_real(stmt->ret_type)) {
      llvm_val[stmt] =
          builder->CreateFMul(llvm_val[stmt->lhs], llvm_val[stmt->rhs]);
    } else {
      llvm_val[stmt] =
          builder->CreateMul(llvm_val[stmt->lhs], llvm_val[stmt->rhs]);
    }
  } else if (op == BinaryOpType::floordiv) {
    if (is_integral(ret_type))
      llvm_val[stmt] =
          create_call(fmt::format("floordiv_{}", data_type_name(ret_type)),
                      {llvm_val[stmt->lhs], llvm_val[stmt->rhs]});
    else {
      auto div = builder->CreateFDiv(llvm_val[stmt->lhs], llvm_val[stmt->rhs]);
      llvm_val[stmt] = builder->CreateIntrinsic(
          llvm::Intrinsic::floor, {tlctx->get_data_type(ret_type)}, {div});
    }
  } else if (op == BinaryOpType::div) {
    if (is_real(stmt->ret_type)) {
      llvm_val[stmt] =
          builder->CreateFDiv(llvm_val[stmt->lhs], llvm_val[stmt->rhs]);
    } else {
      llvm_val[stmt] =
          builder->CreateSDiv(llvm_val[stmt->lhs], llvm_val[stmt->rhs]);
    }
  } else if (op == BinaryOpType::mod) {
    llvm_val[stmt] =
        builder->CreateSRem(llvm_val[stmt->lhs], llvm_val[stmt->rhs]);
  } else if (op == BinaryOpType::bit_and) {
    llvm_val[stmt] =
        builder->CreateAnd(llvm_val[stmt->lhs], llvm_val[stmt->rhs]);
  } else if (op == BinaryOpType::bit_or) {
    llvm_val[stmt] =
        builder->CreateOr(llvm_val[stmt->lhs], llvm_val[stmt->rhs]);
  } else if (op == BinaryOpType::bit_xor) {
    llvm_val[stmt] =
        builder->CreateXor(llvm_val[stmt->lhs], llvm_val[stmt->rhs]);
  } else if (op == BinaryOpType::bit_shl) {
    llvm_val[stmt] =
        builder->CreateShl(llvm_val[stmt->lhs], llvm_val[stmt->rhs]);
  } else if (op == BinaryOpType::bit_sar) {
    if (is_signed(stmt->lhs->element_type())) {
      llvm_val[stmt] =
          builder->CreateAShr(llvm_val[stmt->lhs], llvm_val[stmt->rhs]);
    } else {
      llvm_val[stmt] =
          builder->CreateLShr(llvm_val[stmt->lhs], llvm_val[stmt->rhs]);
    }
  } else if (op == BinaryOpType::max) {
#define BINARYOP_MAX(x)                                                     \
  else if (ret_type->is_primitive(PrimitiveTypeID::x)) {                    \
    llvm_val[stmt] =                                                        \
        create_call("max_" #x, {llvm_val[stmt->lhs], llvm_val[stmt->rhs]}); \
  }

    if (is_real(ret_type)) {
      llvm_val[stmt] =
          builder->CreateMaxNum(llvm_val[stmt->lhs], llvm_val[stmt->rhs]);
    }
    BINARYOP_MAX(u16)
    BINARYOP_MAX(i16)
    BINARYOP_MAX(u32)
    BINARYOP_MAX(i32)
    BINARYOP_MAX(u64)
    BINARYOP_MAX(i64)
    else {
      TI_P(data_type_name(ret_type));
      TI_NOT_IMPLEMENTED
    }
  } else if (op == BinaryOpType::min) {
#define BINARYOP_MIN(x)                                                     \
  else if (ret_type->is_primitive(PrimitiveTypeID::x)) {                    \
    llvm_val[stmt] =                                                        \
        create_call("min_" #x, {llvm_val[stmt->lhs], llvm_val[stmt->rhs]}); \
  }

    if (is_real(ret_type)) {
      llvm_val[stmt] =
          builder->CreateMinNum(llvm_val[stmt->lhs], llvm_val[stmt->rhs]);
    }
    BINARYOP_MIN(u16)
    BINARYOP_MIN(i16)
    BINARYOP_MIN(u32)
    BINARYOP_MIN(i32)
    BINARYOP_MIN(u64)
    BINARYOP_MIN(i64)
    else {
      TI_P(data_type_name(ret_type));
      TI_NOT_IMPLEMENTED
    }
  } else if (is_comparison(op)) {
    llvm::Value *cmp = nullptr;
    auto input_type = stmt->lhs->ret_type;
    if (op == BinaryOpType::cmp_eq) {
      if (is_real(input_type)) {
        cmp = builder->CreateFCmpOEQ(llvm_val[stmt->lhs], llvm_val[stmt->rhs]);
      } else {
        cmp = builder->CreateICmpEQ(llvm_val[stmt->lhs], llvm_val[stmt->rhs]);
      }
    } else if (op == BinaryOpType::cmp_le) {
      if (is_real(input_type)) {
        cmp = builder->CreateFCmpOLE(llvm_val[stmt->lhs], llvm_val[stmt->rhs]);
      } else {
        if (is_signed(input_type)) {
          cmp =
              builder->CreateICmpSLE(llvm_val[stmt->lhs], llvm_val[stmt->rhs]);
        } else {
          cmp =
              builder->CreateICmpULE(llvm_val[stmt->lhs], llvm_val[stmt->rhs]);
        }
      }
    } else if (op == BinaryOpType::cmp_ge) {
      if (is_real(input_type)) {
        cmp = builder->CreateFCmpOGE(llvm_val[stmt->lhs], llvm_val[stmt->rhs]);
      } else {
        if (is_signed(input_type)) {
          cmp =
              builder->CreateICmpSGE(llvm_val[stmt->lhs], llvm_val[stmt->rhs]);
        } else {
          cmp =
              builder->CreateICmpUGE(llvm_val[stmt->lhs], llvm_val[stmt->rhs]);
        }
      }
    } else if (op == BinaryOpType::cmp_lt) {
      if (is_real(input_type)) {
        cmp = builder->CreateFCmpOLT(llvm_val[stmt->lhs], llvm_val[stmt->rhs]);
      } else {
        if (is_signed(input_type)) {
          cmp =
              builder->CreateICmpSLT(llvm_val[stmt->lhs], llvm_val[stmt->rhs]);
        } else {
          cmp =
              builder->CreateICmpULT(llvm_val[stmt->lhs], llvm_val[stmt->rhs]);
        }
      }
    } else if (op == BinaryOpType::cmp_gt) {
      if (is_real(input_type)) {
        cmp = builder->CreateFCmpOGT(llvm_val[stmt->lhs], llvm_val[stmt->rhs]);
      } else {
        if (is_signed(input_type)) {
          cmp =
              builder->CreateICmpSGT(llvm_val[stmt->lhs], llvm_val[stmt->rhs]);
        } else {
          cmp =
              builder->CreateICmpUGT(llvm_val[stmt->lhs], llvm_val[stmt->rhs]);
        }
      }
    } else if (op == BinaryOpType::cmp_ne) {
      if (is_real(input_type)) {
        cmp = builder->CreateFCmpONE(llvm_val[stmt->lhs], llvm_val[stmt->rhs]);
      } else {
        cmp = builder->CreateICmpNE(llvm_val[stmt->lhs], llvm_val[stmt->rhs]);
      }
    } else {
      TI_NOT_IMPLEMENTED
    }
    llvm_val[stmt] =
        builder->CreateSExt(cmp, tlctx->get_data_type(PrimitiveType::i32));
  } else {
    // This branch contains atan2 and pow which use runtime.cpp function for
    // **real** type. We don't have f16 support there so promoting to f32 is
    // necessary.
    llvm::Value *lhs = llvm_val[stmt->lhs];
    llvm::Value *rhs = llvm_val[stmt->rhs];
    if (stmt->lhs->ret_type->is_primitive(PrimitiveTypeID::f16)) {
      lhs = builder->CreateFPExt(lhs, llvm::Type::getFloatTy(*llvm_context));
    }
    if (stmt->rhs->ret_type->is_primitive(PrimitiveTypeID::f16)) {
      rhs = builder->CreateFPExt(rhs, llvm::Type::getFloatTy(*llvm_context));
    }
    if (ret_type->is_primitive(PrimitiveTypeID::f16)) {
      ret_type = PrimitiveType::f32;
    }

    if (op == BinaryOpType::atan2) {
      if (arch_is_cpu(current_arch())) {
        if (ret_type->is_primitive(PrimitiveTypeID::f32)) {
          llvm_val[stmt] = create_call("atan2_f32", {lhs, rhs});
        } else if (ret_type->is_primitive(PrimitiveTypeID::f64)) {
          llvm_val[stmt] = create_call("atan2_f64", {lhs, rhs});
        } else {
          TI_P(data_type_name(ret_type));
          TI_NOT_IMPLEMENTED
        }
      } else {
        TI_NOT_IMPLEMENTED
      }
    } else if (op == BinaryOpType::pow) {
      if (arch_is_cpu(current_arch())) {
        if (ret_type->is_primitive(PrimitiveTypeID::f32)) {
          llvm_val[stmt] = create_call("pow_f32", {lhs, rhs});
        } else if (ret_type->is_primitive(PrimitiveTypeID::f64)) {
          llvm_val[stmt] = create_call("pow_f64", {lhs, rhs});
        } else if (ret_type->is_primitive(PrimitiveTypeID::i32)) {
          llvm_val[stmt] = create_call("pow_i32", {lhs, rhs});
        } else if (ret_type->is_primitive(PrimitiveTypeID::i64)) {
          llvm_val[stmt] = create_call("pow_i64", {lhs, rhs});
        } else {
          TI_P(data_type_name(ret_type));
          TI_NOT_IMPLEMENTED
        }
      } else {
        TI_NOT_IMPLEMENTED
      }
    } else {
      TI_P(binary_op_type_name(op));
      TI_NOT_IMPLEMENTED
    }

    // Convert back to f16 if applicable.
    if (stmt->ret_type->is_primitive(PrimitiveTypeID::f16)) {
      llvm_val[stmt] = builder->CreateFPTrunc(
          llvm_val[stmt], llvm::Type::getHalfTy(*llvm_context));
    }
  }
}

<<<<<<< HEAD
llvm::Type *TaskCodeGenLLVM::llvm_type(DataType dt) {
  if (dt->is_primitive(PrimitiveTypeID::i8) ||
      dt->is_primitive(PrimitiveTypeID::u8)) {
    return llvm::Type::getInt8Ty(*llvm_context);
  } else if (dt->is_primitive(PrimitiveTypeID::i16) ||
             dt->is_primitive(PrimitiveTypeID::u16)) {
    return llvm::Type::getInt16Ty(*llvm_context);
  } else if (dt->is_primitive(PrimitiveTypeID::i32) ||
             dt->is_primitive(PrimitiveTypeID::u32)) {
    return llvm::Type::getInt32Ty(*llvm_context);
  } else if (dt->is_primitive(PrimitiveTypeID::i64) ||
             dt->is_primitive(PrimitiveTypeID::u64)) {
    return llvm::Type::getInt64Ty(*llvm_context);
  } else if (dt->is_primitive(PrimitiveTypeID::u1)) {
    return llvm::Type::getInt1Ty(*llvm_context);
  } else if (dt->is_primitive(PrimitiveTypeID::f32)) {
    return llvm::Type::getFloatTy(*llvm_context);
  } else if (dt->is_primitive(PrimitiveTypeID::f64)) {
    return llvm::Type::getDoubleTy(*llvm_context);
  } else if (dt->is_primitive(PrimitiveTypeID::f16)) {
    return llvm::Type::getHalfTy(*llvm_context);
  } else if (dt->is<TensorType>()) {
    TI_ASSERT_INFO(kernel->program->config.real_matrix ||
                       kernel->program->config.dynamic_index,
                   "Real matrix not enabled but got TensorType");
    auto tensor_type = dt->cast<TensorType>();
    auto element_type = llvm_type(tensor_type->get_element_type());
    return llvm::VectorType::get(element_type, tensor_type->get_num_elements(),
                                 /*scalable=*/false);
  } else {
    TI_NOT_IMPLEMENTED;
  }
  return nullptr;
}

llvm::Type *TaskCodeGenLLVM::llvm_ptr_type(DataType dt) {
  return llvm::PointerType::get(llvm_type(dt), 0);
}

=======
>>>>>>> ffee0729
void TaskCodeGenLLVM::visit(TernaryOpStmt *stmt) {
  TI_ASSERT(stmt->op_type == TernaryOpType::select);
  llvm_val[stmt] = builder->CreateSelect(
      builder->CreateTrunc(llvm_val[stmt->op1],
                           tlctx->get_data_type(PrimitiveType::u1)),
      llvm_val[stmt->op2], llvm_val[stmt->op3]);
}

void TaskCodeGenLLVM::visit(IfStmt *if_stmt) {
  // TODO: take care of vectorized cases
  llvm::BasicBlock *true_block =
      llvm::BasicBlock::Create(*llvm_context, "true_block", func);
  llvm::BasicBlock *false_block =
      llvm::BasicBlock::Create(*llvm_context, "false_block", func);
  llvm::BasicBlock *after_if =
      llvm::BasicBlock::Create(*llvm_context, "after_if", func);
  builder->CreateCondBr(
      builder->CreateICmpNE(llvm_val[if_stmt->cond], tlctx->get_constant(0)),
      true_block, false_block);
  builder->SetInsertPoint(true_block);
  if (if_stmt->true_statements) {
    if_stmt->true_statements->accept(this);
  }
  if (!returned) {
    builder->CreateBr(after_if);
  } else {
    returned = false;
  }
  builder->SetInsertPoint(false_block);
  if (if_stmt->false_statements) {
    if_stmt->false_statements->accept(this);
  }
  if (!returned) {
    builder->CreateBr(after_if);
  } else {
    returned = false;
  }
  builder->SetInsertPoint(after_if);
}

llvm::Value *TaskCodeGenLLVM::create_print(std::string tag,
                                           DataType dt,
                                           llvm::Value *value) {
  if (!arch_is_cpu(kernel->arch)) {
    TI_WARN("print not supported on arch {}", arch_name(kernel->arch));
    return nullptr;
  }
  std::vector<llvm::Value *> args;
  std::string format = data_type_format(dt);
  auto runtime_printf = call("LLVMRuntime_get_host_printf", get_runtime());
  args.push_back(builder->CreateGlobalStringPtr(
      ("[llvm codegen debug] " + tag + " = " + format + "\n").c_str(),
      "format_string"));
  if (dt->is_primitive(PrimitiveTypeID::f32))
    value =
        builder->CreateFPExt(value, tlctx->get_data_type(PrimitiveType::f64));
  args.push_back(value);

  auto func_type_func = get_runtime_function("get_func_type_host_printf");
  return create_call(runtime_printf, func_type_func->getFunctionType(), args);
}

llvm::Value *TaskCodeGenLLVM::create_print(std::string tag,
                                           llvm::Value *value) {
  if (value->getType() == llvm::Type::getFloatTy(*llvm_context))
    return create_print(
        tag,
        TypeFactory::get_instance().get_primitive_type(PrimitiveTypeID::f32),
        value);
  else if (value->getType() == llvm::Type::getInt32Ty(*llvm_context))
    return create_print(
        tag,
        TypeFactory::get_instance().get_primitive_type(PrimitiveTypeID::i32),
        value);
  else if (value->getType() == llvm::Type::getHalfTy(*llvm_context)) {
    auto extended =
        builder->CreateFPExt(value, llvm::Type::getFloatTy(*llvm_context));
    return create_print(
        tag,
        TypeFactory::get_instance().get_primitive_type(PrimitiveTypeID::f32),
        extended);
  } else if (value->getType() == llvm::Type::getInt64Ty(*llvm_context))
    return create_print(
        tag,
        TypeFactory::get_instance().get_primitive_type(PrimitiveTypeID::i64),
        value);
  else if (value->getType() == llvm::Type::getInt16Ty(*llvm_context))
    return create_print(
        tag,
        TypeFactory::get_instance().get_primitive_type(PrimitiveTypeID::i16),
        value);
  else
    TI_NOT_IMPLEMENTED
}

void TaskCodeGenLLVM::visit(PrintStmt *stmt) {
  std::vector<llvm::Value *> args;
  std::string formats;
  auto value_for_printf = [this](llvm::Value *to_print, DataType dtype) {
    if (dtype->is_primitive(PrimitiveTypeID::f32) ||
        dtype->is_primitive(PrimitiveTypeID::f16))
      return this->builder->CreateFPExt(
          to_print, this->tlctx->get_data_type(PrimitiveType::f64));
    if (dtype->is_primitive(PrimitiveTypeID::i8))
      return builder->CreateSExt(to_print,
                                 tlctx->get_data_type(PrimitiveType::i16));
    if (dtype->is_primitive(PrimitiveTypeID::u8))
      return builder->CreateZExt(to_print,
                                 tlctx->get_data_type(PrimitiveType::u16));
    return to_print;
  };
  for (auto const &content : stmt->contents) {
    if (std::holds_alternative<Stmt *>(content)) {
      auto arg_stmt = std::get<Stmt *>(content);
      auto value = llvm_val[arg_stmt];
      if (arg_stmt->ret_type->is<TensorType>()) {
        auto dtype = arg_stmt->ret_type->cast<TensorType>();
        auto elem_type = dtype->get_element_type();
        for (int i = 0; i < dtype->get_num_elements(); ++i) {
          auto elem_value = builder->CreateExtractElement(value, i);
          args.push_back(value_for_printf(elem_value, elem_type));
        }
        formats += data_type_format(arg_stmt->ret_type);
      } else {
        args.push_back(value_for_printf(value, arg_stmt->ret_type));
        formats += data_type_format(arg_stmt->ret_type);
      }
    } else {
      auto arg_str = std::get<std::string>(content);
      auto value = builder->CreateGlobalStringPtr(arg_str, "content_string");
      args.push_back(value);
      formats += "%s";
    }
  }
  auto runtime_printf = call("LLVMRuntime_get_host_printf", get_runtime());
  args.insert(args.begin(),
              builder->CreateGlobalStringPtr(formats.c_str(), "format_string"));
  auto func_type_func = get_runtime_function("get_func_type_host_printf");
  llvm_val[stmt] =
      create_call(runtime_printf, func_type_func->getFunctionType(), args);
}

void TaskCodeGenLLVM::visit(ConstStmt *stmt) {
  auto val = stmt->val;
  if (val.dt->is_primitive(PrimitiveTypeID::f32)) {
    llvm_val[stmt] =
        llvm::ConstantFP::get(*llvm_context, llvm::APFloat(val.val_float32()));
  } else if (val.dt->is_primitive(PrimitiveTypeID::f16)) {
    llvm_val[stmt] = llvm::ConstantFP::get(llvm::Type::getHalfTy(*llvm_context),
                                           val.val_float32());
  } else if (val.dt->is_primitive(PrimitiveTypeID::f64)) {
    llvm_val[stmt] =
        llvm::ConstantFP::get(*llvm_context, llvm::APFloat(val.val_float64()));
  } else if (val.dt->is_primitive(PrimitiveTypeID::i8)) {
    llvm_val[stmt] = llvm::ConstantInt::get(
        *llvm_context, llvm::APInt(8, (uint64)val.val_int8(), true));
  } else if (val.dt->is_primitive(PrimitiveTypeID::u8)) {
    llvm_val[stmt] = llvm::ConstantInt::get(
        *llvm_context, llvm::APInt(8, (uint64)val.val_uint8(), false));
  } else if (val.dt->is_primitive(PrimitiveTypeID::i16)) {
    llvm_val[stmt] = llvm::ConstantInt::get(
        *llvm_context, llvm::APInt(16, (uint64)val.val_int16(), true));
  } else if (val.dt->is_primitive(PrimitiveTypeID::u16)) {
    llvm_val[stmt] = llvm::ConstantInt::get(
        *llvm_context, llvm::APInt(16, (uint64)val.val_uint16(), false));
  } else if (val.dt->is_primitive(PrimitiveTypeID::i32)) {
    llvm_val[stmt] = llvm::ConstantInt::get(
        *llvm_context, llvm::APInt(32, (uint64)val.val_int32(), true));
  } else if (val.dt->is_primitive(PrimitiveTypeID::u32)) {
    llvm_val[stmt] = llvm::ConstantInt::get(
        *llvm_context, llvm::APInt(32, (uint64)val.val_uint32(), false));
  } else if (val.dt->is_primitive(PrimitiveTypeID::i64)) {
    llvm_val[stmt] = llvm::ConstantInt::get(
        *llvm_context, llvm::APInt(64, (uint64)val.val_int64(), true));
  } else if (val.dt->is_primitive(PrimitiveTypeID::u64)) {
    llvm_val[stmt] = llvm::ConstantInt::get(
        *llvm_context, llvm::APInt(64, val.val_uint64(), false));
  } else {
    TI_P(data_type_name(val.dt));
    TI_NOT_IMPLEMENTED;
  }
}

void TaskCodeGenLLVM::visit(WhileControlStmt *stmt) {
  using namespace llvm;

  BasicBlock *after_break =
      BasicBlock::Create(*llvm_context, "after_break", func);
  TI_ASSERT(current_while_after_loop);
  auto cond =
      builder->CreateICmpEQ(llvm_val[stmt->cond], tlctx->get_constant(0));
  builder->CreateCondBr(cond, current_while_after_loop, after_break);
  builder->SetInsertPoint(after_break);
}

void TaskCodeGenLLVM::visit(ContinueStmt *stmt) {
  using namespace llvm;
  auto stmt_in_off_range_for = [stmt]() {
    TI_ASSERT(stmt->scope != nullptr);
    if (auto *offl = stmt->scope->cast<OffloadedStmt>(); offl) {
      TI_ASSERT(offl->task_type == OffloadedStmt::TaskType::range_for ||
                offl->task_type == OffloadedStmt::TaskType::struct_for);
      return offl->task_type == OffloadedStmt::TaskType::range_for;
    }
    return false;
  };
  if (stmt_in_off_range_for()) {
    builder->CreateRetVoid();
  } else {
    TI_ASSERT(current_loop_reentry != nullptr);
    builder->CreateBr(current_loop_reentry);
  }
  // Stmts after continue are useless, so we switch the insertion point to
  // /dev/null. In LLVM IR, the "after_continue" label shows "No predecessors!".
  BasicBlock *after_continue =
      BasicBlock::Create(*llvm_context, "after_continue", func);
  builder->SetInsertPoint(after_continue);
}

void TaskCodeGenLLVM::visit(WhileStmt *stmt) {
  using namespace llvm;
  BasicBlock *body = BasicBlock::Create(*llvm_context, "while_loop_body", func);
  builder->CreateBr(body);
  builder->SetInsertPoint(body);
  auto lrg = make_loop_reentry_guard(this);
  current_loop_reentry = body;

  BasicBlock *after_loop =
      BasicBlock::Create(*llvm_context, "after_while", func);
  auto walg = make_while_after_loop_guard(this);
  current_while_after_loop = after_loop;

  stmt->body->accept(this);

  if (!returned) {
    builder->CreateBr(body);  // jump to head
  } else {
    returned = false;
  }

  builder->SetInsertPoint(after_loop);
}

llvm::Value *TaskCodeGenLLVM::cast_pointer(llvm::Value *val,
                                           std::string dest_ty_name,
                                           int addr_space) {
  return builder->CreateBitCast(
      val, llvm::PointerType::get(get_runtime_type(dest_ty_name), addr_space));
}

void TaskCodeGenLLVM::emit_list_gen(OffloadedStmt *listgen) {
  auto snode_child = listgen->snode;
  auto snode_parent = listgen->snode->parent;
  auto meta_child = cast_pointer(emit_struct_meta(snode_child), "StructMeta");
  auto meta_parent = cast_pointer(emit_struct_meta(snode_parent), "StructMeta");
  if (snode_parent->type == SNodeType::root) {
    // Since there's only one container to expand, we need a special kernel for
    // more parallelism.
    call("element_listgen_root", get_runtime(), meta_parent, meta_child);
  } else {
    call("element_listgen_nonroot", get_runtime(), meta_parent, meta_child);
  }
}

void TaskCodeGenLLVM::emit_gc(OffloadedStmt *stmt) {
  auto snode = stmt->snode->id;
  call("node_gc", get_runtime(), tlctx->get_constant(snode));
}

llvm::Value *TaskCodeGenLLVM::create_call(llvm::Function *func,
                                          llvm::ArrayRef<llvm::Value *> args) {
  return create_call(func, func->getFunctionType(), args);
}

llvm::Value *TaskCodeGenLLVM::create_call(
    llvm::Value *func,
    llvm::FunctionType *func_ty,
    llvm::ArrayRef<llvm::Value *> args_arr) {
  std::vector<llvm::Value *> args = args_arr;
  check_func_call_signature(func_ty, func->getName(), args, builder.get());
#ifdef TI_LLVM_15
  return builder->CreateCall(func_ty, func, args);
#else
  return builder->CreateCall(func, args);
#endif
}

llvm::Value *TaskCodeGenLLVM::create_call(std::string func_name,
                                          llvm::ArrayRef<llvm::Value *> args) {
  auto func = get_runtime_function(func_name);
  return create_call(func, args);
}

void TaskCodeGenLLVM::create_increment(llvm::Value *ptr, llvm::Value *value) {
  auto original_value = builder->CreateLoad(
#ifdef TI_LLVM_15
      value->getType(),
#endif
      ptr);
  builder->CreateStore(builder->CreateAdd(original_value, value), ptr);
}

void TaskCodeGenLLVM::create_naive_range_for(RangeForStmt *for_stmt) {
  using namespace llvm;
  BasicBlock *body = BasicBlock::Create(*llvm_context, "for_loop_body", func);
  BasicBlock *loop_inc =
      BasicBlock::Create(*llvm_context, "for_loop_inc", func);
  BasicBlock *after_loop = BasicBlock::Create(*llvm_context, "after_for", func);
  BasicBlock *loop_test =
      BasicBlock::Create(*llvm_context, "for_loop_test", func);

#ifdef TI_LLVM_15
  auto loop_var_ty = tlctx->get_data_type(PrimitiveType::i32);
#endif

  auto loop_var = create_entry_block_alloca(PrimitiveType::i32);
  loop_vars_llvm[for_stmt].push_back(loop_var);

  if (!for_stmt->reversed) {
    builder->CreateStore(llvm_val[for_stmt->begin], loop_var);
  } else {
    builder->CreateStore(
        builder->CreateSub(llvm_val[for_stmt->end], tlctx->get_constant(1)),
        loop_var);
  }
  builder->CreateBr(loop_test);

  {
    // test block
    builder->SetInsertPoint(loop_test);
    llvm::Value *cond;
    if (!for_stmt->reversed) {
      cond = builder->CreateICmp(llvm::CmpInst::Predicate::ICMP_SLT,
                                 builder->CreateLoad(
#ifdef TI_LLVM_15
                                     loop_var_ty,
#endif
                                     loop_var),
                                 llvm_val[for_stmt->end]);
    } else {
      cond = builder->CreateICmp(llvm::CmpInst::Predicate::ICMP_SGE,
                                 builder->CreateLoad(
#ifdef TI_LLVM_15
                                     loop_var_ty,
#endif
                                     loop_var),
                                 llvm_val[for_stmt->begin]);
    }
    builder->CreateCondBr(cond, body, after_loop);
  }

  {
    {
      auto lrg = make_loop_reentry_guard(this);
      // The continue stmt should jump to the loop-increment block!
      current_loop_reentry = loop_inc;
      // body cfg
      builder->SetInsertPoint(body);

      for_stmt->body->accept(this);
    }
    if (!returned) {
      builder->CreateBr(loop_inc);
    } else {
      returned = false;
    }
    builder->SetInsertPoint(loop_inc);

    if (!for_stmt->reversed) {
      create_increment(loop_var, tlctx->get_constant(1));
    } else {
      create_increment(loop_var, tlctx->get_constant(-1));
    }
    builder->CreateBr(loop_test);
  }

  // next cfg
  builder->SetInsertPoint(after_loop);
}

void TaskCodeGenLLVM::visit(RangeForStmt *for_stmt) {
  create_naive_range_for(for_stmt);
}

llvm::Value *TaskCodeGenLLVM::bitcast_from_u64(llvm::Value *val,
                                               DataType type) {
  llvm::Type *dest_ty = nullptr;
  TI_ASSERT(!type->is<PointerType>());
  if (auto qit = type->cast<QuantIntType>()) {
    if (qit->get_is_signed())
      dest_ty = tlctx->get_data_type(PrimitiveType::i32);
    else
      dest_ty = tlctx->get_data_type(PrimitiveType::u32);
  } else {
    dest_ty = tlctx->get_data_type(type);
  }
  auto dest_bits = dest_ty->getPrimitiveSizeInBits();
  if (dest_ty == llvm::Type::getHalfTy(*llvm_context)) {
    // if dest_ty == half, CreateTrunc will only keep low 16bits of mantissa
    // which doesn't mean anything.
    // So we truncate to 32 bits first and then fptrunc to half if applicable
    auto truncated =
        builder->CreateTrunc(val, llvm::Type::getIntNTy(*llvm_context, 32));
    auto casted = builder->CreateBitCast(truncated,
                                         llvm::Type::getFloatTy(*llvm_context));
    return builder->CreateFPTrunc(casted, llvm::Type::getHalfTy(*llvm_context));
  } else {
    auto truncated = builder->CreateTrunc(
        val, llvm::Type::getIntNTy(*llvm_context, dest_bits));

    return builder->CreateBitCast(truncated, dest_ty);
  }
}

llvm::Value *TaskCodeGenLLVM::bitcast_to_u64(llvm::Value *val, DataType type) {
  auto intermediate_bits = 0;
  if (type.is_pointer()) {
    return builder->CreatePtrToInt(val, tlctx->get_data_type<int64>());
  }
  if (auto qit = type->cast<QuantIntType>()) {
    intermediate_bits = data_type_bits(qit->get_compute_type());
  } else {
    intermediate_bits = tlctx->get_data_type(type)->getPrimitiveSizeInBits();
  }
  llvm::Type *dest_ty = tlctx->get_data_type<int64>();
  llvm::Type *intermediate_type = nullptr;
  if (val->getType() == llvm::Type::getHalfTy(*llvm_context)) {
    val = builder->CreateFPExt(val, tlctx->get_data_type<float>());
    intermediate_type = tlctx->get_data_type<int32>();
  } else {
    intermediate_type = llvm::Type::getIntNTy(*llvm_context, intermediate_bits);
  }
  return builder->CreateZExt(builder->CreateBitCast(val, intermediate_type),
                             dest_ty);
}

void TaskCodeGenLLVM::visit(ArgLoadStmt *stmt) {
  auto raw_arg = call(builder.get(), "RuntimeContext_get_args", get_context(),
                      tlctx->get_constant(stmt->arg_id));

  llvm::Type *dest_ty = nullptr;
  if (stmt->is_ptr) {
    dest_ty = llvm::PointerType::get(
        tlctx->get_data_type(stmt->ret_type.ptr_removed()), 0);
    llvm_val[stmt] = builder->CreateIntToPtr(raw_arg, dest_ty);
  } else {
    llvm_val[stmt] = bitcast_from_u64(raw_arg, stmt->ret_type);
  }
}

void TaskCodeGenLLVM::visit(ReturnStmt *stmt) {
  auto types = stmt->element_types();
  if (std::any_of(types.begin(), types.end(),
                  [](const DataType &t) { return t.is_pointer(); })) {
    TI_NOT_IMPLEMENTED
  } else {
    TI_ASSERT(stmt->values.size() <= taichi_max_num_ret_value);
    int idx{0};
    for (auto &value : stmt->values) {
      create_call(
          "RuntimeContext_store_result",
          {get_context(), bitcast_to_u64(llvm_val[value], value->ret_type),
           tlctx->get_constant<int32>(idx++)});
    }
  }
  builder->CreateBr(final_block);
  returned = true;
}

void TaskCodeGenLLVM::visit(LocalLoadStmt *stmt) {
#ifdef TI_LLVM_15
  // FIXME: get ptr_ty from taichi instead of llvm.
  llvm::Type *ptr_ty = nullptr;
  auto *val = llvm_val[stmt->src];
  if (auto *alloc = llvm::dyn_cast<llvm::AllocaInst>(val))
    ptr_ty = alloc->getAllocatedType();
  if (!ptr_ty && stmt->src->element_type().is_pointer()) {
    ptr_ty = tlctx->get_data_type(stmt->src->element_type().ptr_removed());
  }
  TI_ASSERT(ptr_ty);
  llvm_val[stmt] = builder->CreateLoad(ptr_ty, llvm_val[stmt->src]);
#else
  llvm_val[stmt] = builder->CreateLoad(llvm_val[stmt->src]);
#endif
}

void TaskCodeGenLLVM::visit(LocalStoreStmt *stmt) {
  builder->CreateStore(llvm_val[stmt->val], llvm_val[stmt->dest]);
}

void TaskCodeGenLLVM::visit(AssertStmt *stmt) {
  TI_ASSERT((int)stmt->args.size() <= taichi_error_message_max_num_arguments);
  auto argument_buffer_size = llvm::ArrayType::get(
      llvm::Type::getInt64Ty(*llvm_context), stmt->args.size());

  // TODO: maybe let all asserts in a single offload share a single buffer?
  auto arguments = create_entry_block_alloca(argument_buffer_size);

  std::vector<llvm::Value *> args;
  args.emplace_back(get_runtime());
  args.emplace_back(llvm_val[stmt->cond]);
  args.emplace_back(builder->CreateGlobalStringPtr(stmt->text));

  for (int i = 0; i < stmt->args.size(); i++) {
    auto arg = stmt->args[i];
    TI_ASSERT(llvm_val[arg]);

    // First convert the argument to an integral type with the same number of
    // bits:
    auto cast_type = llvm::Type::getIntNTy(
        *llvm_context, 8 * (std::size_t)data_type_size(arg->ret_type));
    auto cast_int = builder->CreateBitCast(llvm_val[arg], cast_type);

    // Then zero-extend the conversion result into int64:
    auto cast_int64 =
        builder->CreateZExt(cast_int, llvm::Type::getInt64Ty(*llvm_context));

    // Finally store the int64 value to the argument buffer:
    builder->CreateStore(
        cast_int64,
        builder->CreateGEP(
#ifdef TI_LLVM_15
            argument_buffer_size,
#endif
            arguments, {tlctx->get_constant(0), tlctx->get_constant(i)}));
  }

  args.emplace_back(tlctx->get_constant((int)stmt->args.size()));
  args.emplace_back(builder->CreateGEP(
#ifdef TI_LLVM_15
      argument_buffer_size,
#endif
      arguments, {tlctx->get_constant(0), tlctx->get_constant(0)}));

  llvm_val[stmt] = create_call("taichi_assert_format", args);
}

void TaskCodeGenLLVM::visit(SNodeOpStmt *stmt) {
  auto snode = stmt->snode;
  if (stmt->op_type == SNodeOpType::append) {
    TI_ASSERT(snode->type == SNodeType::dynamic);
    TI_ASSERT(stmt->ret_type->is_primitive(PrimitiveTypeID::i32));
    llvm_val[stmt] =
        call(snode, llvm_val[stmt->ptr], "append", {llvm_val[stmt->val]});
  } else if (stmt->op_type == SNodeOpType::length) {
    TI_ASSERT(snode->type == SNodeType::dynamic);
    llvm_val[stmt] = call(snode, llvm_val[stmt->ptr], "get_num_elements", {});
  } else if (stmt->op_type == SNodeOpType::is_active) {
    llvm_val[stmt] =
        call(snode, llvm_val[stmt->ptr], "is_active", {llvm_val[stmt->val]});
  } else if (stmt->op_type == SNodeOpType::activate) {
    llvm_val[stmt] =
        call(snode, llvm_val[stmt->ptr], "activate", {llvm_val[stmt->val]});
  } else if (stmt->op_type == SNodeOpType::deactivate) {
    if (snode->type == SNodeType::pointer || snode->type == SNodeType::hash ||
        snode->type == SNodeType::bitmasked) {
      llvm_val[stmt] =
          call(snode, llvm_val[stmt->ptr], "deactivate", {llvm_val[stmt->val]});
    } else if (snode->type == SNodeType::dynamic) {
      llvm_val[stmt] = call(snode, llvm_val[stmt->ptr], "deactivate", {});
    }
  } else {
    TI_NOT_IMPLEMENTED
  }
}

llvm::Value *TaskCodeGenLLVM::optimized_reduction(AtomicOpStmt *stmt) {
  return nullptr;
}

llvm::Value *TaskCodeGenLLVM::quant_type_atomic(AtomicOpStmt *stmt) {
  // TODO(type): support all AtomicOpTypes on quant types
  if (stmt->op_type != AtomicOpType::add) {
    return nullptr;
  }

  auto dst_type = stmt->dest->ret_type->as<PointerType>()->get_pointee_type();
  if (auto qit = dst_type->cast<QuantIntType>()) {
    return atomic_add_quant_int(
        llvm_val[stmt->dest],
        tlctx->get_data_type(
            stmt->dest->as<GetChStmt>()->input_snode->physical_type),
        qit, llvm_val[stmt->val], is_signed(stmt->val->ret_type));
  } else if (auto qfxt = dst_type->cast<QuantFixedType>()) {
    return atomic_add_quant_fixed(
        llvm_val[stmt->dest],
        tlctx->get_data_type(
            stmt->dest->as<GetChStmt>()->input_snode->physical_type),
        qfxt, llvm_val[stmt->val]);
  } else {
    return nullptr;
  }
}

llvm::Value *TaskCodeGenLLVM::integral_type_atomic(AtomicOpStmt *stmt) {
  if (!is_integral(stmt->val->ret_type)) {
    return nullptr;
  }

  std::unordered_map<AtomicOpType, llvm::AtomicRMWInst::BinOp> bin_op;
  bin_op[AtomicOpType::add] = llvm::AtomicRMWInst::BinOp::Add;
  if (is_signed(stmt->val->ret_type)) {
    bin_op[AtomicOpType::min] = llvm::AtomicRMWInst::BinOp::Min;
    bin_op[AtomicOpType::max] = llvm::AtomicRMWInst::BinOp::Max;
  } else {
    bin_op[AtomicOpType::min] = llvm::AtomicRMWInst::BinOp::UMin;
    bin_op[AtomicOpType::max] = llvm::AtomicRMWInst::BinOp::UMax;
  }
  bin_op[AtomicOpType::bit_and] = llvm::AtomicRMWInst::BinOp::And;
  bin_op[AtomicOpType::bit_or] = llvm::AtomicRMWInst::BinOp::Or;
  bin_op[AtomicOpType::bit_xor] = llvm::AtomicRMWInst::BinOp::Xor;
  TI_ASSERT(bin_op.find(stmt->op_type) != bin_op.end());
  return builder->CreateAtomicRMW(bin_op.at(stmt->op_type),
                                  llvm_val[stmt->dest], llvm_val[stmt->val],
#ifdef TI_LLVM_15
                                  llvm::MaybeAlign(0),
#endif
                                  llvm::AtomicOrdering::SequentiallyConsistent);
}

llvm::Value *TaskCodeGenLLVM::atomic_op_using_cas(
    llvm::Value *dest,
    llvm::Value *val,
    std::function<llvm::Value *(llvm::Value *, llvm::Value *)> op) {
  using namespace llvm;
  BasicBlock *body = BasicBlock::Create(*llvm_context, "while_loop_body", func);
  BasicBlock *after_loop =
      BasicBlock::Create(*llvm_context, "after_while", func);

  builder->CreateBr(body);
  builder->SetInsertPoint(body);

  llvm::Value *old_val;

  {
    old_val = builder->CreateLoad(
#ifdef TI_LLVM_15
        val->getType(),
#endif
        dest);
    auto new_val = op(old_val, val);
    dest =
        builder->CreateBitCast(dest, llvm::Type::getInt16PtrTy(*llvm_context));
    auto atomicCmpXchg = builder->CreateAtomicCmpXchg(
        dest,
        builder->CreateBitCast(old_val, llvm::Type::getInt16Ty(*llvm_context)),
        builder->CreateBitCast(new_val, llvm::Type::getInt16Ty(*llvm_context)),
#ifdef TI_LLVM_15
        llvm::MaybeAlign(0),
#endif
        AtomicOrdering::SequentiallyConsistent,
        AtomicOrdering::SequentiallyConsistent);
    // Check whether CAS was succussful
    auto ok = builder->CreateExtractValue(atomicCmpXchg, 1);
    builder->CreateCondBr(builder->CreateNot(ok), body, after_loop);
  }

  builder->SetInsertPoint(after_loop);

  return old_val;
}

llvm::Value *TaskCodeGenLLVM::real_type_atomic(AtomicOpStmt *stmt) {
  if (!is_real(stmt->val->ret_type)) {
    return nullptr;
  }

  PrimitiveTypeID prim_type = stmt->val->ret_type->cast<PrimitiveType>()->type;
  AtomicOpType op = stmt->op_type;
  if (prim_type == PrimitiveTypeID::f16) {
    switch (op) {
      case AtomicOpType::add:
        return atomic_op_using_cas(
            llvm_val[stmt->dest], llvm_val[stmt->val],
            [&](auto v1, auto v2) { return builder->CreateFAdd(v1, v2); });
      case AtomicOpType::max:
        return atomic_op_using_cas(
            llvm_val[stmt->dest], llvm_val[stmt->val],
            [&](auto v1, auto v2) { return builder->CreateMaxNum(v1, v2); });
      case AtomicOpType::min:
        return atomic_op_using_cas(
            llvm_val[stmt->dest], llvm_val[stmt->val],
            [&](auto v1, auto v2) { return builder->CreateMinNum(v1, v2); });
      default:
        break;
    }
  }

  if (op == AtomicOpType::add) {
    return builder->CreateAtomicRMW(
        llvm::AtomicRMWInst::FAdd, llvm_val[stmt->dest], llvm_val[stmt->val],
#ifdef TI_LLVM_15
        llvm::MaybeAlign(0),
#endif
        llvm::AtomicOrdering::SequentiallyConsistent);
  }

  std::unordered_map<PrimitiveTypeID,
                     std::unordered_map<AtomicOpType, std::string>>
      atomics;
  atomics[PrimitiveTypeID::f32][AtomicOpType::min] = "atomic_min_f32";
  atomics[PrimitiveTypeID::f64][AtomicOpType::min] = "atomic_min_f64";
  atomics[PrimitiveTypeID::f32][AtomicOpType::max] = "atomic_max_f32";
  atomics[PrimitiveTypeID::f64][AtomicOpType::max] = "atomic_max_f64";
  TI_ASSERT(atomics.find(prim_type) != atomics.end());
  TI_ASSERT(atomics.at(prim_type).find(op) != atomics.at(prim_type).end());
  return create_call(atomics.at(prim_type).at(op),
                     {llvm_val[stmt->dest], llvm_val[stmt->val]});
}

void TaskCodeGenLLVM::visit(AtomicOpStmt *stmt) {
  bool is_local = stmt->dest->is<AllocaStmt>();
  if (is_local) {
    TI_ERROR("Local atomics should have been demoted.");
  }
  llvm::Value *old_value;
  if (llvm::Value *result = optimized_reduction(stmt)) {
    old_value = result;
  } else if (llvm::Value *result = quant_type_atomic(stmt)) {
    old_value = result;
  } else if (llvm::Value *result = real_type_atomic(stmt)) {
    old_value = result;
  } else if (llvm::Value *result = integral_type_atomic(stmt)) {
    old_value = result;
  } else {
    TI_NOT_IMPLEMENTED
  }
  llvm_val[stmt] = old_value;
}

void TaskCodeGenLLVM::visit(GlobalPtrStmt *stmt) {
  TI_ERROR("Global Ptrs should have been lowered.");
}

void TaskCodeGenLLVM::visit(GlobalStoreStmt *stmt) {
  TI_ASSERT(llvm_val[stmt->val]);
  TI_ASSERT(llvm_val[stmt->dest]);
  auto ptr_type = stmt->dest->ret_type->as<PointerType>();
  if (ptr_type->is_bit_pointer()) {
    auto pointee_type = ptr_type->get_pointee_type();
    auto snode = stmt->dest->as<GetChStmt>()->input_snode;
    if (snode->type == SNodeType::bit_struct) {
      TI_ERROR(
          "Bit struct stores with type {} should have been handled by "
          "BitStructStoreStmt.",
          pointee_type->to_string());
    }
    if (auto qit = pointee_type->cast<QuantIntType>()) {
      store_quant_int(llvm_val[stmt->dest],
                      tlctx->get_data_type(snode->physical_type), qit,
                      llvm_val[stmt->val], true);
    } else if (auto qfxt = pointee_type->cast<QuantFixedType>()) {
      store_quant_fixed(llvm_val[stmt->dest],
                        tlctx->get_data_type(snode->physical_type), qfxt,
                        llvm_val[stmt->val], true);
    } else {
      TI_NOT_IMPLEMENTED;
    }
  } else {
    builder->CreateStore(llvm_val[stmt->val], llvm_val[stmt->dest]);
  }
}

llvm::Value *TaskCodeGenLLVM::create_intrinsic_load(llvm::Value *ptr,
                                                    llvm::Type *ty) {
  TI_NOT_IMPLEMENTED;
}

void TaskCodeGenLLVM::create_global_load(GlobalLoadStmt *stmt,
                                         bool should_cache_as_read_only) {
  auto ptr = llvm_val[stmt->src];
  auto ptr_type = stmt->src->ret_type->as<PointerType>();
  if (ptr_type->is_bit_pointer()) {
    auto val_type = ptr_type->get_pointee_type();
    auto get_ch = stmt->src->as<GetChStmt>();
    auto physical_type =
        tlctx->get_data_type(get_ch->input_snode->physical_type);
    auto [byte_ptr, bit_offset] = load_bit_ptr(ptr);
    auto physical_value = should_cache_as_read_only
                              ? create_intrinsic_load(byte_ptr, physical_type)
                              : builder->CreateLoad(physical_type, byte_ptr);
    if (auto qit = val_type->cast<QuantIntType>()) {
      llvm_val[stmt] = extract_quant_int(physical_value, bit_offset, qit);
    } else if (auto qfxt = val_type->cast<QuantFixedType>()) {
      qit = qfxt->get_digits_type()->as<QuantIntType>();
      auto digits = extract_quant_int(physical_value, bit_offset, qit);
      llvm_val[stmt] = reconstruct_quant_fixed(digits, qfxt);
    } else {
      TI_ASSERT(val_type->is<QuantFloatType>());
      TI_ASSERT(get_ch->input_snode->dt->is<BitStructType>());
      llvm_val[stmt] = extract_quant_float(
          physical_value, get_ch->input_snode->dt->as<BitStructType>(),
          get_ch->output_snode->id_in_bit_struct);
    }
  } else {
    // Byte pointer case.
    if (should_cache_as_read_only) {
      llvm_val[stmt] =
          create_intrinsic_load(ptr, tlctx->get_data_type(stmt->ret_type));
    } else {
      llvm_val[stmt] =
          builder->CreateLoad(tlctx->get_data_type(stmt->ret_type), ptr);
    }
  }
}

void TaskCodeGenLLVM::visit(GlobalLoadStmt *stmt) {
  create_global_load(stmt, false);
}

std::string TaskCodeGenLLVM::get_runtime_snode_name(SNode *snode) {
  if (snode->type == SNodeType::root) {
    return "Root";
  } else if (snode->type == SNodeType::dense) {
    return "Dense";
  } else if (snode->type == SNodeType::dynamic) {
    return "Dynamic";
  } else if (snode->type == SNodeType::pointer) {
    return "Pointer";
  } else if (snode->type == SNodeType::hash) {
    return "Hash";
  } else if (snode->type == SNodeType::bitmasked) {
    return "Bitmasked";
  } else if (snode->type == SNodeType::bit_struct) {
    return "BitStruct";
  } else if (snode->type == SNodeType::quant_array) {
    return "QuantArray";
  } else {
    TI_P(snode_type_name(snode->type));
    TI_NOT_IMPLEMENTED
  }
}

llvm::Value *TaskCodeGenLLVM::call(
    SNode *snode,
    llvm::Value *node_ptr,
    const std::string &method,
    const std::vector<llvm::Value *> &arguments) {
  auto prefix = get_runtime_snode_name(snode);
  auto s = emit_struct_meta(snode);
  auto s_ptr =
      builder->CreateBitCast(s, llvm::Type::getInt8PtrTy(*llvm_context));

  node_ptr =
      builder->CreateBitCast(node_ptr, llvm::Type::getInt8PtrTy(*llvm_context));

  std::vector<llvm::Value *> func_arguments{s_ptr, node_ptr};

  func_arguments.insert(func_arguments.end(), arguments.begin(),
                        arguments.end());

  return call(builder.get(), prefix + "_" + method, func_arguments);
}

void TaskCodeGenLLVM::visit(GetRootStmt *stmt) {
  if (stmt->root() == nullptr)
    llvm_val[stmt] = builder->CreateBitCast(
        get_root(SNodeTree::kFirstID),
        llvm::PointerType::get(
            StructCompilerLLVM::get_llvm_node_type(
                module.get(), prog->get_snode_root(SNodeTree::kFirstID)),
            0));
  else
    llvm_val[stmt] = builder->CreateBitCast(
        get_root(stmt->root()->get_snode_tree_id()),
        llvm::PointerType::get(
            StructCompilerLLVM::get_llvm_node_type(module.get(), stmt->root()),
            0));
}

void TaskCodeGenLLVM::visit(BitExtractStmt *stmt) {
  int mask = (1u << (stmt->bit_end - stmt->bit_begin)) - 1;
  llvm_val[stmt] = builder->CreateAnd(
      builder->CreateLShr(llvm_val[stmt->input], stmt->bit_begin),
      tlctx->get_constant(mask));
}

void TaskCodeGenLLVM::visit(LinearizeStmt *stmt) {
  llvm::Value *val = tlctx->get_constant(0);
  for (int i = 0; i < (int)stmt->inputs.size(); i++) {
    val = builder->CreateAdd(
        builder->CreateMul(val, tlctx->get_constant(stmt->strides[i])),
        llvm_val[stmt->inputs[i]]);
  }
  llvm_val[stmt] = val;
}

void TaskCodeGenLLVM::visit(IntegerOffsetStmt *stmt){TI_NOT_IMPLEMENTED}

llvm::Value *TaskCodeGenLLVM::create_bit_ptr(llvm::Value *byte_ptr,
                                             llvm::Value *bit_offset) {
  // 1. define the bit pointer struct (X=8/16/32/64)
  // struct bit_pointer_X {
  //    iX* byte_ptr;
  //    i32 bit_offset;
  // };
  TI_ASSERT(bit_offset->getType()->isIntegerTy(32));
  auto struct_type = llvm::StructType::get(
      *llvm_context, {byte_ptr->getType(), bit_offset->getType()});
  // 2. allocate the bit pointer struct
  auto bit_ptr = create_entry_block_alloca(struct_type);
  // 3. store `byte_ptr`
  builder->CreateStore(
      byte_ptr, builder->CreateGEP(
#ifdef TI_LLVM_15
                    struct_type,
#endif
                    bit_ptr, {tlctx->get_constant(0), tlctx->get_constant(0)}));
  // 4. store `bit_offset
  builder->CreateStore(
      bit_offset,
      builder->CreateGEP(
#ifdef TI_LLVM_15
          struct_type,
#endif
          bit_ptr, {tlctx->get_constant(0), tlctx->get_constant(1)}));
  return bit_ptr;
}

std::tuple<llvm::Value *, llvm::Value *> TaskCodeGenLLVM::load_bit_ptr(
    llvm::Value *bit_ptr) {
#ifdef TI_LLVM_15
  // FIXME: get ptr_ty from taichi instead of llvm.
  llvm::Type *ptr_ty = nullptr;
  if (auto *AI = llvm::dyn_cast<llvm::AllocaInst>(bit_ptr))
    ptr_ty = AI->getAllocatedType();
  TI_ASSERT(ptr_ty);
  auto *struct_ty = llvm::cast<llvm::StructType>(ptr_ty);
  auto byte_ptr = builder->CreateLoad(
      struct_ty->getElementType(0),
      builder->CreateGEP(ptr_ty, bit_ptr,
                         {tlctx->get_constant(0), tlctx->get_constant(0)}));
  auto bit_offset = builder->CreateLoad(
      struct_ty->getElementType(1),
      builder->CreateGEP(ptr_ty, bit_ptr,
                         {tlctx->get_constant(0), tlctx->get_constant(1)}));
#else
  auto byte_ptr = builder->CreateLoad(builder->CreateGEP(
      bit_ptr, {tlctx->get_constant(0), tlctx->get_constant(0)}));
  auto bit_offset = builder->CreateLoad(builder->CreateGEP(
      bit_ptr, {tlctx->get_constant(0), tlctx->get_constant(1)}));
#endif

  return std::make_tuple(byte_ptr, bit_offset);
}

void TaskCodeGenLLVM::visit(SNodeLookupStmt *stmt) {
  llvm::Value *parent = nullptr;
  parent = llvm_val[stmt->input_snode];
  TI_ASSERT(parent);
  auto snode = stmt->snode;
  if (snode->type == SNodeType::root) {
#ifdef TI_LLVM_15
    // FIXME: get parent_type from taichi instead of llvm.
    llvm::Type *parent_ty = builder->getInt8Ty();
    if (auto bit_cast = llvm::dyn_cast<llvm::BitCastInst>(parent)) {
      parent_ty = bit_cast->getDestTy();
      if (auto ptr_ty = llvm::dyn_cast<llvm::PointerType>(parent_ty))
        parent_ty = ptr_ty->getPointerElementType();
    }
    llvm_val[stmt] =
        builder->CreateGEP(parent_ty, parent, llvm_val[stmt->input_index]);
#else
    llvm_val[stmt] = builder->CreateGEP(parent, llvm_val[stmt->input_index]);
#endif
  } else if (snode->type == SNodeType::dense ||
             snode->type == SNodeType::pointer ||
             snode->type == SNodeType::dynamic ||
             snode->type == SNodeType::bitmasked) {
    if (stmt->activate) {
      call(snode, llvm_val[stmt->input_snode], "activate",
           {llvm_val[stmt->input_index]});
    }
    llvm_val[stmt] = call(snode, llvm_val[stmt->input_snode], "lookup_element",
                          {llvm_val[stmt->input_index]});
  } else if (snode->type == SNodeType::bit_struct) {
    llvm_val[stmt] = parent;
  } else if (snode->type == SNodeType::quant_array) {
    auto element_num_bits =
        snode->dt->as<QuantArrayType>()->get_element_num_bits();
    auto offset = tlctx->get_constant(element_num_bits);
    offset = builder->CreateMul(offset, llvm_val[stmt->input_index]);
    llvm_val[stmt] = create_bit_ptr(llvm_val[stmt->input_snode], offset);
  } else {
    TI_INFO(snode_type_name(snode->type));
    TI_NOT_IMPLEMENTED
  }
}

void TaskCodeGenLLVM::visit(GetChStmt *stmt) {
  if (stmt->input_snode->type == SNodeType::quant_array) {
    llvm_val[stmt] = llvm_val[stmt->input_ptr];
  } else if (stmt->ret_type->as<PointerType>()->is_bit_pointer()) {
    auto bit_struct = stmt->input_snode->dt->cast<BitStructType>();
    auto bit_offset =
        bit_struct->get_member_bit_offset(stmt->output_snode->id_in_bit_struct);
    auto offset = tlctx->get_constant(bit_offset);
    llvm_val[stmt] = create_bit_ptr(llvm_val[stmt->input_ptr], offset);
  } else {
    auto ch = create_call(stmt->output_snode->get_ch_from_parent_func_name(),
                          {builder->CreateBitCast(
                              llvm_val[stmt->input_ptr],
                              llvm::PointerType::getInt8PtrTy(*llvm_context))});
    llvm_val[stmt] = builder->CreateBitCast(
        ch, llvm::PointerType::get(StructCompilerLLVM::get_llvm_node_type(
                                       module.get(), stmt->output_snode),
                                   0));
  }
}

void TaskCodeGenLLVM::visit(PtrOffsetStmt *stmt) {
  if (stmt->is_local_ptr()) {
#ifdef TI_LLVM_15
    // FIXME: get ptr_ty from taichi instead of llvm.
    llvm::Type *ptr_ty = nullptr;
    auto *val = llvm_val[stmt->origin];
    // For SharedArray which is in address space 3.
    if (auto *addr_cast = llvm::dyn_cast<llvm::AddrSpaceCastOperator>(val))
      val = addr_cast->getOperand(0);
    if (auto *alloc = llvm::dyn_cast<llvm::AllocaInst>(val))
      ptr_ty = alloc->getAllocatedType();
    else if (auto *gv = llvm::dyn_cast<llvm::GlobalVariable>(val))
      ptr_ty = gv->getValueType();
    else if (auto *gep = llvm::dyn_cast<llvm::GEPOperator>(val))
      ptr_ty = gep->getResultElementType();
    else if (stmt->origin->is<GlobalTemporaryStmt>()) {
      auto *tmpo_stmt = stmt->origin->cast<GlobalTemporaryStmt>();
      if (tmpo_stmt->ret_type->is<TensorType>()) {
        ptr_ty = tlctx->get_data_type(
            tmpo_stmt->ret_type->cast<TensorType>()->get_element_type());
      } else {
        ptr_ty = tlctx->get_data_type(tmpo_stmt->ret_type.ptr_removed());
      }
    }
    TI_ASSERT(ptr_ty);

    llvm_val[stmt] = builder->CreateGEP(ptr_ty, llvm_val[stmt->origin],
                                        llvm_val[stmt->offset]);
#else
    if (stmt->origin->ret_type->is<TensorType>() ||
        (stmt->origin->ret_type->is<PointerType>() &&
         stmt->origin->ret_type->cast<PointerType>()
             ->get_pointee_type()
             ->is<TensorType>())) {
      TensorType *stmt_dtype;
      if (stmt->origin->ret_type->is<PointerType>()) {
        stmt_dtype = stmt->origin->ret_type->cast<PointerType>()
                         ->get_pointee_type()
                         ->cast<TensorType>();
      } else {
        stmt_dtype = stmt->origin->ret_type->cast<TensorType>();
      }
      auto element_dtype = stmt_dtype->get_element_type();
      auto llvm_type = tlctx->get_data_type(element_dtype);
      auto casted_ptr = builder->CreateBitCast(
          llvm_val[stmt->origin], llvm::PointerType::get(llvm_type, 0));
      llvm_val[stmt] = builder->CreateBitCast(
          builder->CreateGEP(casted_ptr, llvm_val[stmt->offset]),
          llvm::PointerType::get(llvm_type, 0));
    } else {
      llvm_val[stmt] =
          builder->CreateGEP(llvm_val[stmt->origin], llvm_val[stmt->offset]);
    }
#endif
  } else {
    auto origin_address = builder->CreatePtrToInt(
        llvm_val[stmt->origin], llvm::Type::getInt64Ty(*llvm_context));
    auto address_offset = builder->CreateSExt(
        llvm_val[stmt->offset], llvm::Type::getInt64Ty(*llvm_context));
    auto target_address = builder->CreateAdd(origin_address, address_offset);
    auto dt = stmt->ret_type.ptr_removed();
    llvm_val[stmt] = builder->CreateIntToPtr(
        target_address, llvm::PointerType::get(tlctx->get_data_type(dt), 0));
  }
}

void TaskCodeGenLLVM::visit(ExternalPtrStmt *stmt) {
  auto argload = stmt->base_ptr->as<ArgLoadStmt>();
  auto arg_id = argload->arg_id;
  int num_indices = stmt->indices.size();
  std::vector<llvm::Value *> sizes(num_indices);
  const auto &element_shape = stmt->element_shape;
  const auto layout = stmt->element_dim <= 0 ? ExternalArrayLayout::kAOS
                                             : ExternalArrayLayout::kSOA;
  const size_t element_shape_index_offset =
      (layout == ExternalArrayLayout::kAOS) ? num_indices - element_shape.size()
                                            : 0;

  for (int i = 0; i < num_indices - element_shape.size(); i++) {
    auto raw_arg = create_call(
        "RuntimeContext_get_extra_args",
        {get_context(), tlctx->get_constant(arg_id), tlctx->get_constant(i)});
    sizes[i] = raw_arg;
  }

  auto dt = stmt->ret_type.ptr_removed();
  auto base_ty = tlctx->get_data_type(dt);
  auto base = builder->CreateBitCast(llvm_val[stmt->base_ptr],
                                     llvm::PointerType::get(base_ty, 0));

  auto linear_index = tlctx->get_constant(0);
  size_t size_var_index = 0;
  for (int i = 0; i < num_indices; i++) {
    if (i >= element_shape_index_offset &&
        i < element_shape_index_offset + element_shape.size()) {
      llvm::Value *size_var =
          tlctx->get_constant(element_shape[i - element_shape_index_offset]);
      linear_index = builder->CreateMul(linear_index, size_var);
    } else {
      linear_index = builder->CreateMul(linear_index, sizes[size_var_index++]);
    }
    linear_index = builder->CreateAdd(linear_index, llvm_val[stmt->indices[i]]);
  }
  TI_ASSERT(size_var_index == num_indices - element_shape.size())
  llvm_val[stmt] = builder->CreateGEP(
#ifdef TI_LLVM_15
      base_ty,
#endif
      base, linear_index);
}

void TaskCodeGenLLVM::visit(ExternalTensorShapeAlongAxisStmt *stmt) {
  const auto arg_id = stmt->arg_id;
  const auto axis = stmt->axis;
  llvm_val[stmt] = create_call(
      "RuntimeContext_get_extra_args",
      {get_context(), tlctx->get_constant(arg_id), tlctx->get_constant(axis)});
}

std::string TaskCodeGenLLVM::init_offloaded_task_function(OffloadedStmt *stmt,
                                                          std::string suffix) {
  current_loop_reentry = nullptr;
  current_while_after_loop = nullptr;

  task_function_type =
      llvm::FunctionType::get(llvm::Type::getVoidTy(*llvm_context),
                              {llvm::PointerType::get(context_ty, 0)}, false);

  auto task_kernel_name =
      fmt::format("{}_{}_{}{}", kernel_name, kernel->get_next_task_id(),
                  stmt->task_name(), suffix);
  func = llvm::Function::Create(task_function_type,
                                llvm::Function::ExternalLinkage,
                                task_kernel_name, module.get());

  current_task = std::make_unique<OffloadedTask>(task_kernel_name);

  for (auto &arg : func->args()) {
    kernel_args.push_back(&arg);
  }
  kernel_args[0]->setName("context");
#ifdef TI_LLVM_15
  if (kernel_argument_by_val())
    func->addParamAttr(
        0, llvm::Attribute::getWithByValType(*llvm_context, context_ty));
#else
  if (kernel_argument_by_val())
    func->addParamAttr(0, llvm::Attribute::ByVal);
#endif
  // entry_block has all the allocas
  this->entry_block = llvm::BasicBlock::Create(*llvm_context, "entry", func);
  this->final_block = llvm::BasicBlock::Create(*llvm_context, "final", func);

  // The real function body
  func_body_bb = llvm::BasicBlock::Create(*llvm_context, "body", func);
  builder->SetInsertPoint(func_body_bb);
  return task_kernel_name;
}

void TaskCodeGenLLVM::finalize_offloaded_task_function() {
  if (!returned) {
    builder->CreateBr(final_block);
  } else {
    returned = false;
  }
  builder->SetInsertPoint(final_block);
  builder->CreateRetVoid();

  // entry_block should jump to the body after all allocas are inserted
  builder->SetInsertPoint(entry_block);
  builder->CreateBr(func_body_bb);

  if (prog->config.print_kernel_llvm_ir) {
    static FileSequenceWriter writer("taichi_kernel_generic_llvm_ir_{:04d}.ll",
                                     "unoptimized LLVM IR (generic)");
    writer.write(module.get());
  }
  TI_ASSERT(!llvm::verifyFunction(*func, &llvm::errs()));
  // TI_INFO("Kernel function verified.");
}

std::tuple<llvm::Value *, llvm::Value *> TaskCodeGenLLVM::get_range_for_bounds(
    OffloadedStmt *stmt) {
  llvm::Value *begin, *end;
  if (stmt->const_begin) {
    begin = tlctx->get_constant(stmt->begin_value);
  } else {
    auto begin_stmt =
        Stmt::make<GlobalTemporaryStmt>(stmt->begin_offset, PrimitiveType::i32);
    begin_stmt->accept(this);
    begin = builder->CreateLoad(
#ifdef TI_LLVM_15
        tlctx->get_data_type(PrimitiveType::i32),
#endif
        llvm_val[begin_stmt.get()]);
  }
  if (stmt->const_end) {
    end = tlctx->get_constant(stmt->end_value);
  } else {
    auto end_stmt =
        Stmt::make<GlobalTemporaryStmt>(stmt->end_offset, PrimitiveType::i32);
    end_stmt->accept(this);
    end = builder->CreateLoad(
#ifdef TI_LLVM_15
        tlctx->get_data_type(PrimitiveType::i32),
#endif
        llvm_val[end_stmt.get()]);
  }
  return std::tuple(begin, end);
}

void TaskCodeGenLLVM::create_offload_struct_for(OffloadedStmt *stmt,
                                                bool spmd) {
  using namespace llvm;
  // TODO: instead of constructing tons of LLVM IR, writing the logic in
  // runtime.cpp may be a cleaner solution. See
  // TaskCodeGenCPU::create_offload_range_for as an example.

  llvm::Function *body = nullptr;
  auto leaf_block = stmt->snode;

  // For a bit-vectorized loop over a quant array, we generate struct for on its
  // parent node (must be "dense") instead of itself for higher performance.
  if (stmt->is_bit_vectorized) {
    if (leaf_block->type == SNodeType::quant_array &&
        leaf_block->parent->type == SNodeType::dense) {
      leaf_block = leaf_block->parent;
    } else {
      TI_ERROR(
          "A bit-vectorized struct-for must loop over a quant array with a "
          "dense parent");
    }
  }

  {
    // Create the loop body function
    auto guard = get_function_creation_guard({
        llvm::PointerType::get(get_runtime_type("RuntimeContext"), 0),
        get_tls_buffer_type(),
        llvm::PointerType::get(get_runtime_type("Element"), 0),
        tlctx->get_data_type<int>(),
        tlctx->get_data_type<int>(),
    });

    body = guard.body;

    /* Function structure:
     *
     * function_body (entry):
     *   loop_index = lower_bound;
     *   tls_prologue()
     *   bls_prologue()
     *   goto loop_test
     *
     * loop_test:
     *   if (loop_index < upper_bound)
     *     goto loop_body
     *   else
     *     goto func_exit
     *
     * loop_body:
     *   initialize_coordinates()
     *   if (bitmasked voxel is active)
     *     goto struct_for_body
     *   else
     *     goto loop_body_tail
     *
     * struct_for_body:
     *   ... (Run codegen on the StructForStmt::body Taichi Block)
     *   goto loop_body_tail
     *
     * loop_body_tail:
     *   loop_index += block_dim
     *   goto loop_test
     *
     * func_exit:
     *   bls_epilogue()
     *   tls_epilogue()
     *   return
     */
    auto loop_index_ty = llvm::Type::getInt32Ty(*llvm_context);
    auto loop_index = create_entry_block_alloca(loop_index_ty);

    RuntimeObject element("Element", this, builder.get(), get_arg(2));

    // Loop ranges
    auto lower_bound = get_arg(3);
    auto upper_bound = get_arg(4);

    parent_coordinates = element.get_ptr("pcoord");
    block_corner_coordinates =
        create_entry_block_alloca(physical_coordinate_ty);

    auto refine =
        get_runtime_function(leaf_block->refine_coordinates_func_name());
    // A block corner is the global coordinate/index of the lower-left corner
    // cell within that block, and is the same for all the cells within that
    // block.
    create_call(refine, {parent_coordinates, block_corner_coordinates,
                         tlctx->get_constant(0)});

    if (stmt->tls_prologue) {
      stmt->tls_prologue->accept(this);
    }

    if (stmt->bls_prologue) {
      call("block_barrier");  // "__syncthreads()"
      stmt->bls_prologue->accept(this);
      call("block_barrier");  // "__syncthreads()"
    }

    llvm::Value *thread_idx = nullptr, *block_dim = nullptr;

    if (spmd) {
      thread_idx =
          builder->CreateIntrinsic(Intrinsic::nvvm_read_ptx_sreg_tid_x, {}, {});
      block_dim = builder->CreateIntrinsic(Intrinsic::nvvm_read_ptx_sreg_ntid_x,
                                           {}, {});
      builder->CreateStore(builder->CreateAdd(thread_idx, lower_bound),
                           loop_index);
    } else {
      builder->CreateStore(lower_bound, loop_index);
    }

    auto loop_test_bb = BasicBlock::Create(*llvm_context, "loop_test", func);
    auto loop_body_bb = BasicBlock::Create(*llvm_context, "loop_body", func);
    auto body_tail_bb =
        BasicBlock::Create(*llvm_context, "loop_body_tail", func);
    auto func_exit = BasicBlock::Create(*llvm_context, "func_exit", func);
    auto struct_for_body_bb =
        BasicBlock::Create(*llvm_context, "struct_for_body_body", func);

    auto lrg = make_loop_reentry_guard(this);
    current_loop_reentry = body_tail_bb;

    builder->CreateBr(loop_test_bb);

    {
      // loop_test:
      //   if (loop_index < upper_bound)
      //     goto loop_body;
      //   else
      //     goto func_exit

      builder->SetInsertPoint(loop_test_bb);
      auto cond = builder->CreateICmp(llvm::CmpInst::Predicate::ICMP_SLT,
                                      builder->CreateLoad(
#ifdef TI_LLVM_15
                                          loop_index_ty,
#endif
                                          loop_index),
                                      upper_bound);
      builder->CreateCondBr(cond, loop_body_bb, func_exit);
    }

    // ***********************
    // Begin loop_body_bb:
    builder->SetInsertPoint(loop_body_bb);

    // initialize the coordinates
    auto new_coordinates = create_entry_block_alloca(physical_coordinate_ty);

    create_call(refine, {parent_coordinates, new_coordinates,
                         builder->CreateLoad(
#ifdef TI_LLVM_15
                             loop_index_ty,
#endif
                             loop_index)});

    // For a bit-vectorized loop over a quant array, one more refine step is
    // needed to make final coordinates non-consecutive, since each thread will
    // process multiple coordinates via vectorization
    if (stmt->is_bit_vectorized) {
      refine =
          get_runtime_function(stmt->snode->refine_coordinates_func_name());
      create_call(refine,
                  {new_coordinates, new_coordinates, tlctx->get_constant(0)});
    }

    current_coordinates = new_coordinates;

    // exec_cond: safe-guard the execution of loop body:
    //  - if non-POT field dim exists, make sure we don't go out of bounds
    //  - if leaf block is bitmasked, make sure we only loop over active
    //    voxels
    auto exec_cond = tlctx->get_constant(true);
    auto coord_object = RuntimeObject(kLLVMPhysicalCoordinatesName, this,
                                      builder.get(), new_coordinates);
    if (!prog->config.packed) {
      for (int i = 0; i < leaf_block->num_active_indices; i++) {
        auto j = leaf_block->physical_index_position[i];
        if (!bit::is_power_of_two(
                leaf_block->extractors[j].num_elements_from_root)) {
          auto coord = coord_object.get("val", tlctx->get_constant(j));
          exec_cond = builder->CreateAnd(
              exec_cond,
              builder->CreateICmp(
                  llvm::CmpInst::ICMP_SLT, coord,
                  tlctx->get_constant(
                      leaf_block->extractors[j].num_elements_from_root)));
        }
      }
    }

    if (leaf_block->type == SNodeType::bitmasked ||
        leaf_block->type == SNodeType::pointer) {
      // test whether the current voxel is active or not
      auto is_active = call(leaf_block, element.get("element"), "is_active",
                            {builder->CreateLoad(
#ifdef TI_LLVM_15
                                loop_index_ty,
#endif
                                loop_index)});
      is_active =
          builder->CreateTrunc(is_active, llvm::Type::getInt1Ty(*llvm_context));
      exec_cond = builder->CreateAnd(exec_cond, is_active);
    }

    builder->CreateCondBr(exec_cond, struct_for_body_bb, body_tail_bb);

    {
      builder->SetInsertPoint(struct_for_body_bb);

      // The real loop body of the StructForStmt
      stmt->body->accept(this);

      builder->CreateBr(body_tail_bb);
    }

    {
      // body tail: increment loop_index and jump to loop_test
      builder->SetInsertPoint(body_tail_bb);

      if (spmd) {
        create_increment(loop_index, block_dim);
      } else {
        create_increment(loop_index, tlctx->get_constant(1));
      }
      builder->CreateBr(loop_test_bb);

      builder->SetInsertPoint(func_exit);
    }

    if (stmt->bls_epilogue) {
      call("block_barrier");  // "__syncthreads()"
      stmt->bls_epilogue->accept(this);
      call("block_barrier");  // "__syncthreads()"
    }

    if (stmt->tls_epilogue) {
      stmt->tls_epilogue->accept(this);
    }
  }

  int list_element_size = std::min(leaf_block->max_num_elements(),
                                   (int64)taichi_listgen_max_element_size);
  int num_splits = std::max(1, list_element_size / stmt->block_dim);

  auto struct_for_func = get_runtime_function("parallel_struct_for");

  if (arch_is_gpu(current_arch())) {
    // Note that on CUDA local array allocation must have a compile-time
    // constant size. Therefore, instead of passing in the tls_buffer_size
    // argument, we directly clone the "parallel_struct_for" function and
    // replace the "alignas(8) char tls_buffer[1]" statement with "alignas(8)
    // char tls_buffer[tls_buffer_size]" at compile time.

    auto value_map = llvm::ValueToValueMapTy();
    auto patched_struct_for_func =
        llvm::CloneFunction(struct_for_func, value_map);

    int num_found_alloca = 0;
    llvm::AllocaInst *alloca = nullptr;

    auto char_type = llvm::Type::getInt8Ty(*llvm_context);

    // Find the "1" in "char tls_buffer[1]" and replace it with
    // "tls_buffer_size"
    for (auto &bb : *patched_struct_for_func) {
      for (llvm::Instruction &inst : bb) {
        auto now_alloca = llvm::dyn_cast<AllocaInst>(&inst);
        if (!now_alloca ||
#ifdef TI_LLVM_15
            now_alloca->getAlign().value() != 8
#else
            now_alloca->getAlignment() != 8
#endif
        )
          continue;
        auto alloca_type = now_alloca->getAllocatedType();
        // Allocated type should be array [1 x i8]
        if (alloca_type->isArrayTy() &&
            alloca_type->getArrayNumElements() == 1 &&
            alloca_type->getArrayElementType() == char_type) {
          alloca = now_alloca;
          num_found_alloca++;
        }
      }
    }
    // There should be **exactly** one replacement.
    TI_ASSERT(num_found_alloca == 1 && alloca);
    auto new_type = llvm::ArrayType::get(char_type, stmt->tls_size);
    {
      llvm::IRBuilderBase::InsertPointGuard guard(*builder);
      builder->SetInsertPoint(alloca);
      auto *new_alloca = builder->CreateAlloca(new_type);
      new_alloca->setAlignment(Align(8));
      TI_ASSERT(alloca->hasOneUse());
      auto *gep = llvm::cast<llvm::GetElementPtrInst>(alloca->user_back());
      TI_ASSERT(gep->getPointerOperand() == alloca);
      std::vector<Value *> indices(gep->idx_begin(), gep->idx_end());
      builder->SetInsertPoint(gep);
      auto *new_gep = builder->CreateInBoundsGEP(new_type, new_alloca, indices);
      gep->replaceAllUsesWith(new_gep);
      gep->eraseFromParent();
      alloca->eraseFromParent();
    }
    struct_for_func = patched_struct_for_func;
  }
  // Loop over nodes in the element list, in parallel
  create_call(
      struct_for_func,
      {get_context(), tlctx->get_constant(leaf_block->id),
       tlctx->get_constant(list_element_size), tlctx->get_constant(num_splits),
       body, tlctx->get_constant(stmt->tls_size),
       tlctx->get_constant(stmt->num_cpu_threads)});
  // TODO: why do we need num_cpu_threads on GPUs?

  current_coordinates = nullptr;
  parent_coordinates = nullptr;
  block_corner_coordinates = nullptr;
}

void TaskCodeGenLLVM::visit(LoopIndexStmt *stmt) {
  if (stmt->loop->is<OffloadedStmt>() &&
      stmt->loop->as<OffloadedStmt>()->task_type ==
          OffloadedStmt::TaskType::struct_for) {
#ifdef TI_LLVM_15
    llvm::Type *struct_ty = nullptr;
    // FIXME: get struct_ty from taichi instead of llvm.
    if (auto *alloca = llvm::dyn_cast<llvm::AllocaInst>(current_coordinates)) {
      struct_ty = alloca->getAllocatedType();
    }
    TI_ASSERT(struct_ty);
    auto *GEP =
        builder->CreateGEP(struct_ty, current_coordinates,
                           {tlctx->get_constant(0), tlctx->get_constant(0),
                            tlctx->get_constant(stmt->index)});
    if (stmt->index == 0 && !llvm::isa<llvm::GEPOperator>(GEP))
      GEP = builder->CreateBitCast(GEP, struct_ty->getPointerTo());
    llvm_val[stmt] =
        builder->CreateLoad(llvm::Type::getInt32Ty(*llvm_context), GEP);
#else
    llvm_val[stmt] = builder->CreateLoad(builder->CreateGEP(
        current_coordinates, {tlctx->get_constant(0), tlctx->get_constant(0),
                              tlctx->get_constant(stmt->index)}));
#endif
  } else {
    llvm_val[stmt] = builder->CreateLoad(
#ifdef TI_LLVM_15
        llvm::Type::getInt32Ty(*llvm_context),
#endif
        loop_vars_llvm[stmt->loop][stmt->index]);
  }
}

void TaskCodeGenLLVM::visit(LoopLinearIndexStmt *stmt) {
  if (stmt->loop->is<OffloadedStmt>() &&
      (stmt->loop->as<OffloadedStmt>()->task_type ==
           OffloadedStmt::TaskType::struct_for ||
       stmt->loop->as<OffloadedStmt>()->task_type ==
           OffloadedStmt::TaskType::mesh_for)) {
    llvm_val[stmt] = create_call("thread_idx");
  } else {
    TI_NOT_IMPLEMENTED;
  }
}

void TaskCodeGenLLVM::visit(BlockCornerIndexStmt *stmt) {
  if (stmt->loop->is<OffloadedStmt>() &&
      stmt->loop->as<OffloadedStmt>()->task_type ==
          OffloadedStmt::TaskType::struct_for) {
    TI_ASSERT(block_corner_coordinates);
#ifdef TI_LLVM_15
    // Make sure physical_coordinate_ty matches
    // struct PhysicalCoordinates {
    //   i32 val[taichi_max_num_indices];
    // };
    TI_ASSERT(physical_coordinate_ty->isStructTy());
    auto physical_coordinate_ty_as_struct =
        llvm::cast<llvm::StructType>(physical_coordinate_ty);
    TI_ASSERT(physical_coordinate_ty_as_struct);
    TI_ASSERT(physical_coordinate_ty_as_struct->getNumElements() == 1);
    auto val_ty = physical_coordinate_ty_as_struct->getElementType(0);
    TI_ASSERT(val_ty->isArrayTy());
    auto val_ty_as_array = llvm::cast<llvm::ArrayType>(val_ty);
    llvm_val[stmt] = builder->CreateLoad(
        val_ty_as_array->getElementType(),
        builder->CreateGEP(physical_coordinate_ty, block_corner_coordinates,
                           {tlctx->get_constant(0), tlctx->get_constant(0),
                            tlctx->get_constant(stmt->index)}));
#else
    llvm_val[stmt] = builder->CreateLoad(
        builder->CreateGEP(block_corner_coordinates,
                           {tlctx->get_constant(0), tlctx->get_constant(0),
                            tlctx->get_constant(stmt->index)}));
#endif
  } else {
    TI_NOT_IMPLEMENTED;
  }
}

void TaskCodeGenLLVM::visit(GlobalTemporaryStmt *stmt) {
  auto runtime = get_runtime();
  auto buffer = call("get_temporary_pointer", runtime,
                     tlctx->get_constant((int64)stmt->offset));

  if (stmt->ret_type->is<TensorType>()) {
    auto ptr_type = llvm::PointerType::get(
        tlctx->get_data_type(
            stmt->ret_type->cast<TensorType>()->get_element_type()),
        0);
    llvm_val[stmt] = builder->CreatePointerCast(buffer, ptr_type);
  } else {
    auto ptr_type = llvm::PointerType::get(
        tlctx->get_data_type(stmt->ret_type.ptr_removed()), 0);
    llvm_val[stmt] = builder->CreatePointerCast(buffer, ptr_type);
  }
}

void TaskCodeGenLLVM::visit(ThreadLocalPtrStmt *stmt) {
  auto base = get_tls_base_ptr();
  auto ptr = builder->CreateGEP(
#ifdef TI_LLVM_15
      llvm::Type::getInt8Ty(*llvm_context),
#endif
      base, tlctx->get_constant(stmt->offset));
  auto ptr_type = llvm::PointerType::get(
      tlctx->get_data_type(stmt->ret_type.ptr_removed()), 0);
  llvm_val[stmt] = builder->CreatePointerCast(ptr, ptr_type);
}

void TaskCodeGenLLVM::visit(BlockLocalPtrStmt *stmt) {
  TI_ASSERT(bls_buffer);
  auto base = bls_buffer;
  auto ptr = builder->CreateGEP(
#ifdef TI_LLVM_15
      base->getValueType(),
#endif
      base, {tlctx->get_constant(0), llvm_val[stmt->offset]});
  auto ptr_type = llvm::PointerType::get(
      tlctx->get_data_type(stmt->ret_type.ptr_removed()), 0);
  llvm_val[stmt] = builder->CreatePointerCast(ptr, ptr_type);
}

void TaskCodeGenLLVM::visit(ClearListStmt *stmt) {
  auto snode_child = stmt->snode;
  auto snode_parent = stmt->snode->parent;
  auto meta_child = cast_pointer(emit_struct_meta(snode_child), "StructMeta");
  auto meta_parent = cast_pointer(emit_struct_meta(snode_parent), "StructMeta");
  call("clear_list", get_runtime(), meta_parent, meta_child);
}

void TaskCodeGenLLVM::visit(InternalFuncStmt *stmt) {
  std::vector<llvm::Value *> args;

  if (stmt->with_runtime_context)
    args.push_back(get_context());

  for (auto s : stmt->args) {
    args.push_back(llvm_val[s]);
  }
  llvm_val[stmt] = create_call(stmt->func_name, args);
}

void TaskCodeGenLLVM::visit(AdStackAllocaStmt *stmt) {
  TI_ASSERT_INFO(stmt->max_size > 0,
                 "Adaptive autodiff stack's size should have been determined.");
  auto type = llvm::ArrayType::get(llvm::Type::getInt8Ty(*llvm_context),
                                   stmt->size_in_bytes());
  auto alloca = create_entry_block_alloca(type, sizeof(int64));
  llvm_val[stmt] = builder->CreateBitCast(
      alloca, llvm::PointerType::getInt8PtrTy(*llvm_context));
  call("stack_init", llvm_val[stmt]);
}

void TaskCodeGenLLVM::visit(AdStackPopStmt *stmt) {
  call("stack_pop", llvm_val[stmt->stack]);
}

void TaskCodeGenLLVM::visit(AdStackPushStmt *stmt) {
  auto stack = stmt->stack->as<AdStackAllocaStmt>();
  call("stack_push", llvm_val[stack], tlctx->get_constant(stack->max_size),
       tlctx->get_constant(stack->element_size_in_bytes()));
  auto primal_ptr = call("stack_top_primal", llvm_val[stack],
                         tlctx->get_constant(stack->element_size_in_bytes()));
  primal_ptr = builder->CreateBitCast(
      primal_ptr,
      llvm::PointerType::get(tlctx->get_data_type(stmt->ret_type), 0));
  builder->CreateStore(llvm_val[stmt->v], primal_ptr);
}

void TaskCodeGenLLVM::visit(AdStackLoadTopStmt *stmt) {
  auto stack = stmt->stack->as<AdStackAllocaStmt>();
  auto primal_ptr = call("stack_top_primal", llvm_val[stack],
                         tlctx->get_constant(stack->element_size_in_bytes()));
  auto primal_ty = tlctx->get_data_type(stmt->ret_type);
  primal_ptr =
      builder->CreateBitCast(primal_ptr, llvm::PointerType::get(primal_ty, 0));
  llvm_val[stmt] = builder->CreateLoad(
#ifdef TI_LLVM_15
      primal_ty,
#endif
      primal_ptr);
}

void TaskCodeGenLLVM::visit(AdStackLoadTopAdjStmt *stmt) {
  auto stack = stmt->stack->as<AdStackAllocaStmt>();
  auto adjoint = call("stack_top_adjoint", llvm_val[stack],
                      tlctx->get_constant(stack->element_size_in_bytes()));
  auto adjoint_ty = tlctx->get_data_type(stmt->ret_type);
  adjoint =
      builder->CreateBitCast(adjoint, llvm::PointerType::get(adjoint_ty, 0));
  llvm_val[stmt] = builder->CreateLoad(
#ifdef TI_LLVM_15
      adjoint_ty,
#endif
      adjoint);
}

void TaskCodeGenLLVM::visit(AdStackAccAdjointStmt *stmt) {
  auto stack = stmt->stack->as<AdStackAllocaStmt>();
  auto adjoint_ptr = call("stack_top_adjoint", llvm_val[stack],
                          tlctx->get_constant(stack->element_size_in_bytes()));
  auto adjoint_ty = tlctx->get_data_type(stack->ret_type);
  adjoint_ptr = builder->CreateBitCast(adjoint_ptr,
                                       llvm::PointerType::get(adjoint_ty, 0));
  auto old_val = builder->CreateLoad(
#ifdef TI_LLVM_15
      adjoint_ty,
#endif
      adjoint_ptr);
  TI_ASSERT(is_real(stmt->v->ret_type));
  auto new_val = builder->CreateFAdd(old_val, llvm_val[stmt->v]);
  builder->CreateStore(new_val, adjoint_ptr);
}

void TaskCodeGenLLVM::visit(RangeAssumptionStmt *stmt) {
  llvm_val[stmt] = llvm_val[stmt->input];
}

void TaskCodeGenLLVM::visit(LoopUniqueStmt *stmt) {
  llvm_val[stmt] = llvm_val[stmt->input];
}

void TaskCodeGenLLVM::visit_call_bitcode(ExternalFuncCallStmt *stmt) {
  TI_ASSERT(stmt->type == ExternalFuncCallStmt::BITCODE);
  std::vector<llvm::Value *> arg_values;
  for (const auto &s : stmt->arg_stmts)
    arg_values.push_back(llvm_val[s]);
  // Link external module to the core module
  if (linked_modules.find(stmt->bc_filename) == linked_modules.end()) {
    linked_modules.insert(stmt->bc_filename);
    std::unique_ptr<llvm::Module> external_module =
        module_from_bitcode_file(stmt->bc_filename, llvm_context);
    auto *func_ptr = external_module->getFunction(stmt->bc_funcname);
    TI_ASSERT_INFO(func_ptr != nullptr, "{} is not found in {}.",
                   stmt->bc_funcname, stmt->bc_filename);
    auto link_error =
        llvm::Linker::linkModules(*module, std::move(external_module));
    TI_ASSERT(!link_error);
  }
  // Retrieve function again. Do it here to detect name conflicting.
  auto *func_ptr = module->getFunction(stmt->bc_funcname);
  // Convert pointer type from a[n * m] to a[n][m]
  for (int i = 0; i < func_ptr->getFunctionType()->getNumParams(); ++i) {
    TI_ASSERT_INFO(func_ptr->getArg(i)->getType()->getTypeID() ==
                       arg_values[i]->getType()->getTypeID(),
                   "TypeID {} != {} with {}",
                   (int)func_ptr->getArg(i)->getType()->getTypeID(),
                   (int)arg_values[i]->getType()->getTypeID(), i);
    auto tmp_value = arg_values[i];
    arg_values[i] =
        builder->CreatePointerCast(tmp_value, func_ptr->getArg(i)->getType());
  }
  create_call(func_ptr, arg_values);
}

void TaskCodeGenLLVM::visit_call_shared_object(ExternalFuncCallStmt *stmt) {
  TI_ASSERT(stmt->type == ExternalFuncCallStmt::SHARED_OBJECT);
  std::vector<llvm::Type *> arg_types;
  std::vector<llvm::Value *> arg_values;

  for (const auto &s : stmt->arg_stmts) {
    arg_types.push_back(tlctx->get_data_type(s->ret_type));
    arg_values.push_back(llvm_val[s]);
  }

  for (const auto &s : stmt->output_stmts) {
    auto t = tlctx->get_data_type(s->ret_type);
    auto ptr = llvm::PointerType::get(t, 0);
    arg_types.push_back(ptr);
    arg_values.push_back(llvm_val[s]);
  }

  auto func_type = llvm::FunctionType::get(llvm::Type::getVoidTy(*llvm_context),
                                           arg_types, false);
  auto func_ptr_type = llvm::PointerType::get(func_type, 0);

  auto addr = tlctx->get_constant((std::size_t)stmt->so_func);
  auto func = builder->CreateIntToPtr(addr, func_ptr_type);
  create_call(func, func_type, arg_values);
}

void TaskCodeGenLLVM::visit(ExternalFuncCallStmt *stmt) {
  TI_NOT_IMPLEMENTED
}

void TaskCodeGenLLVM::visit(MeshPatchIndexStmt *stmt) {
  llvm_val[stmt] = get_arg(2);
}

void TaskCodeGenLLVM::visit(MatrixInitStmt *stmt) {
  auto type = tlctx->get_data_type(stmt->ret_type->as<TensorType>());
  llvm::Value *vec = llvm::UndefValue::get(type);
  for (int i = 0; i < stmt->values.size(); ++i) {
    auto *elem = llvm_val[stmt->values[i]];
    vec = builder->CreateInsertElement(vec, elem, i);
  }
  llvm_val[stmt] = vec;
}

void TaskCodeGenLLVM::eliminate_unused_functions() {
  TaichiLLVMContext::eliminate_unused_functions(
      module.get(), [&](std::string func_name) {
        for (auto &task : offloaded_tasks) {
          if (task.name == func_name)
            return true;
        }
        return false;
      });
}

FunctionCreationGuard TaskCodeGenLLVM::get_function_creation_guard(
    std::vector<llvm::Type *> argument_types) {
  return FunctionCreationGuard(this, argument_types);
}

void TaskCodeGenLLVM::initialize_context() {
  tlctx = get_llvm_program(prog)->get_llvm_context(kernel->arch);
  llvm_context = tlctx->get_this_thread_context();
  builder = std::make_unique<llvm::IRBuilder<>>(*llvm_context);
}

llvm::Value *TaskCodeGenLLVM::get_arg(int i) {
  std::vector<llvm::Value *> args;
  for (auto &arg : func->args()) {
    args.push_back(&arg);
  }
  return args[i];
}

llvm::Value *TaskCodeGenLLVM::get_context() {
  return get_arg(0);
}

llvm::Value *TaskCodeGenLLVM::get_tls_base_ptr() {
  return get_arg(1);
}

llvm::Type *TaskCodeGenLLVM::get_tls_buffer_type() {
  return llvm::Type::getInt8PtrTy(*llvm_context);
}

std::vector<llvm::Type *> TaskCodeGenLLVM::get_xlogue_argument_types() {
  return {llvm::PointerType::get(get_runtime_type("RuntimeContext"), 0),
          get_tls_buffer_type()};
}

std::vector<llvm::Type *> TaskCodeGenLLVM::get_mesh_xlogue_argument_types() {
  return {llvm::PointerType::get(get_runtime_type("RuntimeContext"), 0),
          get_tls_buffer_type(), tlctx->get_data_type<uint32_t>()};
}

llvm::Type *TaskCodeGenLLVM::get_xlogue_function_type() {
  return llvm::FunctionType::get(llvm::Type::getVoidTy(*llvm_context),
                                 get_xlogue_argument_types(), false);
}

llvm::Type *TaskCodeGenLLVM::get_mesh_xlogue_function_type() {
  return llvm::FunctionType::get(llvm::Type::getVoidTy(*llvm_context),
                                 get_mesh_xlogue_argument_types(), false);
}

llvm::Value *TaskCodeGenLLVM::get_root(int snode_tree_id) {
  return create_call("LLVMRuntime_get_roots",
                     {get_runtime(), tlctx->get_constant(snode_tree_id)});
}

llvm::Value *TaskCodeGenLLVM::get_runtime() {
  auto runtime_ptr = create_call("RuntimeContext_get_runtime", {get_context()});
  return builder->CreateBitCast(
      runtime_ptr, llvm::PointerType::get(get_runtime_type("LLVMRuntime"), 0));
}

llvm::Value *TaskCodeGenLLVM::emit_struct_meta(SNode *snode) {
  auto obj = emit_struct_meta_object(snode);
  TI_ASSERT(obj != nullptr);
  return obj->ptr;
}

void TaskCodeGenLLVM::emit_to_module() {
  TI_AUTO_PROF
  ir->accept(this);
}

LLVMCompiledData TaskCodeGenLLVM::run_compilation() {
  // Final lowering

  auto config = kernel->program->config;
  kernel->offload_to_executable(ir);

  emit_to_module();
  eliminate_unused_functions();

  return {std::move(offloaded_tasks), std::move(module),
          std::move(used_tree_ids), std::move(struct_for_tls_sizes)};
}

llvm::Value *TaskCodeGenLLVM::create_xlogue(std::unique_ptr<Block> &block) {
  llvm::Value *xlogue;

  auto xlogue_type = get_xlogue_function_type();
  auto xlogue_ptr_type = llvm::PointerType::get(xlogue_type, 0);

  if (block) {
    auto guard = get_function_creation_guard(get_xlogue_argument_types());
    block->accept(this);
    xlogue = guard.body;
  } else {
    xlogue = llvm::ConstantPointerNull::get(xlogue_ptr_type);
  }

  return xlogue;
}

llvm::Value *TaskCodeGenLLVM::create_mesh_xlogue(
    std::unique_ptr<Block> &block) {
  llvm::Value *xlogue;

  auto xlogue_type = get_mesh_xlogue_function_type();
  auto xlogue_ptr_type = llvm::PointerType::get(xlogue_type, 0);

  if (block) {
    auto guard = get_function_creation_guard(get_mesh_xlogue_argument_types());
    block->accept(this);
    xlogue = guard.body;
  } else {
    xlogue = llvm::ConstantPointerNull::get(xlogue_ptr_type);
  }

  return xlogue;
}

void TaskCodeGenLLVM::visit(ReferenceStmt *stmt) {
  llvm_val[stmt] = llvm_val[stmt->var];
}

void TaskCodeGenLLVM::visit(FuncCallStmt *stmt) {
  if (!func_map.count(stmt->func)) {
    auto guard = get_function_creation_guard(
        {llvm::PointerType::get(get_runtime_type("RuntimeContext"), 0)});
    func_map.insert({stmt->func, guard.body});
    stmt->func->ir->accept(this);
  }
  llvm::Function *llvm_func = func_map[stmt->func];
  auto *new_ctx = builder->CreateAlloca(get_runtime_type("RuntimeContext"));
  call("RuntimeContext_set_runtime", new_ctx, get_runtime());
  for (int i = 0; i < stmt->args.size(); i++) {
    auto *val =
        bitcast_to_u64(llvm_val[stmt->args[i]], stmt->args[i]->ret_type);
    call("RuntimeContext_set_args", new_ctx,
         llvm::ConstantInt::get(*llvm_context, llvm::APInt(32, i, true)), val);
  }
  llvm::Value *result_buffer = nullptr;
  if (stmt->ret_type->is<PrimitiveType>() &&
      !stmt->ret_type->is_primitive(PrimitiveTypeID::unknown)) {
    result_buffer = builder->CreateAlloca(tlctx->get_data_type<uint64>());
    call("RuntimeContext_set_result_buffer", new_ctx, result_buffer);
    create_call(llvm_func, {new_ctx});
    auto *ret_val_u64 = builder->CreateLoad(
#ifdef TI_LLVM_15
        builder->getInt64Ty(),
#endif
        result_buffer);
    llvm_val[stmt] = bitcast_from_u64(ret_val_u64, stmt->ret_type);
  } else {
    create_call(llvm_func, {new_ctx});
  }
}

LLVMCompiledData LLVMCompiledData::clone() const {
  return {tasks, llvm::CloneModule(*module), used_tree_ids,
          struct_for_tls_sizes};
}

TLANG_NAMESPACE_END

#endif  // #ifdef TI_WITH_LLVM<|MERGE_RESOLUTION|>--- conflicted
+++ resolved
@@ -682,48 +682,6 @@
   }
 }
 
-<<<<<<< HEAD
-llvm::Type *TaskCodeGenLLVM::llvm_type(DataType dt) {
-  if (dt->is_primitive(PrimitiveTypeID::i8) ||
-      dt->is_primitive(PrimitiveTypeID::u8)) {
-    return llvm::Type::getInt8Ty(*llvm_context);
-  } else if (dt->is_primitive(PrimitiveTypeID::i16) ||
-             dt->is_primitive(PrimitiveTypeID::u16)) {
-    return llvm::Type::getInt16Ty(*llvm_context);
-  } else if (dt->is_primitive(PrimitiveTypeID::i32) ||
-             dt->is_primitive(PrimitiveTypeID::u32)) {
-    return llvm::Type::getInt32Ty(*llvm_context);
-  } else if (dt->is_primitive(PrimitiveTypeID::i64) ||
-             dt->is_primitive(PrimitiveTypeID::u64)) {
-    return llvm::Type::getInt64Ty(*llvm_context);
-  } else if (dt->is_primitive(PrimitiveTypeID::u1)) {
-    return llvm::Type::getInt1Ty(*llvm_context);
-  } else if (dt->is_primitive(PrimitiveTypeID::f32)) {
-    return llvm::Type::getFloatTy(*llvm_context);
-  } else if (dt->is_primitive(PrimitiveTypeID::f64)) {
-    return llvm::Type::getDoubleTy(*llvm_context);
-  } else if (dt->is_primitive(PrimitiveTypeID::f16)) {
-    return llvm::Type::getHalfTy(*llvm_context);
-  } else if (dt->is<TensorType>()) {
-    TI_ASSERT_INFO(kernel->program->config.real_matrix ||
-                       kernel->program->config.dynamic_index,
-                   "Real matrix not enabled but got TensorType");
-    auto tensor_type = dt->cast<TensorType>();
-    auto element_type = llvm_type(tensor_type->get_element_type());
-    return llvm::VectorType::get(element_type, tensor_type->get_num_elements(),
-                                 /*scalable=*/false);
-  } else {
-    TI_NOT_IMPLEMENTED;
-  }
-  return nullptr;
-}
-
-llvm::Type *TaskCodeGenLLVM::llvm_ptr_type(DataType dt) {
-  return llvm::PointerType::get(llvm_type(dt), 0);
-}
-
-=======
->>>>>>> ffee0729
 void TaskCodeGenLLVM::visit(TernaryOpStmt *stmt) {
   TI_ASSERT(stmt->op_type == TernaryOpType::select);
   llvm_val[stmt] = builder->CreateSelect(
