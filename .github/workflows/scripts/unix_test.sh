#!/bin/bash
set -ex

. $(dirname $0)/common-utils.sh

export PYTHONUNBUFFERED=1

export TAICHI_AOT_FOLDER_PATH="taichi/tests"
export TI_SKIP_VERSION_CHECK=ON
export LD_LIBRARY_PATH=$PWD/build/:$LD_LIBRARY_PATH
export TI_OFFLINE_CACHE_FILE_PATH=$PWD/.cache/taichi


pip3 install -i https://pypi.taichi.graphics/simple/ taichi-nightly
[[ "$IN_DOCKER" == "true" ]] && cd taichi
python3 tests/generate_compat_test_modules.py
python3 -m pip uninstall taichi-nightly -y

setup_python

install_taichi_wheel

python3 tests/run_c_api_compat_test.py

ti diagnose
ti changelog
echo "wanted archs: $TI_WANTED_ARCHS"


if [ -z "$TI_SKIP_CPP_TESTS" ]; then
    echo "Running cpp tests on platform:" "${PLATFORM}"
    # Temporary hack before CI Pipeline Overhaul
    if [[ "$(uname -s)" == "Linux" ]]; then
        if nvidia-smi -L | grep "Tesla P4"; then
            python3 tests/run_tests.py --cpp -vr2 -t4 -m "not sm70"
        else
            python3 tests/run_tests.py --cpp -vr2 -t4
        fi
    else
        python3 tests/run_tests.py --cpp -vr2 -t4
    fi
fi


if [ "$TI_RUN_RELEASE_TESTS" == "1" ]; then
    python3 -m pip install PyYAML
    git clone https://github.com/taichi-dev/taichi-release-tests
    pushd taichi-release-tests
    git checkout 20230130
    mkdir -p repos/taichi/python/taichi
    EXAMPLES=$(cat <<EOF | python3 | tail -n 1
import taichi.examples
print(taichi.examples.__path__[0])
EOF
)
    ln -sf $EXAMPLES repos/taichi/python/taichi/examples
    pushd repos
    git clone --depth=1 https://github.com/taichi-dev/quantaichi
    git clone --depth=1 https://github.com/taichi-dev/difftaichi
    popd

    pushd repos/difftaichi
    pip install -r requirements.txt
    popd

    python3 run.py --log=DEBUG --runners 1 timelines
    popd
fi

function run-it {
    ARCH=$1
    PARALLELISM=$2
    KEYS=${3:-"not torch and not paddle"}

    if [[ $TI_WANTED_ARCHS == *"$1"* ]]; then
        python3 tests/run_tests.py -vr2 -t$PARALLELISM -k "$KEYS" -m "not run_in_serial" -a $ARCH
        python3 tests/run_tests.py -vr2 -t1 -k "$KEYS" -m "run_in_serial" -a $ARCH
    fi
}

<<<<<<< HEAD
# Workaround for 'cannot allocate memory in static TLS block' issue
# During the test, the library below is loaded and unloaded multiple times,
# each time leaking some static TLS memory, and eventually depleting it.
# Preloading the library here to avoid unloading it during the test.
LIBNVIDIA_TLS=$(ls /usr/lib/x86_64-linux-gnu/libnvidia-tls.so.* 2>/dev/null || true)
if [ ! -z $LIBNVIDIA_TLS ]; then
    export LD_PRELOAD=$LIBNVIDIA_TLS${LD_PRELOAD:+:$LD_PRELOAD}
fi

N=$(nproc)

# FIXME: This variable (GPU_TEST) only adds confusion, should refactor it out.
=======
>>>>>>> f961206a
if [ -z "$GPU_TEST" ]; then
    if [[ $PLATFORM == *"m1"* ]]; then
        run-it cpu    4
        run-it vulkan 4
        run-it metal  2

        run-it cpu    1 "torch"
        run-it vulkan 1 "torch"
        run-it metal  1 "torch"
    else
        echo "::warning:: Hitting Running CPU tests only"
        # Fail fast, give priority to the error-prone tests
        if [[ $OSTYPE == "linux-"* ]]; then
            run-it cpu 1 "paddle"
        fi
        run-it cpu $N
        run-it cpu 1 "torch"
    fi
else
    run-it cpu    $N
    run-it cuda   8
    run-it vulkan 8
    run-it opengl 4
    run-it gles   4
    run-it amdgpu 8

    run-it cpu    1 "torch"
    run-it cuda   1 "torch"
    run-it vulkan 1 "torch"
    run-it opengl 1 "torch"
    run-it gles   1 "torch"
    # run-it amdgpu 1 "torch"

    # Paddle's paddle.fluid.core.Tensor._ptr() is only available on develop branch, and CUDA version on linux will get error `Illegal Instruction`
fi<|MERGE_RESOLUTION|>--- conflicted
+++ resolved
@@ -78,7 +78,6 @@
     fi
 }
 
-<<<<<<< HEAD
 # Workaround for 'cannot allocate memory in static TLS block' issue
 # During the test, the library below is loaded and unloaded multiple times,
 # each time leaking some static TLS memory, and eventually depleting it.
@@ -88,11 +87,10 @@
     export LD_PRELOAD=$LIBNVIDIA_TLS${LD_PRELOAD:+:$LD_PRELOAD}
 fi
 
+
 N=$(nproc)
 
 # FIXME: This variable (GPU_TEST) only adds confusion, should refactor it out.
-=======
->>>>>>> f961206a
 if [ -z "$GPU_TEST" ]; then
     if [[ $PLATFORM == *"m1"* ]]; then
         run-it cpu    4
