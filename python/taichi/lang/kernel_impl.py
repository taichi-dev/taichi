--- conflicted
+++ resolved
@@ -826,12 +826,7 @@
                 f'Please decorate class {clsobj.__name__} with @ti.data_oriented'
             )
     else:
-<<<<<<< HEAD
-        @functools.wraps(func)
-=======
-
         @functools.wraps(_func)
->>>>>>> cc035294
         def wrapped(*args, **kwargs):
             _taichi_skip_traceback = 1
             try:
