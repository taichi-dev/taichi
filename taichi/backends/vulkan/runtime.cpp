--- conflicted
+++ resolved
@@ -188,12 +188,7 @@
       const auto dt = ret.dt;
       do {
         if (ret.is_array) {
-<<<<<<< HEAD
           std::memcpy(host_result_buffer_, device_ptr, ret.stride);
-=======
-          void *host_ptr = host_ctx_->get_arg<void *>(i);
-          std::memcpy(host_ptr, device_ptr, ret.stride);
->>>>>>> 49b43187
           break;
         }
         if (device_->get_cap(DeviceCapability::spirv_has_int8)) {
