--- conflicted
+++ resolved
@@ -286,11 +286,7 @@
     name: Build and Test (Windows)
     needs: [check_code_format, check_files]
     if: needs.check_files.outputs.run_job == 'true'
-<<<<<<< HEAD
     runs-on: [self-hosted,windows]
-=======
-    runs-on: windows-latest
->>>>>>> 4ed04254
     timeout-minutes: 90
     steps:
       - uses: actions/checkout@v2
@@ -362,4 +358,4 @@
           echo wanted archs: $TI_WANTED_ARCHS
           python3 tests/run_tests.py -vr2 -t4 -x
         env:
-          TI_WANTED_ARCHS: "metal,cpu"+          TI_WANTED_ARCHS: "metal,cpu"
