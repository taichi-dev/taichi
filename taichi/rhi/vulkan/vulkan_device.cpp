#include <iostream>
#include <stdexcept>
#include <string>
#include <unordered_set>
#include <unordered_map>
#include <vector>
#include <array>
#include <set>

#include "taichi/rhi/vulkan/vulkan_common.h"
#include "taichi/rhi/vulkan/vulkan_utils.h"
#include "taichi/rhi/vulkan/vulkan_loader.h"
#include "taichi/rhi/vulkan/vulkan_device.h"

#include "spirv_reflect.h"

namespace taichi::lang {
namespace vulkan {

using namespace rhi_impl;

const BidirMap<BufferFormat, VkFormat> buffer_format_map = {
    {BufferFormat::r8, VK_FORMAT_R8_UNORM},
    {BufferFormat::rg8, VK_FORMAT_R8G8_UNORM},
    {BufferFormat::rgba8, VK_FORMAT_R8G8B8A8_UNORM},
    {BufferFormat::rgba8srgb, VK_FORMAT_R8G8B8A8_SRGB},
    {BufferFormat::bgra8, VK_FORMAT_B8G8R8A8_UNORM},
    {BufferFormat::bgra8srgb, VK_FORMAT_B8G8R8A8_SRGB},
    {BufferFormat::r8u, VK_FORMAT_R8_UINT},
    {BufferFormat::rg8u, VK_FORMAT_R8G8_UINT},
    {BufferFormat::rgba8u, VK_FORMAT_R8G8B8A8_UINT},
    {BufferFormat::r8i, VK_FORMAT_R8_SINT},
    {BufferFormat::rg8i, VK_FORMAT_R8G8_SINT},
    {BufferFormat::rgba8i, VK_FORMAT_R8G8B8A8_SINT},
    {BufferFormat::r16, VK_FORMAT_R16_UNORM},
    {BufferFormat::rg16, VK_FORMAT_R16G16_UNORM},
    {BufferFormat::rgb16, VK_FORMAT_R16G16B16_UNORM},
    {BufferFormat::rgba16, VK_FORMAT_R16G16B16A16_UNORM},
    {BufferFormat::r16u, VK_FORMAT_R16_UNORM},
    {BufferFormat::rg16u, VK_FORMAT_R16G16_UNORM},
    {BufferFormat::rgb16u, VK_FORMAT_R16G16B16_UNORM},
    {BufferFormat::rgba16u, VK_FORMAT_R16G16B16A16_UNORM},
    {BufferFormat::r16i, VK_FORMAT_R16_SINT},
    {BufferFormat::rg16i, VK_FORMAT_R16G16_SINT},
    {BufferFormat::rgb16i, VK_FORMAT_R16G16B16_SINT},
    {BufferFormat::rgba16i, VK_FORMAT_R16G16B16A16_SINT},
    {BufferFormat::r16f, VK_FORMAT_R16_SFLOAT},
    {BufferFormat::rg16f, VK_FORMAT_R16G16_SFLOAT},
    {BufferFormat::rgb16f, VK_FORMAT_R16G16B16_SFLOAT},
    {BufferFormat::rgba16f, VK_FORMAT_R16G16B16A16_SFLOAT},
    {BufferFormat::r32u, VK_FORMAT_R32_UINT},
    {BufferFormat::rg32u, VK_FORMAT_R32G32_UINT},
    {BufferFormat::rgb32u, VK_FORMAT_R32G32B32_UINT},
    {BufferFormat::rgba32u, VK_FORMAT_R32G32B32A32_UINT},
    {BufferFormat::r32i, VK_FORMAT_R32_SINT},
    {BufferFormat::rg32i, VK_FORMAT_R32G32_SINT},
    {BufferFormat::rgb32i, VK_FORMAT_R32G32B32_SINT},
    {BufferFormat::rgba32i, VK_FORMAT_R32G32B32A32_SINT},
    {BufferFormat::r32f, VK_FORMAT_R32_SFLOAT},
    {BufferFormat::rg32f, VK_FORMAT_R32G32_SFLOAT},
    {BufferFormat::rgb32f, VK_FORMAT_R32G32B32_SFLOAT},
    {BufferFormat::rgba32f, VK_FORMAT_R32G32B32A32_SFLOAT},
    {BufferFormat::depth16, VK_FORMAT_D16_UNORM},
    {BufferFormat::depth24stencil8, VK_FORMAT_D24_UNORM_S8_UINT},
    {BufferFormat::depth32f, VK_FORMAT_D32_SFLOAT}};

RhiReturn<VkFormat> buffer_format_ti_to_vk(BufferFormat f) {
  if (!buffer_format_map.exists(f)) {
    RHI_LOG_ERROR("BufferFormat cannot be mapped to vk");
    return {RhiResults::not_supported, VK_FORMAT_UNDEFINED};
  }
  return {RhiResults::success, buffer_format_map.at(f)};
}

RhiReturn<BufferFormat> buffer_format_vk_to_ti(VkFormat f) {
  if (!buffer_format_map.exists(f)) {
    RHI_LOG_ERROR("VkFormat cannot be mapped to ti");
    return {RhiResults::not_supported, BufferFormat::unknown};
  }
  return {RhiResults::success, buffer_format_map.backend2rhi.at(f)};
}

const BidirMap<ImageLayout, VkImageLayout> image_layout_map = {
    {ImageLayout::undefined, VK_IMAGE_LAYOUT_UNDEFINED},
    {ImageLayout::shader_read, VK_IMAGE_LAYOUT_SHADER_READ_ONLY_OPTIMAL},
    {ImageLayout::shader_write, VK_IMAGE_LAYOUT_GENERAL},
    {ImageLayout::shader_read_write, VK_IMAGE_LAYOUT_GENERAL},
    {ImageLayout::color_attachment, VK_IMAGE_LAYOUT_COLOR_ATTACHMENT_OPTIMAL},
    {ImageLayout::color_attachment_read,
     VK_IMAGE_LAYOUT_COLOR_ATTACHMENT_OPTIMAL},
    {ImageLayout::depth_attachment, VK_IMAGE_LAYOUT_DEPTH_ATTACHMENT_OPTIMAL},
    {ImageLayout::depth_attachment_read,
     VK_IMAGE_LAYOUT_DEPTH_READ_ONLY_OPTIMAL},
    {ImageLayout::transfer_dst, VK_IMAGE_LAYOUT_TRANSFER_DST_OPTIMAL},
    {ImageLayout::transfer_src, VK_IMAGE_LAYOUT_TRANSFER_SRC_OPTIMAL},
    {ImageLayout::present_src, VK_IMAGE_LAYOUT_PRESENT_SRC_KHR}};

VkImageLayout image_layout_ti_to_vk(ImageLayout layout) {
  if (!image_layout_map.exists(layout)) {
    RHI_LOG_ERROR("ImageLayout cannot be mapped to vk");
    return VK_IMAGE_LAYOUT_UNDEFINED;
  }
  return image_layout_map.at(layout);
}

const BidirMap<BlendOp, VkBlendOp> blend_op_map = {
    {BlendOp::add, VK_BLEND_OP_ADD},
    {BlendOp::subtract, VK_BLEND_OP_SUBTRACT},
    {BlendOp::reverse_subtract, VK_BLEND_OP_REVERSE_SUBTRACT},
    {BlendOp::min, VK_BLEND_OP_MIN},
    {BlendOp::max, VK_BLEND_OP_MAX}};

RhiReturn<VkBlendOp> blend_op_ti_to_vk(BlendOp op) {
  if (!blend_op_map.exists(op)) {
    RHI_LOG_ERROR("BlendOp cannot be mapped to vk");
    return {RhiResults::not_supported, VK_BLEND_OP_ADD};
  }
  return {RhiResults::success, blend_op_map.at(op)};
}

const BidirMap<BlendFactor, VkBlendFactor> blend_factor_map = {
    {BlendFactor::zero, VK_BLEND_FACTOR_ZERO},
    {BlendFactor::one, VK_BLEND_FACTOR_ONE},
    {BlendFactor::src_color, VK_BLEND_FACTOR_SRC_COLOR},
    {BlendFactor::one_minus_src_color, VK_BLEND_FACTOR_ONE_MINUS_SRC_COLOR},
    {BlendFactor::dst_color, VK_BLEND_FACTOR_DST_COLOR},
    {BlendFactor::one_minus_dst_color, VK_BLEND_FACTOR_ONE_MINUS_DST_COLOR},
    {BlendFactor::src_alpha, VK_BLEND_FACTOR_SRC_ALPHA},
    {BlendFactor::one_minus_src_alpha, VK_BLEND_FACTOR_ONE_MINUS_SRC_ALPHA},
    {BlendFactor::dst_alpha, VK_BLEND_FACTOR_DST_ALPHA},
    {BlendFactor::one_minus_dst_alpha, VK_BLEND_FACTOR_ONE_MINUS_DST_ALPHA},
};

RhiReturn<VkBlendFactor> blend_factor_ti_to_vk(BlendFactor factor) {
  if (!blend_factor_map.exists(factor)) {
    RHI_LOG_ERROR("BlendFactor cannot be mapped to vk");
    return {RhiResults::not_supported, VK_BLEND_FACTOR_ONE};
  }
  return {RhiResults::success, blend_factor_map.at(factor)};
}

VulkanPipeline::VulkanPipeline(const Params &params)
    : device_(params.device->vk_device()), name_(params.name) {
  create_descriptor_set_layout(params);
  create_shader_stages(params);
  create_pipeline_layout();
  create_compute_pipeline(params);

  for (VkShaderModule shader_module : shader_modules_) {
    vkDestroyShaderModule(device_, shader_module, kNoVkAllocCallbacks);
  }
  shader_modules_.clear();
}

VulkanPipeline::VulkanPipeline(
    const Params &params,
    const RasterParams &raster_params,
    const std::vector<VertexInputBinding> &vertex_inputs,
    const std::vector<VertexInputAttribute> &vertex_attrs)
    : device_(params.device->vk_device()), name_(params.name) {
  this->graphics_pipeline_template_ =
      std::make_unique<GraphicsPipelineTemplate>();

  create_descriptor_set_layout(params);
  create_shader_stages(params);
  create_pipeline_layout();
  create_graphics_pipeline(raster_params, vertex_inputs, vertex_attrs);
}

VulkanPipeline::~VulkanPipeline() {
  for (VkShaderModule shader_module : shader_modules_) {
    vkDestroyShaderModule(device_, shader_module, kNoVkAllocCallbacks);
  }
  shader_modules_.clear();
}

RhiReturn<VkShaderModule> VulkanPipeline::create_shader_module(
    VkDevice device,
    const SpirvCodeView &code) {
  VkShaderModuleCreateInfo create_info{};
  create_info.sType = VK_STRUCTURE_TYPE_SHADER_MODULE_CREATE_INFO;
  create_info.codeSize = code.size;
  create_info.pCode = code.data;

  VkShaderModule shader_module;
  BAIL_ON_VK_BAD_RESULT(
      vkCreateShaderModule(device, &create_info, kNoVkAllocCallbacks,
                           &shader_module),
      "failed to create shader module", RhiResults::error, VK_NULL_HANDLE);
  return {RhiResults::success, shader_module};
}

vkapi::IVkPipeline VulkanPipeline::graphics_pipeline(
    const VulkanRenderPassDesc &renderpass_desc,
    vkapi::IVkRenderPass renderpass) {
  if (graphics_pipeline_.find(renderpass) != graphics_pipeline_.end()) {
    return graphics_pipeline_.at(renderpass);
  }

  vkapi::IVkPipeline pipeline = vkapi::create_graphics_pipeline(
      device_, &graphics_pipeline_template_->pipeline_info, renderpass,
      pipeline_layout_);

  graphics_pipeline_[renderpass] = pipeline;

  return pipeline;
}

void VulkanPipeline::create_descriptor_set_layout(const Params &params) {
  std::unordered_set<uint32_t> sets_used;

  for (auto &code_view : params.code) {
    SpvReflectShaderModule module;
    SpvReflectResult result =
        spvReflectCreateShaderModule(code_view.size, code_view.data, &module);
    RHI_ASSERT(result == SPV_REFLECT_RESULT_SUCCESS);

    uint32_t set_count = 0;
    result = spvReflectEnumerateDescriptorSets(&module, &set_count, nullptr);
    RHI_ASSERT(result == SPV_REFLECT_RESULT_SUCCESS);
    std::vector<SpvReflectDescriptorSet *> desc_sets(set_count);
    result = spvReflectEnumerateDescriptorSets(&module, &set_count,
                                               desc_sets.data());
    RHI_ASSERT(result == SPV_REFLECT_RESULT_SUCCESS);

    for (SpvReflectDescriptorSet *desc_set : desc_sets) {
      uint32_t set = desc_set->set;
      for (int i = 0; i < desc_set->binding_count; i++) {
        SpvReflectDescriptorBinding *desc_binding = desc_set->bindings[i];

        if (desc_binding->descriptor_type ==
            SPV_REFLECT_DESCRIPTOR_TYPE_STORAGE_BUFFER) {
          resource_binder_.rw_buffer(set, desc_binding->binding, kDeviceNullPtr,
                                     0);
        } else if (desc_binding->descriptor_type ==
                   SPV_REFLECT_DESCRIPTOR_TYPE_UNIFORM_BUFFER) {
          resource_binder_.buffer(set, desc_binding->binding, kDeviceNullPtr,
                                  0);
        } else if (desc_binding->descriptor_type ==
                   SPV_REFLECT_DESCRIPTOR_TYPE_COMBINED_IMAGE_SAMPLER) {
          resource_binder_.image(set, desc_binding->binding,
                                 kDeviceNullAllocation, {});
        } else if (desc_binding->descriptor_type ==
                   SPV_REFLECT_DESCRIPTOR_TYPE_STORAGE_IMAGE) {
          resource_binder_.rw_image(set, desc_binding->binding,
                                    kDeviceNullAllocation, {});
        } else {
          RHI_LOG_ERROR("Unrecognized binding ignored");
        }
      }
      sets_used.insert(set);
    }

    // Handle special vertex shaders stuff
    // if (code_view.stage == VK_SHADER_STAGE_VERTEX_BIT) {
    //   uint32_t attrib_count;
    //   result =
    //       spvReflectEnumerateInputVariables(&module, &attrib_count, nullptr);
    //   RHI_ASSERT(result == SPV_REFLECT_RESULT_SUCCESS);
    //   std::vector<SpvReflectInterfaceVariable *> attribs(attrib_count);
    //   result = spvReflectEnumerateInputVariables(&module, &attrib_count,
    //                                               attribs.data());
    //   RHI_ASSERT(result == SPV_REFLECT_RESULT_SUCCESS);

    //   for (SpvReflectInterfaceVariable *attrib : attribs) {
    //     uint32_t location = attrib->location;
    //     SpvReflectTypeDescription *type = attrib->type_description;
    //     TI_WARN("attrib {}:{}", location, type->type_name);
    //   }
    // }

    if (code_view.stage == VK_SHADER_STAGE_FRAGMENT_BIT) {
      uint32_t render_target_count = 0;
      result = spvReflectEnumerateOutputVariables(&module, &render_target_count,
                                                  nullptr);
      RHI_ASSERT(result == SPV_REFLECT_RESULT_SUCCESS);

      std::vector<SpvReflectInterfaceVariable *> variables(render_target_count);
      result = spvReflectEnumerateOutputVariables(&module, &render_target_count,
                                                  variables.data());

      render_target_count = 0;

      for (auto var : variables) {
        // We want to remove auxiliary outputs such as frag depth
        if (static_cast<int>(var->built_in) == -1) {
          render_target_count++;
        }
      }

      graphics_pipeline_template_->blend_attachments.resize(
          render_target_count);

      VkPipelineColorBlendAttachmentState default_state{};
      default_state.colorWriteMask =
          VK_COLOR_COMPONENT_R_BIT | VK_COLOR_COMPONENT_G_BIT |
          VK_COLOR_COMPONENT_B_BIT | VK_COLOR_COMPONENT_A_BIT;
      default_state.blendEnable = VK_FALSE;

      std::fill(graphics_pipeline_template_->blend_attachments.begin(),
                graphics_pipeline_template_->blend_attachments.end(),
                default_state);
    }
    spvReflectDestroyShaderModule(&module);
  }

  for (uint32_t set : sets_used) {
    vkapi::IVkDescriptorSetLayout layout =
        params.device->get_desc_set_layout(resource_binder_.get_set(set));

    set_layouts_.push_back(layout);
  }

  resource_binder_.lock_layout();
}

void VulkanPipeline::create_shader_stages(const Params &params) {
  for (auto &code_view : params.code) {
    VkPipelineShaderStageCreateInfo &shader_stage_info =
        shader_stages_.emplace_back();

    auto [result, shader_module] = create_shader_module(device_, code_view);
    RHI_ASSERT(result == RhiResults::success);

    shader_stage_info.sType =
        VK_STRUCTURE_TYPE_PIPELINE_SHADER_STAGE_CREATE_INFO;
    shader_stage_info.stage = code_view.stage;
    shader_stage_info.module = shader_module;
    shader_stage_info.pName = "main";

    shader_modules_.push_back(shader_module);
  }
}

void VulkanPipeline::create_pipeline_layout() {
  pipeline_layout_ = vkapi::create_pipeline_layout(device_, set_layouts_);
}

void VulkanPipeline::create_compute_pipeline(const Params &params) {
  char msg_buf[512];
  RHI_DEBUG_SNPRINTF(msg_buf, sizeof(msg_buf), "Compiling Vulkan pipeline %s",
                     params.name.data());
  RHI_LOG_DEBUG(msg_buf);
  pipeline_ = vkapi::create_compute_pipeline(device_, 0, shader_stages_[0],
                                             pipeline_layout_);
}

void VulkanPipeline::create_graphics_pipeline(
    const RasterParams &raster_params,
    const std::vector<VertexInputBinding> &vertex_inputs,
    const std::vector<VertexInputAttribute> &vertex_attrs) {
  // Use dynamic viewport state. These two are just dummies
  VkViewport viewport;
  viewport.width = 1;
  viewport.height = 1;
  viewport.x = 0;
  viewport.y = 0;
  viewport.minDepth = 0.0;
  viewport.maxDepth = 1.0;

  VkRect2D scissor;
  scissor.offset = {0, 0};
  scissor.extent = {1, 1};

  VkPipelineViewportStateCreateInfo &viewport_state =
      graphics_pipeline_template_->viewport_state;
  viewport_state.sType = VK_STRUCTURE_TYPE_PIPELINE_VIEWPORT_STATE_CREATE_INFO;
  viewport_state.viewportCount = 1;
  viewport_state.pViewports = &viewport;
  viewport_state.scissorCount = 1;
  viewport_state.pScissors = &scissor;

  for (const VertexInputBinding &binding : vertex_inputs) {
    VkVertexInputBindingDescription &desc =
        graphics_pipeline_template_->input_bindings.emplace_back();
    desc.binding = binding.binding;
    desc.stride = binding.stride;
    desc.inputRate = binding.instance ? VK_VERTEX_INPUT_RATE_INSTANCE
                                      : VK_VERTEX_INPUT_RATE_VERTEX;
  }

  for (const VertexInputAttribute &attr : vertex_attrs) {
    VkVertexInputAttributeDescription &desc =
        graphics_pipeline_template_->input_attrs.emplace_back();
    desc.binding = attr.binding;
    desc.location = attr.location;
    auto [result, vk_format] = buffer_format_ti_to_vk(attr.format);
    RHI_ASSERT(result == RhiResults::success);
    desc.format = vk_format;
    assert(desc.format != VK_FORMAT_UNDEFINED);
    desc.offset = attr.offset;
  }

  VkPipelineVertexInputStateCreateInfo &vertex_input =
      graphics_pipeline_template_->input;
  vertex_input.sType =
      VK_STRUCTURE_TYPE_PIPELINE_VERTEX_INPUT_STATE_CREATE_INFO;
  vertex_input.pNext = nullptr;
  vertex_input.flags = 0;
  vertex_input.vertexBindingDescriptionCount =
      graphics_pipeline_template_->input_bindings.size();
  vertex_input.pVertexBindingDescriptions =
      graphics_pipeline_template_->input_bindings.data();
  vertex_input.vertexAttributeDescriptionCount =
      graphics_pipeline_template_->input_attrs.size();
  vertex_input.pVertexAttributeDescriptions =
      graphics_pipeline_template_->input_attrs.data();

  VkPipelineInputAssemblyStateCreateInfo &input_assembly =
      graphics_pipeline_template_->input_assembly;
  input_assembly.sType =
      VK_STRUCTURE_TYPE_PIPELINE_INPUT_ASSEMBLY_STATE_CREATE_INFO;
  static const std::unordered_map<TopologyType, VkPrimitiveTopology>
      topo_types = {
          {TopologyType::Triangles, VK_PRIMITIVE_TOPOLOGY_TRIANGLE_LIST},
          {TopologyType::Lines, VK_PRIMITIVE_TOPOLOGY_LINE_LIST},
          {TopologyType::Points, VK_PRIMITIVE_TOPOLOGY_POINT_LIST},
      };
  input_assembly.topology = topo_types.at(raster_params.prim_topology);
  input_assembly.primitiveRestartEnable = VK_FALSE;

  static const std::unordered_map<PolygonMode, VkPolygonMode> polygon_modes = {
      {PolygonMode::Fill, VK_POLYGON_MODE_FILL},
      {PolygonMode::Line, VK_POLYGON_MODE_LINE},
      {PolygonMode::Point, VK_POLYGON_MODE_POINT},
  };

  VkPipelineRasterizationStateCreateInfo &rasterizer =
      graphics_pipeline_template_->rasterizer;
  rasterizer.sType = VK_STRUCTURE_TYPE_PIPELINE_RASTERIZATION_STATE_CREATE_INFO;
  rasterizer.depthClampEnable = VK_FALSE;
  rasterizer.rasterizerDiscardEnable = VK_FALSE;
  rasterizer.polygonMode = polygon_modes.at(raster_params.polygon_mode);
  rasterizer.lineWidth = 1.0f;
  rasterizer.cullMode = 0;
  if (raster_params.front_face_cull) {
    rasterizer.cullMode |= VK_CULL_MODE_FRONT_BIT;
  }
  if (raster_params.back_face_cull) {
    rasterizer.cullMode |= VK_CULL_MODE_BACK_BIT;
  }
  rasterizer.frontFace = VK_FRONT_FACE_COUNTER_CLOCKWISE;
  rasterizer.depthBiasEnable = VK_FALSE;

  VkPipelineMultisampleStateCreateInfo &multisampling =
      graphics_pipeline_template_->multisampling;
  multisampling.sType =
      VK_STRUCTURE_TYPE_PIPELINE_MULTISAMPLE_STATE_CREATE_INFO;
  multisampling.sampleShadingEnable = VK_FALSE;
  multisampling.rasterizationSamples = VK_SAMPLE_COUNT_1_BIT;

  VkPipelineDepthStencilStateCreateInfo &depth_stencil =
      graphics_pipeline_template_->depth_stencil;
  depth_stencil.sType =
      VK_STRUCTURE_TYPE_PIPELINE_DEPTH_STENCIL_STATE_CREATE_INFO;
  depth_stencil.depthTestEnable = raster_params.depth_test;
  depth_stencil.depthWriteEnable = raster_params.depth_write;
  depth_stencil.depthCompareOp = VK_COMPARE_OP_GREATER_OR_EQUAL;
  depth_stencil.depthBoundsTestEnable = VK_FALSE;
  depth_stencil.stencilTestEnable = VK_FALSE;

  VkPipelineColorBlendStateCreateInfo &color_blending =
      graphics_pipeline_template_->color_blending;
  color_blending.sType =
      VK_STRUCTURE_TYPE_PIPELINE_COLOR_BLEND_STATE_CREATE_INFO;
  color_blending.logicOpEnable = VK_FALSE;
  color_blending.logicOp = VK_LOGIC_OP_COPY;
  color_blending.attachmentCount =
      graphics_pipeline_template_->blend_attachments.size();
  color_blending.pAttachments =
      graphics_pipeline_template_->blend_attachments.data();
  color_blending.blendConstants[0] = 0.0f;
  color_blending.blendConstants[1] = 0.0f;
  color_blending.blendConstants[2] = 0.0f;
  color_blending.blendConstants[3] = 0.0f;

  if (raster_params.blending.size()) {
    RHI_ASSERT(raster_params.blending.size() ==
                   graphics_pipeline_template_->blend_attachments.size() &&
               "RasterParams::blending (size={}) must either be zero sized "
               "or match the number of fragment shader outputs (size={}).");

    for (int i = 0; i < raster_params.blending.size(); i++) {
      auto &state = graphics_pipeline_template_->blend_attachments[i];
      auto &ti_param = raster_params.blending[i];
      state.blendEnable = ti_param.enable;
      if (ti_param.enable) {
        {
          auto [res, op] = blend_op_ti_to_vk(ti_param.color.op);
          RHI_ASSERT(res == RhiResults::success);
          state.colorBlendOp = op;
        }
        {
<<<<<<< HEAD
          auto [res, factor] =
              blend_factor_ti_to_vk(ti_param.color.src_factor);
          RHI_ASSERT(res == RhiResults::success);
          state.srcColorBlendFactor = factor;
        }
        {
          auto [res, factor] =
              blend_factor_ti_to_vk(ti_param.color.dst_factor);
          RHI_ASSERT(res == RhiResults::success);
=======
          auto [res, factor] = blend_factor_ti_to_vk(ti_param.color.src_factor);
          RHI_ASSERT(res == ti_rhi_success);
          state.srcColorBlendFactor = factor;
        }
        {
          auto [res, factor] = blend_factor_ti_to_vk(ti_param.color.dst_factor);
          RHI_ASSERT(res == ti_rhi_success);
>>>>>>> 7ac4cf2b
          state.dstColorBlendFactor = factor;
        }
        {
          auto [res, op] = blend_op_ti_to_vk(ti_param.alpha.op);
          RHI_ASSERT(res == RhiResults::success);
          state.alphaBlendOp = op;
        }
        {
<<<<<<< HEAD
          auto [res, factor] =
              blend_factor_ti_to_vk(ti_param.alpha.src_factor);
          RHI_ASSERT(res == RhiResults::success);
          state.srcAlphaBlendFactor = factor;
        }
        {
          auto [res, factor] =
              blend_factor_ti_to_vk(ti_param.alpha.dst_factor);
          RHI_ASSERT(res == RhiResults::success);
=======
          auto [res, factor] = blend_factor_ti_to_vk(ti_param.alpha.src_factor);
          RHI_ASSERT(res == ti_rhi_success);
          state.srcAlphaBlendFactor = factor;
        }
        {
          auto [res, factor] = blend_factor_ti_to_vk(ti_param.alpha.dst_factor);
          RHI_ASSERT(res == ti_rhi_success);
>>>>>>> 7ac4cf2b
          state.dstAlphaBlendFactor = factor;
        }
        state.colorWriteMask =
            VK_COLOR_COMPONENT_R_BIT | VK_COLOR_COMPONENT_G_BIT |
            VK_COLOR_COMPONENT_B_BIT | VK_COLOR_COMPONENT_A_BIT;
      }
    }
  }

  VkPipelineDynamicStateCreateInfo &dynamic_state =
      graphics_pipeline_template_->dynamic_state;
  dynamic_state.sType = VK_STRUCTURE_TYPE_PIPELINE_DYNAMIC_STATE_CREATE_INFO;
  dynamic_state.pNext = nullptr;
  dynamic_state.pDynamicStates =
      graphics_pipeline_template_->dynamic_state_enables.data();
  dynamic_state.dynamicStateCount =
      graphics_pipeline_template_->dynamic_state_enables.size();

  VkGraphicsPipelineCreateInfo &pipeline_info =
      graphics_pipeline_template_->pipeline_info;
  pipeline_info.sType = VK_STRUCTURE_TYPE_GRAPHICS_PIPELINE_CREATE_INFO;
  pipeline_info.stageCount = shader_stages_.size();
  pipeline_info.pStages = shader_stages_.data();
  pipeline_info.pVertexInputState = &vertex_input;
  pipeline_info.pInputAssemblyState = &input_assembly;
  pipeline_info.pViewportState = &viewport_state;
  pipeline_info.pRasterizationState = &rasterizer;
  pipeline_info.pMultisampleState = &multisampling;
  pipeline_info.pDepthStencilState = &depth_stencil;
  pipeline_info.pColorBlendState = &color_blending;
  pipeline_info.pDynamicState = &dynamic_state;
  pipeline_info.renderPass = VK_NULL_HANDLE;  // Filled in later
  pipeline_info.subpass = 0;
  pipeline_info.basePipelineHandle = VK_NULL_HANDLE;
}

VulkanResourceBinder::VulkanResourceBinder(VkPipelineBindPoint bind_point)
    : bind_point_(bind_point) {
}

VulkanResourceBinder::~VulkanResourceBinder() {
  for (auto &set_pair : sets_) {
    Set &set = set_pair.second;
    for (auto &binding_pair : set.bindings) {
      VkSampler sampler = binding_pair.second.sampler;
      if (sampler != VK_NULL_HANDLE) {
        Device *dev = binding_pair.second.ptr.device;
        vkDestroySampler(static_cast<VulkanDevice *>(dev)->vk_device(), sampler,
                         kNoVkAllocCallbacks);
      }
    }
  }
}

VkSampler create_sampler(ImageSamplerConfig config, VkDevice device) {
  VkSampler sampler = VK_NULL_HANDLE;

  // todo: fill these using the information from the ImageSamplerConfig
  VkSamplerCreateInfo sampler_info{};
  sampler_info.sType = VK_STRUCTURE_TYPE_SAMPLER_CREATE_INFO;
  sampler_info.magFilter = VK_FILTER_LINEAR;
  sampler_info.minFilter = VK_FILTER_LINEAR;
  sampler_info.addressModeU = VK_SAMPLER_ADDRESS_MODE_REPEAT;
  sampler_info.addressModeV = VK_SAMPLER_ADDRESS_MODE_REPEAT;
  sampler_info.addressModeW = VK_SAMPLER_ADDRESS_MODE_REPEAT;
  sampler_info.anisotropyEnable = VK_FALSE;
  sampler_info.borderColor = VK_BORDER_COLOR_INT_OPAQUE_BLACK;
  sampler_info.unnormalizedCoordinates = VK_FALSE;
  sampler_info.compareEnable = VK_FALSE;
  sampler_info.compareOp = VK_COMPARE_OP_ALWAYS;
  sampler_info.mipmapMode = VK_SAMPLER_MIPMAP_MODE_LINEAR;

  if (vkCreateSampler(device, &sampler_info, nullptr, &sampler) != VK_SUCCESS) {
    throw std::runtime_error("failed to create texture sampler!");
  }
  return sampler;
}

#define CHECK_SET_BINDINGS                                          \
  bool set_not_found = (sets_.find(set) == sets_.end());            \
  if (set_not_found) {                                              \
    if (layout_locked_) {                                           \
      return;                                                       \
    } else {                                                        \
      sets_[set] = {};                                              \
    }                                                               \
  }                                                                 \
  auto &bindings = sets_.at(set).bindings;                          \
  if (layout_locked_ && bindings.find(binding) == bindings.end()) { \
    return;                                                         \
  }

void VulkanResourceBinder::rw_buffer(uint32_t set,
                                     uint32_t binding,
                                     DevicePtr ptr,
                                     size_t size) {
  CHECK_SET_BINDINGS;

  if (layout_locked_) {
    RHI_ASSERT(bindings.at(binding).type == VK_DESCRIPTOR_TYPE_STORAGE_BUFFER);
  } else {
    if (bindings.find(binding) != bindings.end()) {
      RHI_LOG_ERROR("Overriding last binding");
    }
  }

  Binding new_binding = {VK_DESCRIPTOR_TYPE_STORAGE_BUFFER, ptr, size};
  bindings[binding] = new_binding;
}

void VulkanResourceBinder::rw_buffer(uint32_t set,
                                     uint32_t binding,
                                     DeviceAllocation alloc) {
  rw_buffer(set, binding, alloc.get_ptr(0), VK_WHOLE_SIZE);
}

void VulkanResourceBinder::buffer(uint32_t set,
                                  uint32_t binding,
                                  DevicePtr ptr,
                                  size_t size) {
  CHECK_SET_BINDINGS;

  if (layout_locked_) {
    RHI_ASSERT(bindings.at(binding).type == VK_DESCRIPTOR_TYPE_UNIFORM_BUFFER);
  } else {
    if (bindings.find(binding) != bindings.end()) {
      RHI_LOG_ERROR("Overriding last binding");
    }
  }

  Binding new_binding = {VK_DESCRIPTOR_TYPE_UNIFORM_BUFFER, ptr, size};
  bindings[binding] = new_binding;
}

void VulkanResourceBinder::buffer(uint32_t set,
                                  uint32_t binding,
                                  DeviceAllocation alloc) {
  buffer(set, binding, alloc.get_ptr(0), VK_WHOLE_SIZE);
}

void VulkanResourceBinder::image(uint32_t set,
                                 uint32_t binding,
                                 DeviceAllocation alloc,
                                 ImageSamplerConfig sampler_config) {
  CHECK_SET_BINDINGS
  if (layout_locked_) {
    RHI_ASSERT(bindings.at(binding).type ==
               VK_DESCRIPTOR_TYPE_COMBINED_IMAGE_SAMPLER);
  } else {
    if (bindings.find(binding) != bindings.end()) {
      RHI_LOG_ERROR("Overriding last binding");
    }
  }
  if (bindings[binding].sampler != VK_NULL_HANDLE) {
    Device *dev = bindings[binding].ptr.device;
    vkDestroySampler(static_cast<VulkanDevice *>(dev)->vk_device(),
                     bindings[binding].sampler, kNoVkAllocCallbacks);
  }
  bindings[binding] = {VK_DESCRIPTOR_TYPE_COMBINED_IMAGE_SAMPLER,
                       alloc.get_ptr(0), VK_WHOLE_SIZE};
  if (alloc.device) {
    VulkanDevice *device = static_cast<VulkanDevice *>(alloc.device);
    bindings[binding].sampler =
        create_sampler(sampler_config, device->vk_device());
  }
}

void VulkanResourceBinder::rw_image(uint32_t set,
                                    uint32_t binding,
                                    DeviceAllocation alloc,
                                    int lod) {
  CHECK_SET_BINDINGS
  if (layout_locked_) {
    RHI_ASSERT(bindings.at(binding).type == VK_DESCRIPTOR_TYPE_STORAGE_IMAGE);
  } else {
    if (bindings.find(binding) != bindings.end()) {
      RHI_LOG_ERROR("Overriding last binding");
    }
  }
  bindings[binding] = {VK_DESCRIPTOR_TYPE_STORAGE_IMAGE, alloc.get_ptr(0),
                       VK_WHOLE_SIZE};
}

#undef CHECK_SET_BINDINGS

void VulkanResourceBinder::vertex_buffer(DevicePtr ptr, uint32_t binding) {
  vertex_buffers_[binding] = ptr;
}

void VulkanResourceBinder::index_buffer(DevicePtr ptr, size_t index_width) {
  index_buffer_ = ptr;
  if (index_width == 32) {
    index_type_ = VK_INDEX_TYPE_UINT32;
  } else if (index_width == 16) {
    index_type_ = VK_INDEX_TYPE_UINT16;
  } else {
    RHI_LOG_ERROR("unsupported index width");
  }
}

void VulkanResourceBinder::write_to_set(uint32_t index,
                                        VulkanDevice &device,
                                        vkapi::IVkDescriptorSet set) {
  std::vector<VkDescriptorBufferInfo> buffer_infos;
  std::vector<VkDescriptorImageInfo> image_infos;
  std::vector<bool> is_image;
  std::vector<VkWriteDescriptorSet> desc_writes;

  for (auto &pair : sets_.at(index).bindings) {
    uint32_t binding = pair.first;

    if (pair.second.ptr != kDeviceNullPtr) {
      VkDescriptorBufferInfo &buffer_info = buffer_infos.emplace_back();
      VkDescriptorImageInfo &image_info = image_infos.emplace_back();

      if (pair.second.type == VK_DESCRIPTOR_TYPE_STORAGE_BUFFER ||
          pair.second.type == VK_DESCRIPTOR_TYPE_UNIFORM_BUFFER) {
        auto buffer = device.get_vkbuffer(pair.second.ptr);
        buffer_info.buffer = buffer->buffer;
        buffer_info.offset = pair.second.ptr.offset;
        buffer_info.range = pair.second.size;
        is_image.push_back(false);
        set->ref_binding_objs[binding] = buffer;
      } else if (pair.second.type ==
                 VK_DESCRIPTOR_TYPE_COMBINED_IMAGE_SAMPLER) {
        auto view = std::get<1>(device.get_vk_image(pair.second.ptr));
        image_info.imageLayout = VK_IMAGE_LAYOUT_SHADER_READ_ONLY_OPTIMAL;
        image_info.imageView = view->view;
        image_info.sampler = pair.second.sampler;
        is_image.push_back(true);
        set->ref_binding_objs[binding] = view;
      } else if (pair.second.type == VK_DESCRIPTOR_TYPE_STORAGE_IMAGE) {
        auto view =
            device.get_vk_lod_imageview(pair.second.ptr, pair.second.image_lod);
        image_info.imageLayout = VK_IMAGE_LAYOUT_GENERAL;
        image_info.imageView = view->view;
        is_image.push_back(true);
        set->ref_binding_objs[binding] = view;
      } else {
        RHI_LOG_ERROR("Ignoring unsupported Descriptor Type");
      }

      VkWriteDescriptorSet &write = desc_writes.emplace_back();
      write.sType = VK_STRUCTURE_TYPE_WRITE_DESCRIPTOR_SET;
      write.pNext = nullptr;
      write.dstSet = set->set;
      write.dstBinding = binding;
      write.dstArrayElement = 0;
      write.descriptorCount = 1;
      write.descriptorType = pair.second.type;
      write.pImageInfo = nullptr;
      write.pBufferInfo = nullptr;
      write.pTexelBufferView = nullptr;
    }
  }

  // Set these pointers later as std::vector resize can relocate the pointers
  int i = 0;
  for (auto &write : desc_writes) {
    if (is_image[i]) {
      write.pImageInfo = &image_infos[i];
    } else {
      write.pBufferInfo = &buffer_infos[i];
    }
    i++;
  }

  vkUpdateDescriptorSets(device.vk_device(), desc_writes.size(),
                         desc_writes.data(), /*descriptorCopyCount=*/0,
                         /*pDescriptorCopies=*/nullptr);
}

void VulkanResourceBinder::lock_layout() {
  layout_locked_ = true;
}

VulkanCommandList::VulkanCommandList(VulkanDevice *ti_device,
                                     VulkanStream *stream,
                                     vkapi::IVkCommandBuffer buffer)
    : ti_device_(ti_device),
      stream_(stream),
      device_(ti_device->vk_device()),
#if !defined(__APPLE__)
      query_pool_(vkapi::create_query_pool(ti_device->vk_device())),
#else
      query_pool_(),
#endif
      buffer_(buffer) {
  VkCommandBufferBeginInfo info{};
  info.sType = VK_STRUCTURE_TYPE_COMMAND_BUFFER_BEGIN_INFO;
  info.pNext = nullptr;
  info.pInheritanceInfo = nullptr;
  info.flags = VK_COMMAND_BUFFER_USAGE_SIMULTANEOUS_USE_BIT;

  vkBeginCommandBuffer(buffer->buffer, &info);

// Workaround for MacOS: https://github.com/taichi-dev/taichi/issues/5888
#if !defined(__APPLE__)
  vkCmdResetQueryPool(buffer->buffer, query_pool_->query_pool, 0, 2);
  vkCmdWriteTimestamp(buffer->buffer, VK_PIPELINE_STAGE_ALL_COMMANDS_BIT,
                      query_pool_->query_pool, 0);
#endif
}

VulkanCommandList::~VulkanCommandList() {
}

void VulkanCommandList::bind_pipeline(Pipeline *p) {
  auto pipeline = static_cast<VulkanPipeline *>(p);

  if (current_pipeline_ == pipeline)
    return;

  if (pipeline->is_graphics()) {
    vkapi::IVkPipeline vk_pipeline = pipeline->graphics_pipeline(
        current_renderpass_desc_, current_renderpass_);
    vkCmdBindPipeline(buffer_->buffer, VK_PIPELINE_BIND_POINT_GRAPHICS,
                      vk_pipeline->pipeline);

    VkViewport viewport;
    viewport.width = viewport_width_;
    viewport.height = viewport_height_;
    viewport.x = 0;
    viewport.y = 0;
    viewport.minDepth = 0.0;
    viewport.maxDepth = 1.0;

    VkRect2D scissor;
    scissor.offset = {0, 0};
    scissor.extent = {viewport_width_, viewport_height_};

    vkCmdSetViewport(buffer_->buffer, 0, 1, &viewport);
    vkCmdSetScissor(buffer_->buffer, 0, 1, &scissor);
    vkCmdSetLineWidth(buffer_->buffer, 1.0f);
    buffer_->refs.push_back(vk_pipeline);
  } else {
    auto vk_pipeline = pipeline->pipeline();
    vkCmdBindPipeline(buffer_->buffer, VK_PIPELINE_BIND_POINT_COMPUTE,
                      vk_pipeline->pipeline);
    buffer_->refs.push_back(vk_pipeline);
  }

  current_pipeline_ = pipeline;
}

void VulkanCommandList::bind_resources(ResourceBinder *ti_binder) {
  VulkanResourceBinder *binder = static_cast<VulkanResourceBinder *>(ti_binder);

  for (auto &pair : binder->get_sets()) {
    VkPipelineLayout pipeline_layout =
        current_pipeline_->pipeline_layout()->layout;

    vkapi::IVkDescriptorSetLayout layout =
        ti_device_->get_desc_set_layout(pair.second);

    vkapi::IVkDescriptorSet set = nullptr;

    if (currently_used_sets_.find(pair.second) != currently_used_sets_.end()) {
      set = currently_used_sets_.at(pair.second);
    }

    if (!set) {
      set = ti_device_->alloc_desc_set(layout);
      binder->write_to_set(pair.first, *ti_device_, set);
      currently_used_sets_[pair.second] = set;
    }

    VkPipelineBindPoint bind_point;
    if (current_pipeline_->is_graphics()) {
      bind_point = VK_PIPELINE_BIND_POINT_GRAPHICS;
    } else {
      bind_point = VK_PIPELINE_BIND_POINT_COMPUTE;
    }

    vkCmdBindDescriptorSets(buffer_->buffer, bind_point, pipeline_layout,
                            /*firstSet=*/0,
                            /*descriptorSetCount=*/1, &set->set,
                            /*dynamicOffsetCount=*/0,
                            /*pDynamicOffsets=*/nullptr);
    buffer_->refs.push_back(set);
  }

  if (current_pipeline_->is_graphics()) {
    auto [idx_ptr, type] = binder->get_index_buffer();
    if (idx_ptr.device) {
      auto index_buffer = ti_device_->get_vkbuffer(idx_ptr);
      vkCmdBindIndexBuffer(buffer_->buffer, index_buffer->buffer,
                           idx_ptr.offset, type);
      buffer_->refs.push_back(index_buffer);
    }

    for (auto [binding, ptr] : binder->get_vertex_buffers()) {
      auto buffer = ti_device_->get_vkbuffer(ptr);
      vkCmdBindVertexBuffers(buffer_->buffer, binding, 1, &buffer->buffer,
                             &ptr.offset);
      buffer_->refs.push_back(buffer);
    }
  }
}

void VulkanCommandList::buffer_barrier(DevicePtr ptr, size_t size) {
  RHI_ASSERT(ptr.device == ti_device_);

  auto buffer = ti_device_->get_vkbuffer(ptr);

  VkBufferMemoryBarrier barrier;
  barrier.sType = VK_STRUCTURE_TYPE_BUFFER_MEMORY_BARRIER;
  barrier.pNext = nullptr;
  barrier.buffer = buffer->buffer;
  barrier.offset = ptr.offset;
  barrier.size = size;
  barrier.srcQueueFamilyIndex = VK_QUEUE_FAMILY_IGNORED;
  barrier.dstQueueFamilyIndex = VK_QUEUE_FAMILY_IGNORED;
  barrier.srcAccessMask =
      (VK_ACCESS_TRANSFER_READ_BIT | VK_ACCESS_TRANSFER_WRITE_BIT |
       VK_ACCESS_SHADER_READ_BIT | VK_ACCESS_SHADER_WRITE_BIT);
  barrier.dstAccessMask =
      (VK_ACCESS_TRANSFER_READ_BIT | VK_ACCESS_TRANSFER_WRITE_BIT |
       VK_ACCESS_SHADER_READ_BIT | VK_ACCESS_SHADER_WRITE_BIT);

  vkCmdPipelineBarrier(
      buffer_->buffer,
      /*srcStageMask=*/
      VK_PIPELINE_STAGE_TRANSFER_BIT | VK_PIPELINE_STAGE_COMPUTE_SHADER_BIT,
      /*dstStageMask=*/VK_PIPELINE_STAGE_TRANSFER_BIT |
          VK_PIPELINE_STAGE_COMPUTE_SHADER_BIT,
      /*srcStageMask=*/0, /*memoryBarrierCount=*/0, nullptr,
      /*bufferMemoryBarrierCount=*/1,
      /*pBufferMemoryBarriers=*/&barrier,
      /*imageMemoryBarrierCount=*/0,
      /*pImageMemoryBarriers=*/nullptr);
  buffer_->refs.push_back(buffer);
}

void VulkanCommandList::buffer_barrier(DeviceAllocation alloc) {
  buffer_barrier(DevicePtr{alloc, 0}, VK_WHOLE_SIZE);
}

void VulkanCommandList::memory_barrier() {
  VkMemoryBarrier barrier;
  barrier.sType = VK_STRUCTURE_TYPE_MEMORY_BARRIER;
  barrier.pNext = nullptr;
  barrier.srcAccessMask =
      (VK_ACCESS_TRANSFER_READ_BIT | VK_ACCESS_TRANSFER_WRITE_BIT |
       VK_ACCESS_SHADER_READ_BIT | VK_ACCESS_SHADER_WRITE_BIT);
  barrier.dstAccessMask =
      (VK_ACCESS_TRANSFER_READ_BIT | VK_ACCESS_TRANSFER_WRITE_BIT |
       VK_ACCESS_SHADER_READ_BIT | VK_ACCESS_SHADER_WRITE_BIT);

  vkCmdPipelineBarrier(
      buffer_->buffer,
      /*srcStageMask=*/
      VK_PIPELINE_STAGE_TRANSFER_BIT | VK_PIPELINE_STAGE_COMPUTE_SHADER_BIT,
      /*dstStageMask=*/VK_PIPELINE_STAGE_TRANSFER_BIT |
          VK_PIPELINE_STAGE_COMPUTE_SHADER_BIT,
      /*srcStageMask=*/0, /*memoryBarrierCount=*/1, &barrier,
      /*bufferMemoryBarrierCount=*/0,
      /*pBufferMemoryBarriers=*/nullptr,
      /*imageMemoryBarrierCount=*/0,
      /*pImageMemoryBarriers=*/nullptr);
}

void VulkanCommandList::buffer_copy(DevicePtr dst, DevicePtr src, size_t size) {
  VkBufferCopy copy_region{};
  copy_region.srcOffset = src.offset;
  copy_region.dstOffset = dst.offset;
  copy_region.size = size;
  auto src_buffer = ti_device_->get_vkbuffer(src);
  auto dst_buffer = ti_device_->get_vkbuffer(dst);
  vkCmdCopyBuffer(buffer_->buffer, src_buffer->buffer, dst_buffer->buffer,
                  /*regionCount=*/1, &copy_region);
  buffer_->refs.push_back(src_buffer);
  buffer_->refs.push_back(dst_buffer);
}

void VulkanCommandList::buffer_fill(DevicePtr ptr, size_t size, uint32_t data) {
  auto buffer = ti_device_->get_vkbuffer(ptr);
  vkCmdFillBuffer(buffer_->buffer, buffer->buffer, ptr.offset,
                  (size == kBufferSizeEntireSize) ? VK_WHOLE_SIZE : size, data);
  buffer_->refs.push_back(buffer);
}

void VulkanCommandList::dispatch(uint32_t x, uint32_t y, uint32_t z) {
  vkCmdDispatch(buffer_->buffer, x, y, z);
}

vkapi::IVkCommandBuffer VulkanCommandList::vk_command_buffer() {
  return buffer_;
}

vkapi::IVkQueryPool VulkanCommandList::vk_query_pool() {
  return query_pool_;
}

void VulkanCommandList::begin_renderpass(int x0,
                                         int y0,
                                         int x1,
                                         int y1,
                                         uint32_t num_color_attachments,
                                         DeviceAllocation *color_attachments,
                                         bool *color_clear,
                                         std::vector<float> *clear_colors,
                                         DeviceAllocation *depth_attachment,
                                         bool depth_clear) {
  VulkanRenderPassDesc &rp_desc = current_renderpass_desc_;
  current_renderpass_desc_.color_attachments.clear();
  rp_desc.clear_depth = depth_clear;

  bool has_depth = false;

  if (depth_attachment) {
    auto [image, view, format] = ti_device_->get_vk_image(*depth_attachment);
    rp_desc.depth_attachment = format;
    has_depth = true;
  } else {
    rp_desc.depth_attachment = VK_FORMAT_UNDEFINED;
  }

  std::vector<VkClearValue> clear_values(num_color_attachments +
                                         (has_depth ? 1 : 0));

  VulkanFramebufferDesc fb_desc;

  for (uint32_t i = 0; i < num_color_attachments; i++) {
    auto [image, view, format] = ti_device_->get_vk_image(color_attachments[i]);
    rp_desc.color_attachments.emplace_back(format, color_clear[i]);
    fb_desc.attachments.push_back(view);
    clear_values[i].color =
        VkClearColorValue{{clear_colors[i][0], clear_colors[i][1],
                           clear_colors[i][2], clear_colors[i][3]}};
  }

  if (has_depth) {
    auto [depth_image, depth_view, depth_format] =
        ti_device_->get_vk_image(*depth_attachment);
    clear_values[num_color_attachments].depthStencil =
        VkClearDepthStencilValue{0.0, 0};
    fb_desc.attachments.push_back(depth_view);
  }

  current_renderpass_ = ti_device_->get_renderpass(rp_desc);

  fb_desc.width = x1 - x0;
  fb_desc.height = y1 - y0;
  fb_desc.renderpass = current_renderpass_;

  viewport_width_ = fb_desc.width;
  viewport_height_ = fb_desc.height;

  current_framebuffer_ = ti_device_->get_framebuffer(fb_desc);

  VkRect2D render_area;
  render_area.offset = {x0, y0};
  render_area.extent = {uint32_t(x1 - x0), uint32_t(y1 - y0)};

  VkRenderPassBeginInfo begin_info{};
  begin_info.sType = VK_STRUCTURE_TYPE_RENDER_PASS_BEGIN_INFO;
  begin_info.pNext = nullptr;
  begin_info.renderPass = current_renderpass_->renderpass;
  begin_info.framebuffer = current_framebuffer_->framebuffer;
  begin_info.renderArea = render_area;
  begin_info.clearValueCount = clear_values.size();
  begin_info.pClearValues = clear_values.data();

  vkCmdBeginRenderPass(buffer_->buffer, &begin_info,
                       VK_SUBPASS_CONTENTS_INLINE);
  buffer_->refs.push_back(current_renderpass_);
  buffer_->refs.push_back(current_framebuffer_);
}

void VulkanCommandList::end_renderpass() {
  vkCmdEndRenderPass(buffer_->buffer);

  current_renderpass_ = VK_NULL_HANDLE;
  current_framebuffer_ = VK_NULL_HANDLE;
}

void VulkanCommandList::draw(uint32_t num_verticies, uint32_t start_vertex) {
  vkCmdDraw(buffer_->buffer, num_verticies, /*instanceCount=*/1, start_vertex,
            /*firstInstance=*/0);
}

void VulkanCommandList::draw_instance(uint32_t num_verticies,
                                      uint32_t num_instances,
                                      uint32_t start_vertex,
                                      uint32_t start_instance) {
  vkCmdDraw(buffer_->buffer, num_verticies, num_instances, start_vertex,
            start_instance);
}

void VulkanCommandList::draw_indexed(uint32_t num_indicies,
                                     uint32_t start_vertex,
                                     uint32_t start_index) {
  vkCmdDrawIndexed(buffer_->buffer, num_indicies, /*instanceCount=*/1,
                   start_index, start_vertex,
                   /*firstInstance=*/0);
}

void VulkanCommandList::draw_indexed_instance(uint32_t num_indicies,
                                              uint32_t num_instances,
                                              uint32_t start_vertex,
                                              uint32_t start_index,
                                              uint32_t start_instance) {
  vkCmdDrawIndexed(buffer_->buffer, num_indicies, num_instances, start_index,
                   start_vertex, start_instance);
}

void VulkanCommandList::image_transition(DeviceAllocation img,
                                         ImageLayout old_layout_,
                                         ImageLayout new_layout_) {
  auto [image, view, format] = ti_device_->get_vk_image(img);

  VkImageLayout old_layout = image_layout_ti_to_vk(old_layout_);
  VkImageLayout new_layout = image_layout_ti_to_vk(new_layout_);

  VkImageMemoryBarrier barrier{};
  barrier.sType = VK_STRUCTURE_TYPE_IMAGE_MEMORY_BARRIER;
  barrier.oldLayout = old_layout;
  barrier.newLayout = new_layout;
  barrier.srcQueueFamilyIndex = VK_QUEUE_FAMILY_IGNORED;
  barrier.dstQueueFamilyIndex = VK_QUEUE_FAMILY_IGNORED;
  barrier.image = image->image;
  barrier.subresourceRange.aspectMask = VK_IMAGE_ASPECT_COLOR_BIT;
  barrier.subresourceRange.baseMipLevel = 0;
  barrier.subresourceRange.levelCount = 1;
  barrier.subresourceRange.baseArrayLayer = 0;
  barrier.subresourceRange.layerCount = 1;

  VkPipelineStageFlags source_stage;
  VkPipelineStageFlags destination_stage;

  static std::unordered_map<VkImageLayout, VkPipelineStageFlagBits> stages;
  stages[VK_IMAGE_LAYOUT_UNDEFINED] = VK_PIPELINE_STAGE_TOP_OF_PIPE_BIT;
  stages[VK_IMAGE_LAYOUT_GENERAL] = VK_PIPELINE_STAGE_TOP_OF_PIPE_BIT;
  stages[VK_IMAGE_LAYOUT_TRANSFER_DST_OPTIMAL] = VK_PIPELINE_STAGE_TRANSFER_BIT;
  stages[VK_IMAGE_LAYOUT_TRANSFER_SRC_OPTIMAL] = VK_PIPELINE_STAGE_TRANSFER_BIT;
  stages[VK_IMAGE_LAYOUT_SHADER_READ_ONLY_OPTIMAL] =
      VK_PIPELINE_STAGE_TOP_OF_PIPE_BIT;
  stages[VK_IMAGE_LAYOUT_COLOR_ATTACHMENT_OPTIMAL] =
      VK_PIPELINE_STAGE_COLOR_ATTACHMENT_OUTPUT_BIT;
  stages[VK_IMAGE_LAYOUT_DEPTH_ATTACHMENT_OPTIMAL] =
      VK_PIPELINE_STAGE_EARLY_FRAGMENT_TESTS_BIT;
  stages[VK_IMAGE_LAYOUT_PRESENT_SRC_KHR] = VK_PIPELINE_STAGE_TRANSFER_BIT;

  static std::unordered_map<VkImageLayout, VkAccessFlagBits> access;
  access[VK_IMAGE_LAYOUT_UNDEFINED] = (VkAccessFlagBits)0;
  access[VK_IMAGE_LAYOUT_GENERAL] =
      VkAccessFlagBits(VK_ACCESS_MEMORY_READ_BIT | VK_ACCESS_MEMORY_WRITE_BIT);
  access[VK_IMAGE_LAYOUT_TRANSFER_DST_OPTIMAL] = VK_ACCESS_TRANSFER_WRITE_BIT;
  access[VK_IMAGE_LAYOUT_TRANSFER_SRC_OPTIMAL] = VK_ACCESS_TRANSFER_READ_BIT;
  access[VK_IMAGE_LAYOUT_SHADER_READ_ONLY_OPTIMAL] = VK_ACCESS_MEMORY_READ_BIT;
  access[VK_IMAGE_LAYOUT_COLOR_ATTACHMENT_OPTIMAL] =
      VK_ACCESS_COLOR_ATTACHMENT_WRITE_BIT;
  access[VK_IMAGE_LAYOUT_DEPTH_ATTACHMENT_OPTIMAL] =
      VkAccessFlagBits(VK_ACCESS_DEPTH_STENCIL_ATTACHMENT_READ_BIT |
                       VK_ACCESS_DEPTH_STENCIL_ATTACHMENT_WRITE_BIT);
  access[VK_IMAGE_LAYOUT_PRESENT_SRC_KHR] = VK_ACCESS_MEMORY_READ_BIT;

  if (stages.find(old_layout) == stages.end() ||
      stages.find(new_layout) == stages.end()) {
    throw std::invalid_argument("unsupported layout transition!");
  }
  source_stage = stages.at(old_layout);
  destination_stage = stages.at(new_layout);

  if (access.find(old_layout) == access.end() ||
      access.find(new_layout) == access.end()) {
    throw std::invalid_argument("unsupported layout transition!");
  }
  barrier.srcAccessMask = access.at(old_layout);
  barrier.dstAccessMask = access.at(new_layout);

  vkCmdPipelineBarrier(buffer_->buffer, source_stage, destination_stage, 0, 0,
                       nullptr, 0, nullptr, 1, &barrier);
  buffer_->refs.push_back(image);
}

inline void buffer_image_copy_ti_to_vk(VkBufferImageCopy &copy_info,
                                       size_t offset,
                                       const BufferImageCopyParams &params) {
  copy_info.bufferOffset = offset;
  copy_info.bufferRowLength = params.buffer_row_length;
  copy_info.bufferImageHeight = params.buffer_image_height;
  copy_info.imageExtent.width = params.image_extent.x;
  copy_info.imageExtent.height = params.image_extent.y;
  copy_info.imageExtent.depth = params.image_extent.z;
  copy_info.imageOffset.x = params.image_offset.x;
  copy_info.imageOffset.y = params.image_offset.y;
  copy_info.imageOffset.z = params.image_offset.z;
  copy_info.imageSubresource.aspectMask =
      params.image_aspect_flag;  // FIXME: add option in BufferImageCopyParams
                                 // to support copying depth images
                                 // FIXED: added an option in
                                 // BufferImageCopyParams as image_aspect_flag
                                 // by yuhaoLong(mocki)
  copy_info.imageSubresource.baseArrayLayer = params.image_base_layer;
  copy_info.imageSubresource.layerCount = params.image_layer_count;
  copy_info.imageSubresource.mipLevel = params.image_mip_level;
}

void VulkanCommandList::buffer_to_image(DeviceAllocation dst_img,
                                        DevicePtr src_buf,
                                        ImageLayout img_layout,
                                        const BufferImageCopyParams &params) {
  VkBufferImageCopy copy_info{};
  buffer_image_copy_ti_to_vk(copy_info, src_buf.offset, params);

  auto [image, view, format] = ti_device_->get_vk_image(dst_img);
  auto buffer = ti_device_->get_vkbuffer(src_buf);

  vkCmdCopyBufferToImage(buffer_->buffer, buffer->buffer, image->image,
                         image_layout_ti_to_vk(img_layout), 1, &copy_info);
  buffer_->refs.push_back(image);
  buffer_->refs.push_back(buffer);
}

void VulkanCommandList::image_to_buffer(DevicePtr dst_buf,
                                        DeviceAllocation src_img,
                                        ImageLayout img_layout,
                                        const BufferImageCopyParams &params) {
  VkBufferImageCopy copy_info{};
  buffer_image_copy_ti_to_vk(copy_info, dst_buf.offset, params);

  auto [image, view, format] = ti_device_->get_vk_image(src_img);
  auto buffer = ti_device_->get_vkbuffer(dst_buf);

  vkCmdCopyImageToBuffer(buffer_->buffer, image->image,
                         image_layout_ti_to_vk(img_layout), buffer->buffer, 1,
                         &copy_info);
  buffer_->refs.push_back(image);
  buffer_->refs.push_back(buffer);
}

void VulkanCommandList::copy_image(DeviceAllocation dst_img,
                                   DeviceAllocation src_img,
                                   ImageLayout dst_img_layout,
                                   ImageLayout src_img_layout,
                                   const ImageCopyParams &params) {
  VkImageCopy copy{};
  copy.srcSubresource.aspectMask = VK_IMAGE_ASPECT_COLOR_BIT;
  copy.srcSubresource.layerCount = 1;
  copy.dstSubresource.aspectMask = VK_IMAGE_ASPECT_COLOR_BIT;
  copy.dstSubresource.layerCount = 1;
  copy.extent.width = params.width;
  copy.extent.height = params.height;
  copy.extent.depth = params.depth;

  auto [dst_vk_image, dst_view, dst_format] = ti_device_->get_vk_image(dst_img);
  auto [src_vk_image, src_view, src_format] = ti_device_->get_vk_image(src_img);

  vkCmdCopyImage(buffer_->buffer, src_vk_image->image,
                 image_layout_ti_to_vk(src_img_layout), dst_vk_image->image,
                 image_layout_ti_to_vk(dst_img_layout), 1, &copy);

  buffer_->refs.push_back(dst_vk_image);
  buffer_->refs.push_back(src_vk_image);
}

void VulkanCommandList::blit_image(DeviceAllocation dst_img,
                                   DeviceAllocation src_img,
                                   ImageLayout dst_img_layout,
                                   ImageLayout src_img_layout,
                                   const ImageCopyParams &params) {
  VkOffset3D blit_size;
  blit_size.x = params.width;
  blit_size.y = params.height;
  blit_size.z = params.depth;
  VkImageBlit blit{};
  blit.srcSubresource.aspectMask = VK_IMAGE_ASPECT_COLOR_BIT;
  blit.srcSubresource.layerCount = 1;
  blit.srcOffsets[1] = blit_size;
  blit.dstSubresource.aspectMask = VK_IMAGE_ASPECT_COLOR_BIT;
  blit.dstSubresource.layerCount = 1;
  blit.dstOffsets[1] = blit_size;

  auto [dst_vk_image, dst_view, dst_format] = ti_device_->get_vk_image(dst_img);
  auto [src_vk_image, src_view, src_format] = ti_device_->get_vk_image(src_img);

  vkCmdBlitImage(buffer_->buffer, src_vk_image->image,
                 image_layout_ti_to_vk(src_img_layout), dst_vk_image->image,
                 image_layout_ti_to_vk(dst_img_layout), 1, &blit,
                 VK_FILTER_NEAREST);

  buffer_->refs.push_back(dst_vk_image);
  buffer_->refs.push_back(src_vk_image);
}

void VulkanCommandList::signal_event(DeviceEvent *event) {
  VulkanDeviceEvent *event2 = static_cast<VulkanDeviceEvent *>(event);
  vkCmdSetEvent(buffer_->buffer, event2->vkapi_ref->event,
                VK_PIPELINE_STAGE_ALL_COMMANDS_BIT);
}
void VulkanCommandList::reset_event(DeviceEvent *event) {
  VulkanDeviceEvent *event2 = static_cast<VulkanDeviceEvent *>(event);
  vkCmdResetEvent(buffer_->buffer, event2->vkapi_ref->event,
                  VK_PIPELINE_STAGE_ALL_COMMANDS_BIT);
}
void VulkanCommandList::wait_event(DeviceEvent *event) {
  VulkanDeviceEvent *event2 = static_cast<VulkanDeviceEvent *>(event);
  vkCmdWaitEvents(buffer_->buffer, 1, &event2->vkapi_ref->event,
                  VK_PIPELINE_STAGE_ALL_COMMANDS_BIT,
                  VK_PIPELINE_STAGE_ALL_COMMANDS_BIT, 0, nullptr, 0, nullptr, 0,
                  nullptr);
}

void VulkanCommandList::set_line_width(float width) {
  if (ti_device_->vk_caps().wide_line) {
    vkCmdSetLineWidth(buffer_->buffer, width);
  }
}

vkapi::IVkRenderPass VulkanCommandList::current_renderpass() {
  return current_renderpass_;
}

vkapi::IVkCommandBuffer VulkanCommandList::finalize() {
  if (!finalized_) {
// Workaround for MacOS: https://github.com/taichi-dev/taichi/issues/5888
#if !defined(__APPLE__)
    vkCmdWriteTimestamp(buffer_->buffer, VK_PIPELINE_STAGE_ALL_COMMANDS_BIT,
                        query_pool_->query_pool, 1);
#endif
    vkEndCommandBuffer(buffer_->buffer);
    finalized_ = true;
  }
  return buffer_;
}

struct VulkanDevice::ThreadLocalStreams {
  unordered_map<std::thread::id, std::unique_ptr<VulkanStream>> map;
};

VulkanDevice::VulkanDevice()
    : compute_streams_(std::make_unique<ThreadLocalStreams>()),
      graphics_streams_(std::make_unique<ThreadLocalStreams>()) {
  DeviceCapabilityConfig caps{};
  caps.set(DeviceCapability::spirv_version, 0x10000);
  set_caps(std::move(caps));
}

void VulkanDevice::init_vulkan_structs(Params &params) {
  instance_ = params.instance;
  device_ = params.device;
  physical_device_ = params.physical_device;
  compute_queue_ = params.compute_queue;
  compute_queue_family_index_ = params.compute_queue_family_index;
  graphics_queue_ = params.graphics_queue;
  graphics_queue_family_index_ = params.graphics_queue_family_index;

  create_vma_allocator();
  new_descriptor_pool();
}

VulkanDevice::~VulkanDevice() {
  // Note: Ideally whoever allocated the buffer & image should be responsible
  // for deallocation as well.
  // These manual deallocations work as last resort for the case where we
  // have GGUI window whose lifetime is controlled by Python but
  // shares the same underlying VulkanDevice with Program. In an extreme
  // edge case when Python shuts down and program gets destructed before
  // GGUI Window, buffers and images allocated through GGUI window won't
  // be properly deallocated before VulkanDevice destruction. This isn't
  // the most proper fix but is less intrusive compared to other
  // approaches.
  for (auto &alloc : allocations_) {
    alloc.second.buffer.reset();
  }
  for (auto &alloc : image_allocations_) {
    alloc.second.image.reset();
  }
  allocations_.clear();
  image_allocations_.clear();

  vkDeviceWaitIdle(device_);

  desc_pool_ = nullptr;

  framebuffer_pools_.clear();
  renderpass_pools_.clear();

  vmaDestroyAllocator(allocator_);
  vmaDestroyAllocator(allocator_export_);
}

std::unique_ptr<Pipeline> VulkanDevice::create_pipeline(
    const PipelineSourceDesc &src,
    std::string name) {
  RHI_ASSERT(src.type == PipelineSourceType::spirv_binary &&
             src.stage == PipelineStageType::compute);
  RHI_ASSERT(src.data != nullptr && src.size != 0 &&
             "pipeline source cannot be empty");

  SpirvCodeView code;
  code.data = (uint32_t *)src.data;
  code.size = src.size;
  code.stage = VK_SHADER_STAGE_COMPUTE_BIT;

  VulkanPipeline::Params params;
  params.code = {code};
  params.device = this;
  params.name = name;

  return std::make_unique<VulkanPipeline>(params);
}

std::unique_ptr<DeviceEvent> VulkanDevice::create_event() {
  return std::unique_ptr<DeviceEvent>(
      new VulkanDeviceEvent(vkapi::create_event(device_, 0)));
}

DeviceAllocation VulkanDevice::allocate_memory(const AllocParams &params) {
  DeviceAllocation handle;

  handle.device = this;
  handle.alloc_id = alloc_cnt_++;

  allocations_[handle.alloc_id] = {};
  AllocationInternal &alloc = allocations_[handle.alloc_id];

  VkBufferCreateInfo buffer_info{};
  buffer_info.sType = VK_STRUCTURE_TYPE_BUFFER_CREATE_INFO;
  buffer_info.pNext = nullptr;
  buffer_info.size = params.size;
  // FIXME: How to express this in a backend-neutral way?
  buffer_info.usage =
      VK_BUFFER_USAGE_TRANSFER_DST_BIT | VK_BUFFER_USAGE_TRANSFER_SRC_BIT;
  if (params.usage && AllocUsage::Storage) {
    buffer_info.usage |= VK_BUFFER_USAGE_STORAGE_BUFFER_BIT;
  }
  if (params.usage && AllocUsage::Uniform) {
    buffer_info.usage |= VK_BUFFER_USAGE_UNIFORM_BUFFER_BIT;
  }
  if (params.usage && AllocUsage::Vertex) {
    buffer_info.usage |= VK_BUFFER_USAGE_VERTEX_BUFFER_BIT;
  }
  if (params.usage && AllocUsage::Index) {
    buffer_info.usage |= VK_BUFFER_USAGE_INDEX_BUFFER_BIT;
  }

  uint32_t queue_family_indices[] = {compute_queue_family_index_,
                                     graphics_queue_family_index_};

  if (compute_queue_family_index_ == graphics_queue_family_index_) {
    buffer_info.sharingMode = VK_SHARING_MODE_EXCLUSIVE;
  } else {
    buffer_info.sharingMode = VK_SHARING_MODE_CONCURRENT;
    buffer_info.queueFamilyIndexCount = 2;
    buffer_info.pQueueFamilyIndices = queue_family_indices;
  }

  VkExternalMemoryBufferCreateInfo external_mem_buffer_create_info = {};
  external_mem_buffer_create_info.sType =
      VK_STRUCTURE_TYPE_EXTERNAL_MEMORY_BUFFER_CREATE_INFO;
  external_mem_buffer_create_info.pNext = nullptr;

#ifdef _WIN64
  external_mem_buffer_create_info.handleTypes =
      VK_EXTERNAL_MEMORY_HANDLE_TYPE_OPAQUE_WIN32_BIT;
#else
  external_mem_buffer_create_info.handleTypes =
      VK_EXTERNAL_MEMORY_HANDLE_TYPE_OPAQUE_FD_BIT_KHR;
#endif

  bool export_sharing = params.export_sharing && vk_caps().external_memory;

  VmaAllocationCreateInfo alloc_info{};
  if (export_sharing) {
    buffer_info.pNext = &external_mem_buffer_create_info;
  }
#ifdef __APPLE__
  // weird behavior on apple: these flags are needed even if either read or
  // write is required
  if (params.host_read || params.host_write) {
#else
  if (params.host_read && params.host_write) {
#endif  //__APPLE__
    // This should be the unified memory on integrated GPUs
    alloc_info.requiredFlags = VK_MEMORY_PROPERTY_HOST_VISIBLE_BIT |
                               VK_MEMORY_PROPERTY_HOST_CACHED_BIT;
    alloc_info.preferredFlags = VK_MEMORY_PROPERTY_DEVICE_LOCAL_BIT;
#ifdef __APPLE__
    // weird behavior on apple: if coherent bit is not set, then the memory
    // writes between map() and unmap() cannot be seen by gpu
    alloc_info.preferredFlags |= VK_MEMORY_PROPERTY_HOST_COHERENT_BIT;
#endif  //__APPLE__
  } else if (params.host_read) {
    alloc_info.requiredFlags = VK_MEMORY_PROPERTY_HOST_VISIBLE_BIT;
    alloc_info.preferredFlags = VK_MEMORY_PROPERTY_HOST_CACHED_BIT;
  } else if (params.host_write) {
    alloc_info.requiredFlags = VK_MEMORY_PROPERTY_HOST_VISIBLE_BIT;
    alloc_info.preferredFlags = VK_MEMORY_PROPERTY_DEVICE_LOCAL_BIT;
  } else {
    alloc_info.requiredFlags = VK_MEMORY_PROPERTY_DEVICE_LOCAL_BIT;
  }

  if (get_caps().get(DeviceCapability::spirv_has_physical_storage_buffer)) {
    buffer_info.usage |= VK_BUFFER_USAGE_SHADER_DEVICE_ADDRESS_BIT_KHR;
  }

  alloc.buffer = vkapi::create_buffer(
      device_, export_sharing ? allocator_export_ : allocator_, &buffer_info,
      &alloc_info);
  vmaGetAllocationInfo(alloc.buffer->allocator, alloc.buffer->allocation,
                       &alloc.alloc_info);

  if (get_caps().get(DeviceCapability::spirv_has_physical_storage_buffer)) {
    VkBufferDeviceAddressInfoKHR info{};
    info.sType = VK_STRUCTURE_TYPE_BUFFER_DEVICE_ADDRESS_INFO_KHR;
    info.buffer = alloc.buffer->buffer;
    info.pNext = nullptr;
    alloc.addr = vkGetBufferDeviceAddressKHR(device_, &info);
  }

  return handle;
}

<<<<<<< HEAD
VulkanDevice::AllocationInternal &VulkanDevice::get_alloc_internal(
    const DeviceAllocation &alloc) {
  auto &map_pair = allocations_.find(alloc.alloc_id);
  assert(map_pair != allocations_.end() && "Invalid memory handle");
  return map_pair->second;
=======
void VulkanDevice::dealloc_memory(DeviceAllocation handle) {
  auto map_pair = allocations_.find(handle.alloc_id);
  RHI_ASSERT(map_pair != allocations_.end() && "Invalid handle (double free?)");

  allocations_.erase(handle.alloc_id);
>>>>>>> 7ac4cf2b
}

const VulkanDevice::AllocationInternal &VulkanDevice::get_alloc_internal(
    const DeviceAllocation &alloc) const {
  const auto &map_pair = allocations_.find(alloc.alloc_id);
  assert(map_pair != allocations_.cend() && "Invalid memory handle");
  return map_pair->second;
}

<<<<<<< HEAD
RhiResults VulkanDevice::map_internal(AllocationInternal &alloc_int,
                                        size_t offset,
                                        size_t size,
                                        void *&mapped_ptr) {
  mapped_ptr = nullptr;
=======
void *VulkanDevice::map_range(DevicePtr ptr, uint64_t size) {
  auto map_pair = allocations_.find(ptr.alloc_id);
  RHI_ASSERT(map_pair != allocations_.end() && "Invalid handle");
  AllocationInternal &alloc_int = map_pair->second;
>>>>>>> 7ac4cf2b

  if (alloc_int.mapped != nullptr) {
    RHI_LOG_ERROR("Memory can not be mapped multiple times");
    return RhiResults::invalid_usage;
  }

<<<<<<< HEAD
=======
  return alloc_int.mapped;
}

void *VulkanDevice::map(DeviceAllocation alloc) {
  auto map_pair = allocations_.find(alloc.alloc_id);
  RHI_ASSERT(map_pair != allocations_.end() && "Invalid handle");
  AllocationInternal &alloc_int = map_pair->second;

  RHI_ASSERT(alloc_int.mapped == nullptr &&
             "Memory can not be mapped multiple times");

>>>>>>> 7ac4cf2b
  VkResult res;
  if (alloc_int.buffer->allocator) {
    res = vmaMapMemory(alloc_int.buffer->allocator,
                       alloc_int.buffer->allocation, &alloc_int.mapped);
    alloc_int.mapped = (uint8_t *)(alloc_int.mapped) + offset;
  } else {
    res = vkMapMemory(device_, alloc_int.alloc_info.deviceMemory,
                      alloc_int.alloc_info.offset + offset, size, 0,
                      &alloc_int.mapped);
  }

  mapped_ptr = alloc_int.mapped;

  if (alloc_int.mapped == nullptr || res == VK_ERROR_MEMORY_MAP_FAILED) {
    RHI_LOG_ERROR(
        "cannot map memory, potentially because the memory is not "
        "accessible from the host: ensure your memory is allocated with "
        "`host_read=true` or `host_write=true` (or `host_access=true` in C++ "
        "wrapper)");
    return RhiResults::invalid_usage;
  } else if (res != VK_SUCCESS) {
    char msg_buf[256];
    snprintf(msg_buf, sizeof(msg_buf),
             "failed to map memory for unknown reasons. VkResult = %d", res);
    RHI_LOG_ERROR(msg_buf);
    return RhiResults::error;
  }

  return RhiResults::success;
}

void VulkanDevice::dealloc_memory(DeviceAllocation handle) {
  get_alloc_internal(handle);

  allocations_.erase(handle.alloc_id);
}

uint64_t VulkanDevice::get_memory_physical_pointer(DeviceAllocation handle) {
  const AllocationInternal& alloc_int = get_alloc_internal(handle);
  return uint64_t(alloc_int.addr);
}

RhiResults VulkanDevice::map_range(DevicePtr ptr, size_t size, void *&mapped_ptr) {
  AllocationInternal &alloc_int = get_alloc_internal(ptr);

  return map_internal(alloc_int, ptr.offset, size, mapped_ptr);
}

RhiResults VulkanDevice::map(DeviceAllocation alloc, void *&mapped_ptr) {
  AllocationInternal &alloc_int = get_alloc_internal(alloc);

  return map_internal(alloc_int, 0, alloc_int.alloc_info.size, mapped_ptr);
}

void VulkanDevice::unmap(DevicePtr ptr) {
  return this->VulkanDevice::unmap(DeviceAllocation(ptr));
}

void VulkanDevice::unmap(DeviceAllocation alloc) {
<<<<<<< HEAD
  AllocationInternal &alloc_int = get_alloc_internal(alloc);
=======
  auto map_pair = allocations_.find(alloc.alloc_id);
  RHI_ASSERT(map_pair != allocations_.end() && "Invalid handle");
  AllocationInternal &alloc_int = map_pair->second;
>>>>>>> 7ac4cf2b

  if (alloc_int.mapped = nullptr) {
    RHI_LOG_ERROR("Unmapping memory that is not mapped");
    return;
  }

  if (alloc_int.buffer->allocator) {
    vmaUnmapMemory(alloc_int.buffer->allocator, alloc_int.buffer->allocation);
  } else {
    vkUnmapMemory(device_, alloc_int.alloc_info.deviceMemory);
  }

  alloc_int.mapped = nullptr;
}

void VulkanDevice::memcpy_internal(DevicePtr dst,
                                   DevicePtr src,
                                   uint64_t size) {
  // TODO: always create a queue specifically for transfer
  Stream *stream = get_compute_stream();
  std::unique_ptr<CommandList> cmd = stream->new_command_list();
  cmd->buffer_copy(dst, src, size);
  stream->submit_synced(cmd.get());
}

Stream *VulkanDevice::get_compute_stream() {
  auto tid = std::this_thread::get_id();
  auto &stream_map = compute_streams_->map;
  auto iter = stream_map.find(tid);
  if (iter == stream_map.end()) {
    stream_map[tid] = std::make_unique<VulkanStream>(
        *this, compute_queue_, compute_queue_family_index_);
    return stream_map.at(tid).get();
  }
  return iter->second.get();
}

Stream *VulkanDevice::get_graphics_stream() {
  auto tid = std::this_thread::get_id();
  auto &stream_map = graphics_streams_->map;
  auto iter = stream_map.find(tid);
  if (iter == stream_map.end()) {
    stream_map[tid] = std::make_unique<VulkanStream>(
        *this, graphics_queue_, graphics_queue_family_index_);
    return stream_map.at(tid).get();
  }
  return iter->second.get();
}

void VulkanDevice::wait_idle() {
  for (auto &[tid, stream] : compute_streams_->map) {
    stream->command_sync();
  }
  for (auto &[tid, stream] : graphics_streams_->map) {
    stream->command_sync();
  }
}

std::unique_ptr<CommandList> VulkanStream::new_command_list() {
  vkapi::IVkCommandBuffer buffer =
      vkapi::allocate_command_buffer(command_pool_);

  return std::make_unique<VulkanCommandList>(&device_, this, buffer);
}

StreamSemaphore VulkanStream::submit(
    CommandList *cmdlist_,
    const std::vector<StreamSemaphore> &wait_semaphores) {
  VulkanCommandList *cmdlist = static_cast<VulkanCommandList *>(cmdlist_);
  vkapi::IVkCommandBuffer buffer = cmdlist->finalize();
  vkapi::IVkQueryPool query_pool = cmdlist->vk_query_pool();

  /*
  if (in_flight_cmdlists_.find(buffer) != in_flight_cmdlists_.end()) {
    TI_ERROR("Can not submit command list that is still in-flight");
    return;
  }
  */

  VkSubmitInfo submit_info{};
  submit_info.sType = VK_STRUCTURE_TYPE_SUBMIT_INFO;
  submit_info.commandBufferCount = 1;
  submit_info.pCommandBuffers = &buffer->buffer;

  std::vector<VkSemaphore> vk_wait_semaphores;
  std::vector<VkPipelineStageFlags> vk_wait_stages;

  for (const StreamSemaphore &sema_ : wait_semaphores) {
    auto sema = std::static_pointer_cast<VulkanStreamSemaphoreObject>(sema_);
    vk_wait_semaphores.push_back(sema->vkapi_ref->semaphore);
    vk_wait_stages.push_back(VK_PIPELINE_STAGE_ALL_COMMANDS_BIT);
    buffer->refs.push_back(sema->vkapi_ref);
  }

  submit_info.pWaitSemaphores = vk_wait_semaphores.data();
  submit_info.waitSemaphoreCount = vk_wait_semaphores.size();
  submit_info.pWaitDstStageMask = vk_wait_stages.data();

  auto semaphore = vkapi::create_semaphore(buffer->device, 0);
  buffer->refs.push_back(semaphore);

  submit_info.signalSemaphoreCount = 1;
  submit_info.pSignalSemaphores = &semaphore->semaphore;

  auto fence = vkapi::create_fence(buffer->device, 0);

  // Resource tracking, check previously submitted commands
  // FIXME: Figure out why it doesn't work
  /*
  std::remove_if(submitted_cmdbuffers_.begin(), submitted_cmdbuffers_.end(),
                 [&](const TrackedCmdbuf &tracked) {
                   // If fence is signaled, cmdbuf has completed
                   VkResult res =
                       vkGetFenceStatus(buffer->device, tracked.fence->fence);
                   return res == VK_SUCCESS;
    });
  */

  submitted_cmdbuffers_.push_back(TrackedCmdbuf{fence, buffer, query_pool});

  BAIL_ON_VK_BAD_RESULT_NO_RETURN(
      vkQueueSubmit(queue_, /*submitCount=*/1, &submit_info,
                    /*fence=*/fence->fence),
      "failed to submit command buffer");

  return std::make_shared<VulkanStreamSemaphoreObject>(semaphore);
}

StreamSemaphore VulkanStream::submit_synced(
    CommandList *cmdlist,
    const std::vector<StreamSemaphore> &wait_semaphores) {
  auto sema = submit(cmdlist, wait_semaphores);
  command_sync();
  return sema;
}

void VulkanStream::command_sync() {
  vkQueueWaitIdle(queue_);

  VkPhysicalDeviceProperties props{};
  vkGetPhysicalDeviceProperties(device_.vk_physical_device(), &props);

  for (const auto &cmdbuf : submitted_cmdbuffers_) {
    if (cmdbuf.query_pool == nullptr) {
      continue;
    }

    double duration_us = 0.0;

// Workaround for MacOS: https://github.com/taichi-dev/taichi/issues/5888
#if !defined(__APPLE__)
    uint64_t t[2];
    vkGetQueryPoolResults(device_.vk_device(), cmdbuf.query_pool->query_pool, 0,
                          2, sizeof(uint64_t) * 2, &t, sizeof(uint64_t),
                          VK_QUERY_RESULT_64_BIT | VK_QUERY_RESULT_WAIT_BIT);
    duration_us = (t[1] - t[0]) * props.limits.timestampPeriod / 1000.0;
#endif

    device_time_elapsed_us_ += duration_us;
  }

  submitted_cmdbuffers_.clear();
}

double VulkanStream::device_time_elapsed_us() const {
  return device_time_elapsed_us_;
}

std::unique_ptr<Pipeline> VulkanDevice::create_raster_pipeline(
    const std::vector<PipelineSourceDesc> &src,
    const RasterParams &raster_params,
    const std::vector<VertexInputBinding> &vertex_inputs,
    const std::vector<VertexInputAttribute> &vertex_attrs,
    std::string name) {
  VulkanPipeline::Params params;
  params.code = {};
  params.device = this;
  params.name = name;

  for (auto src_desc : src) {
    SpirvCodeView &code = params.code.emplace_back();
    code.data = (uint32_t *)src_desc.data;
    code.size = src_desc.size;
    code.stage = VK_SHADER_STAGE_COMPUTE_BIT;
    if (src_desc.stage == PipelineStageType::fragment) {
      code.stage = VK_SHADER_STAGE_FRAGMENT_BIT;
    } else if (src_desc.stage == PipelineStageType::vertex) {
      code.stage = VK_SHADER_STAGE_VERTEX_BIT;
    } else if (src_desc.stage == PipelineStageType::geometry) {
      code.stage = VK_SHADER_STAGE_GEOMETRY_BIT;
    } else if (src_desc.stage == PipelineStageType::tesselation_control) {
      code.stage = VK_SHADER_STAGE_TESSELLATION_CONTROL_BIT;
    } else if (src_desc.stage == PipelineStageType::tesselation_eval) {
      code.stage = VK_SHADER_STAGE_TESSELLATION_EVALUATION_BIT;
    }
  }

  return std::make_unique<VulkanPipeline>(params, raster_params, vertex_inputs,
                                          vertex_attrs);
}

std::unique_ptr<Surface> VulkanDevice::create_surface(
    const SurfaceConfig &config) {
  return std::make_unique<VulkanSurface>(this, config);
}

std::tuple<VkDeviceMemory, size_t, size_t>
VulkanDevice::get_vkmemory_offset_size(const DeviceAllocation &alloc) const {
  auto buffer_alloc = allocations_.find(alloc.alloc_id);
  if (buffer_alloc != allocations_.end()) {
    return std::make_tuple(buffer_alloc->second.alloc_info.deviceMemory,
                           buffer_alloc->second.alloc_info.offset,
                           buffer_alloc->second.alloc_info.size);
  } else {
    const ImageAllocInternal &image_alloc =
        image_allocations_.at(alloc.alloc_id);
    return std::make_tuple(image_alloc.alloc_info.deviceMemory,
                           image_alloc.alloc_info.offset,
                           image_alloc.alloc_info.size);
  }
}

vkapi::IVkBuffer VulkanDevice::get_vkbuffer(
    const DeviceAllocation &alloc) const {
  const AllocationInternal &alloc_int = get_alloc_internal(alloc);

  return alloc_int.buffer;
}

std::tuple<vkapi::IVkImage, vkapi::IVkImageView, VkFormat>
VulkanDevice::get_vk_image(const DeviceAllocation &alloc) const {
  const ImageAllocInternal &alloc_int = image_allocations_.at(alloc.alloc_id);

  return std::make_tuple(alloc_int.image, alloc_int.view,
                         alloc_int.image->format);
}

vkapi::IVkFramebuffer VulkanDevice::get_framebuffer(
    const VulkanFramebufferDesc &desc) {
  if (framebuffer_pools_.find(desc) != framebuffer_pools_.end()) {
    return framebuffer_pools_.at(desc);
  }

  vkapi::IVkFramebuffer framebuffer = vkapi::create_framebuffer(
      0, desc.renderpass, desc.attachments, desc.width, desc.height, 1);

  framebuffer_pools_.insert({desc, framebuffer});

  return framebuffer;
}

DeviceAllocation VulkanDevice::import_vkbuffer(vkapi::IVkBuffer buffer) {
  AllocationInternal alloc_int{};
  alloc_int.external = true;
  alloc_int.buffer = buffer;
  alloc_int.mapped = nullptr;
  if (get_caps().get(DeviceCapability::spirv_has_physical_storage_buffer)) {
    VkBufferDeviceAddressInfoKHR info{};
    info.sType = VK_STRUCTURE_TYPE_BUFFER_DEVICE_ADDRESS_INFO;
    info.buffer = buffer->buffer;
    info.pNext = nullptr;
    alloc_int.addr = vkGetBufferDeviceAddress(device_, &info);
  }

  DeviceAllocation alloc;
  alloc.device = this;
  alloc.alloc_id = alloc_cnt_++;

  allocations_[alloc.alloc_id] = alloc_int;

  return alloc;
}

DeviceAllocation VulkanDevice::import_vk_image(vkapi::IVkImage image,
                                               vkapi::IVkImageView view,
                                               VkImageLayout layout) {
  ImageAllocInternal alloc_int;
  alloc_int.external = true;
  alloc_int.image = image;
  alloc_int.view = view;
  alloc_int.view_lods.emplace_back(view);

  DeviceAllocation alloc;
  alloc.device = this;
  alloc.alloc_id = alloc_cnt_++;

  image_allocations_[alloc.alloc_id] = alloc_int;

  return alloc;
}

vkapi::IVkImageView VulkanDevice::get_vk_imageview(
    const DeviceAllocation &alloc) const {
  return std::get<1>(get_vk_image(alloc));
}

vkapi::IVkImageView VulkanDevice::get_vk_lod_imageview(
    const DeviceAllocation &alloc,
    int lod) const {
  return image_allocations_.at(alloc.alloc_id).view_lods[lod];
}

DeviceAllocation VulkanDevice::create_image(const ImageParams &params) {
  DeviceAllocation handle;
  handle.device = this;
  handle.alloc_id = alloc_cnt_++;

  image_allocations_[handle.alloc_id] = {};
  ImageAllocInternal &alloc = image_allocations_[handle.alloc_id];

  int num_mip_levels = 1;

  bool is_depth = params.format == BufferFormat::depth16 ||
                  params.format == BufferFormat::depth24stencil8 ||
                  params.format == BufferFormat::depth32f;

  VkImageCreateInfo image_info{};
  image_info.sType = VK_STRUCTURE_TYPE_IMAGE_CREATE_INFO;
  image_info.pNext = nullptr;
  if (params.dimension == ImageDimension::d1D) {
    image_info.imageType = VK_IMAGE_TYPE_1D;
  } else if (params.dimension == ImageDimension::d2D) {
    image_info.imageType = VK_IMAGE_TYPE_2D;
  } else if (params.dimension == ImageDimension::d3D) {
    image_info.imageType = VK_IMAGE_TYPE_3D;
  }
  image_info.extent.width = params.x;
  image_info.extent.height = params.y;
  image_info.extent.depth = params.z;
  image_info.mipLevels = num_mip_levels;
  image_info.arrayLayers = 1;
  auto [result, vk_format] = buffer_format_ti_to_vk(params.format);
  assert(result == RhiResults::success);
  image_info.format = vk_format;
  image_info.tiling = VK_IMAGE_TILING_OPTIMAL;
  image_info.initialLayout = VK_IMAGE_LAYOUT_UNDEFINED;
  image_info.usage =
      VK_IMAGE_USAGE_TRANSFER_DST_BIT | VK_IMAGE_USAGE_TRANSFER_SRC_BIT;
  if (params.usage & ImageAllocUsage::Sampled) {
    image_info.usage |= VK_IMAGE_USAGE_SAMPLED_BIT;
  }

  if (is_depth) {
    if (params.usage & ImageAllocUsage::Storage) {
      image_info.usage |= VK_IMAGE_USAGE_STORAGE_BIT;
    }
    if (params.usage & ImageAllocUsage::Attachment) {
      image_info.usage |= VK_IMAGE_USAGE_DEPTH_STENCIL_ATTACHMENT_BIT;
    }
  } else {
    if (params.usage & ImageAllocUsage::Storage) {
      image_info.usage |= VK_IMAGE_USAGE_STORAGE_BIT;
    }
    if (params.usage & ImageAllocUsage::Attachment) {
      image_info.usage |= VK_IMAGE_USAGE_COLOR_ATTACHMENT_BIT;
    }
  }
  image_info.samples = VK_SAMPLE_COUNT_1_BIT;

  uint32_t queue_family_indices[] = {compute_queue_family_index_,
                                     graphics_queue_family_index_};

  if (compute_queue_family_index_ == graphics_queue_family_index_) {
    image_info.sharingMode = VK_SHARING_MODE_EXCLUSIVE;
  } else {
    image_info.sharingMode = VK_SHARING_MODE_CONCURRENT;
    image_info.queueFamilyIndexCount = 2;
    image_info.pQueueFamilyIndices = queue_family_indices;
  }

  bool export_sharing = params.export_sharing && vk_caps_.external_memory;

  VkExternalMemoryImageCreateInfo external_mem_image_create_info = {};
  if (export_sharing) {
    external_mem_image_create_info.sType =
        VK_STRUCTURE_TYPE_EXTERNAL_MEMORY_IMAGE_CREATE_INFO;
    external_mem_image_create_info.pNext = nullptr;

#ifdef _WIN64
    external_mem_image_create_info.handleTypes =
        VK_EXTERNAL_MEMORY_HANDLE_TYPE_OPAQUE_WIN32_BIT;
#else
    external_mem_image_create_info.handleTypes =
        VK_EXTERNAL_MEMORY_HANDLE_TYPE_OPAQUE_FD_BIT_KHR;
#endif
    image_info.pNext = &external_mem_image_create_info;
  }

  VmaAllocationCreateInfo alloc_info{};
  if (params.export_sharing) {
  }
  alloc_info.usage = VMA_MEMORY_USAGE_GPU_ONLY;

  alloc.image = vkapi::create_image(
      device_, export_sharing ? allocator_export_ : allocator_, &image_info,
      &alloc_info);
  vmaGetAllocationInfo(alloc.image->allocator, alloc.image->allocation,
                       &alloc.alloc_info);

  VkImageViewCreateInfo view_info{};
  view_info.sType = VK_STRUCTURE_TYPE_IMAGE_VIEW_CREATE_INFO;
  view_info.pNext = nullptr;
  if (params.dimension == ImageDimension::d1D) {
    view_info.viewType = VK_IMAGE_VIEW_TYPE_1D;
  } else if (params.dimension == ImageDimension::d2D) {
    view_info.viewType = VK_IMAGE_VIEW_TYPE_2D;
  } else if (params.dimension == ImageDimension::d3D) {
    view_info.viewType = VK_IMAGE_VIEW_TYPE_3D;
  }
  view_info.format = image_info.format;
  view_info.components.r = VK_COMPONENT_SWIZZLE_IDENTITY;
  view_info.components.g = VK_COMPONENT_SWIZZLE_IDENTITY;
  view_info.components.b = VK_COMPONENT_SWIZZLE_IDENTITY;
  view_info.components.a = VK_COMPONENT_SWIZZLE_IDENTITY;
  view_info.subresourceRange.aspectMask =
      is_depth ? VK_IMAGE_ASPECT_DEPTH_BIT : VK_IMAGE_ASPECT_COLOR_BIT;
  view_info.subresourceRange.baseMipLevel = 0;
  view_info.subresourceRange.levelCount = num_mip_levels;
  view_info.subresourceRange.baseArrayLayer = 0;
  view_info.subresourceRange.layerCount = 1;

  alloc.view = vkapi::create_image_view(device_, alloc.image, &view_info);

  for (int i = 0; i < num_mip_levels; i++) {
    view_info.subresourceRange.baseMipLevel = i;
    view_info.subresourceRange.levelCount = 1;
    alloc.view_lods.push_back(
        vkapi::create_image_view(device_, alloc.image, &view_info));
  }

  if (params.initial_layout != ImageLayout::undefined) {
    image_transition(handle, ImageLayout::undefined, params.initial_layout);
  }

#ifdef TI_VULKAN_DEBUG_ALLOCATIONS
  TI_TRACE("Allocate VK image {}, alloc_id={}", (void *)alloc.image,
           handle.alloc_id);
#endif

  return handle;
}

void VulkanDevice::destroy_image(DeviceAllocation handle) {
  auto map_pair = image_allocations_.find(handle.alloc_id);

  RHI_ASSERT(map_pair != image_allocations_.end() &&
             "Invalid handle (double free?) {}");

  image_allocations_.erase(handle.alloc_id);
}

vkapi::IVkRenderPass VulkanDevice::get_renderpass(
    const VulkanRenderPassDesc &desc) {
  if (renderpass_pools_.find(desc) != renderpass_pools_.end()) {
    return renderpass_pools_.at(desc);
  }

  std::vector<VkAttachmentDescription> attachments;
  std::vector<VkAttachmentReference> color_attachments;

  VkAttachmentReference depth_attachment;

  uint32_t i = 0;
  for (auto [format, clear] : desc.color_attachments) {
    VkAttachmentDescription &description = attachments.emplace_back();
    description.flags = 0;
    description.format = format;
    description.samples = VK_SAMPLE_COUNT_1_BIT;
    description.loadOp =
        clear ? VK_ATTACHMENT_LOAD_OP_CLEAR : VK_ATTACHMENT_LOAD_OP_LOAD;
    description.storeOp = VK_ATTACHMENT_STORE_OP_STORE;
    description.stencilLoadOp = VK_ATTACHMENT_LOAD_OP_DONT_CARE;
    description.stencilStoreOp = VK_ATTACHMENT_STORE_OP_DONT_CARE;
    description.initialLayout = VK_IMAGE_LAYOUT_UNDEFINED;

    description.finalLayout = VK_IMAGE_LAYOUT_PRESENT_SRC_KHR;

    VkAttachmentReference &ref = color_attachments.emplace_back();
    ref.attachment = i;
    ref.layout = VK_IMAGE_LAYOUT_COLOR_ATTACHMENT_OPTIMAL;
    i += 1;
  }

  if (desc.depth_attachment != VK_FORMAT_UNDEFINED) {
    VkAttachmentDescription &description = attachments.emplace_back();
    description.flags = 0;
    description.format = desc.depth_attachment;
    description.samples = VK_SAMPLE_COUNT_1_BIT;
    description.loadOp = desc.clear_depth ? VK_ATTACHMENT_LOAD_OP_CLEAR
                                          : VK_ATTACHMENT_LOAD_OP_LOAD;
    description.storeOp = VK_ATTACHMENT_STORE_OP_STORE;
    description.stencilLoadOp = VK_ATTACHMENT_LOAD_OP_DONT_CARE;
    description.stencilStoreOp = VK_ATTACHMENT_STORE_OP_DONT_CARE;
    description.initialLayout = VK_IMAGE_LAYOUT_UNDEFINED;

    description.finalLayout = VK_IMAGE_LAYOUT_DEPTH_STENCIL_ATTACHMENT_OPTIMAL;

    depth_attachment.attachment = i;
    depth_attachment.layout = VK_IMAGE_LAYOUT_DEPTH_STENCIL_ATTACHMENT_OPTIMAL;
  }

  VkSubpassDescription subpass{};
  subpass.flags = 0;
  subpass.pipelineBindPoint = VK_PIPELINE_BIND_POINT_GRAPHICS;
  subpass.inputAttachmentCount = 0;
  subpass.pInputAttachments = nullptr;
  subpass.colorAttachmentCount = color_attachments.size();
  subpass.pColorAttachments = color_attachments.data();
  subpass.pResolveAttachments = nullptr;
  subpass.pDepthStencilAttachment = desc.depth_attachment == VK_FORMAT_UNDEFINED
                                        ? nullptr
                                        : &depth_attachment;
  subpass.preserveAttachmentCount = 0;
  subpass.pPreserveAttachments = nullptr;

  VkRenderPassCreateInfo renderpass_info{};
  renderpass_info.sType = VK_STRUCTURE_TYPE_RENDER_PASS_CREATE_INFO;
  renderpass_info.pNext = nullptr;
  renderpass_info.flags = 0;
  renderpass_info.attachmentCount = attachments.size();
  renderpass_info.pAttachments = attachments.data();
  renderpass_info.subpassCount = 1;
  renderpass_info.pSubpasses = &subpass;
  renderpass_info.dependencyCount = 0;
  renderpass_info.pDependencies = nullptr;

  vkapi::IVkRenderPass renderpass =
      vkapi::create_render_pass(device_, &renderpass_info);

  renderpass_pools_.insert({desc, renderpass});

  return renderpass;
}

vkapi::IVkDescriptorSetLayout VulkanDevice::get_desc_set_layout(
    VulkanResourceBinder::Set &set) {
  if (desc_set_layouts_.find(set) == desc_set_layouts_.end()) {
    std::vector<VkDescriptorSetLayoutBinding> bindings;
    for (auto &pair : set.bindings) {
      bindings.push_back(VkDescriptorSetLayoutBinding{
          /*binding=*/pair.first, pair.second.type, /*descriptorCount=*/1,
          VK_SHADER_STAGE_ALL,
          /*pImmutableSamplers=*/nullptr});
    }

    VkDescriptorSetLayoutCreateInfo create_info{};
    create_info.sType = VK_STRUCTURE_TYPE_DESCRIPTOR_SET_LAYOUT_CREATE_INFO;
    create_info.pNext = nullptr;
    create_info.flags = 0;
    create_info.bindingCount = bindings.size();
    create_info.pBindings = bindings.data();

    auto layout = vkapi::create_descriptor_set_layout(device_, &create_info);
    desc_set_layouts_[set] = layout;

    return layout;
  } else {
    return desc_set_layouts_.at(set);
  }
}

vkapi::IVkDescriptorSet VulkanDevice::alloc_desc_set(
    vkapi::IVkDescriptorSetLayout layout) {
  // TODO: Currently we assume the calling code has called get_desc_set_layout
  // before allocating a desc set. Either we should guard against this or
  // maintain this assumption in other parts of the VulkanBackend
  vkapi::IVkDescriptorSet set =
      vkapi::allocate_descriptor_sets(desc_pool_, layout);

  if (set == nullptr) {
    new_descriptor_pool();
    set = vkapi::allocate_descriptor_sets(desc_pool_, layout);
  }

  return set;
}

void VulkanDevice::create_vma_allocator() {
  VmaAllocatorCreateInfo allocatorInfo = {};
  allocatorInfo.vulkanApiVersion = vk_caps().vk_api_version;
  allocatorInfo.physicalDevice = physical_device_;
  allocatorInfo.device = device_;
  allocatorInfo.instance = instance_;

  VolkDeviceTable table;
  VmaVulkanFunctions vk_vma_functions{nullptr};

  volkLoadDeviceTable(&table, device_);
  vk_vma_functions.vkGetPhysicalDeviceProperties =
      PFN_vkGetPhysicalDeviceProperties(vkGetInstanceProcAddr(
          volkGetLoadedInstance(), "vkGetPhysicalDeviceProperties"));
  vk_vma_functions.vkGetPhysicalDeviceMemoryProperties =
      PFN_vkGetPhysicalDeviceMemoryProperties(vkGetInstanceProcAddr(
          volkGetLoadedInstance(), "vkGetPhysicalDeviceMemoryProperties"));
  vk_vma_functions.vkAllocateMemory = table.vkAllocateMemory;
  vk_vma_functions.vkFreeMemory = table.vkFreeMemory;
  vk_vma_functions.vkMapMemory = table.vkMapMemory;
  vk_vma_functions.vkUnmapMemory = table.vkUnmapMemory;
  vk_vma_functions.vkFlushMappedMemoryRanges = table.vkFlushMappedMemoryRanges;
  vk_vma_functions.vkInvalidateMappedMemoryRanges =
      table.vkInvalidateMappedMemoryRanges;
  vk_vma_functions.vkBindBufferMemory = table.vkBindBufferMemory;
  vk_vma_functions.vkBindImageMemory = table.vkBindImageMemory;
  vk_vma_functions.vkGetBufferMemoryRequirements =
      table.vkGetBufferMemoryRequirements;
  vk_vma_functions.vkGetImageMemoryRequirements =
      table.vkGetImageMemoryRequirements;
  vk_vma_functions.vkCreateBuffer = table.vkCreateBuffer;
  vk_vma_functions.vkDestroyBuffer = table.vkDestroyBuffer;
  vk_vma_functions.vkCreateImage = table.vkCreateImage;
  vk_vma_functions.vkDestroyImage = table.vkDestroyImage;
  vk_vma_functions.vkCmdCopyBuffer = table.vkCmdCopyBuffer;
  vk_vma_functions.vkGetBufferMemoryRequirements2KHR =
      table.vkGetBufferMemoryRequirements2KHR;
  vk_vma_functions.vkGetImageMemoryRequirements2KHR =
      table.vkGetImageMemoryRequirements2KHR;
  vk_vma_functions.vkBindBufferMemory2KHR = table.vkBindBufferMemory2KHR;
  vk_vma_functions.vkBindImageMemory2KHR = table.vkBindImageMemory2KHR;
  vk_vma_functions.vkGetPhysicalDeviceMemoryProperties2KHR =
      (PFN_vkGetPhysicalDeviceMemoryProperties2KHR)(std::max(
          vkGetInstanceProcAddr(volkGetLoadedInstance(),
                                "vkGetPhysicalDeviceMemoryProperties2KHR"),
          vkGetInstanceProcAddr(volkGetLoadedInstance(),
                                "vkGetPhysicalDeviceMemoryProperties2")));
  vk_vma_functions.vkGetDeviceBufferMemoryRequirements =
      table.vkGetDeviceBufferMemoryRequirements;
  vk_vma_functions.vkGetDeviceImageMemoryRequirements =
      table.vkGetDeviceImageMemoryRequirements;

  allocatorInfo.pVulkanFunctions = &vk_vma_functions;

  if (get_caps().get(DeviceCapability::spirv_has_physical_storage_buffer)) {
    allocatorInfo.flags |= VMA_ALLOCATOR_CREATE_BUFFER_DEVICE_ADDRESS_BIT;
  }

  vmaCreateAllocator(&allocatorInfo, &allocator_);

  VkPhysicalDeviceMemoryProperties properties;
  vkGetPhysicalDeviceMemoryProperties(physical_device_, &properties);

  std::vector<VkExternalMemoryHandleTypeFlags> flags(
      properties.memoryTypeCount);

  for (int i = 0; i < properties.memoryTypeCount; i++) {
    auto flag = properties.memoryTypes[i].propertyFlags;
    if (flag & VK_MEMORY_PROPERTY_DEVICE_LOCAL_BIT) {
#ifdef _WIN64
      flags[i] = VK_EXTERNAL_MEMORY_HANDLE_TYPE_OPAQUE_WIN32_BIT;
#else
      flags[i] = VK_EXTERNAL_MEMORY_HANDLE_TYPE_OPAQUE_FD_BIT;
#endif
    } else {
      flags[i] = 0;
    }
  }

  allocatorInfo.pTypeExternalMemoryHandleTypes = flags.data();

  vmaCreateAllocator(&allocatorInfo, &allocator_export_);
}

void VulkanDevice::new_descriptor_pool() {
  std::vector<VkDescriptorPoolSize> pool_sizes{
      {VK_DESCRIPTOR_TYPE_SAMPLER, 64},
      {VK_DESCRIPTOR_TYPE_COMBINED_IMAGE_SAMPLER, 256},
      {VK_DESCRIPTOR_TYPE_SAMPLED_IMAGE, 256},
      {VK_DESCRIPTOR_TYPE_STORAGE_IMAGE, 256},
      {VK_DESCRIPTOR_TYPE_UNIFORM_TEXEL_BUFFER, 256},
      {VK_DESCRIPTOR_TYPE_STORAGE_TEXEL_BUFFER, 256},
      {VK_DESCRIPTOR_TYPE_UNIFORM_BUFFER, 256},
      {VK_DESCRIPTOR_TYPE_STORAGE_BUFFER, 512},
      {VK_DESCRIPTOR_TYPE_UNIFORM_BUFFER_DYNAMIC, 128},
      {VK_DESCRIPTOR_TYPE_STORAGE_BUFFER_DYNAMIC, 128},
      {VK_DESCRIPTOR_TYPE_INPUT_ATTACHMENT, 128}};
  VkDescriptorPoolCreateInfo pool_info = {};
  pool_info.sType = VK_STRUCTURE_TYPE_DESCRIPTOR_POOL_CREATE_INFO;
  pool_info.flags = VK_DESCRIPTOR_POOL_CREATE_FREE_DESCRIPTOR_SET_BIT;
  pool_info.maxSets = 64;
  pool_info.poolSizeCount = pool_sizes.size();
  pool_info.pPoolSizes = pool_sizes.data();
  desc_pool_ = vkapi::create_descriptor_pool(device_, &pool_info);
}

VkPresentModeKHR choose_swap_present_mode(
    const std::vector<VkPresentModeKHR> &available_present_modes,
    bool vsync,
    bool adaptive) {
  if (vsync) {
    if (adaptive) {
      for (const auto &available_present_mode : available_present_modes) {
        if (available_present_mode == VK_PRESENT_MODE_FIFO_RELAXED_KHR) {
          return available_present_mode;
        }
      }
    }
    for (const auto &available_present_mode : available_present_modes) {
      if (available_present_mode == VK_PRESENT_MODE_FIFO_KHR) {
        return available_present_mode;
      }
    }
  } else {
    for (const auto &available_present_mode : available_present_modes) {
      if (available_present_mode == VK_PRESENT_MODE_MAILBOX_KHR) {
        return available_present_mode;
      }
    }
    for (const auto &available_present_mode : available_present_modes) {
      if (available_present_mode == VK_PRESENT_MODE_IMMEDIATE_KHR) {
        return available_present_mode;
      }
    }
  }

  if (available_present_modes.size() == 0) {
    throw std::runtime_error("no avialble present modes");
  }

  return available_present_modes[0];
}

VulkanSurface::VulkanSurface(VulkanDevice *device, const SurfaceConfig &config)
    : config_(config), device_(device) {
#ifdef ANDROID
  window_ = (ANativeWindow *)config.window_handle;
#else
  window_ = (GLFWwindow *)config.window_handle;
#endif
  if (window_) {
    if (config.native_surface_handle) {
      surface_ = (VkSurfaceKHR)config.native_surface_handle;
    } else {
#ifdef ANDROID
      VkAndroidSurfaceCreateInfoKHR createInfo{
          .sType = VK_STRUCTURE_TYPE_ANDROID_SURFACE_CREATE_INFO_KHR,
          .pNext = nullptr,
          .flags = 0,
          .window = window_};

      vkCreateAndroidSurfaceKHR(device->vk_instance(), &createInfo, nullptr,
                                &surface_);
#else
      glfwWindowHint(GLFW_CLIENT_API, GLFW_NO_API);
      BAIL_ON_VK_BAD_RESULT_NO_RETURN(
          glfwCreateWindowSurface(device->vk_instance(), window_, nullptr,
                                  &surface_),
          "Failed to create window surface ({})");
#endif
    }

    create_swap_chain();

    image_available_ = vkapi::create_semaphore(device->vk_device(), 0);
  } else {
    ImageParams params = {ImageDimension::d2D,
                          BufferFormat::rgba8,
                          ImageLayout::present_src,
                          config.width,
                          config.height,
                          1,
                          false};
    // screenshot_image_ = device->create_image(params);
    swapchain_images_.push_back(device->create_image(params));
    swapchain_images_.push_back(device->create_image(params));
    width_ = config.width;
    height_ = config.height;
  }
}

void VulkanSurface::create_swap_chain() {
  auto choose_surface_format =
      [](const std::vector<VkSurfaceFormatKHR> &availableFormats) {
        for (const auto &availableFormat : availableFormats) {
          if (availableFormat.format == VK_FORMAT_B8G8R8A8_UNORM &&
              availableFormat.colorSpace == VK_COLOR_SPACE_SRGB_NONLINEAR_KHR) {
            return availableFormat;
          }
        }
        return availableFormats[0];
      };

  VkSurfaceCapabilitiesKHR capabilities;
  vkGetPhysicalDeviceSurfaceCapabilitiesKHR(device_->vk_physical_device(),
                                            surface_, &capabilities);

  VkBool32 supported = false;
  vkGetPhysicalDeviceSurfaceSupportKHR(device_->vk_physical_device(),
                                       device_->graphics_queue_family_index(),
                                       surface_, &supported);

  if (!supported) {
    RHI_LOG_ERROR("Selected queue does not support presenting");
    return;
  }

  uint32_t formatCount;
  vkGetPhysicalDeviceSurfaceFormatsKHR(device_->vk_physical_device(), surface_,
                                       &formatCount, nullptr);
  std::vector<VkSurfaceFormatKHR> surface_formats(formatCount);
  vkGetPhysicalDeviceSurfaceFormatsKHR(device_->vk_physical_device(), surface_,
                                       &formatCount, surface_formats.data());

  VkSurfaceFormatKHR surface_format = choose_surface_format(surface_formats);

  uint32_t present_mode_count;
  std::vector<VkPresentModeKHR> present_modes;
  vkGetPhysicalDeviceSurfacePresentModesKHR(
      device_->vk_physical_device(), surface_, &present_mode_count, nullptr);

  if (present_mode_count != 0) {
    present_modes.resize(present_mode_count);
    vkGetPhysicalDeviceSurfacePresentModesKHR(device_->vk_physical_device(),
                                              surface_, &present_mode_count,
                                              present_modes.data());
  }
  VkPresentModeKHR present_mode =
      choose_swap_present_mode(present_modes, config_.vsync, config_.adaptive);

  int width, height;
#ifdef ANDROID
  width = ANativeWindow_getWidth(window_);
  height = ANativeWindow_getHeight(window_);
#else
  glfwGetFramebufferSize(window_, &width, &height);
#endif

  VkExtent2D extent = {uint32_t(width), uint32_t(height)};
  extent.width =
      std::max(capabilities.minImageExtent.width,
               std::min(capabilities.maxImageExtent.width, extent.width));
  extent.height =
      std::max(capabilities.minImageExtent.height,
               std::min(capabilities.maxImageExtent.height, extent.height));
  {
    char msg_buf[512];
    RHI_DEBUG_SNPRINTF(msg_buf, sizeof(msg_buf), "Creating suface of %u x %u",
                       extent.width, extent.height);
    RHI_LOG_DEBUG(msg_buf);
  }
  VkImageUsageFlags usage =
      VK_IMAGE_USAGE_COLOR_ATTACHMENT_BIT | VK_IMAGE_USAGE_TRANSFER_SRC_BIT;

  this->width_ = extent.width;
  this->height_ = extent.height;

  VkSwapchainCreateInfoKHR createInfo;
  createInfo.sType = VK_STRUCTURE_TYPE_SWAPCHAIN_CREATE_INFO_KHR;
  createInfo.pNext = nullptr;
  createInfo.flags = 0;
  createInfo.surface = surface_;
  createInfo.minImageCount = std::min<uint32_t>(capabilities.maxImageCount, 3);
  createInfo.imageFormat = surface_format.format;
  createInfo.imageColorSpace = surface_format.colorSpace;
  createInfo.imageExtent = extent;
  createInfo.imageArrayLayers = 1;
  createInfo.imageUsage = usage;
  createInfo.imageSharingMode = VK_SHARING_MODE_EXCLUSIVE;
  createInfo.queueFamilyIndexCount = 0;
  createInfo.pQueueFamilyIndices = nullptr;
  createInfo.preTransform = capabilities.currentTransform;
  createInfo.compositeAlpha = VK_COMPOSITE_ALPHA_OPAQUE_BIT_KHR;
  createInfo.presentMode = present_mode;
  createInfo.clipped = VK_TRUE;
  createInfo.oldSwapchain = VK_NULL_HANDLE;

  if (vkCreateSwapchainKHR(device_->vk_device(), &createInfo,
                           kNoVkAllocCallbacks, &swapchain_) != VK_SUCCESS) {
    RHI_LOG_ERROR("Failed to create swapchain");
    return;
  }

  uint32_t num_images;
  vkGetSwapchainImagesKHR(device_->vk_device(), swapchain_, &num_images,
                          nullptr);
  std::vector<VkImage> swapchain_images(num_images);
  vkGetSwapchainImagesKHR(device_->vk_device(), swapchain_, &num_images,
                          swapchain_images.data());

  auto [result, image_format] = buffer_format_vk_to_ti(surface_format.format);
  RHI_ASSERT(result == RhiResults::success);
  image_format_ = image_format;

  for (VkImage img : swapchain_images) {
    vkapi::IVkImage image = vkapi::create_image(
        device_->vk_device(), img, surface_format.format, VK_IMAGE_TYPE_2D,
        VkExtent3D{uint32_t(width), uint32_t(height), 1}, 1u, 1u, usage);

    VkImageViewCreateInfo create_info{};
    create_info.sType = VK_STRUCTURE_TYPE_IMAGE_VIEW_CREATE_INFO;
    create_info.image = image->image;
    create_info.viewType = VK_IMAGE_VIEW_TYPE_2D;
    create_info.format = image->format;
    create_info.subresourceRange.aspectMask = VK_IMAGE_ASPECT_COLOR_BIT;
    create_info.subresourceRange.baseMipLevel = 0;
    create_info.subresourceRange.levelCount = 1;
    create_info.subresourceRange.baseArrayLayer = 0;
    create_info.subresourceRange.layerCount = 1;

    vkapi::IVkImageView view =
        vkapi::create_image_view(device_->vk_device(), image, &create_info);

    swapchain_images_.push_back(
        device_->import_vk_image(image, view, VK_IMAGE_LAYOUT_PRESENT_SRC_KHR));
  }
}

void VulkanSurface::destroy_swap_chain() {
  for (auto alloc : swapchain_images_) {
    std::get<1>(device_->get_vk_image(alloc)) = nullptr;
    device_->destroy_image(alloc);
  }
  swapchain_images_.clear();
  vkDestroySwapchainKHR(device_->vk_device(), swapchain_, nullptr);
}

int VulkanSurface::get_image_count() {
  return swapchain_images_.size();
}

VulkanSurface::~VulkanSurface() {
  if (config_.window_handle) {
    destroy_swap_chain();
    image_available_ = nullptr;
    vkDestroySurfaceKHR(device_->vk_instance(), surface_, nullptr);
  } else {
    for (auto &img : swapchain_images_) {
      device_->destroy_image(img);
    }
    swapchain_images_.clear();
  }
  if (depth_buffer_ != kDeviceNullAllocation) {
    device_->dealloc_memory(depth_buffer_);
  }
  if (screenshot_buffer_ != kDeviceNullAllocation) {
    device_->dealloc_memory(screenshot_buffer_);
  }
}

void VulkanSurface::resize(uint32_t width, uint32_t height) {
  destroy_swap_chain();
  create_swap_chain();
}

std::pair<uint32_t, uint32_t> VulkanSurface::get_size() {
  return std::make_pair(width_, height_);
}

StreamSemaphore VulkanSurface::acquire_next_image() {
  if (!config_.window_handle) {
    image_index_ = (image_index_ + 1) % swapchain_images_.size();
    return nullptr;
  } else {
    vkAcquireNextImageKHR(device_->vk_device(), swapchain_, UINT64_MAX,
                          image_available_->semaphore, VK_NULL_HANDLE,
                          &image_index_);
    return std::make_shared<VulkanStreamSemaphoreObject>(image_available_);
  }
}

DeviceAllocation VulkanSurface::get_target_image() {
  return swapchain_images_[image_index_];
}

BufferFormat VulkanSurface::image_format() {
  return image_format_;
}

void VulkanSurface::present_image(
    const std::vector<StreamSemaphore> &wait_semaphores) {
  std::vector<VkSemaphore> vk_wait_semaphores;

  // Already transitioned to `present_src` at the end of the render pass.
  // device_->image_transition(get_target_image(),
  // ImageLayout::color_attachment,
  //                          ImageLayout::present_src);

  for (const StreamSemaphore &sema_ : wait_semaphores) {
    auto sema = std::static_pointer_cast<VulkanStreamSemaphoreObject>(sema_);
    vk_wait_semaphores.push_back(sema->vkapi_ref->semaphore);
  }

  VkPresentInfoKHR presentInfo{};
  presentInfo.sType = VK_STRUCTURE_TYPE_PRESENT_INFO_KHR;
  presentInfo.waitSemaphoreCount = vk_wait_semaphores.size();
  presentInfo.pWaitSemaphores = vk_wait_semaphores.data();
  presentInfo.swapchainCount = 1;
  presentInfo.pSwapchains = &swapchain_;
  presentInfo.pImageIndices = &image_index_;
  presentInfo.pResults = nullptr;

  vkQueuePresentKHR(device_->graphics_queue(), &presentInfo);

  device_->wait_idle();
}

DeviceAllocation VulkanSurface::get_depth_data(DeviceAllocation &depth_alloc) {
  auto *stream = device_->get_graphics_stream();

  auto [w, h] = get_size();
  size_t size_bytes = w * h * 4;

  if (depth_buffer_ == kDeviceNullAllocation) {
    Device::AllocParams params{size_bytes, /*host_wrtie*/ false,
                               /*host_read*/ true, /*export_sharing*/ false,
                               AllocUsage::Uniform};
    depth_buffer_ = device_->allocate_memory(params);
  }

  std::unique_ptr<CommandList> cmd_list{nullptr};

  BufferImageCopyParams copy_params;
  copy_params.image_extent.x = w;
  copy_params.image_extent.y = h;
  copy_params.image_aspect_flag = VK_IMAGE_ASPECT_DEPTH_BIT;
  cmd_list = stream->new_command_list();
  cmd_list->image_transition(depth_alloc, ImageLayout::depth_attachment,
                             ImageLayout::transfer_src);
  cmd_list->image_to_buffer(depth_buffer_.get_ptr(), depth_alloc,
                            ImageLayout::transfer_src, copy_params);
  cmd_list->image_transition(depth_alloc, ImageLayout::transfer_src,
                             ImageLayout::depth_attachment);
  stream->submit_synced(cmd_list.get());

  return depth_buffer_;
}

DeviceAllocation VulkanSurface::get_image_data() {
  auto *stream = device_->get_graphics_stream();
  DeviceAllocation img_alloc = swapchain_images_[image_index_];
  auto [w, h] = get_size();
  size_t size_bytes = w * h * 4;

  /*
  if (screenshot_image_ == kDeviceNullAllocation) {
    ImageParams params = {ImageDimension::d2D,
                          BufferFormat::rgba8,
                          ImageLayout::transfer_dst,
                          w,
                          h,
                          1,
                          false};
    screenshot_image_ = device_->create_image(params);
  }
  */

  if (screenshot_buffer_ == kDeviceNullAllocation) {
    Device::AllocParams params{size_bytes, /*host_wrtie*/ false,
                               /*host_read*/ true, /*export_sharing*/ false,
                               AllocUsage::Uniform};
    screenshot_buffer_ = device_->allocate_memory(params);
  }

  std::unique_ptr<CommandList> cmd_list{nullptr};

  /*
  if (config_.window_handle) {
    // TODO: check if blit is supported, and use copy_image if not
    cmd_list = stream->new_command_list();
    cmd_list->blit_image(screenshot_image_, img_alloc,
                         ImageLayout::transfer_dst, ImageLayout::transfer_src,
                         {w, h, 1});
    cmd_list->image_transition(screenshot_image_, ImageLayout::transfer_dst,
                               ImageLayout::transfer_src);
    stream->submit_synced(cmd_list.get());
  }
  */

  BufferImageCopyParams copy_params;
  copy_params.image_extent.x = w;
  copy_params.image_extent.y = h;
  copy_params.image_aspect_flag = VK_IMAGE_ASPECT_COLOR_BIT;
  cmd_list = stream->new_command_list();
  cmd_list->image_transition(img_alloc, ImageLayout::present_src,
                             ImageLayout::transfer_src);
  // TODO: directly map the image to cpu memory
  cmd_list->image_to_buffer(screenshot_buffer_.get_ptr(), img_alloc,
                            ImageLayout::transfer_src, copy_params);
  cmd_list->image_transition(img_alloc, ImageLayout::transfer_src,
                             ImageLayout::present_src);
  /*
  if (config_.window_handle) {
    cmd_list->image_transition(screenshot_image_, ImageLayout::transfer_src,
                               ImageLayout::transfer_dst);
  }
  */
  stream->submit_synced(cmd_list.get());

  return screenshot_buffer_;
}

VulkanStream::VulkanStream(VulkanDevice &device,
                           VkQueue queue,
                           uint32_t queue_family_index)
    : device_(device), queue_(queue), queue_family_index_(queue_family_index) {
  command_pool_ = vkapi::create_command_pool(
      device_.vk_device(), VK_COMMAND_POOL_CREATE_RESET_COMMAND_BUFFER_BIT,
      queue_family_index);
}

VulkanStream::~VulkanStream() {
}

}  // namespace vulkan
}  // namespace taichi::lang<|MERGE_RESOLUTION|>--- conflicted
+++ resolved
@@ -491,25 +491,13 @@
           state.colorBlendOp = op;
         }
         {
-<<<<<<< HEAD
-          auto [res, factor] =
-              blend_factor_ti_to_vk(ti_param.color.src_factor);
+          auto [res, factor] = blend_factor_ti_to_vk(ti_param.color.src_factor);
           RHI_ASSERT(res == RhiResults::success);
           state.srcColorBlendFactor = factor;
         }
         {
-          auto [res, factor] =
-              blend_factor_ti_to_vk(ti_param.color.dst_factor);
+          auto [res, factor] = blend_factor_ti_to_vk(ti_param.color.dst_factor);
           RHI_ASSERT(res == RhiResults::success);
-=======
-          auto [res, factor] = blend_factor_ti_to_vk(ti_param.color.src_factor);
-          RHI_ASSERT(res == ti_rhi_success);
-          state.srcColorBlendFactor = factor;
-        }
-        {
-          auto [res, factor] = blend_factor_ti_to_vk(ti_param.color.dst_factor);
-          RHI_ASSERT(res == ti_rhi_success);
->>>>>>> 7ac4cf2b
           state.dstColorBlendFactor = factor;
         }
         {
@@ -518,25 +506,13 @@
           state.alphaBlendOp = op;
         }
         {
-<<<<<<< HEAD
-          auto [res, factor] =
-              blend_factor_ti_to_vk(ti_param.alpha.src_factor);
+          auto [res, factor] = blend_factor_ti_to_vk(ti_param.alpha.src_factor);
           RHI_ASSERT(res == RhiResults::success);
           state.srcAlphaBlendFactor = factor;
         }
         {
-          auto [res, factor] =
-              blend_factor_ti_to_vk(ti_param.alpha.dst_factor);
+          auto [res, factor] = blend_factor_ti_to_vk(ti_param.alpha.dst_factor);
           RHI_ASSERT(res == RhiResults::success);
-=======
-          auto [res, factor] = blend_factor_ti_to_vk(ti_param.alpha.src_factor);
-          RHI_ASSERT(res == ti_rhi_success);
-          state.srcAlphaBlendFactor = factor;
-        }
-        {
-          auto [res, factor] = blend_factor_ti_to_vk(ti_param.alpha.dst_factor);
-          RHI_ASSERT(res == ti_rhi_success);
->>>>>>> 7ac4cf2b
           state.dstAlphaBlendFactor = factor;
         }
         state.colorWriteMask =
@@ -1553,19 +1529,11 @@
   return handle;
 }
 
-<<<<<<< HEAD
 VulkanDevice::AllocationInternal &VulkanDevice::get_alloc_internal(
     const DeviceAllocation &alloc) {
   auto &map_pair = allocations_.find(alloc.alloc_id);
   assert(map_pair != allocations_.end() && "Invalid memory handle");
   return map_pair->second;
-=======
-void VulkanDevice::dealloc_memory(DeviceAllocation handle) {
-  auto map_pair = allocations_.find(handle.alloc_id);
-  RHI_ASSERT(map_pair != allocations_.end() && "Invalid handle (double free?)");
-
-  allocations_.erase(handle.alloc_id);
->>>>>>> 7ac4cf2b
 }
 
 const VulkanDevice::AllocationInternal &VulkanDevice::get_alloc_internal(
@@ -1575,38 +1543,17 @@
   return map_pair->second;
 }
 
-<<<<<<< HEAD
 RhiResults VulkanDevice::map_internal(AllocationInternal &alloc_int,
                                         size_t offset,
                                         size_t size,
                                         void *&mapped_ptr) {
   mapped_ptr = nullptr;
-=======
-void *VulkanDevice::map_range(DevicePtr ptr, uint64_t size) {
-  auto map_pair = allocations_.find(ptr.alloc_id);
-  RHI_ASSERT(map_pair != allocations_.end() && "Invalid handle");
-  AllocationInternal &alloc_int = map_pair->second;
->>>>>>> 7ac4cf2b
 
   if (alloc_int.mapped != nullptr) {
     RHI_LOG_ERROR("Memory can not be mapped multiple times");
     return RhiResults::invalid_usage;
   }
 
-<<<<<<< HEAD
-=======
-  return alloc_int.mapped;
-}
-
-void *VulkanDevice::map(DeviceAllocation alloc) {
-  auto map_pair = allocations_.find(alloc.alloc_id);
-  RHI_ASSERT(map_pair != allocations_.end() && "Invalid handle");
-  AllocationInternal &alloc_int = map_pair->second;
-
-  RHI_ASSERT(alloc_int.mapped == nullptr &&
-             "Memory can not be mapped multiple times");
-
->>>>>>> 7ac4cf2b
   VkResult res;
   if (alloc_int.buffer->allocator) {
     res = vmaMapMemory(alloc_int.buffer->allocator,
@@ -1666,13 +1613,7 @@
 }
 
 void VulkanDevice::unmap(DeviceAllocation alloc) {
-<<<<<<< HEAD
   AllocationInternal &alloc_int = get_alloc_internal(alloc);
-=======
-  auto map_pair = allocations_.find(alloc.alloc_id);
-  RHI_ASSERT(map_pair != allocations_.end() && "Invalid handle");
-  AllocationInternal &alloc_int = map_pair->second;
->>>>>>> 7ac4cf2b
 
   if (alloc_int.mapped = nullptr) {
     RHI_LOG_ERROR("Unmapping memory that is not mapped");
