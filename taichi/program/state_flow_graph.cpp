--- conflicted
+++ resolved
@@ -46,7 +46,6 @@
   to->input_edges.insert(std::make_pair(state, from));
 }
 
-<<<<<<< HEAD
 bool StateFlowGraph::fuse() {
   return false;
 }
@@ -56,15 +55,6 @@
   return tasks;
 }
 
-void StateFlowGraph::print_edges(const StateFlowGraph::Edges &edges) {
-  for (auto &edge : edges) {
-    auto input_node = edge.second;
-    fmt::print("    {} -> {}\n", edge.first.name(), input_node->string());
-  }
-}
-
-=======
->>>>>>> 62183bbd
 void StateFlowGraph::print() {
   fmt::print("=== State Flow Graph ===\n");
   for (auto &node : nodes_) {
