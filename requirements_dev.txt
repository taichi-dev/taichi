<<<<<<< HEAD
cmake~=3.0
=======
cmake<4.0.0
>>>>>>> 628a8f94
colorama
coverage
Pillow
pybind11
GitPython
yapf
distro
isort
pylint
requests
twine
wheel
astunparse
pre-commit
scikit-build
numpy
ninja; platform_system != 'Windows'<|MERGE_RESOLUTION|>--- conflicted
+++ resolved
@@ -1,8 +1,4 @@
-<<<<<<< HEAD
-cmake~=3.0
-=======
 cmake<4.0.0
->>>>>>> 628a8f94
 colorama
 coverage
 Pillow
