#include "taichi/ir/control_flow_graph.h"

#include <queue>
#include <unordered_set>

#include "taichi/ir/analysis.h"
#include "taichi/ir/statements.h"
#include "taichi/system/profiler.h"

namespace taichi::lang {

CFGNode::CFGNode(Block *block,
                 int begin_location,
                 int end_location,
                 bool is_parallel_executed,
                 CFGNode *prev_node_in_same_block)
    : block(block),
      begin_location(begin_location),
      end_location(end_location),
      is_parallel_executed(is_parallel_executed),
      prev_node_in_same_block(prev_node_in_same_block),
      next_node_in_same_block(nullptr) {
  if (prev_node_in_same_block != nullptr)
    prev_node_in_same_block->next_node_in_same_block = this;
  if (!empty()) {
    // For non-empty nodes, precompute |parent_blocks| to accelerate
    // get_store_forwarding_data().
    TI_ASSERT(begin_location >= 0);
    TI_ASSERT(block);
    auto parent_block = block;
    parent_blocks_.insert(parent_block);
    while (parent_block->parent_block()) {
      parent_block = parent_block->parent_block();
      parent_blocks_.insert(parent_block);
    }
  }
}

CFGNode::CFGNode() : CFGNode(nullptr, -1, -1, false, nullptr) {
}

void CFGNode::add_edge(CFGNode *from, CFGNode *to) {
  from->next.push_back(to);
  to->prev.push_back(from);
}

bool CFGNode::empty() const {
  return begin_location >= end_location;
}

std::size_t CFGNode::size() const {
  return end_location - begin_location;
}

void CFGNode::erase(int location) {
  TI_ASSERT(location >= begin_location && location < end_location);
  block->erase(location);
  end_location--;
  for (auto node = next_node_in_same_block; node != nullptr;
       node = node->next_node_in_same_block) {
    node->begin_location--;
    node->end_location--;
  }
}

void CFGNode::insert(std::unique_ptr<Stmt> &&new_stmt, int location) {
  TI_ASSERT(location >= begin_location && location <= end_location);
  block->insert(std::move(new_stmt), location);
  end_location++;
  for (auto node = next_node_in_same_block; node != nullptr;
       node = node->next_node_in_same_block) {
    node->begin_location++;
    node->end_location++;
  }
}

void CFGNode::replace_with(int location,
                           std::unique_ptr<Stmt> &&new_stmt,
                           bool replace_usages) const {
  TI_ASSERT(location >= begin_location && location < end_location);
  block->replace_with(block->statements[location].get(), std::move(new_stmt),
                      replace_usages);
}

bool CFGNode::contain_variable(const std::unordered_set<Stmt *> &var_set,
                               Stmt *var) {
  if (var->is<AllocaStmt>() || var->is<AdStackAllocaStmt>()) {
    return var_set.find(var) != var_set.end();
  } else {
    // TODO: How to optimize this?
    if (var_set.find(var) != var_set.end())
      return true;
    return std::any_of(var_set.begin(), var_set.end(), [&](Stmt *set_var) {
      return irpass::analysis::definitely_same_address(var, set_var);
    });
  }
}

bool CFGNode::contain_variable(
    const std::unordered_map<Stmt *, CFGNode::UseDefineStatus> &var_set,
    Stmt *var) {
  if (var->is<AllocaStmt>() || var->is<AdStackAllocaStmt>()) {
    if (var_set.find(var) != var_set.end()) {
      return var_set.at(var) != CFGNode::UseDefineStatus::PARTIAL;
    }
    return false;
  } else {
    // TODO: How to optimize this?
    if (var_set.find(var) != var_set.end()) {
      return var_set.at(var) != CFGNode::UseDefineStatus::PARTIAL;
    }
    return std::any_of(
        var_set.begin(), var_set.end(), [&](const auto &set_var) {
          if (irpass::analysis::definitely_same_address(var, set_var.first)) {
            return set_var.second != CFGNode::UseDefineStatus::PARTIAL;
          }
          return false;
        });
  }
}

bool CFGNode::may_contain_variable(
    const std::unordered_map<Stmt *, CFGNode::UseDefineStatus> &var_set,
    Stmt *var) {
  if (var->is<AllocaStmt>() || var->is<AdStackAllocaStmt>()) {
    return var_set.find(var) != var_set.end();
  } else {
    // TODO: How to optimize this?
    if (var_set.find(var) != var_set.end())
      return true;
    return std::any_of(
        var_set.begin(), var_set.end(), [&](const auto &set_var) {
          return irpass::analysis::maybe_same_address(var, set_var.first);
        });
  }
}

bool CFGNode::may_contain_variable(const std::unordered_set<Stmt *> &var_set,
                                   Stmt *var) {
  if (var->is<AllocaStmt>() || var->is<AdStackAllocaStmt>()) {
    return var_set.find(var) != var_set.end();
  } else {
    // TODO: How to optimize this?
    if (var_set.find(var) != var_set.end())
      return true;
    return std::any_of(var_set.begin(), var_set.end(), [&](Stmt *set_var) {
      return irpass::analysis::maybe_same_address(var, set_var);
    });
  }
}

bool CFGNode::reach_kill_variable(Stmt *var) const {
  // Does this node (definitely) kill a definition of var?
  return contain_variable(reach_kill, var);
}

// var: dest_addr
Stmt *CFGNode::get_store_forwarding_data(Stmt *var, int position) const {
  // Return the stored data if all definitions in the UD-chain of |var| at
  // this position store the same data.
  // [Intra-block Search]
  int last_def_position = -1;
  for (int i = position - 1; i >= begin_location; i--) {
    if (block->statements[i]->is<FuncCallStmt>()) {
      return nullptr;
    }

    // Find previous store stmt to the same dest_addr, stop at the closest one.
    // store_ptr: prev-store dest_addr
    for (auto store_ptr :
         irpass::analysis::get_store_destination(block->statements[i].get())) {
      // Exclude `store_ptr` as a potential store destination due to mixed
      // semantics of store statements for quant types. The store operation
      // involves implicit casting before storing, which may result in a loss of
      // precision. For example:
      //   <i32> $3 = const 233333
      //   <*qi4> $4 = global ptr [S3place<qi4><bit>], index [$1] activate=false
      //   $5 : global store [$4 <- $3]
      //   <i32> $6 = global load $4
      // The store cannot be forwarded because $3 is first casted to a qi4 and
      // then stored into $4. Since 233333 won't fit into a qi4, the store leads
      // to truncation, resulting in a different value stored in $4 compared to
      // $3.
      // TODO: Still forward the store if the value can be statically proven to
      // fit into the quant type.
      if (!is_quant(store_ptr->ret_type.ptr_removed()) &&
          irpass::analysis::definitely_same_address(var, store_ptr)) {
        last_def_position = i;
        break;
      }

      // Special case:
      // $1 = store $0, MatrixInitStmt(...)
      // ...
      // $2 = matrix ptr $0, offset
      // $3 = load $2
      // We can forward MatrixInitStmt->values[offset] to $3
      if (var->is<MatrixPtrStmt>() &&
          var->as<MatrixPtrStmt>()->offset->is<ConstStmt>()) {
        auto var_origin = var->as<MatrixPtrStmt>()->origin;
        // Check for same origin address
        if (irpass::analysis::definitely_same_address(var_origin, store_ptr)) {
          // Check for MatrixInitStmt
          Stmt *store_data =
              irpass::analysis::get_store_data(block->statements[i].get());
          if (store_data->is<MatrixInitStmt>()) {
            last_def_position = i;
            break;
          }
        }
      }
    }
    if (last_def_position != -1) {
      break;
    }
  }

  // Check if store_stmt will ever influence the value of var
  auto may_contain_address = [](Stmt *store_stmt, Stmt *var) {
    for (auto store_ptr : irpass::analysis::get_store_destination(store_stmt)) {
      if (var->is<MatrixPtrStmt>() && !store_ptr->is<MatrixPtrStmt>()) {
        // check for aliased address with var
        if (irpass::analysis::maybe_same_address(
                var->as<MatrixPtrStmt>()->origin, store_ptr)) {
          return true;
        }
      }

      if (!var->is<MatrixPtrStmt>() && store_ptr->is<MatrixPtrStmt>()) {
        // check for aliased address with store_ptr
        if (irpass::analysis::maybe_same_address(
                store_ptr->as<MatrixPtrStmt>()->origin, var)) {
          return true;
        }
      }

      if (irpass::analysis::maybe_same_address(var, store_ptr)) {
        return true;
      }
    }
    return false;
  };

  // Check for aliased address
  // There's a store to the same dest_addr before this stmt
  if (last_def_position != -1) {
    // result: the value to store
    Stmt *result = irpass::analysis::get_store_data(
        block->statements[last_def_position].get());
    bool is_tensor_involved = var->ret_type->is<TensorType>();
    if (!(var->is<AllocaStmt>() && !is_tensor_involved)) {
      // In between the store stmt and current stmt,
      // if there's a third-stmt that "may" have stored a "different value" to
      // the "same dest_addr", then we can't forward the stored data.
      for (int i = last_def_position + 1; i < position; i++) {
        if (!irpass::analysis::same_value(
                result,
                irpass::analysis::get_store_data(block->statements[i].get()))) {
          if (may_contain_address(block->statements[i].get(), var)) {
            return nullptr;
          }
        }
      }
    }
    return result;
  }

  // [Cross-block search]
  // Search for store to the same dest_addr in reach_in and reach_gen
  Stmt *result = nullptr;
  bool result_visible = false;
  auto visible = [&](Stmt *stmt) {
    // Check if |stmt| is before |position| here.
    if (stmt->parent == block) {
      return stmt->parent->locate(stmt) < position;
    }
    // |parent_blocks| is precomputed in the constructor of CFGNode.
    // TODO: What if |stmt| appears in an ancestor of |block| but after
    //  |position|?
    return parent_blocks_.find(stmt->parent) != parent_blocks_.end();
  };
  /**
   * |stmt| is a definition in the UD-chain of |var|. Update |result| with
   * |stmt|. If either the stored data of |stmt| is not forwardable or the
   * stored data of |stmt| is not definitely the same as other definitions of
   * |var|, return false to show that there is no store-to-load forwardable
   * data.
   */
  auto update_result = [&](Stmt *stmt) {
    auto data = irpass::analysis::get_store_data(stmt);
    if (!data) {     // not forwardable
      return false;  // return nullptr
    }
    if (!result) {
      result = data;
      result_visible = visible(data);
      return true;  // continue the following loops
    }
    if (!irpass::analysis::same_value(result, data)) {
      // check the special case of alloca (initialized to 0)
      if (!(result->is<AllocaStmt>() && data->is<ConstStmt>() &&
            data->as<ConstStmt>()->val.equal_value(0))) {
        return false;  // return nullptr
      }
    }
    if (!result_visible && visible(data)) {
      // pick the visible one for store-to-load forwarding
      result = data;
      result_visible = true;
    }
    return true;  // continue the following loops
  };

  // [Global Addr only]
  // test whether there's a store to the same dest_addr in a previous block.
  // if the store values are the same, then return the value
  last_def_position = -1;
  for (auto stmt : reach_in) {
    // var == stmt is for the case that a global ptr is never stored.
    // In this case, stmt is from nodes[start_node]->reach_gen.
    if (var == stmt || may_contain_address(stmt, var)) {
      if (!update_result(stmt))
        return nullptr;
      else
        last_def_position = 0;
    }
  }

  // test whether there's a store to the same dest_addr before this stmt (in
  // reach_gen)
  //  if the store values are the same, then return the value
  for (auto stmt : reach_gen) {
    if (may_contain_address(stmt, var) &&
        stmt->parent->locate(stmt) < position) {
      if (!update_result(stmt))
        return nullptr;
      else
        last_def_position = stmt->parent->locate(stmt);
    }
  }
  if (!result) {
    // The UD-chain is empty.
    TI_WARN("stmt {} loaded in stmt {} before storing.", var->id,
            block->statements[position]->id);
    return nullptr;
  }
  if (!result_visible) {
    // The data is store-to-load forwardable but not visible at the place we
    // are going to forward. We cannot forward it in this case.
    return nullptr;
  }

  if (last_def_position == -1)
    return nullptr;

  // Check for aliased address
  // There's a store to the same dest_addr before this stmt
  bool is_tensor_involved = var->ret_type->is<TensorType>();
  if (!(var->is<AllocaStmt>() && !is_tensor_involved)) {
    // In between the store stmt and current stmt,
    // if there's a third-stmt that "may" have stored a "different value" to
    // the "same dest_addr", then we can't forward the stored data.
    for (int i = last_def_position; i < position; i++) {
      if (!irpass::analysis::same_value(
              result,
              irpass::analysis::get_store_data(block->statements[i].get()))) {
        if (may_contain_address(block->statements[i].get(), var)) {
          return nullptr;
        }
      }
    }
  }

  return result;
}

void CFGNode::reaching_definition_analysis(bool after_lower_access) {
  // Calculate |reach_gen| and |reach_kill|.
  reach_gen.clear();
  reach_kill.clear();
  for (int i = end_location - 1; i >= begin_location; i--) {
    // loop in reversed order
    auto stmt = block->statements[i].get();
    auto data_source_ptrs = irpass::analysis::get_store_destination(stmt);
    for (auto data_source_ptr : data_source_ptrs) {
      // stmt provides a data source
      if (after_lower_access && !(data_source_ptr->is<AllocaStmt>())) {
        // After lower_access, we only analyze local variables.
        continue;
      }
      if (!reach_kill_variable(data_source_ptr)) {
        reach_gen.insert(stmt);
        reach_kill.insert(data_source_ptr);
      }
    }
  }
}

bool CFGNode::store_to_load_forwarding(bool after_lower_access,
                                       bool autodiff_enabled) {
  // Contains two separate parts:
  // 1. Store-to-load Forwarding: for each load stmt, find the closest previous
  // store stmt
  //        that stores to the same address as the load stmt, then replace
  //        load with the "val".
  // 2. Identical Store Elimination: for each store stmt, find the closest
  // previous store stmt
  //        that stores to the same address as the store stmt. If the "val"s
  //        are the same, then remove the store stmt.
  bool modified = false;
  for (int i = begin_location; i < end_location; i++) {
    // Store-to-load forwarding
    auto stmt = block->statements[i].get();

    // result: the value to be store/load
    Stmt *result = nullptr;

    // [get_store_forwarding_data] find the store stmt that:
    // 1. stores to the same address and as the load stmt
    // 2. (one value at a time) closest to the load stmt but before the load
    // stmt
    Stmt *load_src = nullptr;
    if (auto local_load = stmt->cast<LocalLoadStmt>()) {
      result = get_store_forwarding_data(local_load->src, i);
      load_src = local_load->src;
    } else if (auto global_load = stmt->cast<GlobalLoadStmt>()) {
      if (!after_lower_access && !autodiff_enabled) {
        result = get_store_forwarding_data(global_load->src, i);
        load_src = global_load->src;
      }
    }

<<<<<<< HEAD
    /*
    TODO(zhanlue): Improve aliasing analysis to enable TensorType forwarding
                   Be careful about the case where MatrixPtrStmt is involved:

      [Example]
      TensorType* $1 = AllocaStmt(TensorType)
      TensorType $2 = MatrixInitStmt([...])

      // --------- Unable to forward --------- //
      (Tensor-store --> Element-store --> Tensor-Load)

      $3: StoreStmt($1, $2) // can't forward this store int32*
      $4 = MatrixPtrStmt($1, 0)
      $5: StoreStmt($4, ConstStmt(100)) // can't forward this store of course
      TensorType $6 =LoadStmt($1)

      // --------- Unable to forward --------- //
      (Element-store --> Tensor-store --> Element-Load)

      int32* $3 = MatrixPtrStmt($1, 0)
      $4: StoreStmt($3, ConstStmt(100)) // can't forward this store
      $5: StoreStmt($1, $2) // can't forward this store
      $6 = LoadStmt($3)

      // --------- Able to forward --------- /
      (Tensor-store --> Tensor-Load)
      int32* $3 = MatrixPtrStmt($1, 0)
      $5: StoreStmt($1, $2) // can forward this store
      $6 = LoadStmt($1)
    */

    if (result && !result->ret_type.ptr_removed()->is<TensorType>()) {
=======
    // [Apply Load-Store-Forwarding]
    // replace load stmt with the value-"result"
    if (result) {
>>>>>>> f2c718e3
      // Forward the stored data |result|.
      if (result->is<AllocaStmt>()) {
        // TensorType does not apply to this special case
        if (result->ret_type.ptr_removed()->is<TensorType>())
          continue;

        // special case of alloca (initialized to 0)
        auto zero = Stmt::make<ConstStmt>(
            TypedConstant(result->ret_type.ptr_removed(), 0));
        replace_with(i, std::move(zero), true);
      } else {
        if (result->ret_type.ptr_removed()->is<TensorType>() &&
            !stmt->ret_type->is<TensorType>()) {
          TI_ASSERT(load_src->is<MatrixPtrStmt>() &&
                    load_src->as<MatrixPtrStmt>()->offset->is<ConstStmt>());
          TI_ASSERT(result->is<MatrixInitStmt>());

          int offset = load_src->as<MatrixPtrStmt>()
                           ->offset->as<ConstStmt>()
                           ->val.val_int32();

          result = result->as<MatrixInitStmt>()->values[offset];
        }

        stmt->replace_usages_with(result);
        erase(i);  // This causes end_location--
        i--;       // to cancel i++ in the for loop
        modified = true;
      }
      continue;
    }

    // [Identical store elimination]
    // find the store stmt that:
    // 1. stores to the same address as the current store stmt
    // 2. has the same store value as the current store stmt
    // 3. (one value at a time) closest to the current store stmt but before the
    // current store stmt then erase the current store stmt
    if (auto local_store = stmt->cast<LocalStoreStmt>()) {
      result = get_store_forwarding_data(local_store->dest, i);
      if (result && result->is<AllocaStmt>() && !autodiff_enabled) {
        // TensorType does not apply to this special case
        if (result->ret_type.ptr_removed()->is<TensorType>()) {
          continue;
        }

        // special case of alloca (initialized to 0)
        if (auto stored_data = local_store->val->cast<ConstStmt>()) {
          if (stored_data->val.equal_value(0)) {
            erase(i);  // This causes end_location--
            i--;       // to cancel i++ in the for loop
            modified = true;
          }
        }
      } else {
        // not alloca
        if (irpass::analysis::same_value(result, local_store->val)) {
          erase(i);  // This causes end_location--
          i--;       // to cancel i++ in the for loop
          modified = true;
        }
      }
    } else if (auto global_store = stmt->cast<GlobalStoreStmt>()) {
      if (!after_lower_access) {
        result = get_store_forwarding_data(global_store->dest, i);
        if (irpass::analysis::same_value(result, global_store->val)) {
          erase(i);  // This causes end_location--
          i--;       // to cancel i++ in the for loop
          modified = true;
        }
      }
    }
  }
  return modified;
}

void CFGNode::gather_loaded_snodes(std::unordered_set<SNode *> &snodes) const {
  // Gather the SNodes which this CFGNode loads.
  // Requires reaching definition analysis.
  std::unordered_set<Stmt *> killed_in_this_node;
  for (int i = begin_location; i < end_location; i++) {
    auto stmt = block->statements[i].get();
    auto load_ptrs = irpass::analysis::get_load_pointers(stmt);
    for (auto &load_ptr : load_ptrs) {
      if (auto global_ptr = load_ptr->cast<GlobalPtrStmt>()) {
        // Avoid computing the UD-chain if every SNode in this global ptr
        // are already loaded because it can be time-consuming.
        auto snode = global_ptr->snode;
        if (snodes.count(snode) > 0) {
          continue;
        }
        if (reach_in.find(global_ptr) != reach_in.end() &&
            !contain_variable(killed_in_this_node, global_ptr)) {
          // The UD-chain contains the value before this offloaded task.
          snodes.insert(snode);
        }
      }
    }
    auto store_ptrs = irpass::analysis::get_store_destination(stmt);
    for (auto &store_ptr : store_ptrs) {
      if (store_ptr->is<GlobalPtrStmt>()) {
        killed_in_this_node.insert(store_ptr);
      }
    }
  }
}

void CFGNode::live_variable_analysis(bool after_lower_access) {
  live_gen.clear();
  live_kill.clear();
  for (int i = begin_location; i < end_location; i++) {
    auto stmt = block->statements[i].get();

    // If stmt is a MatrixPtrStmt, the load only partially uses the original
    // address. Since MatrixPtrStmt relies on the original address, we need to
    // gen the aliased orginal address as well.
    auto load_ptrs =
        irpass::analysis::get_load_pointers(stmt, true /*get_alias*/);
    for (auto &load_ptr : load_ptrs) {
      if (!after_lower_access ||
          (load_ptr->is<AllocaStmt>() || load_ptr->is<AdStackAllocaStmt>())) {
        // After lower_access, we only analyze local variables and stacks.
        if (!contain_variable(live_kill, load_ptr)) {
          live_gen.insert(load_ptr);
        }
      }
    }

    // If stmt is a MatrixPtrStmt, the store only partially defines the original
    // address. So it's not safe to fully kill the aliased original address
    // here.
    auto store_ptrs = irpass::analysis::get_store_destination(stmt);
    // TODO: Consider AD-stacks in get_store_destination instead of here
    //  for store-to-load forwarding on AD-stacks
    // TODO: SNode deactivation is also a definite store
    if (auto stack_pop = stmt->cast<AdStackPopStmt>()) {
      store_ptrs = std::vector<Stmt *>(1, stack_pop->stack);
    } else if (auto stack_push = stmt->cast<AdStackPushStmt>()) {
      store_ptrs = std::vector<Stmt *>(1, stack_push->stack);
    } else if (auto stack_acc_adj = stmt->cast<AdStackAccAdjointStmt>()) {
      store_ptrs = std::vector<Stmt *>(1, stack_acc_adj->stack);
    }
    for (auto store_ptr : store_ptrs) {
      if (!after_lower_access ||
          (store_ptr->is<AllocaStmt>() || store_ptr->is<AdStackAllocaStmt>())) {
        // After lower_access, we only analyze local variables and stacks.
        live_kill.insert(store_ptr);
      }
    }
  }
}

static void update_aliased_stmts(
    const std::unordered_map<Stmt *, std::vector<Stmt *>>
        &tensor_to_matrix_ptrs_map,
    const std::unordered_map<Stmt *, Stmt *> &matrix_ptr_to_tensor_map,
    std::unordered_map<Stmt *, CFGNode::UseDefineStatus> &container,
    Stmt *key,
    bool to_erase) {
  if (tensor_to_matrix_ptrs_map.find(key) != tensor_to_matrix_ptrs_map.end()) {
    auto scalars_address = tensor_to_matrix_ptrs_map.at(key);
    // Update aliased MatrixPtrStmt for TensorType<>*
    for (auto scalar_address : scalars_address) {
      if (to_erase) {
        if (container.find(scalar_address) != container.end()) {
          TI_ASSERT(container[scalar_address] ==
                    CFGNode::UseDefineStatus::NONE);
          container.erase(scalar_address);
        }
      } else {
        container[scalar_address] = CFGNode::UseDefineStatus::NONE;
      }
    }
  }

  // Update aliased TensorType<>* for MatrixPtrStmt
  if (matrix_ptr_to_tensor_map.find(key) != matrix_ptr_to_tensor_map.end()) {
    auto tensor_address = matrix_ptr_to_tensor_map.at(key);
    // no matter to_erase or not, the tensor_address is only partially defined
    // or used
    if (to_erase) {
      if (container.find(tensor_address) != container.end()) {
        container[tensor_address] = CFGNode::UseDefineStatus::PARTIAL;
      }
    } else {
      container[tensor_address] = CFGNode::UseDefineStatus::PARTIAL;
    }
  }
}

// Insert or erase "key" to "container".
// In case where "key" being MatrixPtrStmt, we also update the aliased original
// address. In case where "key" is involved with TensorType, we also update the
// alised MatrixPtrStmt
//
// CFGNode::UseDefineStatus is used to mark whether a TensorType'd address
// is fully or partially modified.
static void update_container_with_alias(
    const std::unordered_map<Stmt *, std::vector<Stmt *>>
        &tensor_to_matrix_ptrs_map,
    const std::unordered_map<Stmt *, Stmt *> &matrix_ptr_to_tensor_map,
    std::unordered_map<Stmt *, CFGNode::UseDefineStatus> &container,
    Stmt *key,
    bool to_erase) {
  if (to_erase) {
    container.erase(key);
  } else if (key->ret_type.ptr_removed()->is<TensorType>()) {
    container[key] = CFGNode::UseDefineStatus::FULL;
  } else {
    container[key] = CFGNode::UseDefineStatus::NONE;
  }
  update_aliased_stmts(tensor_to_matrix_ptrs_map, matrix_ptr_to_tensor_map,
                       container, key, to_erase);
}

bool CFGNode::dead_store_elimination(bool after_lower_access) {
  bool modified = false;
  // Map a variable to its nearest load
  std::unordered_map<Stmt *, Stmt *> live_load_in_this_node;

  // For any stmt with TensorType'd address, the address can be either partially
  // or fully stored/loaded, which will eventually influence the
  // dead-store-elimination strategy
  //
  // Here we use CFGNode::UseDefineStatus to mark whether a TensorType'd address
  // is fully or partially modified.
  std::unordered_map<Stmt *, CFGNode::UseDefineStatus> live_in_this_node;
  std::unordered_map<Stmt *, CFGNode::UseDefineStatus> killed_in_this_node;

  // Search for aliased addresses
  // tensor_to_matrix_ptrs_map: map MatrixPtrStmt->origin to list of
  //   MatrixPtrStmts
  // matrix_ptr_to_tensor_map: map MatrixPtrStmt to
  //   MatrixPtrStmt->origin
  std::unordered_map<Stmt *, std::vector<Stmt *>> tensor_to_matrix_ptrs_map;
  std::unordered_map<Stmt *, Stmt *> matrix_ptr_to_tensor_map;
  for (int i = begin_location; i < end_location; i++) {
    auto stmt = block->statements[i].get();
    if (stmt->is<MatrixPtrStmt>()) {
      auto origin = stmt->as<MatrixPtrStmt>()->origin;
      if (tensor_to_matrix_ptrs_map.count(origin) == 0) {
        tensor_to_matrix_ptrs_map[origin] = {stmt};
      } else {
        tensor_to_matrix_ptrs_map[origin].push_back(stmt);
      }
      matrix_ptr_to_tensor_map[stmt] = origin;
    }
  }

  // Reverse order traversal, starting from the last IR to the first IR
  for (int i = end_location - 1; i >= begin_location; i--) {
    auto stmt = block->statements[i].get();
    if (stmt->is<FuncCallStmt>()) {
      killed_in_this_node.clear();
      live_load_in_this_node.clear();
    }
    auto store_ptrs = irpass::analysis::get_store_destination(stmt);

    // TODO: Consider AD-stacks in get_store_destination instead of here
    //  for store-to-load forwarding on AD-stacks
    if (auto stack_pop = stmt->cast<AdStackPopStmt>()) {
      store_ptrs = std::vector<Stmt *>(1, stack_pop->stack);
    } else if (auto stack_push = stmt->cast<AdStackPushStmt>()) {
      store_ptrs = std::vector<Stmt *>(1, stack_push->stack);
    } else if (auto stack_acc_adj = stmt->cast<AdStackAccAdjointStmt>()) {
      store_ptrs = std::vector<Stmt *>(1, stack_acc_adj->stack);
    } else if (stmt->is<AdStackAllocaStmt>()) {
      store_ptrs = std::vector<Stmt *>(1, stmt);
    }

    if (store_ptrs.size() == 1) {
      // Dead store elimination
      auto store_ptr = *store_ptrs.begin();

      if (!after_lower_access ||
          (store_ptr->is<AllocaStmt>() || store_ptr->is<AdStackAllocaStmt>())) {
        // !may_contain_variable(live_in_this_node, store_ptr): address is not
        //      loaded after this store
        // contain_variable(killed_in_this_node, store_ptr): address is already
        //      stored by another store stmt in this node (thus killed)
        // !may_contain_variable(live_out, store_ptr): address is not used
        //      in the next nodes
        bool is_used_in_next_nodes = false;
        for (auto ptr : irpass::analysis::include_aliased_stmts(store_ptr)) {
          is_used_in_next_nodes |= may_contain_variable(live_out, ptr);
        }

        bool is_killed_in_current_node =
            contain_variable(killed_in_this_node, store_ptr);
        bool is_dead = is_killed_in_current_node || !is_used_in_next_nodes;
        is_dead &= !may_contain_variable(live_in_this_node, store_ptr);
        if (!stmt->is<AllocaStmt>() && !stmt->is<AdStackAllocaStmt>() &&
            !stmt->is<ExternalFuncCallStmt>() && is_dead) {
          // If an address is neither used in this node, nor used in the next
          // nodes, then we can consider eliminating any stores to this address
          // (it's not used anyway). There's two different scenerios though:
          // 1. Any direct store stmt can be eliminated immediately (LocalStore,
          //    GlobalStore, AdStackPush, ...)
          // 2. AtomicStmt (load + store): remove the store part, thus
          //    converting the AtomicStmt into a LoadStmt
          if (!stmt->is<AtomicOpStmt>()) {
            // Eliminate the dead store.
            erase(i);
            modified = true;
            continue;
          }
          auto atomic = stmt->cast<AtomicOpStmt>();
          // Weaken the atomic operation to a load.
          if (atomic->dest->is<AllocaStmt>()) {
            auto local_load = Stmt::make<LocalLoadStmt>(atomic->dest);
            local_load->ret_type = atomic->ret_type;
            // Notice that we have a load here
            // (the return value of AtomicOpStmt).
            update_container_with_alias(tensor_to_matrix_ptrs_map,
                                        matrix_ptr_to_tensor_map,
                                        live_in_this_node, atomic->dest, false);
            update_container_with_alias(
                tensor_to_matrix_ptrs_map, matrix_ptr_to_tensor_map,
                killed_in_this_node, atomic->dest, true);
            live_load_in_this_node[atomic->dest] = local_load.get();

            replace_with(i, std::move(local_load), true);
            modified = true;
            continue;
          } else if (!is_parallel_executed ||
                     (atomic->dest->is<GlobalPtrStmt>() &&
                      atomic->dest->as<GlobalPtrStmt>()->snode->is_scalar())) {
            // If this node is parallel executed, we can't weaken a global
            // atomic operation to a global load.
            // TODO: we can weaken it if it's element-wise (i.e. never
            //  accessed by other threads).
            auto global_load = Stmt::make<GlobalLoadStmt>(atomic->dest);
            global_load->ret_type = atomic->ret_type;
            // Notice that we have a load here
            // (the return value of AtomicOpStmt).
            update_container_with_alias(tensor_to_matrix_ptrs_map,
                                        matrix_ptr_to_tensor_map,
                                        live_in_this_node, atomic->dest, false);
            update_container_with_alias(
                tensor_to_matrix_ptrs_map, matrix_ptr_to_tensor_map,
                killed_in_this_node, atomic->dest, true);
            live_load_in_this_node[atomic->dest] = global_load.get();

            replace_with(i, std::move(global_load), true);
            modified = true;
            continue;
          }
        } else {
          // A non-eliminated store.
          // Insert to killed_in_this_node if it's stored in this node.
          update_container_with_alias(tensor_to_matrix_ptrs_map,
                                      matrix_ptr_to_tensor_map,
                                      killed_in_this_node, store_ptr, false);

          // Remove the address from live_in_this_node if it's stored in this
          // node.
          auto old_live_in_this_node = live_in_this_node;
          for (auto &var : old_live_in_this_node) {
            if (irpass::analysis::definitely_same_address(store_ptr,
                                                          var.first)) {
              update_container_with_alias(tensor_to_matrix_ptrs_map,
                                          matrix_ptr_to_tensor_map,
                                          live_in_this_node, store_ptr, true);
            }
          }
        }
      }
    }
    auto load_ptrs = irpass::analysis::get_load_pointers(stmt);
    if (load_ptrs.size() == 1 && store_ptrs.empty()) {
      // Identical load elimination
      auto load_ptr = load_ptrs.begin()[0];

      if (!after_lower_access ||
          (load_ptr->is<AllocaStmt>() || load_ptr->is<AdStackAllocaStmt>())) {
        // live_load_in_this_node[addr]: tracks the
        //        next load to the same address
        // "!may_contain_variable(killed_in_this_node, load_ptr)": means it's
        //        not been stored in between the two loads
        if (live_load_in_this_node.find(load_ptr) !=
                live_load_in_this_node.end() &&
            !may_contain_variable(killed_in_this_node, load_ptr)) {
          // Only perform identical load elimination within a CFGNode.
          auto next_load_stmt = live_load_in_this_node[load_ptr];
          TI_ASSERT(irpass::analysis::same_statements(stmt, next_load_stmt));
          next_load_stmt->replace_usages_with(stmt);
          erase(block->locate(next_load_stmt));
          modified = true;
        }

        update_container_with_alias(tensor_to_matrix_ptrs_map,
                                    matrix_ptr_to_tensor_map,
                                    killed_in_this_node, load_ptr, true);
        live_load_in_this_node[load_ptr] = stmt;
      }
    }

    // Update live_in_this_node
    for (auto &load_ptr : load_ptrs) {
      if (!after_lower_access ||
          (load_ptr->is<AllocaStmt>() || load_ptr->is<AdStackAllocaStmt>())) {
        // Addr is used in this node, so it's live in this node
        update_container_with_alias(tensor_to_matrix_ptrs_map,
                                    matrix_ptr_to_tensor_map, live_in_this_node,
                                    load_ptr, false);
      }
    }
  }
  return modified;
}

void ControlFlowGraph::erase(int node_id) {
  // Erase an empty node.
  TI_ASSERT(node_id >= 0 && node_id < (int)size());
  TI_ASSERT(nodes[node_id] && nodes[node_id]->empty());
  if (nodes[node_id]->prev_node_in_same_block) {
    nodes[node_id]->prev_node_in_same_block->next_node_in_same_block =
        nodes[node_id]->next_node_in_same_block;
  }
  if (nodes[node_id]->next_node_in_same_block) {
    nodes[node_id]->next_node_in_same_block->prev_node_in_same_block =
        nodes[node_id]->prev_node_in_same_block;
  }
  for (auto &prev_node : nodes[node_id]->prev) {
    prev_node->next.erase(std::find(
        prev_node->next.begin(), prev_node->next.end(), nodes[node_id].get()));
  }
  for (auto &next_node : nodes[node_id]->next) {
    next_node->prev.erase(std::find(
        next_node->prev.begin(), next_node->prev.end(), nodes[node_id].get()));
  }
  for (auto &prev_node : nodes[node_id]->prev) {
    for (auto &next_node : nodes[node_id]->next) {
      CFGNode::add_edge(prev_node, next_node);
    }
  }
  nodes[node_id].reset();
}

std::size_t ControlFlowGraph::size() const {
  return nodes.size();
}

CFGNode *ControlFlowGraph::back() const {
  return nodes.back().get();
}

void ControlFlowGraph::print_graph_structure() const {
  const int num_nodes = size();
  std::cout << "Control Flow Graph with " << num_nodes
            << " nodes:" << std::endl;
  std::unordered_map<CFGNode *, int> to_index;
  for (int i = 0; i < num_nodes; i++) {
    to_index[nodes[i].get()] = i;
  }
  for (int i = 0; i < num_nodes; i++) {
    std::string node_info = fmt::format("Node {} : ", i);
    if (nodes[i]->empty()) {
      node_info += "empty";
    } else {
      node_info += fmt::format(
          "{}~{} (size={})",
          nodes[i]->block->statements[nodes[i]->begin_location]->name(),
          nodes[i]->block->statements[nodes[i]->end_location - 1]->name(),
          nodes[i]->size());
    }
    if (!nodes[i]->prev.empty()) {
      std::vector<std::string> indices;
      for (auto prev_node : nodes[i]->prev) {
        indices.push_back(std::to_string(to_index[prev_node]));
      }
      node_info += fmt::format("; prev={{{}}}", fmt::join(indices, ", "));
    }
    if (!nodes[i]->next.empty()) {
      std::vector<std::string> indices;
      for (auto next_node : nodes[i]->next) {
        indices.push_back(std::to_string(to_index[next_node]));
      }
      node_info += fmt::format("; next={{{}}}", fmt::join(indices, ", "));
    }
    if (!nodes[i]->reach_in.empty()) {
      std::vector<std::string> indices;
      for (auto stmt : nodes[i]->reach_in) {
        indices.push_back(stmt->name());
      }
      node_info += fmt::format("; reach_in={{{}}}", fmt::join(indices, ", "));
    }
    if (!nodes[i]->reach_out.empty()) {
      std::vector<std::string> indices;
      for (auto stmt : nodes[i]->reach_out) {
        indices.push_back(stmt->name());
      }
      node_info += fmt::format("; reach_out={{{}}}", fmt::join(indices, ", "));
    }
    std::cout << node_info << std::endl;
  }
}

void ControlFlowGraph::reaching_definition_analysis(bool after_lower_access) {
  // Prerequisite analysis for load-store-forwarding to help determine
  // cross-block use-define chain
  //
  // The algorithm is separated into two parts:
  // 1. Determine reach_gen and reach_kill within each node
  // 2. Propagate reach_in and reach_out through the graph
  //
  // - reach_gen: instruction that defines a variable (store stmts) in the
  // current node
  // - reach_kill: address (GlobalPtrStmt, AllocaStmt, ...) that's been defined
  // (stored to) in the current node
  //
  // In general, reach_gen and reach_kill are the same except that reach_gen
  // tracks the store stmts and reach_kill tracks the address
  //
  // - reach_out: reach_gen + { reach_in's dest not in reach_kill }
  // - reach_in: collection of all the reach_out of previous nodes
  //
  // reach_out and reach_in is the ultimate result that helps analyze
  // cross-block use-define chain

  TI_AUTO_PROF;
  const int num_nodes = size();
  std::queue<CFGNode *> to_visit;
  std::unordered_map<CFGNode *, bool> in_queue;
  TI_ASSERT(nodes[start_node]->empty());
  nodes[start_node]->reach_gen.clear();
  nodes[start_node]->reach_kill.clear();
  for (int i = 0; i < num_nodes; i++) {
    for (int j = nodes[i]->begin_location; j < nodes[i]->end_location; j++) {
      auto stmt = nodes[i]->block->statements[j].get();
      if ((stmt->is<MatrixPtrStmt>() &&
           stmt->as<MatrixPtrStmt>()->origin->is<AllocaStmt>()) ||
          (!after_lower_access &&
           (stmt->is<GlobalPtrStmt>() || stmt->is<ExternalPtrStmt>() ||
            stmt->is<BlockLocalPtrStmt>() || stmt->is<ThreadLocalPtrStmt>() ||
            stmt->is<GlobalTemporaryStmt>() || stmt->is<MatrixPtrStmt>() ||
            stmt->is<GetChStmt>() || stmt->is<MatrixOfGlobalPtrStmt>() ||
            stmt->is<MatrixOfMatrixPtrStmt>()))) {
        // TODO: unify them
        // A global pointer that may contain some data before this kernel.
        nodes[start_node]->reach_gen.insert(stmt);
      }
    }
  }

  for (int i = 0; i < num_nodes; i++) {
    if (i != start_node) {
      nodes[i]->reaching_definition_analysis(after_lower_access);
    }
    nodes[i]->reach_in.clear();
    nodes[i]->reach_out = nodes[i]->reach_gen;
    to_visit.push(nodes[i].get());
    in_queue[nodes[i].get()] = true;
  }

  // [The worklist algorithm]
  // Determines reach_in and reach_out for each node iteratively.
  while (!to_visit.empty()) {
    auto now = to_visit.front();
    to_visit.pop();
    in_queue[now] = false;

    now->reach_in.clear();
    for (auto prev_node : now->prev) {
      now->reach_in.insert(prev_node->reach_out.begin(),
                           prev_node->reach_out.end());
    }
    auto old_out = std::move(now->reach_out);
    now->reach_out = now->reach_gen;
    for (auto stmt : now->reach_in) {
      auto store_ptrs = irpass::analysis::get_store_destination(stmt);
      bool killed;
      if (store_ptrs.empty()) {  // the case of a global pointer
        killed = now->reach_kill_variable(stmt);
      } else {
        killed = true;
        for (auto store_ptr : store_ptrs) {
          if (!now->reach_kill_variable(store_ptr)) {
            killed = false;
            break;
          }
        }
      }
      if (!killed) {
        now->reach_out.insert(stmt);
      }
    }
    if (now->reach_out != old_out) {
      // changed
      for (auto next_node : now->next) {
        if (!in_queue[next_node]) {
          to_visit.push(next_node);
          in_queue[next_node] = true;
        }
      }
    }
  }
}

void ControlFlowGraph::live_variable_analysis(
    bool after_lower_access,
    const std::optional<LiveVarAnalysisConfig> &config_opt) {
  // [live_variable_analysis]
  // live_gen: address loaded with no previous stored in this node. One cannot
  // load before storing so
  //           addrs in live_gen must come from previous nodes
  // live_kill: address stored in this node
  // live_in: live_gen + (live_out - live_kill)
  // live_out: collection of all the live_in of next nodes
  TI_AUTO_PROF;
  const int num_nodes = size();
  std::queue<CFGNode *> to_visit;
  std::unordered_map<CFGNode *, bool> in_queue;
  TI_ASSERT(nodes[final_node]->empty());
  nodes[final_node]->live_gen.clear();
  nodes[final_node]->live_kill.clear();

  auto in_final_node_live_gen = [&config_opt](const Stmt *stmt) -> bool {
    if (stmt->is<AllocaStmt>() || stmt->is<AdStackAllocaStmt>()) {
      return false;
    }
    if (stmt->is<MatrixPtrStmt>() &&
        stmt->cast<MatrixPtrStmt>()->origin->is<AllocaStmt>()) {
      return false;
    }
    if (auto *gptr = stmt->cast<GlobalPtrStmt>();
        gptr && config_opt.has_value()) {
      const bool res = (config_opt->eliminable_snodes.count(gptr->snode) == 0);
      return res;
    }
    // A global pointer that may be loaded after this kernel.
    return true;
  };
  if (!after_lower_access) {
    for (int i = 0; i < num_nodes; i++) {
      for (int j = nodes[i]->begin_location; j < nodes[i]->end_location; j++) {
        auto stmt = nodes[i]->block->statements[j].get();
        for (auto store_ptr : irpass::analysis::get_store_destination(
                 stmt, true /*get_alias*/)) {
          if (in_final_node_live_gen(store_ptr)) {
            nodes[final_node]->live_gen.insert(store_ptr);
          }
        }
      }
    }
  }

  for (int i = num_nodes - 1; i >= 0; i--) {
    // push into the queue in reversed order to make it slightly faster
    if (i != final_node) {
      nodes[i]->live_variable_analysis(after_lower_access);
    }
    nodes[i]->live_out.clear();
    nodes[i]->live_in = nodes[i]->live_gen;
    to_visit.push(nodes[i].get());
    in_queue[nodes[i].get()] = true;
  }

  // The worklist algorithm.
  while (!to_visit.empty()) {
    auto now = to_visit.front();
    to_visit.pop();
    in_queue[now] = false;

    now->live_out.clear();
    for (auto next_node : now->next) {
      now->live_out.insert(next_node->live_in.begin(),
                           next_node->live_in.end());
    }
    auto old_in = std::move(now->live_in);
    now->live_in = now->live_gen;
    for (auto stmt : now->live_out) {
      if (!CFGNode::contain_variable(now->live_kill, stmt)) {
        now->live_in.insert(stmt);
      }
    }
    if (now->live_in != old_in) {
      // changed
      for (auto prev_node : now->prev) {
        if (!in_queue[prev_node]) {
          to_visit.push(prev_node);
          in_queue[prev_node] = true;
        }
      }
    }
  }
}

void ControlFlowGraph::simplify_graph() {
  // Simplify the graph structure, do not modify the IR.
  const int num_nodes = size();
  while (true) {
    bool modified = false;
    for (int i = 0; i < num_nodes; i++) {
      // If a node is empty with in-degree or out-degree <= 1, we can eliminate
      // it (except for the start node and the final node).
      if (nodes[i] && nodes[i]->empty() && i != start_node && i != final_node &&
          (nodes[i]->prev.size() <= 1 || nodes[i]->next.size() <= 1)) {
        erase(i);
        modified = true;
      }
    }
    if (!modified)
      break;
  }
  int new_num_nodes = 0;
  for (int i = 0; i < num_nodes; i++) {
    if (nodes[i]) {
      if (i != new_num_nodes) {
        nodes[new_num_nodes] = std::move(nodes[i]);
      }
      if (final_node == i) {
        final_node = new_num_nodes;
      }
      new_num_nodes++;
    }
  }
  nodes.resize(new_num_nodes);
}

bool ControlFlowGraph::unreachable_code_elimination() {
  // Note that container statements are not in the control-flow graph, so
  // this pass cannot eliminate container statements properly for now.
  TI_AUTO_PROF;
  std::unordered_set<CFGNode *> visited;
  std::queue<CFGNode *> to_visit;
  to_visit.push(nodes[start_node].get());
  visited.insert(nodes[start_node].get());
  // Breadth-first search
  while (!to_visit.empty()) {
    auto now = to_visit.front();
    to_visit.pop();
    for (auto &next : now->next) {
      if (visited.find(next) == visited.end()) {
        to_visit.push(next);
        visited.insert(next);
      }
    }
  }
  bool modified = false;
  for (auto &node : nodes) {
    if (visited.find(node.get()) == visited.end()) {
      // unreachable
      if (!node->empty()) {
        while (!node->empty())
          node->erase(node->end_location - 1);
        modified = true;
      }
    }
  }
  return modified;
}

bool ControlFlowGraph::store_to_load_forwarding(bool after_lower_access,
                                                bool autodiff_enabled) {
  // The key idea of load-store-forwarding is to find a use-define-chain,
  // which is essentially the load-store-chain in CHI IR.
  //
  // Analysis of the load-store-chain can be separated into two parts:
  // 1. cross-node (roughly means cross-blocks) analysis
  //    This is done in reaching_definition_analysis(), generating reach_in and
  //    reach_out
  //
  // 2. analysis within a node (intra-block analysis):
  //   This is done in CFGNode::store_to_load_forwarding() of each node

  TI_AUTO_PROF;
  reaching_definition_analysis(after_lower_access);
  const int num_nodes = size();
  bool modified = false;
  for (int i = 0; i < num_nodes; i++) {
    if (nodes[i]->store_to_load_forwarding(after_lower_access,
                                           autodiff_enabled))
      modified = true;
  }
  return modified;
}

bool ControlFlowGraph::dead_store_elimination(
    bool after_lower_access,
    const std::optional<LiveVarAnalysisConfig> &lva_config_opt) {
  TI_AUTO_PROF;
  live_variable_analysis(after_lower_access, lva_config_opt);
  const int num_nodes = size();
  bool modified = false;
  for (int i = 0; i < num_nodes; i++) {
    if (nodes[i]->dead_store_elimination(after_lower_access))
      modified = true;
  }
  return modified;
}

std::unordered_set<SNode *> ControlFlowGraph::gather_loaded_snodes() {
  TI_AUTO_PROF;
  reaching_definition_analysis(/*after_lower_access=*/false);
  const int num_nodes = size();
  std::unordered_set<SNode *> snodes;

  // Note: since global store may only partially modify a value state, the
  // result (which contains the modified and unmodified part) actually needs a
  // read from the previous version of the value state.
  //
  // I.e.,
  // output_value_state = merge(input_value_state, written_part)
  //
  // Therefore we include the nodes[final_node]->reach_in in snodes.
  for (auto &stmt : nodes[final_node]->reach_in) {
    if (auto global_ptr = stmt->cast<GlobalPtrStmt>()) {
      snodes.insert(global_ptr->snode);
    }
  }

  for (int i = 0; i < num_nodes; i++) {
    if (i != final_node) {
      nodes[i]->gather_loaded_snodes(snodes);
    }
  }
  return snodes;
}

void ControlFlowGraph::determine_ad_stack_size(int default_ad_stack_size) {
  /**
   * Determine all adaptive AD-stacks' necessary size using the Bellman-Ford
   * algorithm. When there is a positive loop (#pushes > #pops in a loop)
   * for an AD-stack, we cannot determine the size of the AD-stack, and
   * |default_ad_stack_size| is used. The time complexity is
   * O(num_statements + num_stacks * num_edges * num_nodes).
   */
  const int num_nodes = size();

  // max_increased_size[i][j] is the maximum number of (pushes - pops) of
  // stack |i| among all prefixes of the CFGNode |j|.
  std::unordered_map<AdStackAllocaStmt *, std::vector<int>> max_increased_size;

  // increased_size[i][j] is the number of (pushes - pops) of stack |i| in
  // the CFGNode |j|.
  std::unordered_map<AdStackAllocaStmt *, std::vector<int>> increased_size;

  std::unordered_map<CFGNode *, int> node_ids;
  std::unordered_set<AdStackAllocaStmt *> all_stacks;
  std::unordered_set<AdStackAllocaStmt *> indeterminable_stacks;

  for (int i = 0; i < num_nodes; i++)
    node_ids[nodes[i].get()] = i;

  for (int i = 0; i < num_nodes; i++) {
    for (int j = nodes[i]->begin_location; j < nodes[i]->end_location; j++) {
      Stmt *stmt = nodes[i]->block->statements[j].get();
      if (auto *stack = stmt->cast<AdStackAllocaStmt>()) {
        all_stacks.insert(stack);
        max_increased_size.insert(
            std::make_pair(stack, std::vector<int>(num_nodes, 0)));
        increased_size.insert(
            std::make_pair(stack, std::vector<int>(num_nodes, 0)));
      }
    }
  }

  // For each basic block we compute the increase of stack size. This is a
  // pre-processing step for the next maximum stack size determining algorithm.
  for (int i = 0; i < num_nodes; i++) {
    for (int j = nodes[i]->begin_location; j < nodes[i]->end_location; j++) {
      Stmt *stmt = nodes[i]->block->statements[j].get();
      if (auto *stack_push = stmt->cast<AdStackPushStmt>()) {
        auto *stack = stack_push->stack->as<AdStackAllocaStmt>();
        if (stack->max_size == 0 /*adaptive*/) {
          increased_size[stack][i]++;
          if (increased_size[stack][i] > max_increased_size[stack][i]) {
            max_increased_size[stack][i] = increased_size[stack][i];
          }
        }
      } else if (auto *stack_pop = stmt->cast<AdStackPopStmt>()) {
        auto *stack = stack_pop->stack->as<AdStackAllocaStmt>();
        if (stack->max_size == 0 /*adaptive*/) {
          increased_size[stack][i]--;
        }
      }
    }
  }

  // The maximum stack size determining algorithm -- run the Bellman-Ford
  // algorithm on each AD-stack separately.
  for (auto *stack : all_stacks) {
    // The maximum size of |stack| among all control flows starting at the
    // beginning of the IR.
    int max_size = 0;

    // max_size_at_node_begin[j] is the maximum size of |stack| among
    // all control flows starting at the beginning of the IR and ending at the
    // beginning of the CFGNode |j|. Initialize this array to -1 to make sure
    // that the first iteration of the Bellman-Ford algorithm fully updates
    // this array.
    std::vector<int> max_size_at_node_begin(num_nodes, -1);

    // The queue for the Bellman-Ford algorithm.
    std::queue<int> to_visit;

    // An optimization for the Bellman-Ford algorithm.
    std::vector<bool> in_queue(num_nodes);

    // An array for detecting positive loop in the Bellman-Ford algorithm.
    std::vector<int> times_pushed_in_queue(num_nodes, 0);

    max_size_at_node_begin[start_node] = 0;
    to_visit.push(start_node);
    in_queue[start_node] = true;
    times_pushed_in_queue[start_node]++;

    bool has_positive_loop = false;

    // The Bellman-Ford algorithm.
    while (!to_visit.empty()) {
      int node_id = to_visit.front();
      to_visit.pop();
      in_queue[node_id] = false;
      CFGNode *now = nodes[node_id].get();

      // Inside this CFGNode -- update the answer |max_size|
      const auto max_size_inside_this_node = max_increased_size[stack][node_id];
      const auto current_max_size =
          max_size_at_node_begin[node_id] + max_size_inside_this_node;
      if (current_max_size > max_size) {
        max_size = current_max_size;
      }
      // At the end of this CFGNode -- update the state
      // |max_size_at_node_begin| of other CFGNodes
      const auto increase_in_this_node = increased_size[stack][node_id];
      const auto current_size =
          max_size_at_node_begin[node_id] + increase_in_this_node;
      for (auto *next_node : now->next) {
        int next_node_id = node_ids[next_node];
        if (current_size > max_size_at_node_begin[next_node_id]) {
          max_size_at_node_begin[next_node_id] = current_size;
          if (!in_queue[next_node_id]) {
            if (times_pushed_in_queue[next_node_id] <= num_nodes) {
              to_visit.push(next_node_id);
              in_queue[next_node_id] = true;
              times_pushed_in_queue[next_node_id]++;
            } else {
              // A positive loop is found because a node is going to be pushed
              // into the queue the (num_nodes + 1)-th time.
              has_positive_loop = true;
              break;
            }
          }
        }
      }
      if (has_positive_loop) {
        break;
      }
    }

    if (has_positive_loop) {
      stack->max_size = default_ad_stack_size;
      indeterminable_stacks.insert(stack);
    } else {
      // Since we use |max_size| == 0 for adaptive sizes, we do not want stacks
      // with maximum capacity indeed equal to 0.
      TI_WARN_IF(max_size == 0,
                 "Unused autodiff stack {} should have been eliminated.",
                 stack->name());
      stack->max_size = max_size;
    }
  }

  // Print a debug message if we have indeterminable AD-stacks' sizes.
  if (!indeterminable_stacks.empty()) {
    std::vector<std::string> indeterminable_stacks_name;
    indeterminable_stacks_name.reserve(indeterminable_stacks.size());
    for (auto &stack : indeterminable_stacks) {
      indeterminable_stacks_name.push_back(stack->name());
    }
    TI_DEBUG(
        "Unable to determine the necessary size for autodiff stacks [{}]. "
        "Use "
        "configured size (CompileConfig::default_ad_stack_size) {} instead.",
        fmt::join(indeterminable_stacks_name, ", "), default_ad_stack_size);
  }
}

}  // namespace taichi::lang<|MERGE_RESOLUTION|>--- conflicted
+++ resolved
@@ -430,44 +430,9 @@
       }
     }
 
-<<<<<<< HEAD
-    /*
-    TODO(zhanlue): Improve aliasing analysis to enable TensorType forwarding
-                   Be careful about the case where MatrixPtrStmt is involved:
-
-      [Example]
-      TensorType* $1 = AllocaStmt(TensorType)
-      TensorType $2 = MatrixInitStmt([...])
-
-      // --------- Unable to forward --------- //
-      (Tensor-store --> Element-store --> Tensor-Load)
-
-      $3: StoreStmt($1, $2) // can't forward this store int32*
-      $4 = MatrixPtrStmt($1, 0)
-      $5: StoreStmt($4, ConstStmt(100)) // can't forward this store of course
-      TensorType $6 =LoadStmt($1)
-
-      // --------- Unable to forward --------- //
-      (Element-store --> Tensor-store --> Element-Load)
-
-      int32* $3 = MatrixPtrStmt($1, 0)
-      $4: StoreStmt($3, ConstStmt(100)) // can't forward this store
-      $5: StoreStmt($1, $2) // can't forward this store
-      $6 = LoadStmt($3)
-
-      // --------- Able to forward --------- /
-      (Tensor-store --> Tensor-Load)
-      int32* $3 = MatrixPtrStmt($1, 0)
-      $5: StoreStmt($1, $2) // can forward this store
-      $6 = LoadStmt($1)
-    */
-
-    if (result && !result->ret_type.ptr_removed()->is<TensorType>()) {
-=======
     // [Apply Load-Store-Forwarding]
     // replace load stmt with the value-"result"
     if (result) {
->>>>>>> f2c718e3
       // Forward the stored data |result|.
       if (result->is<AllocaStmt>()) {
         // TensorType does not apply to this special case
