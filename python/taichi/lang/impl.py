--- conflicted
+++ resolved
@@ -248,14 +248,12 @@
     taichi_lang_core.reset_default_compile_config()
 
 
+@taichi_scope
 def static_print(*args, __p=print, **kwargs):
     __p(*args, **kwargs)
 
 
-<<<<<<< HEAD
-@taichi_scope
-=======
->>>>>>> ad3fe31c
+@taichi_scope
 def static_assert(cond, msg=None):
     if msg is not None:
         assert cond, msg
