--- conflicted
+++ resolved
@@ -26,19 +26,6 @@
         bitwise_float()
 
 
-<<<<<<< HEAD
-@pytest.mark.skipif(not ti.has_pytorch(), reason='Pytorch not installed.')
-@ti.test(arch=ti.cpu)
-def test_subscript():
-    a = ti.ndarray(ti.i32, shape=(10, 10))
-
-    @ti.kernel
-    def any_array(x: ti.any_arr()):
-        b = x[3, 1.1]
-
-    with pytest.raises(SystemExit):
-        any_array(a)
-=======
 @ti.test(arch=ti.cpu)
 def test_ternary_op():
     @ti.kernel
@@ -50,4 +37,16 @@
 
     with pytest.raises(SystemExit):
         select()
->>>>>>> b6937976
+
+
+@pytest.mark.skipif(not ti.has_pytorch(), reason='Pytorch not installed.')
+@ti.test(arch=ti.cpu)
+def test_subscript():
+    a = ti.ndarray(ti.i32, shape=(10, 10))
+
+    @ti.kernel
+    def any_array(x: ti.any_arr()):
+        b = x[3, 1.1]
+
+    with pytest.raises(SystemExit):
+        any_array(a)