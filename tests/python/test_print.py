--- conflicted
+++ resolved
@@ -59,7 +59,22 @@
     ti.sync()
 
 
-<<<<<<< HEAD
+@ti.all_archs
+def test_print_sep():
+    @ti.kernel
+    def func():
+        # hello 42 world!
+        print('hello', 42, 'world!')
+        # hello 42 Taichi 233 world!
+        print('hello', 42, 'Tai', end='')
+        print('chi', 233, 'world!')
+        # hello42world!
+        print('hello', 42, 'world!', sep='')
+
+    func()
+    ti.sync()
+
+
 @ti.all_archs
 def test_print_multiple_threads():
     x = ti.var(dt=ti.f32, shape=(128, ))
@@ -73,19 +88,4 @@
     func(0.1)
     ti.sync()
     func(10.0)
-=======
-@ti.archs_excluding(ti.metal)
-def test_print_sep():
-    @ti.kernel
-    def func():
-        # hello 42 world!
-        print('hello', 42, 'world!')
-        # hello 42 Taichi 233 world!
-        print('hello', 42, 'Tai', end='')
-        print('chi', 233, 'world!')
-        # hello42world!
-        print('hello', 42, 'world!', sep='')
-
-    func()
->>>>>>> 37976e75
     ti.sync()