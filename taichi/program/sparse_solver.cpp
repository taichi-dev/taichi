--- conflicted
+++ resolved
@@ -212,13 +212,8 @@
   CUSPARSEDriver::get_instance().cpSetMatIndexBase(descr_,
                                                    CUSPARSE_INDEX_BASE_ZERO);
 
-<<<<<<< HEAD
   // step 1: reorder the sparse matrix
-  float *h_csrValA = NULL; 
-=======
-  // Reorder
   float *h_csrValA = NULL;
->>>>>>> 648cab38
   h_Q = (int *)malloc(sizeof(int) * colsA);
   h_csrRowPtrB = (int *)malloc(sizeof(int) * (rowsA + 1));
   h_csrColIndB = (int *)malloc(sizeof(int) * nnzA);
@@ -253,17 +248,10 @@
   for (int j = 0; j < nnzA; j++) {
     h_mapBfromA[j] = j;
   }
-<<<<<<< HEAD
-  CUSOLVERDriver::get_instance().csSpXcsrpermHost(cusolver_handle_, rowsA, colsA, nnzA, descr_,
-                                         h_csrRowPtrB, h_csrColIndB, h_Q, h_Q,
-                                         h_mapBfromA, buffer_cpu);
-  // B = A( mapBfromA )
-=======
   CUSOLVERDriver::get_instance().csSpXcsrpermHost(
       cusolver_handle_, rowsA, colsA, nnzA, descr_, h_csrRowPtrB, h_csrColIndB,
       h_Q, h_Q, h_mapBfromA, buffer_cpu);
-  /* B = A( mapBfromA ) */
->>>>>>> 648cab38
+  // B = A( mapBfromA )
   for (int j = 0; j < nnzA; j++) {
     h_csrValB[j] = h_csrValA[h_mapBfromA[j]];
   }
@@ -516,63 +504,30 @@
   assert(h_Qb != nullptr);
   CUDADriver::get_instance().memcpy_device_to_host((void *)h_b, (void *)d_b,
                                                    sizeof(float) * rowsA);
-<<<<<<< HEAD
-  // TODO: replace with cuSparseGather                                     
-=======
-  // replace with cuSparseGather
->>>>>>> 648cab38
+  // TODO: replace with cuSparseGather
   for (int row = 0; row < rowsA; row++) {
     h_Qb[row] = h_b[h_Q[row]];
   }
   void *d_Qb = NULL;
   CUDADriver::get_instance().malloc(&d_Qb, sizeof(float) * rowsA);
-<<<<<<< HEAD
-  CUDADriver::get_instance().memcpy_host_to_device((void *)d_Qb, (void *)h_Qb,sizeof(float) * rowsA);
-  // solve B*z = Q*b 
-=======
+
   CUDADriver::get_instance().memcpy_host_to_device((void *)d_Qb, (void *)h_Qb,
                                                    sizeof(float) * rowsA);
-  /* solve B*z = Q*b */
->>>>>>> 648cab38
+  // solve B*z = Q*b
   void *d_z = NULL;
   CUDADriver::get_instance().malloc(&d_z, sizeof(float) * colsA);
   CUSOLVERDriver::get_instance().csSpScsrcholSolve(
       cusolver_handle_, rowsA, (void *)d_Qb, (void *)d_z, info_, gpu_buffer_);
 
   // Q*x = z
-<<<<<<< HEAD
-  // TODO: Replace cuSparseSsctr with cuSparseScatter                                  
-  CUSPARSEDriver::get_instance().cpSsctr(cusparse_handel_, (int)rowsA, (void*)d_z, 
-                                    (void*)d_Q, (void*)d_x,CUSPARSE_INDEX_BASE_ZERO);
-=======
+  // TODO: Replace cuSparseSsctr with cuSparseScatter
   CUSPARSEDriver::get_instance().cpSsctr(cusparse_handel_, (int)rowsA,
                                          (void *)d_z, (void *)d_Q, (void *)d_x,
                                          CUSPARSE_INDEX_BASE_ZERO);
-  // Replace cuSparseSsctr with cuSparseScatter
-  // cusparseSpVecDescr_t vecX;
-  // cusparseDnVecDescr_t vecY;
-  // CUSPARSEDriver::get_instance().cpCreateSpVec(&vecX, rowsA, nnz, d_Q,
-  // d_z,CUSPARSE_INDEX_32I,
-  //                                       CUSPARSE_INDEX_BASE_ZERO,
-  //                                       CUDA_R_32F);
-  // CUSPARSEDriver::get_instance().cpCreateDnVec(&vecY, rowsA, d_x,
-  // CUDA_R_32F); CUSPARSEDriver::get_instance().cpScatter(cusolver_handle_,
-  // vecX, vecY);
->>>>>>> 648cab38
-
   free(h_b);
   free(h_Qb);
   CUDADriver::get_instance().mem_free(d_Qb);
   CUDADriver::get_instance().mem_free(d_z);
-<<<<<<< HEAD
-=======
-
-  // TODO: free allocated memory and handles
-  // CUDADriver::get_instance().mem_free(gpu_buffer_);
-  // CUSOLVERDriver::get_instance().csSpDestory(cusolver_handle_);
-  // CUSPARSEDriver::get_instance().cpDestroy(cusparse_handel_);
-  // CUSPARSEDriver::get_instance().cpDestroyMatDescr(descrA);
->>>>>>> 648cab38
 #else
   TI_NOT_IMPLEMENTED
 #endif
