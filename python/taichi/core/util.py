import os
import re
import shutil
import sys
import ctypes
import warnings
from pathlib import Path
from colorama import Fore, Back, Style
from taichi.misc.settings import get_output_directory, get_build_directory, get_bin_directory, get_repo_directory, get_runtime_directory
from taichi.misc.util import get_os_name, get_unique_task_id

if sys.version_info[0] < 3 or sys.version_info[1] <= 5:
    print("\nPlease restart with Python 3.6+\n")
    print("Current Python version:", sys.version_info)
    exit(-1)

warnings.filterwarnings('always')

ti_core = None


def in_docker():
    if os.environ.get("TI_IN_DOCKER", "") == "":
        return False
    else:
        return True


def import_ti_core(tmp_dir=None):
    global ti_core
    if get_os_name() != 'win':
        old_flags = sys.getdlopenflags()
        sys.setdlopenflags(2 | 8)  # RTLD_NOW | RTLD_DEEPBIND
    else:
        pyddir = os.path.join(package_root(), 'lib')
        os.environ['PATH'] += ';' + pyddir
    try:
        import taichi_core as core
    except Exception as e:
        if isinstance(e, ImportError):
            print(
                Fore.YELLOW + "Share object taichi_core import failed, "
                "check this page for possible solutions:\n"
                "https://taichi.readthedocs.io/en/stable/install.html#troubleshooting"
                + Fore.RESET)
        raise e
    ti_core = core
    if get_os_name() != 'win':
        sys.setdlopenflags(old_flags)
    lib_dir = os.path.join(package_root(), 'lib')
    core.set_lib_dir(locale_encode(lib_dir))
    if tmp_dir is not None:
        core.set_tmp_dir(locale_encode(tmp_dir))


def locale_encode(s):
    try:
        import locale
        return s.encode(locale.getdefaultlocale()[1])
<<<<<<< HEAD
    except:
=======
    except TypeError:
>>>>>>> 65bf9642
        return s.encode('utf8')


def is_ci():
    return os.environ.get('TI_CI', '') == '1'


def package_root():
    return os.path.join(os.path.dirname(os.path.realpath(__file__)), '../')


def is_release():
    return os.environ.get('TAICHI_REPO_DIR', '') == ''


def get_core_shared_object():
    if is_release():
        directory = os.path.join(package_root(), 'lib')
    else:
        directory = get_bin_directory()
    return os.path.join(directory, 'libtaichi_core.so')


def get_repo():
    from git import Repo
    repo = Repo(get_repo_directory())
    return repo


def print_red_bold(*args, **kwargs):
    print(Fore.RED + Style.BRIGHT, end='')
    print(*args, **kwargs)
    print(Style.RESET_ALL, end='')


def has_suffix(f, suffixes):
    for suf in suffixes:
        if f.endswith('.' + suf):
            return True
    return False


def format_plain_text(fn):
    formatted = ''
    with open(fn, 'r') as f:
        for l in f:
            l = l.rstrip()
            if l.find('\t') != -1:
                print(f'Warning: found tab in {fn}. Skipping...')
                return
            formatted += l + '\n'
    while len(formatted) and formatted[-1] == '\n':
        formatted = formatted[:-1]
    formatted += '\n'
    with open(fn, 'w') as f:
        f.write(formatted)


def _find_clang_format_bin():
    candidates = ['clang-format-6.0', 'clang-format']
    result = None

    import subprocess as sp
    for c in candidates:
        try:
            if sp.run([c, '--version'], stdout=sp.DEVNULL,
                      stderr=sp.DEVNULL).returncode == 0:
                result = c
                break
        except:
            pass
    import colorama
    colorama.init()
    if result is None:
        print(Fore.YELLOW +
              'Did not find any clang-format executable, skipping C++ files',
              file=sys.stderr)
    else:
        print('C++ formatter: {}{}'.format(Fore.GREEN, result))
    print(Style.RESET_ALL)
    return result


def format(all=False, diff=None):
    import os
    import taichi as tc
    from yapf.yapflib.yapf_api import FormatFile
    repo = get_repo()

    if all:
        directories = [
            'taichi', 'tests', 'examples', 'misc', 'python', 'benchmarks',
            'docs', 'misc'
        ]
        files = []
        for d in directories:
            files += list(
                Path(os.path.join(tc.get_repo_directory(), d)).rglob('*'))
    else:
        if diff is None:

            def find_diff_or_empty(s):
                try:
                    return repo.index.diff(s)
                except:
                    return []

            # TODO(#628): Have a way to customize the repo names, in order to
            # support noncanonical namings.
            #
            # Finds all modified files from upstream/master to working tree
            # 1. diffs between the index and upstream/master. Also inclulde
            # origin/master for repo owners.
            files = find_diff_or_empty('upstream/master')
            files += find_diff_or_empty('origin/master')
            # 2. diffs between the index and the working tree
            # https://gitpython.readthedocs.io/en/stable/tutorial.html#obtaining-diff-information
            files += repo.index.diff(None)
        else:
            files = repo.index.diff(diff)
        files = list(
            map(lambda x: os.path.join(tc.get_repo_directory(), x.a_path),
                files))

    files = sorted(set(map(str, files)))
    clang_format_bin = _find_clang_format_bin()
    print('Code formatting ...')
    for fn in files:
        if not os.path.exists(fn):
            continue
        if os.path.isdir(fn):
            continue
        if fn.find('.pytest_cache') != -1:
            continue
        if fn.find('docs/build/') != -1:
            continue
        if re.match(r'.*examples\/[a-z_]+\d\d+\.py$', fn):
            print(f'Skipping example file {fn}...')
            continue
        if fn.endswith('.py'):
            print('Formatting "{}"'.format(fn))
            FormatFile(fn,
                       in_place=True,
                       style_config=os.path.join(tc.get_repo_directory(),
                                                 'misc', '.style.yapf'))
        elif clang_format_bin and has_suffix(fn, ['cpp', 'h', 'cu', 'cuh']):
            print('Formatting "{}"'.format(fn))
            os.system('{} -i -style=file {}'.format(clang_format_bin, fn))
        elif has_suffix(fn, ['txt', 'md', 'rst', 'cfg', 'll', 'ptx']):
            print('Formatting "{}"'.format(fn))
            format_plain_text(fn)
        elif has_suffix(fn, [
                'pyc', 'png', 'jpg', 'bmp', 'gif', 'gitignore', 'whl', 'mp4',
                'html'
        ]):
            pass
        else:
            print(f'Skipping {fn}...')

    print('Formatting done!')


create_sand_box_on_windows = True


def build():
    tmp_cwd = os.getcwd()
    bin_dir = get_build_directory()

    try:
        os.mkdir(bin_dir)
    except:
        pass
    os.chdir(bin_dir)

    import multiprocessing
    print('Building taichi...')
    num_make_threads = min(20, multiprocessing.cpu_count())
    if get_os_name() == 'win':
        make_ret = os.system(
            "msbuild /p:Configuration=Release /p:Platform=x64 /m taichi.sln")
    else:
        make_ret = os.system('make -j {}'.format(num_make_threads))
    if make_ret != 0:
        print('  Error: Build failed.')
        exit(-1)

    os.chdir(tmp_cwd)


def check_exists(src):
    if not os.path.exists(src):
        raise FileNotFoundError(f'File "{src}" not exist. Installation corrupted or build incomplete?')


def prepare_sandbox(src):
    global g_tmp_dir
    check_exists(src)
    import atexit
    import shutil
    from tempfile import mkdtemp
    tmp_dir = mkdtemp(prefix='taichi-')
    atexit.register(shutil.rmtree, tmp_dir)
    print(f'[Taichi] preparing sandbox at {tmp_dir}')
    dest = os.path.join(tmp_dir, 'taichi_core.so')
    shutil.copy(src, dest)
    os.mkdir(os.path.join(tmp_dir, 'runtime/'))
    return tmp_dir


if is_release():
    print("[Taichi] mode=release")
    sys.path.append(os.path.join(package_root(), 'lib'))
    if get_os_name() != 'win':
        link_src = os.path.join(package_root(), 'lib', 'taichi_core.so')
        link_dst = os.path.join(package_root(), 'lib', 'libtaichi_core.so')
        # For llvm jit to find the runtime symbols
        if not os.path.exists(link_dst):
            os.symlink(link_src, link_dst)
    import_ti_core()
    if get_os_name() != 'win':
        dll = ctypes.CDLL(get_core_shared_object(), mode=ctypes.RTLD_GLOBAL)

    ti_core.set_python_package_dir(package_root())
    os.makedirs(ti_core.get_repo_dir(), exist_ok=True)
else:
    print("[Taichi] mode=development")
    if get_os_name() == 'osx':
        bin_dir = get_bin_directory()
        os.environ['DYLD_FALLBACK_LIBRARY_PATH'] = get_runtime_directory()
        lib_path = os.path.join(bin_dir, 'libtaichi_core.dylib')
        tmp_cwd = os.getcwd()
        tmp_dir = prepare_sandbox(lib_path)
        os.chdir(tmp_dir)
        sys.path.append(tmp_dir)
        import taichi_core as ti_core
        os.chdir(tmp_cwd)

    elif get_os_name() == 'linux':
        bin_dir = get_bin_directory()
        if 'LD_LIBRARY_PATH' in os.environ:
            os.environ['LD_LIBRARY_PATH'] += ':/usr/lib64/'
        else:
            os.environ['LD_LIBRARY_PATH'] = '/usr/lib64/'
        lib_path = os.path.join(bin_dir, 'libtaichi_core.so')
        check_exists(lib_path)
        tmp_cwd = os.getcwd()
        tmp_dir = prepare_sandbox(lib_path)
        os.chdir(tmp_dir)
        sys.path.append(tmp_dir)
        try:
            import_ti_core(tmp_dir)
        except Exception as e:
            from colorama import Fore, Back, Style
            print_red_bold("Taichi core import failed: ", end='')
            print(e)
            exit(-1)
        os.chdir(tmp_cwd)

    elif get_os_name() == 'win':
        bin_dir = get_bin_directory()
        dll_path_invalid = os.path.join(bin_dir, 'libtaichi_core.dll')
        assert not os.path.exists(dll_path_invalid)

        possible_folders = ['Debug', 'RelWithDebInfo', 'Release']
        detected_dlls = []
        for folder in possible_folders:
            dll_path = os.path.join(bin_dir, folder, 'taichi_core.dll')
            if os.path.exists(dll_path):
                detected_dlls.append(dll_path)

        if len(detected_dlls) == 0:
            raise FileNotFoundError(
                f'Cannot find Taichi core dll under {get_bin_directory()}/{possible_folders}'
            )
        elif len(detected_dlls) != 1:
            print('Warning: multiple Taichi core dlls found:')
            for dll in detected_dlls:
                print(' ', dll)
            print(f'Using {detected_dlls[0]}')

        dll_path = detected_dlls[0]

        # On windows when an dll/pyd is loaded, we cannot write to it any more
        old_wd = os.getcwd()
        os.chdir(bin_dir)

        if create_sand_box_on_windows:
            # Create a sandbox for separated core lib development and loading
            folder = os.path.join(get_output_directory(), 'tmp',
                                  get_unique_task_id())

            lib_dir = os.path.join(get_repo_directory(), 'external', 'lib')
            os.environ['PATH'] += ';' + lib_dir

            os.makedirs(folder)
            shutil.copy(dll_path, os.path.join(folder, 'taichi_core.pyd'))
            os.environ['PATH'] += ';' + folder
            sys.path.append(folder)
        else:
            shutil.copy(dll_path, os.path.join(bin_dir, 'taichi_core.pyd'))
            sys.path.append(bin_dir)
        try:
            import taichi_core as ti_core
        except Exception as e:
            print(e)
            print()
            print(
                'Hint: please make sure the major and minor versions of the Python executable is correct.'
            )
            print()
            raise e

        os.chdir(old_wd)

log_level = os.environ.get('TI_LOG_LEVEL', '')
if log_level:
    ti_core.set_logging_level(log_level)


def get_dll_name(name):
    if get_os_name() == 'linux':
        return 'libtaichi_%s.so' % name
    elif get_os_name() == 'osx':
        return 'libtaichi_%s.dylib' % name
    elif get_os_name() == 'win':
        return 'taichi_%s.dll' % name
    else:
        raise Exception(f"Unknown OS: {get_os_name()}")


def load_module(name, verbose=True):
    if verbose:
        print('Loading module', name)
    try:
        if get_os_name() == 'osx':
            mode = ctypes.RTLD_LOCAL
        else:
            mode = ctypes.RTLD_GLOBAL
        if '.so' in name:
            ctypes.PyDLL(name, mode=mode)
        else:
            ctypes.PyDLL(os.path.join(get_repo_directory(), 'build',
                                      get_dll_name(name)),
                         mode=mode)
    except Exception as e:
        print(Fore.YELLOW +
              "Warning: module [{}] loading failed: {}".format(name, e) +
              Style.RESET_ALL)


def at_startup():
    if not is_release():
        output_dir = get_output_directory()
        if not os.path.exists(output_dir):
            print('Making output directory')
            os.mkdir(output_dir)

    ti_core.set_core_state_python_imported(True)


def start_memory_monitoring(output_fn, pid=-1, interval=1):
    # removing dependency on psutil
    return
    import os, psutil, time
    if pid == -1:
        pid = os.getpid()
    import multiprocessing

    def task():
        with open(output_fn, 'w') as f:
            process = psutil.Process(pid)
            while True:
                try:
                    mem = process.memory_info().rss
                except:
                    mem = -1
                time.sleep(interval)
                print(time.time(), mem, file=f)
                f.flush()

    proc = multiprocessing.Process(target=task, daemon=True)
    proc.start()


def require_version(major, minor=None, patch=None):
    versions = [
        int(ti_core.get_version_major()),
        int(ti_core.get_version_minor()),
        int(ti_core.get_version_patch()),
    ]
    match = major == versions[0] and (
        minor < versions[1] or minor == versions[1] and patch <= versions[2])
    if match:
        return
    else:
        print("Taichi version mismatch. required >= {}.{}.{}".format(
            major, minor, patch))
        print("Installed =", ti_core.get_version_string())
        raise Exception("Taichi version mismatch")


at_startup()


def _print_taichi_header():
    dev_mode = not is_release()

    header = '[Taichi] '
    if dev_mode:
        header += '<dev mode>, '
    else:
        header += f'version {ti_core.get_version_string()}, '

    llvm_version = ti_core.get_llvm_version_string()
    header += f'llvm {llvm_version}, '

    commit_hash = ti_core.get_commit_hash()
    commit_hash = commit_hash[:8]
    header += f'commit {commit_hash}, '

    py_ver = '.'.join(str(x) for x in sys.version_info[:3])
    header += f'python {py_ver}'

    print(header)


_print_taichi_header()<|MERGE_RESOLUTION|>--- conflicted
+++ resolved
@@ -57,11 +57,7 @@
     try:
         import locale
         return s.encode(locale.getdefaultlocale()[1])
-<<<<<<< HEAD
-    except:
-=======
     except TypeError:
->>>>>>> 65bf9642
         return s.encode('utf8')
 
 
