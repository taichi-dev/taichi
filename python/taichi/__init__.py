import sys

<<<<<<< HEAD
=======
from taichi._funcs import *
from taichi._lib.core import ti_core as core
>>>>>>> ebb2ee1a
from taichi._logging import *
from taichi.lang import *  # pylint: disable=W0622 # TODO(archibate): It's `taichi.lang.core` overriding `taichi.core`
from taichi.main import main
from taichi.tools import *
from taichi.tools.patterns import taichi_logo
from taichi.types.annotations import *
# Provide a shortcut to types since they're commonly used.
from taichi.types.primitive_types import *
from taichi._lib import core as _ti_core

from taichi import ad
from taichi.ui import GUI, hex_to_rgb, rgb_to_hex, ui

# Issue#2223: Do not reorder, or we're busted with partially initialized module
from taichi import aot  # isort:skip
from taichi._testing import *  # isort:skip

deprecated_names = {'SOA': 'Layout.SOA', 'AOS': 'Layout.AOS'}
if sys.version_info.minor < 7:
    for name, alter in deprecated_names.items():
        exec(f'{name} = {alter}')
else:

    def __getattr__(attr):
        if attr in deprecated_names:
            warning(
                f'ti.{attr} is deprecated. Please use ti.{deprecated_names[attr]} instead.',
                DeprecationWarning,
                stacklevel=2)
            exec(f'{attr} = {deprecated_names[attr]}')
            return locals()[attr]
        raise AttributeError(f"module '{__name__}' has no attribute '{attr}'")


__all__ = ['ad', 'lang', 'tools', 'main', 'ui', 'profiler']

complex_kernel = deprecated('ti.complex_kernel',
                            'ti.ad.grad_replaced')(ad.grad_replaced)

complex_kernel_grad = deprecated('ti.complex_kernel_grad',
                                 'ti.ad.grad_for')(ad.grad_for)

__version__ = (_ti_core.get_version_major(), _ti_core.get_version_minor(),
               _ti_core.get_version_patch())<|MERGE_RESOLUTION|>--- conflicted
+++ resolved
@@ -1,10 +1,6 @@
 import sys
 
-<<<<<<< HEAD
-=======
 from taichi._funcs import *
-from taichi._lib.core import ti_core as core
->>>>>>> ebb2ee1a
 from taichi._logging import *
 from taichi.lang import *  # pylint: disable=W0622 # TODO(archibate): It's `taichi.lang.core` overriding `taichi.core`
 from taichi.main import main
