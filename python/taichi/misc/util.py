--- conflicted
+++ resolved
@@ -261,12 +261,8 @@
     'core_vec',
     'core_veci',
     'deprecated',
-<<<<<<< HEAD
-    'fully_deprecated',
+    'obsolete',
     'cached_property',
-=======
-    'obsolete',
->>>>>>> a7d0bb25
     'set_gdb_trigger',
     'print_profile_info',
     'set_logging_level',
