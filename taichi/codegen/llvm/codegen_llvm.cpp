#include "taichi/codegen/llvm/codegen_llvm.h"

#include <algorithm>

#ifdef TI_WITH_LLVM
#include "llvm/Bitcode/BitcodeReader.h"
#include "llvm/IR/Module.h"
#include "llvm/Linker/Linker.h"
#include "taichi/analysis/offline_cache_util.h"
#include "taichi/ir/statements.h"
#include "taichi/ir/transforms.h"
#include "taichi/runtime/llvm/launch_arg_info.h"
#include "taichi/runtime/llvm/llvm_offline_cache.h"
#include "taichi/program/extension.h"
#include "taichi/runtime/program_impls/llvm/llvm_program.h"
#include "taichi/codegen/llvm/struct_llvm.h"
#include "taichi/util/file_sequence_writer.h"
#include "taichi/codegen/codegen_utils.h"

namespace taichi::lang {

// TODO: sort function definitions to match declaration order in header

// TODO(k-ye): Hide FunctionCreationGuard inside cpp file
FunctionCreationGuard::FunctionCreationGuard(
    TaskCodeGenLLVM *mb,
    std::vector<llvm::Type *> arguments,
    const std::string &func_name)
    : mb(mb) {
  // Create the loop body function
  auto body_function_type = llvm::FunctionType::get(
      llvm::Type::getVoidTy(*mb->llvm_context), arguments, false);

  body = llvm::Function::Create(body_function_type,
                                llvm::Function::InternalLinkage, func_name,
                                mb->module.get());
  old_func = mb->func;
  // emit into loop body function
  mb->func = body;

  allocas = llvm::BasicBlock::Create(*mb->llvm_context, "allocs", body);
  old_entry = mb->entry_block;
  mb->entry_block = allocas;

  final = llvm::BasicBlock::Create(*mb->llvm_context, "final", body);
  old_final = mb->final_block;
  mb->final_block = final;

  entry = llvm::BasicBlock::Create(*mb->llvm_context, "entry", mb->func);

  ip = mb->builder->saveIP();
  mb->builder->SetInsertPoint(entry);

  auto body_bb =
      llvm::BasicBlock::Create(*mb->llvm_context, "function_body", mb->func);
  mb->builder->CreateBr(body_bb);
  mb->builder->SetInsertPoint(body_bb);
}

FunctionCreationGuard::~FunctionCreationGuard() {
  if (!mb->returned) {
    mb->builder->CreateBr(final);
  }
  mb->builder->SetInsertPoint(final);
  mb->builder->CreateRetVoid();
  mb->returned = false;

  mb->builder->SetInsertPoint(allocas);
  mb->builder->CreateBr(entry);

  mb->entry_block = old_entry;
  mb->final_block = old_final;
  mb->func = old_func;
  mb->builder->restoreIP(ip);

  TI_ASSERT(!llvm::verifyFunction(*body, &llvm::errs()));
}

namespace {

class CodeGenStmtGuard {
 public:
  using Getter = std::function<llvm::BasicBlock *(void)>;
  using Setter = std::function<void(llvm::BasicBlock *)>;

  explicit CodeGenStmtGuard(Getter getter, Setter setter)
      : saved_stmt_(getter()), setter_(std::move(setter)) {
  }

  ~CodeGenStmtGuard() {
    setter_(saved_stmt_);
  }

  CodeGenStmtGuard(CodeGenStmtGuard &&) = default;
  CodeGenStmtGuard &operator=(CodeGenStmtGuard &&) = default;

 private:
  llvm::BasicBlock *saved_stmt_;
  Setter setter_;
};

CodeGenStmtGuard make_loop_reentry_guard(TaskCodeGenLLVM *cg) {
  return CodeGenStmtGuard([cg]() { return cg->current_loop_reentry; },
                          [cg](llvm::BasicBlock *saved_stmt) {
                            cg->current_loop_reentry = saved_stmt;
                          });
}

CodeGenStmtGuard make_while_after_loop_guard(TaskCodeGenLLVM *cg) {
  return CodeGenStmtGuard([cg]() { return cg->current_while_after_loop; },
                          [cg](llvm::BasicBlock *saved_stmt) {
                            cg->current_while_after_loop = saved_stmt;
                          });
}

}  // namespace

// TaskCodeGenLLVM
void TaskCodeGenLLVM::visit(Block *stmt_list) {
  for (auto &stmt : stmt_list->statements) {
    stmt->accept(this);
    if (returned) {
      break;
    }
  }
}

void TaskCodeGenLLVM::visit(AllocaStmt *stmt) {
  if (stmt->ret_type->is<TensorType>()) {
    auto tensor_type = stmt->ret_type->cast<TensorType>();
    auto type = tlctx->get_data_type(tensor_type);
    if (stmt->is_shared) {
      auto base = new llvm::GlobalVariable(
          *module, type, false, llvm::GlobalValue::ExternalLinkage, nullptr,
          fmt::format("shared_array_{}", stmt->id), nullptr,
          llvm::GlobalVariable::NotThreadLocal, 3 /*addrspace=shared*/);
      base->setAlignment(llvm::MaybeAlign(8));
      auto ptr_type = llvm::PointerType::get(type, 0);
      llvm_val[stmt] = builder->CreatePointerCast(base, ptr_type);
    } else {
      llvm_val[stmt] = create_entry_block_alloca(type);
    }
  } else {
    llvm_val[stmt] =
        create_entry_block_alloca(stmt->ret_type, stmt->ret_type.is_pointer());
    // initialize as zero if element is not a pointer
    if (!stmt->ret_type.is_pointer())
      builder->CreateStore(tlctx->get_constant(stmt->ret_type, 0),
                           llvm_val[stmt]);
  }
}

void TaskCodeGenLLVM::visit(RandStmt *stmt) {
  if (stmt->ret_type->is_primitive(PrimitiveTypeID::f16)) {
    // Promoting to f32 since there's no rand_f16 support in runtime.cpp.
    auto val_f32 = call("rand_f32", get_context());
    llvm_val[stmt] =
        builder->CreateFPTrunc(val_f32, llvm::Type::getHalfTy(*llvm_context));
  } else {
    llvm_val[stmt] = call(
        fmt::format("rand_{}", data_type_name(stmt->ret_type)), get_context());
  }
}

void TaskCodeGenLLVM::emit_extra_unary(UnaryOpStmt *stmt) {
  auto input = llvm_val[stmt->operand];
  auto input_taichi_type = stmt->operand->ret_type;
  if (input_taichi_type->is_primitive(PrimitiveTypeID::f16)) {
    // Promote to f32 since we don't have f16 support for extra unary ops in in
    // runtime.cpp.
    input = builder->CreateFPExt(input, llvm::Type::getFloatTy(*llvm_context));
    input_taichi_type = PrimitiveType::f32;
  }

  auto op = stmt->op_type;
  auto input_type = input->getType();

#define UNARY_STD(x)                                                    \
  else if (op == UnaryOpType::x) {                                      \
    if (input_taichi_type->is_primitive(PrimitiveTypeID::f32)) {        \
      llvm_val[stmt] = call(#x "_f32", input);                          \
    } else if (input_taichi_type->is_primitive(PrimitiveTypeID::f64)) { \
      llvm_val[stmt] = call(#x "_f64", input);                          \
    } else if (input_taichi_type->is_primitive(PrimitiveTypeID::i32)) { \
      llvm_val[stmt] = call(#x "_i32", input);                          \
    } else if (input_taichi_type->is_primitive(PrimitiveTypeID::i64)) { \
      llvm_val[stmt] = call(#x "_i64", input);                          \
    } else {                                                            \
      TI_NOT_IMPLEMENTED                                                \
    }                                                                   \
  }
  if (false) {
  }
  UNARY_STD(abs)
  UNARY_STD(exp)
  UNARY_STD(log)
  UNARY_STD(tan)
  UNARY_STD(tanh)
  UNARY_STD(sgn)
  UNARY_STD(acos)
  UNARY_STD(asin)
  UNARY_STD(cos)
  UNARY_STD(sin)
  else if (op == UnaryOpType::sqrt) {
    llvm_val[stmt] =
        builder->CreateIntrinsic(llvm::Intrinsic::sqrt, {input_type}, {input});
  }
  else if (op == UnaryOpType::logic_not) {
    if (input_taichi_type->is_primitive(PrimitiveTypeID::u1)) {
      llvm_val[stmt] = call("logical_not_u1", input);
    } else {
      auto result =
          call("logical_not_u1",
               builder->CreateTrunc(builder->CreateIsNotNull(input),
                                    tlctx->get_data_type(PrimitiveType::u1)));
      llvm_val[stmt] = builder->CreateZExt(result, input->getType());
    }
  }
  else if (op == UnaryOpType::popcnt) {
    llvm_val[stmt] =
        builder->CreateIntrinsic(llvm::Intrinsic::ctpop, {input_type}, {input});
  }
  else {
    TI_P(unary_op_type_name(op));
    TI_NOT_IMPLEMENTED
  }
#undef UNARY_STD
  if (stmt->ret_type->is_primitive(PrimitiveTypeID::f16)) {
    // Convert back to f16
    llvm_val[stmt] = builder->CreateFPTrunc(
        llvm_val[stmt], llvm::Type::getHalfTy(*llvm_context));
  }
}

std::unique_ptr<RuntimeObject> TaskCodeGenLLVM::emit_struct_meta_object(
    SNode *snode) {
  std::unique_ptr<RuntimeObject> meta;
  if (snode->type == SNodeType::dense) {
    meta = std::make_unique<RuntimeObject>("DenseMeta", this, builder.get());
    emit_struct_meta_base("Dense", meta->ptr, snode);
    meta->call("set_morton_dim", tlctx->get_constant((int)snode->_morton));
  } else if (snode->type == SNodeType::pointer) {
    meta = std::make_unique<RuntimeObject>("PointerMeta", this, builder.get());
    emit_struct_meta_base("Pointer", meta->ptr, snode);
  } else if (snode->type == SNodeType::root) {
    meta = std::make_unique<RuntimeObject>("RootMeta", this, builder.get());
    emit_struct_meta_base("Root", meta->ptr, snode);
  } else if (snode->type == SNodeType::dynamic) {
    meta = std::make_unique<RuntimeObject>("DynamicMeta", this, builder.get());
    emit_struct_meta_base("Dynamic", meta->ptr, snode);
    meta->call("set_chunk_size", tlctx->get_constant(snode->chunk_size));
  } else if (snode->type == SNodeType::bitmasked) {
    meta =
        std::make_unique<RuntimeObject>("BitmaskedMeta", this, builder.get());
    emit_struct_meta_base("Bitmasked", meta->ptr, snode);
  } else if (snode->type == SNodeType::quant_array) {
    meta = std::make_unique<RuntimeObject>("DenseMeta", this, builder.get());
    emit_struct_meta_base("Dense", meta->ptr, snode);
  } else {
    TI_P(snode_type_name(snode->type));
    TI_NOT_IMPLEMENTED;
  }
  return meta;
}

void TaskCodeGenLLVM::emit_struct_meta_base(const std::string &name,
                                            llvm::Value *node_meta,
                                            SNode *snode) {
  RuntimeObject common("StructMeta", this, builder.get(), node_meta);
  std::size_t element_size;
  if (snode->type == SNodeType::dense) {
    auto body_type =
        StructCompilerLLVM::get_llvm_body_type(module.get(), snode);
    auto element_ty = body_type->getArrayElementType();
    element_size = tlctx->get_type_size(element_ty);
  } else if (snode->type == SNodeType::pointer) {
    auto element_ty = StructCompilerLLVM::get_llvm_node_type(
        module.get(), snode->ch[0].get());
    element_size = tlctx->get_type_size(element_ty);
  } else {
    auto element_ty =
        StructCompilerLLVM::get_llvm_element_type(module.get(), snode);
    element_size = tlctx->get_type_size(element_ty);
  }
  common.set("snode_id", tlctx->get_constant(snode->id));
  common.set("element_size", tlctx->get_constant((uint64)element_size));
  common.set("max_num_elements",
             tlctx->get_constant(snode->max_num_elements()));
  common.set("context", get_context());

  /*
  uint8 *(*lookup_element)(uint8 *, int i);
  uint8 *(*from_parent_element)(uint8 *);
  bool (*is_active)(uint8 *, int i);
  int (*get_num_elements)(uint8 *);
  void (*refine_coordinates)(PhysicalCoordinates *inp_coord,
                             PhysicalCoordinates *refined_coord,
                             int index);
                             */

  std::vector<std::string> functions = {"lookup_element", "is_active",
                                        "get_num_elements"};

  for (auto const &f : functions)
    common.set(f, get_runtime_function(fmt::format("{}_{}", name, f)));

  // "from_parent_element", "refine_coordinates" are different for different
  // snodes, even if they have the same type.
  if (snode->parent)
    common.set("from_parent_element",
               get_struct_function(snode->get_ch_from_parent_func_name(),
                                   snode->get_snode_tree_id()));

  if (snode->type != SNodeType::place)
    common.set("refine_coordinates",
               get_struct_function(snode->refine_coordinates_func_name(),
                                   snode->get_snode_tree_id()));
}

TaskCodeGenLLVM::TaskCodeGenLLVM(int id,
                                 const CompileConfig &compile_config,
                                 TaichiLLVMContext &tlctx,
                                 const Kernel *kernel,
                                 IRNode *ir,
                                 std::unique_ptr<llvm::Module> &&module)
    // TODO: simplify LLVMModuleBuilder ctor input
    : LLVMModuleBuilder(
          module == nullptr ? tlctx.new_module("kernel") : std::move(module),
          &tlctx),
      compile_config(compile_config),
      kernel(kernel),
      ir(ir),
      prog(kernel->program),
      task_codegen_id(id) {
  if (ir == nullptr)
    this->ir = kernel->ir.get();
  initialize_context();

  context_ty = get_runtime_type("RuntimeContext");
  physical_coordinate_ty = get_runtime_type(kLLVMPhysicalCoordinatesName);

  kernel_name = kernel->name + "_kernel";
  current_callable = kernel;
}

void TaskCodeGenLLVM::visit(DecorationStmt *stmt) {
}

void TaskCodeGenLLVM::create_elementwise_cast(
    UnaryOpStmt *stmt,
    llvm::Type *to_ty,
    std::function<llvm::Value *(llvm::Value *, llvm::Type *)> func,
    bool on_self) {
  auto from_ty = stmt->operand->ret_type->cast<TensorType>();
  TI_ASSERT_INFO(from_ty,
                 "Cannot perform elementwise ops on non-tensor type {}",
                 from_ty->to_string());
  llvm::Value *vec = llvm::UndefValue::get(llvm::VectorType::get(
      to_ty, from_ty->get_num_elements(), /*scalable=*/false));
  for (int i = 0; i < from_ty->get_num_elements(); ++i) {
    auto elem = builder->CreateExtractElement(
        on_self ? llvm_val[stmt] : llvm_val[stmt->operand], i);
    auto cast_value = func(elem, to_ty);
    vec = builder->CreateInsertElement(vec, cast_value, i);
  }
  llvm_val[stmt] = vec;
}

void TaskCodeGenLLVM::visit(UnaryOpStmt *stmt) {
  auto input = llvm_val[stmt->operand];
  auto input_type = input->getType();
  auto op = stmt->op_type;

#define UNARY_INTRINSIC(x)                                                   \
  else if (op == UnaryOpType::x) {                                           \
    llvm_val[stmt] =                                                         \
        builder->CreateIntrinsic(llvm::Intrinsic::x, {input_type}, {input}); \
  }
  if (stmt->op_type == UnaryOpType::cast_value) {
    llvm::CastInst::CastOps cast_op;
    auto from = stmt->operand->ret_type;
    auto to = stmt->ret_type;
    TI_ASSERT_INFO(
        from->is<TensorType>() == to->is<TensorType>(),
        "Cannot cast between tensor type and non-tensor type: {} v.s. {}",
        from->to_string(), to->to_string());

    if (from == to) {
      llvm_val[stmt] = llvm_val[stmt->operand];
    } else if (is_real(from.get_element_type()) !=
               is_real(to.get_element_type())) {
      if (is_real(from.get_element_type()) &&
          (is_integral(to.get_element_type()))) {
        cast_op = (is_signed(to.get_element_type()))
                      ? llvm::Instruction::CastOps::FPToSI
                      : llvm::Instruction::CastOps::FPToUI;
      } else if (is_integral(from.get_element_type()) &&
                 is_real(to.get_element_type())) {
        cast_op = (is_signed(from.get_element_type()))
                      ? llvm::Instruction::CastOps::SIToFP
                      : llvm::Instruction::CastOps::UIToFP;
      } else {
        TI_P(data_type_name(from));
        TI_P(data_type_name(to));
        TI_NOT_IMPLEMENTED;
      }
      bool use_f16 = to->is_primitive(PrimitiveTypeID::f16) ||
                     (to->is<TensorType>() &&
                      to->cast<TensorType>()->get_element_type()->is_primitive(
                          PrimitiveTypeID::f16));
      auto cast_type = use_f16 ? (to->is<TensorType>()
                                      ? TypeFactory::create_tensor_type(
                                            to->cast<TensorType>()->get_shape(),
                                            PrimitiveType::f32)
                                      : PrimitiveType::f32)
                               : stmt->cast_type;

      auto cast_func = [this, cast_op](llvm::Value *value, llvm::Type *type) {
        return this->builder->CreateCast(cast_op, value, type);
      };
      if (!cast_type->is<TensorType>()) {
        llvm_val[stmt] = cast_func(input, tlctx->get_data_type(cast_type));
      } else {
        create_elementwise_cast(
            stmt,
            tlctx->get_data_type(
                cast_type->cast<TensorType>()->get_element_type()),
            cast_func);
      }

      if (use_f16) {
        auto trunc_func = [this](llvm::Value *value, llvm::Type *type) {
          return this->builder->CreateFPTrunc(value, type);
        };
        auto to_ty = llvm::Type::getHalfTy(*llvm_context);
        if (!cast_type->is<TensorType>()) {
          llvm_val[stmt] = trunc_func(llvm_val[stmt], to_ty);
        } else {
          create_elementwise_cast(stmt, to_ty, trunc_func, /*on_self=*/true);
        }
      }
    } else if (is_real(from.get_element_type()) &&
               is_real(to.get_element_type())) {
      auto t1 = from->is<TensorType>()
                    ? from->cast<TensorType>()->get_element_type()
                    : from.operator->();
      auto t2 = to->is<TensorType>()
                    ? to->cast<TensorType>()->get_element_type()
                    : to.operator->();
      if (data_type_size(t1) < data_type_size(t2)) {
        auto cast_func = [this](llvm::Value *value, llvm::Type *type) {
          return this->builder->CreateFPExt(value, type);
        };
        if (!stmt->cast_type->is<TensorType>()) {
          llvm_val[stmt] =
              cast_func(input, tlctx->get_data_type(stmt->cast_type));
        } else {
          create_elementwise_cast(
              stmt,
              tlctx->get_data_type(
                  stmt->cast_type->cast<TensorType>()->get_element_type()),
              cast_func);
        }
      } else {
        if (to->is_primitive(PrimitiveTypeID::f16) ||
            (to->is<TensorType>() &&
             to->cast<TensorType>()->get_element_type()->is_primitive(
                 PrimitiveTypeID::f16))) {
          if (!to->is<TensorType>()) {
            llvm_val[stmt] = builder->CreateFPTrunc(
                builder->CreateFPTrunc(llvm_val[stmt->operand],
                                       llvm::Type::getFloatTy(*llvm_context)),
                llvm::Type::getHalfTy(*llvm_context));
          } else {
            auto tensor_type = to->cast<TensorType>();
            llvm::Value *vec = llvm::UndefValue::get(tlctx->get_data_type(to));
            for (int i = 0; i < tensor_type->get_num_elements(); ++i) {
              auto elem = builder->CreateExtractElement(vec, i);
              auto double_trunced = builder->CreateFPTrunc(
                  builder->CreateFPTrunc(elem,
                                         llvm::Type::getFloatTy(*llvm_context)),
                  llvm::Type::getHalfTy(*llvm_context));
              vec = builder->CreateInsertElement(vec, double_trunced, i);
            }
            llvm_val[stmt] = vec;
          }
        } else {
          auto trunc_fn = [this](llvm::Value *value, llvm::Type *type) {
            return this->builder->CreateFPTrunc(value, type);
          };
          auto cast_type =
              stmt->cast_type->is<TensorType>()
                  ? stmt->cast_type->cast<TensorType>()->get_element_type()
                  : stmt->cast_type.operator->();
          if (!stmt->cast_type->is<TensorType>()) {
            llvm_val[stmt] = trunc_fn(input, tlctx->get_data_type(cast_type));
          } else {
            create_elementwise_cast(
                stmt,
                tlctx->get_data_type(
                    cast_type->cast<TensorType>()->get_element_type()),
                trunc_fn);
          }
        }
      }
    } else if (!is_real(from.get_element_type()) &&
               !is_real(to.get_element_type())) {
      TI_INFO(
          "INT Cast from " +
          std::to_string(
              llvm_val[stmt->operand]->getType()->getPrimitiveSizeInBits()) +
          " bits type to " + to.to_string());
      llvm_val[stmt] = builder->CreateIntCast(
          llvm_val[stmt->operand], tlctx->get_data_type(to),
          is_signed(from.get_element_type()));
    }
  } else if (stmt->op_type == UnaryOpType::cast_bits) {
    TI_ASSERT(data_type_size(stmt->ret_type) ==
              data_type_size(stmt->cast_type));
    if (stmt->operand->ret_type.is_pointer()) {
      TI_ASSERT(is_integral(stmt->cast_type));
      llvm_val[stmt] = builder->CreatePtrToInt(
          llvm_val[stmt->operand], tlctx->get_data_type(stmt->cast_type));
    } else {
      llvm_val[stmt] = builder->CreateBitCast(
          llvm_val[stmt->operand], tlctx->get_data_type(stmt->cast_type));
    }
  } else if (op == UnaryOpType::rsqrt) {
    llvm::Function *sqrt_fn = llvm::Intrinsic::getDeclaration(
        module.get(), llvm::Intrinsic::sqrt, input->getType());
    auto intermediate = builder->CreateCall(sqrt_fn, input, "sqrt");
    llvm_val[stmt] = builder->CreateFDiv(
        tlctx->get_constant(stmt->ret_type, 1.0), intermediate);
  } else if (op == UnaryOpType::bit_not) {
    llvm_val[stmt] = builder->CreateNot(input);
  } else if (op == UnaryOpType::neg) {
    if (is_real(stmt->operand->ret_type)) {
      llvm_val[stmt] = builder->CreateFNeg(input, "neg");
    } else {
      llvm_val[stmt] = builder->CreateNeg(input, "neg");
    }
  }
  UNARY_INTRINSIC(round)
  UNARY_INTRINSIC(floor)
  UNARY_INTRINSIC(ceil)
  else {
    emit_extra_unary(stmt);
  }
#undef UNARY_INTRINSIC
}

void TaskCodeGenLLVM::create_elementwise_binary(
    BinaryOpStmt *stmt,
    std::function<llvm::Value *(llvm::Value *lhs, llvm::Value *rhs)> f) {
  TI_ASSERT(stmt->lhs->ret_type->is<TensorType>());
  TI_ASSERT(stmt->rhs->ret_type->is<TensorType>());
  auto lhs_ty = stmt->lhs->ret_type->cast<TensorType>();
  auto rhs_ty = stmt->rhs->ret_type->cast<TensorType>();
  TI_ASSERT(lhs_ty->get_num_elements() == rhs_ty->get_num_elements());
  auto lhs_vec = llvm_val[stmt->lhs];
  auto rhs_vec = llvm_val[stmt->rhs];
  auto elt_type_name = data_type_name(lhs_ty->get_element_type());
  llvm::Value *result =
      llvm::UndefValue::get(tlctx->get_data_type(stmt->ret_type));
  for (int i = 0; i < lhs_ty->get_num_elements(); ++i) {
    auto lhs = builder->CreateExtractElement(lhs_vec, i);
    auto rhs = builder->CreateExtractElement(rhs_vec, i);
    result = builder->CreateInsertElement(result, f(lhs, rhs), i);
  }
  llvm_val[stmt] = result;
}

void TaskCodeGenLLVM::visit(BinaryOpStmt *stmt) {
  auto op = stmt->op_type;
  auto ret_type = stmt->ret_type;

  if (op == BinaryOpType::add) {
    if (is_real(stmt->ret_type.get_element_type())) {
      llvm_val[stmt] =
          builder->CreateFAdd(llvm_val[stmt->lhs], llvm_val[stmt->rhs]);
#if defined(__clang__) || defined(__GNUC__)
    } else if (compile_config.debug && is_integral(stmt->ret_type)) {
      auto lhs = builder->CreateIntCast(llvm_val[stmt->lhs],
                                        tlctx->get_data_type(stmt->ret_type),
                                        is_signed(stmt->lhs->ret_type));
      auto rhs = builder->CreateIntCast(llvm_val[stmt->rhs],
                                        tlctx->get_data_type(stmt->ret_type),
                                        is_signed(stmt->rhs->ret_type));
      llvm_val[stmt] =
          call("debug_add_" + stmt->ret_type->to_string(), get_arg(0), lhs, rhs,
               builder->CreateGlobalStringPtr(stmt->tb));
#endif
    } else {
<<<<<<< HEAD
//      TI_INFO("Create Add, lhs bits = " + std::to_string(llvm_val[stmt->lhs]->getType()->getPrimitiveSizeInBits()) + " rhs bits = " + std::to_string(llvm_val[stmt->rhs]->getType()->getPrimitiveSizeInBits()));
//      TI_INFO("Create Add, ret bits = " + stmt->ret_type.to_string());
//      llvm_val[stmt] =
//          builder->CreateAdd(llvm_val[stmt->lhs], llvm_val[stmt->rhs]);
      llvm_val[stmt] =
          builder->CreateAdd(llvm_val[stmt->lhs], builder->CreateZExt(llvm_val[stmt->rhs], tlctx->get_data_type(stmt->ret_type)));
=======
      TI_INFO("Create Add, lhs bits = " +
              std::to_string(
                  llvm_val[stmt->lhs]->getType()->getPrimitiveSizeInBits()) +
              " rhs bits = " +
              std::to_string(
                  llvm_val[stmt->rhs]->getType()->getPrimitiveSizeInBits()));
      TI_INFO("Create Add, ret bits = " + stmt->ret_type.to_string());
      //      llvm_val[stmt] =
      //          builder->CreateAdd(llvm_val[stmt->lhs], llvm_val[stmt->rhs]);
      llvm_val[stmt] = builder->CreateAdd(
          llvm_val[stmt->lhs],
          builder->CreateZExt(llvm_val[stmt->rhs],
                              tlctx->get_data_type(stmt->ret_type)));
>>>>>>> 1aa7c60c
    }
  } else if (op == BinaryOpType::sub) {
    if (is_real(stmt->ret_type.get_element_type())) {
      llvm_val[stmt] =
          builder->CreateFSub(llvm_val[stmt->lhs], llvm_val[stmt->rhs]);
#if defined(__clang__) || defined(__GNUC__)
    } else if (compile_config.debug && is_integral(stmt->ret_type)) {
      auto lhs = builder->CreateIntCast(llvm_val[stmt->lhs],
                                        tlctx->get_data_type(stmt->ret_type),
                                        is_signed(stmt->lhs->ret_type));
      auto rhs = builder->CreateIntCast(llvm_val[stmt->rhs],
                                        tlctx->get_data_type(stmt->ret_type),
                                        is_signed(stmt->rhs->ret_type));
      llvm_val[stmt] =
          call("debug_sub_" + stmt->ret_type->to_string(), get_arg(0), lhs, rhs,
               builder->CreateGlobalStringPtr(stmt->tb));
#endif
    } else {
      llvm_val[stmt] =
          builder->CreateSub(llvm_val[stmt->lhs], llvm_val[stmt->rhs]);
    }
  } else if (op == BinaryOpType::mul) {
    if (is_real(stmt->ret_type.get_element_type())) {
      llvm_val[stmt] =
          builder->CreateFMul(llvm_val[stmt->lhs], llvm_val[stmt->rhs]);
#if defined(__clang__) || defined(__GNUC__)
    } else if (compile_config.debug && is_integral(stmt->ret_type)) {
      auto lhs = builder->CreateIntCast(llvm_val[stmt->lhs],
                                        tlctx->get_data_type(stmt->ret_type),
                                        is_signed(stmt->lhs->ret_type));
      auto rhs = builder->CreateIntCast(llvm_val[stmt->rhs],
                                        tlctx->get_data_type(stmt->ret_type),
                                        is_signed(stmt->rhs->ret_type));
      llvm_val[stmt] =
          call("debug_mul_" + stmt->ret_type->to_string(), get_arg(0), lhs, rhs,
               builder->CreateGlobalStringPtr(stmt->tb));
#endif
    } else {
      llvm_val[stmt] =
          builder->CreateMul(llvm_val[stmt->lhs], llvm_val[stmt->rhs]);
    }
  } else if (op == BinaryOpType::div) {
    if (is_real(stmt->ret_type.get_element_type())) {
      llvm_val[stmt] =
          builder->CreateFDiv(llvm_val[stmt->lhs], llvm_val[stmt->rhs]);
    } else if (is_signed(stmt->ret_type)) {
      llvm_val[stmt] =
          builder->CreateSDiv(llvm_val[stmt->lhs], llvm_val[stmt->rhs]);
    } else {
      llvm_val[stmt] =
          builder->CreateUDiv(llvm_val[stmt->lhs], llvm_val[stmt->rhs]);
    }
  } else if (op == BinaryOpType::mod) {
    llvm_val[stmt] =
        builder->CreateSRem(llvm_val[stmt->lhs], llvm_val[stmt->rhs]);
  } else if (op == BinaryOpType::bit_and) {
    llvm_val[stmt] =
        builder->CreateAnd(llvm_val[stmt->lhs], llvm_val[stmt->rhs]);
  } else if (op == BinaryOpType::bit_or) {
    llvm_val[stmt] =
        builder->CreateOr(llvm_val[stmt->lhs], llvm_val[stmt->rhs]);
  } else if (op == BinaryOpType::bit_xor) {
    llvm_val[stmt] =
        builder->CreateXor(llvm_val[stmt->lhs], llvm_val[stmt->rhs]);
  } else if (op == BinaryOpType::bit_shl) {
#if defined(__clang__) || defined(__GNUC__)
    if (compile_config.debug && is_integral(stmt->ret_type)) {
      auto lhs = builder->CreateIntCast(llvm_val[stmt->lhs],
                                        tlctx->get_data_type(stmt->ret_type),
                                        is_signed(stmt->lhs->ret_type));
      auto rhs = builder->CreateIntCast(llvm_val[stmt->rhs],
                                        tlctx->get_data_type(stmt->ret_type),
                                        is_signed(stmt->rhs->ret_type));
      llvm_val[stmt] =
          call("debug_shl_" + stmt->ret_type->to_string(), get_arg(0), lhs, rhs,
               builder->CreateGlobalStringPtr(stmt->tb));
    } else {
      llvm_val[stmt] =
          builder->CreateShl(llvm_val[stmt->lhs], llvm_val[stmt->rhs]);
    }
#else
    llvm_val[stmt] =
        builder->CreateShl(llvm_val[stmt->lhs], llvm_val[stmt->rhs]);
#endif
  } else if (op == BinaryOpType::bit_sar) {
    if (is_signed(stmt->lhs->element_type())) {
      llvm_val[stmt] =
          builder->CreateAShr(llvm_val[stmt->lhs], llvm_val[stmt->rhs]);
    } else {
      llvm_val[stmt] =
          builder->CreateLShr(llvm_val[stmt->lhs], llvm_val[stmt->rhs]);
    }
  } else if (op == BinaryOpType::max) {
#define BINARYOP_MAX(x)                                            \
  else if (ret_type->is_primitive(PrimitiveTypeID::x)) {           \
    llvm_val[stmt] =                                               \
        call("max_" #x, llvm_val[stmt->lhs], llvm_val[stmt->rhs]); \
  }

    if (is_real(ret_type.get_element_type())) {
      llvm_val[stmt] =
          builder->CreateMaxNum(llvm_val[stmt->lhs], llvm_val[stmt->rhs]);
    }
    BINARYOP_MAX(u16)
    BINARYOP_MAX(i16)
    BINARYOP_MAX(u32)
    BINARYOP_MAX(i32)
    BINARYOP_MAX(u64)
    BINARYOP_MAX(i64)
    else {
      if (auto tensor_ty = ret_type->cast<TensorType>()) {
        auto elt_ty = tensor_ty->get_element_type();
        TI_ASSERT(elt_ty->is_primitive(PrimitiveTypeID::u16) ||
                  elt_ty->is_primitive(PrimitiveTypeID::i16) ||
                  elt_ty->is_primitive(PrimitiveTypeID::u32) ||
                  elt_ty->is_primitive(PrimitiveTypeID::i32) ||
                  elt_ty->is_primitive(PrimitiveTypeID::u64) ||
                  elt_ty->is_primitive(PrimitiveTypeID::i64));
        auto dtype_name = data_type_name(elt_ty);
        auto binary_max = [this, &dtype_name](llvm::Value *lhs,
                                              llvm::Value *rhs) {
          return call("max_" + dtype_name, lhs, rhs);
        };
        create_elementwise_binary(stmt, binary_max);
      } else {
        TI_P(data_type_name(ret_type));
        TI_NOT_IMPLEMENTED
      }
    }
  } else if (op == BinaryOpType::min) {
#define BINARYOP_MIN(x)                                            \
  else if (ret_type->is_primitive(PrimitiveTypeID::x)) {           \
    llvm_val[stmt] =                                               \
        call("min_" #x, llvm_val[stmt->lhs], llvm_val[stmt->rhs]); \
  }

    if (is_real(ret_type.get_element_type())) {
      llvm_val[stmt] =
          builder->CreateMinNum(llvm_val[stmt->lhs], llvm_val[stmt->rhs]);
    }
    BINARYOP_MIN(u16)
    BINARYOP_MIN(i16)
    BINARYOP_MIN(u32)
    BINARYOP_MIN(i32)
    BINARYOP_MIN(u64)
    BINARYOP_MIN(i64)
    else {
      if (auto tensor_ty = ret_type->cast<TensorType>()) {
        auto elt_ty = tensor_ty->get_element_type();
        TI_ASSERT(elt_ty->is_primitive(PrimitiveTypeID::u16) ||
                  elt_ty->is_primitive(PrimitiveTypeID::i16) ||
                  elt_ty->is_primitive(PrimitiveTypeID::u32) ||
                  elt_ty->is_primitive(PrimitiveTypeID::i32) ||
                  elt_ty->is_primitive(PrimitiveTypeID::u64) ||
                  elt_ty->is_primitive(PrimitiveTypeID::i64));
        auto dtype_name = data_type_name(elt_ty);
        auto binary_min = [this, &dtype_name](llvm::Value *lhs,
                                              llvm::Value *rhs) {
          return call("min_" + dtype_name, lhs, rhs);
        };
        create_elementwise_binary(stmt, binary_min);
      } else {
        TI_P(data_type_name(ret_type));
        TI_NOT_IMPLEMENTED
      }
    }
  } else if (is_comparison(op)) {
    llvm::Value *cmp = nullptr;
    auto input_type = stmt->lhs->ret_type;
    if (op == BinaryOpType::cmp_eq) {
      if (is_real(input_type.get_element_type())) {
        cmp = builder->CreateFCmpOEQ(llvm_val[stmt->lhs], llvm_val[stmt->rhs]);
      } else {
        cmp = builder->CreateICmpEQ(llvm_val[stmt->lhs], llvm_val[stmt->rhs]);
      }
    } else if (op == BinaryOpType::cmp_le) {
      if (is_real(input_type.get_element_type())) {
        cmp = builder->CreateFCmpOLE(llvm_val[stmt->lhs], llvm_val[stmt->rhs]);
      } else {
        if (is_signed(input_type.get_element_type())) {
          cmp =
              builder->CreateICmpSLE(llvm_val[stmt->lhs], llvm_val[stmt->rhs]);
        } else {
          cmp =
              builder->CreateICmpULE(llvm_val[stmt->lhs], llvm_val[stmt->rhs]);
        }
      }
    } else if (op == BinaryOpType::cmp_ge) {
      if (is_real(input_type.get_element_type())) {
        cmp = builder->CreateFCmpOGE(llvm_val[stmt->lhs], llvm_val[stmt->rhs]);
      } else {
        if (is_signed(input_type.get_element_type())) {
          cmp =
              builder->CreateICmpSGE(llvm_val[stmt->lhs], llvm_val[stmt->rhs]);
        } else {
          cmp =
              builder->CreateICmpUGE(llvm_val[stmt->lhs], llvm_val[stmt->rhs]);
        }
      }
    } else if (op == BinaryOpType::cmp_lt) {
      if (is_real(input_type.get_element_type())) {
        cmp = builder->CreateFCmpOLT(llvm_val[stmt->lhs], llvm_val[stmt->rhs]);
      } else {
        if (is_signed(input_type.get_element_type())) {
          cmp =
              builder->CreateICmpSLT(llvm_val[stmt->lhs], llvm_val[stmt->rhs]);
        } else {
          cmp =
              builder->CreateICmpULT(llvm_val[stmt->lhs], llvm_val[stmt->rhs]);
        }
      }
    } else if (op == BinaryOpType::cmp_gt) {
      if (is_real(input_type.get_element_type())) {
        cmp = builder->CreateFCmpOGT(llvm_val[stmt->lhs], llvm_val[stmt->rhs]);
      } else {
        if (is_signed(input_type.get_element_type())) {
          cmp =
              builder->CreateICmpSGT(llvm_val[stmt->lhs], llvm_val[stmt->rhs]);
        } else {
          cmp =
              builder->CreateICmpUGT(llvm_val[stmt->lhs], llvm_val[stmt->rhs]);
        }
      }
    } else if (op == BinaryOpType::cmp_ne) {
      if (is_real(input_type.get_element_type())) {
        cmp = builder->CreateFCmpONE(llvm_val[stmt->lhs], llvm_val[stmt->rhs]);
      } else {
        cmp = builder->CreateICmpNE(llvm_val[stmt->lhs], llvm_val[stmt->rhs]);
      }
    } else {
      TI_NOT_IMPLEMENTED
    }
    llvm_val[stmt] = cmp;
  } else {
    // This branch contains atan2 and pow which use runtime.cpp function for
    // **real** type. We don't have f16 support there so promoting to f32 is
    // necessary.
    llvm::Value *lhs = llvm_val[stmt->lhs];
    llvm::Value *rhs = llvm_val[stmt->rhs];
    if (stmt->lhs->ret_type->is_primitive(PrimitiveTypeID::f16)) {
      lhs = builder->CreateFPExt(lhs, llvm::Type::getFloatTy(*llvm_context));
    }
    if (stmt->rhs->ret_type->is_primitive(PrimitiveTypeID::f16)) {
      rhs = builder->CreateFPExt(rhs, llvm::Type::getFloatTy(*llvm_context));
    }
    if (ret_type->is_primitive(PrimitiveTypeID::f16)) {
      ret_type = PrimitiveType::f32;
    }

    if (op == BinaryOpType::atan2) {
      if (arch_is_cpu(current_arch())) {
        if (ret_type->is_primitive(PrimitiveTypeID::f32)) {
          llvm_val[stmt] = call("atan2_f32", lhs, rhs);
        } else if (ret_type->is_primitive(PrimitiveTypeID::f64)) {
          llvm_val[stmt] = call("atan2_f64", lhs, rhs);
        } else {
          TI_P(data_type_name(ret_type));
          TI_NOT_IMPLEMENTED
        }
      } else {
        TI_NOT_IMPLEMENTED
      }
    } else if (op == BinaryOpType::pow) {
      if (arch_is_cpu(current_arch())) {
        // Note that ret_type here cannot be integral because pow with an
        // integral exponent has been demoted in the demote_operations pass
        if (ret_type->is_primitive(PrimitiveTypeID::f32)) {
          llvm_val[stmt] = call("pow_f32", lhs, rhs);
        } else if (ret_type->is_primitive(PrimitiveTypeID::f64)) {
          llvm_val[stmt] = call("pow_f64", lhs, rhs);
        } else {
          TI_P(data_type_name(ret_type));
          TI_NOT_IMPLEMENTED
        }
      } else {
        TI_NOT_IMPLEMENTED
      }
    } else {
      TI_P(binary_op_type_name(op));
      TI_NOT_IMPLEMENTED
    }

    // Convert back to f16 if applicable.
    if (stmt->ret_type->is_primitive(PrimitiveTypeID::f16)) {
      llvm_val[stmt] = builder->CreateFPTrunc(
          llvm_val[stmt], llvm::Type::getHalfTy(*llvm_context));
    }
  }
}

void TaskCodeGenLLVM::visit(TernaryOpStmt *stmt) {
  TI_ASSERT(stmt->op_type == TernaryOpType::select);
  llvm_val[stmt] = builder->CreateSelect(
      builder->CreateTrunc(builder->CreateIsNotNull(llvm_val[stmt->op1]),
                           tlctx->get_data_type(PrimitiveType::u1)),
      llvm_val[stmt->op2], llvm_val[stmt->op3]);
}

void TaskCodeGenLLVM::visit(IfStmt *if_stmt) {
  // TODO: take care of vectorized cases
  llvm::BasicBlock *true_block =
      llvm::BasicBlock::Create(*llvm_context, "true_block", func);
  llvm::BasicBlock *false_block =
      llvm::BasicBlock::Create(*llvm_context, "false_block", func);
  llvm::BasicBlock *after_if =
      llvm::BasicBlock::Create(*llvm_context, "after_if", func);
  llvm::Value *cond =
      builder->CreateTrunc(builder->CreateIsNotNull(llvm_val[if_stmt->cond]),
                           tlctx->get_data_type(PrimitiveType::u1));
  builder->CreateCondBr(cond, true_block, false_block);
  builder->SetInsertPoint(true_block);
  if (if_stmt->true_statements) {
    if_stmt->true_statements->accept(this);
  }
  if (!returned) {
    builder->CreateBr(after_if);
  } else {
    returned = false;
  }
  builder->SetInsertPoint(false_block);
  if (if_stmt->false_statements) {
    if_stmt->false_statements->accept(this);
  }
  if (!returned) {
    builder->CreateBr(after_if);
  } else {
    returned = false;
  }
  builder->SetInsertPoint(after_if);
}

llvm::Value *TaskCodeGenLLVM::create_print(std::string tag,
                                           DataType dt,
                                           llvm::Value *value) {
  if (!arch_is_cpu(compile_config.arch)) {
    TI_WARN("print not supported on arch {}", arch_name(compile_config.arch));
    return nullptr;
  }
  std::vector<llvm::Value *> args;
  std::string format = data_type_format(dt);
  auto runtime_printf = call("LLVMRuntime_get_host_printf", get_runtime());
  args.push_back(builder->CreateGlobalStringPtr(
      ("[llvm codegen debug] " + tag + " = " + format + "\n").c_str(),
      "format_string"));
  if (dt->is_primitive(PrimitiveTypeID::f32))
    value =
        builder->CreateFPExt(value, tlctx->get_data_type(PrimitiveType::f64));
  args.push_back(value);

  auto func_type_func = get_runtime_function("get_func_type_host_printf");
  return call(runtime_printf, func_type_func->getFunctionType(),
              std::move(args));
}

llvm::Value *TaskCodeGenLLVM::create_print(std::string tag,
                                           llvm::Value *value) {
  if (value->getType() == llvm::Type::getFloatTy(*llvm_context))
    return create_print(
        tag,
        TypeFactory::get_instance().get_primitive_type(PrimitiveTypeID::f32),
        value);
  else if (value->getType() == llvm::Type::getInt32Ty(*llvm_context))
    return create_print(
        tag,
        TypeFactory::get_instance().get_primitive_type(PrimitiveTypeID::i32),
        value);
  else if (value->getType() == llvm::Type::getHalfTy(*llvm_context)) {
    auto extended =
        builder->CreateFPExt(value, llvm::Type::getFloatTy(*llvm_context));
    return create_print(
        tag,
        TypeFactory::get_instance().get_primitive_type(PrimitiveTypeID::f32),
        extended);
  } else if (value->getType() == llvm::Type::getInt64Ty(*llvm_context))
    return create_print(
        tag,
        TypeFactory::get_instance().get_primitive_type(PrimitiveTypeID::i64),
        value);
  else if (value->getType() == llvm::Type::getInt16Ty(*llvm_context))
    return create_print(
        tag,
        TypeFactory::get_instance().get_primitive_type(PrimitiveTypeID::i16),
        value);
  else
    TI_NOT_IMPLEMENTED
}

void TaskCodeGenLLVM::visit(PrintStmt *stmt) {
  std::vector<llvm::Value *> args;
  std::string formats;
  auto value_for_printf = [this](llvm::Value *to_print, DataType dtype) {
    if (dtype->is_primitive(PrimitiveTypeID::f32) ||
        dtype->is_primitive(PrimitiveTypeID::f16))
      return this->builder->CreateFPExt(
          to_print, this->tlctx->get_data_type(PrimitiveType::f64));
    if (dtype->is_primitive(PrimitiveTypeID::i8))
      return builder->CreateSExt(to_print,
                                 tlctx->get_data_type(PrimitiveType::i16));
    if (dtype->is_primitive(PrimitiveTypeID::u8))
      return builder->CreateZExt(to_print,
                                 tlctx->get_data_type(PrimitiveType::u16));
    if (dtype->is_primitive(PrimitiveTypeID::u1))
      return builder->CreateSelect(
          builder->CreateTrunc(builder->CreateIsNotNull(to_print),
                               tlctx->get_data_type(PrimitiveType::u1)),
          builder->CreateGlobalStringPtr("True", "u1_true_value"),
          builder->CreateGlobalStringPtr("False", "u1_false_value"));
    return to_print;
  };
  for (auto i = 0; i < stmt->contents.size(); ++i) {
    auto const &content = stmt->contents[i];
    auto const &format = stmt->formats[i];

    if (std::holds_alternative<Stmt *>(content)) {
      auto arg_stmt = std::get<Stmt *>(content);
      auto value = llvm_val[arg_stmt];
      auto value_type = value->getType();
      if (arg_stmt->ret_type->is<TensorType>()) {
        auto dtype = arg_stmt->ret_type->cast<TensorType>();
        auto elem_type = dtype->get_element_type();
        for (int i = 0; i < dtype->get_num_elements(); ++i) {
          if (codegen_vector_type(compile_config)) {
            TI_ASSERT(llvm::dyn_cast<llvm::VectorType>(value_type));
            auto elem = builder->CreateExtractElement(value, i);
            args.push_back(value_for_printf(elem, elem_type));
          } else {
            TI_ASSERT(llvm::dyn_cast<llvm::ArrayType>(value_type));
            auto elem = builder->CreateExtractValue(value, i);
            args.push_back(value_for_printf(elem, elem_type));
          }
        }
        formats += data_type_format(arg_stmt->ret_type);
      } else {
        args.push_back(value_for_printf(value, arg_stmt->ret_type));
        formats += merge_printf_specifier(format,
                                          data_type_format(arg_stmt->ret_type));
      }
    } else {
      auto arg_str = std::get<std::string>(content);
      auto value = builder->CreateGlobalStringPtr(arg_str, "content_string");
      args.push_back(value);
      formats += "%s";
    }
  }
  auto runtime_printf = call("LLVMRuntime_get_host_printf", get_runtime());
  args.insert(args.begin(),
              builder->CreateGlobalStringPtr(formats.c_str(), "format_string"));
  auto func_type_func = get_runtime_function("get_func_type_host_printf");
  llvm_val[stmt] =
      call(runtime_printf, func_type_func->getFunctionType(), std::move(args));
}

void TaskCodeGenLLVM::visit(ConstStmt *stmt) {
  auto val = stmt->val;
  if (val.dt->is_primitive(PrimitiveTypeID::f32)) {
    llvm_val[stmt] =
        llvm::ConstantFP::get(*llvm_context, llvm::APFloat(val.val_float32()));
  } else if (val.dt->is_primitive(PrimitiveTypeID::f16)) {
    llvm_val[stmt] = llvm::ConstantFP::get(llvm::Type::getHalfTy(*llvm_context),
                                           val.val_float16());
  } else if (val.dt->is_primitive(PrimitiveTypeID::f64)) {
    llvm_val[stmt] =
        llvm::ConstantFP::get(*llvm_context, llvm::APFloat(val.val_float64()));
  } else if (val.dt->is_primitive(PrimitiveTypeID::i8)) {
    llvm_val[stmt] = llvm::ConstantInt::get(
        *llvm_context, llvm::APInt(8, (uint64)val.val_int8(), true));
  } else if (val.dt->is_primitive(PrimitiveTypeID::u8)) {
    llvm_val[stmt] = llvm::ConstantInt::get(
        *llvm_context, llvm::APInt(8, (uint64)val.val_uint8(), false));
  } else if (val.dt->is_primitive(PrimitiveTypeID::u1)) {
    llvm_val[stmt] = llvm::ConstantInt::get(
        *llvm_context, llvm::APInt(1, (uint64)val.val_uint1(), false));
  } else if (val.dt->is_primitive(PrimitiveTypeID::i16)) {
    llvm_val[stmt] = llvm::ConstantInt::get(
        *llvm_context, llvm::APInt(16, (uint64)val.val_int16(), true));
  } else if (val.dt->is_primitive(PrimitiveTypeID::u16)) {
    llvm_val[stmt] = llvm::ConstantInt::get(
        *llvm_context, llvm::APInt(16, (uint64)val.val_uint16(), false));
  } else if (val.dt->is_primitive(PrimitiveTypeID::i32)) {
    llvm_val[stmt] = llvm::ConstantInt::get(
        *llvm_context, llvm::APInt(32, (uint64)val.val_int32(), true));
  } else if (val.dt->is_primitive(PrimitiveTypeID::u32)) {
    llvm_val[stmt] = llvm::ConstantInt::get(
        *llvm_context, llvm::APInt(32, (uint64)val.val_uint32(), false));
  } else if (val.dt->is_primitive(PrimitiveTypeID::i64)) {
    llvm_val[stmt] = llvm::ConstantInt::get(
        *llvm_context, llvm::APInt(64, (uint64)val.val_int64(), true));
  } else if (val.dt->is_primitive(PrimitiveTypeID::u64)) {
    llvm_val[stmt] = llvm::ConstantInt::get(
        *llvm_context, llvm::APInt(64, val.val_uint64(), false));
  } else {
    TI_P(data_type_name(val.dt));
    TI_NOT_IMPLEMENTED;
  }
}

void TaskCodeGenLLVM::visit(WhileControlStmt *stmt) {
  using namespace llvm;

  BasicBlock *after_break =
      BasicBlock::Create(*llvm_context, "after_break", func);
  TI_ASSERT(current_while_after_loop);
  llvm::Value *cond =
      builder->CreateTrunc(builder->CreateIsNull(llvm_val[stmt->cond]),
                           tlctx->get_data_type(PrimitiveType::u1));
  builder->CreateCondBr(cond, current_while_after_loop, after_break);
  builder->SetInsertPoint(after_break);
}

void TaskCodeGenLLVM::visit(ContinueStmt *stmt) {
  using namespace llvm;
  auto stmt_in_off_range_for = [stmt]() {
    TI_ASSERT(stmt->scope != nullptr);
    if (auto *offl = stmt->scope->cast<OffloadedStmt>(); offl) {
      TI_ASSERT(offl->task_type == OffloadedStmt::TaskType::range_for ||
                offl->task_type == OffloadedStmt::TaskType::struct_for);
      return offl->task_type == OffloadedStmt::TaskType::range_for;
    }
    return false;
  };
  if (stmt_in_off_range_for()) {
    builder->CreateRetVoid();
  } else {
    TI_ASSERT(current_loop_reentry != nullptr);
    builder->CreateBr(current_loop_reentry);
  }
  // Stmts after continue are useless, so we switch the insertion point to
  // /dev/null. In LLVM IR, the "after_continue" label shows "No predecessors!".
  BasicBlock *after_continue =
      BasicBlock::Create(*llvm_context, "after_continue", func);
  builder->SetInsertPoint(after_continue);
}

void TaskCodeGenLLVM::visit(WhileStmt *stmt) {
  using namespace llvm;
  BasicBlock *body = BasicBlock::Create(*llvm_context, "while_loop_body", func);
  builder->CreateBr(body);
  builder->SetInsertPoint(body);
  auto lrg = make_loop_reentry_guard(this);
  current_loop_reentry = body;

  BasicBlock *after_loop =
      BasicBlock::Create(*llvm_context, "after_while", func);
  auto walg = make_while_after_loop_guard(this);
  current_while_after_loop = after_loop;

  stmt->body->accept(this);

  if (!returned) {
    builder->CreateBr(body);  // jump to head
  } else {
    returned = false;
  }

  builder->SetInsertPoint(after_loop);
}

llvm::Value *TaskCodeGenLLVM::cast_pointer(llvm::Value *val,
                                           std::string dest_ty_name,
                                           int addr_space) {
  return builder->CreateBitCast(
      val, llvm::PointerType::get(get_runtime_type(dest_ty_name), addr_space));
}

void TaskCodeGenLLVM::emit_list_gen(OffloadedStmt *listgen) {
  auto snode_child = listgen->snode;
  auto snode_parent = listgen->snode->parent;
  auto meta_child = cast_pointer(emit_struct_meta(snode_child), "StructMeta");
  auto meta_parent = cast_pointer(emit_struct_meta(snode_parent), "StructMeta");
  if (snode_parent->type == SNodeType::root) {
    // Since there's only one container to expand, we need a special kernel for
    // more parallelism.
    call("element_listgen_root", get_runtime(), meta_parent, meta_child);
  } else {
    call("element_listgen_nonroot", get_runtime(), meta_parent, meta_child);
  }
}

void TaskCodeGenLLVM::emit_gc(OffloadedStmt *stmt) {
  auto snode = stmt->snode->id;
  call("node_gc", get_runtime(), tlctx->get_constant(snode));
}

void TaskCodeGenLLVM::emit_gc_rc() {
  call("runtime_context_gc", get_runtime());
}

void TaskCodeGenLLVM::create_increment(llvm::Value *ptr, llvm::Value *value) {
  auto original_value = builder->CreateLoad(value->getType(), ptr);
  builder->CreateStore(builder->CreateAdd(original_value, value), ptr);
}

void TaskCodeGenLLVM::create_naive_range_for(RangeForStmt *for_stmt) {
  using namespace llvm;
  BasicBlock *body = BasicBlock::Create(*llvm_context, "for_loop_body", func);
  BasicBlock *loop_inc =
      BasicBlock::Create(*llvm_context, "for_loop_inc", func);
  BasicBlock *after_loop = BasicBlock::Create(*llvm_context, "after_for", func);
  BasicBlock *loop_test =
      BasicBlock::Create(*llvm_context, "for_loop_test", func);

  auto loop_var_ty = tlctx->get_data_type(PrimitiveType::i32);

  auto loop_var = create_entry_block_alloca(PrimitiveType::i32);
  loop_vars_llvm[for_stmt].push_back(loop_var);

  if (!for_stmt->reversed) {
    builder->CreateStore(llvm_val[for_stmt->begin], loop_var);
  } else {
    builder->CreateStore(
        builder->CreateSub(llvm_val[for_stmt->end], tlctx->get_constant(1)),
        loop_var);
  }
  builder->CreateBr(loop_test);

  {
    // test block
    builder->SetInsertPoint(loop_test);
    llvm::Value *cond;
    if (!for_stmt->reversed) {
      cond = builder->CreateICmp(llvm::CmpInst::Predicate::ICMP_SLT,
                                 builder->CreateLoad(loop_var_ty, loop_var),
                                 llvm_val[for_stmt->end]);
    } else {
      cond = builder->CreateICmp(llvm::CmpInst::Predicate::ICMP_SGE,
                                 builder->CreateLoad(loop_var_ty, loop_var),
                                 llvm_val[for_stmt->begin]);
    }
    builder->CreateCondBr(cond, body, after_loop);
  }

  {
    {
      auto lrg = make_loop_reentry_guard(this);
      // The continue stmt should jump to the loop-increment block!
      current_loop_reentry = loop_inc;
      // body cfg
      builder->SetInsertPoint(body);

      for_stmt->body->accept(this);
    }
    if (!returned) {
      builder->CreateBr(loop_inc);
    } else {
      returned = false;
    }
    builder->SetInsertPoint(loop_inc);

    if (!for_stmt->reversed) {
      create_increment(loop_var, tlctx->get_constant(1));
    } else {
      create_increment(loop_var, tlctx->get_constant(-1));
    }
    builder->CreateBr(loop_test);
  }

  // next cfg
  builder->SetInsertPoint(after_loop);
}

void TaskCodeGenLLVM::visit(RangeForStmt *for_stmt) {
  create_naive_range_for(for_stmt);
}

llvm::Value *TaskCodeGenLLVM::bitcast_from_u64(llvm::Value *val,
                                               DataType type) {
  llvm::Type *dest_ty = nullptr;
  TI_ASSERT(!type->is<PointerType>());
  if (auto qit = type->cast<QuantIntType>()) {
    if (qit->get_is_signed())
      dest_ty = tlctx->get_data_type(PrimitiveType::i32);
    else
      dest_ty = tlctx->get_data_type(PrimitiveType::u32);
  } else {
    dest_ty = tlctx->get_data_type(type);
  }
  auto dest_bits = dest_ty->getPrimitiveSizeInBits();
  if (dest_ty == llvm::Type::getHalfTy(*llvm_context)) {
    // if dest_ty == half, CreateTrunc will only keep low 16bits of mantissa
    // which doesn't mean anything.
    // So we truncate to 32 bits first and then fptrunc to half if applicable
    auto truncated =
        builder->CreateTrunc(val, llvm::Type::getIntNTy(*llvm_context, 32));
    auto casted = builder->CreateBitCast(truncated,
                                         llvm::Type::getFloatTy(*llvm_context));
    return builder->CreateFPTrunc(casted, llvm::Type::getHalfTy(*llvm_context));
  } else {
    auto truncated = builder->CreateTrunc(
        val, llvm::Type::getIntNTy(*llvm_context, dest_bits));

    return builder->CreateBitCast(truncated, dest_ty);
  }
}

llvm::Value *TaskCodeGenLLVM::bitcast_to_u64(llvm::Value *val, DataType type) {
  auto intermediate_bits = 0;
  if (type.is_pointer()) {
    return builder->CreatePtrToInt(val, tlctx->get_data_type<int64>());
  }
  if (auto qit = type->cast<QuantIntType>()) {
    intermediate_bits = data_type_bits(qit->get_compute_type());
  } else {
    intermediate_bits = tlctx->get_data_type(type)->getPrimitiveSizeInBits();
  }
  llvm::Type *dest_ty = tlctx->get_data_type<int64>();
  llvm::Type *intermediate_type = nullptr;
  if (val->getType() == llvm::Type::getHalfTy(*llvm_context)) {
    val = builder->CreateFPExt(val, tlctx->get_data_type<float>());
    intermediate_type = tlctx->get_data_type<int32>();
  } else {
    intermediate_type = llvm::Type::getIntNTy(*llvm_context, intermediate_bits);
  }
  return builder->CreateZExt(builder->CreateBitCast(val, intermediate_type),
                             dest_ty);
}

void TaskCodeGenLLVM::visit(ArgLoadStmt *stmt) {
  llvm_val[stmt] = get_struct_arg({stmt->arg_id}, stmt->create_load);
}

void TaskCodeGenLLVM::visit(ReturnStmt *stmt) {
  auto types = stmt->element_types();
  if (std::any_of(types.begin(), types.end(),
                  [](const DataType &t) { return t.is_pointer(); })) {
    TI_NOT_IMPLEMENTED
  } else {
    TI_ASSERT(stmt->values.size() ==
              current_callable->ret_type->get_num_elements());
    auto *buffer = call("RuntimeContext_get_result_buffer", get_context());
    set_struct_to_buffer(current_callable->ret_type, buffer, stmt->values);
  }
  builder->CreateBr(final_block);
  returned = true;
}

void TaskCodeGenLLVM::visit(LocalLoadStmt *stmt) {
  // FIXME: get ptr_ty from taichi instead of llvm.
  llvm::Type *ptr_ty = nullptr;
  auto *val = llvm_val[stmt->src];
  if (auto *alloc = llvm::dyn_cast<llvm::AllocaInst>(val))
    ptr_ty = alloc->getAllocatedType();
  if (!ptr_ty && stmt->src->element_type().is_pointer()) {
    ptr_ty = tlctx->get_data_type(stmt->src->element_type().ptr_removed());
  }
  TI_ASSERT(ptr_ty);
  llvm_val[stmt] = builder->CreateLoad(ptr_ty, llvm_val[stmt->src]);
}

void TaskCodeGenLLVM::visit(LocalStoreStmt *stmt) {
  builder->CreateStore(llvm_val[stmt->val], llvm_val[stmt->dest]);
}

void TaskCodeGenLLVM::visit(AssertStmt *stmt) {
  TI_ASSERT((int)stmt->args.size() <= taichi_error_message_max_num_arguments);
  auto argument_buffer_size = llvm::ArrayType::get(
      llvm::Type::getInt64Ty(*llvm_context), stmt->args.size());

  // TODO: maybe let all asserts in a single offload share a single buffer?
  auto arguments = create_entry_block_alloca(argument_buffer_size);

  std::vector<llvm::Value *> args;
  args.emplace_back(get_runtime());
  args.emplace_back(
      builder->CreateTrunc(builder->CreateIsNotNull(llvm_val[stmt->cond]),
                           tlctx->get_data_type(PrimitiveType::u1)));
  args.emplace_back(builder->CreateGlobalStringPtr(stmt->text));

  for (int i = 0; i < stmt->args.size(); i++) {
    auto arg = stmt->args[i];
    TI_ASSERT(llvm_val[arg]);

    // First convert the argument to an integral type with the same number of
    // bits:
    auto cast_type = llvm::Type::getIntNTy(
        *llvm_context, 8 * (std::size_t)data_type_size(arg->ret_type));
    auto cast_int = builder->CreateBitCast(llvm_val[arg], cast_type);

    // Then zero-extend the conversion result into int64:
    auto cast_int64 =
        builder->CreateZExt(cast_int, llvm::Type::getInt64Ty(*llvm_context));

    // Finally store the int64 value to the argument buffer:
    builder->CreateStore(
        cast_int64,
        builder->CreateGEP(argument_buffer_size, arguments,
                           {tlctx->get_constant(0), tlctx->get_constant(i)}));
  }

  args.emplace_back(tlctx->get_constant((int)stmt->args.size()));
  args.emplace_back(
      builder->CreateGEP(argument_buffer_size, arguments,
                         {tlctx->get_constant(0), tlctx->get_constant(0)}));

  llvm_val[stmt] = call("taichi_assert_format", std::move(args));
}

void TaskCodeGenLLVM::visit(SNodeOpStmt *stmt) {
  auto snode = stmt->snode;
  if (stmt->op_type == SNodeOpType::allocate) {
    TI_ASSERT(snode->type == SNodeType::dynamic);
    TI_ASSERT(stmt->ret_type.is_pointer() &&
              stmt->ret_type.ptr_removed()->is_primitive(PrimitiveTypeID::gen));
    auto ptr =
        call(snode, llvm_val[stmt->ptr], "allocate", {llvm_val[stmt->val]});
    llvm_val[stmt] = ptr;
  } else if (stmt->op_type == SNodeOpType::length) {
    TI_ASSERT(snode->type == SNodeType::dynamic);
    llvm_val[stmt] = call(snode, llvm_val[stmt->ptr], "get_num_elements", {});
  } else if (stmt->op_type == SNodeOpType::is_active) {
    llvm_val[stmt] =
        call(snode, llvm_val[stmt->ptr], "is_active", {llvm_val[stmt->val]});
  } else if (stmt->op_type == SNodeOpType::activate) {
    llvm_val[stmt] =
        call(snode, llvm_val[stmt->ptr], "activate", {llvm_val[stmt->val]});
  } else if (stmt->op_type == SNodeOpType::deactivate) {
    if (snode->type == SNodeType::pointer || snode->type == SNodeType::hash ||
        snode->type == SNodeType::bitmasked) {
      llvm_val[stmt] =
          call(snode, llvm_val[stmt->ptr], "deactivate", {llvm_val[stmt->val]});
    } else if (snode->type == SNodeType::dynamic) {
      llvm_val[stmt] = call(snode, llvm_val[stmt->ptr], "deactivate", {});
    }
  } else {
    TI_NOT_IMPLEMENTED
  }
}

llvm::Value *TaskCodeGenLLVM::optimized_reduction(AtomicOpStmt *stmt) {
  return nullptr;
}

llvm::Value *TaskCodeGenLLVM::quant_type_atomic(AtomicOpStmt *stmt) {
  // TODO(type): support all AtomicOpTypes on quant types
  if (stmt->op_type != AtomicOpType::add) {
    return nullptr;
  }

  auto dst_type = stmt->dest->ret_type->as<PointerType>()->get_pointee_type();
  if (auto qit = dst_type->cast<QuantIntType>()) {
    return atomic_add_quant_int(
        llvm_val[stmt->dest],
        tlctx->get_data_type(
            stmt->dest->as<GetChStmt>()->input_snode->physical_type),
        qit, llvm_val[stmt->val], is_signed(stmt->val->ret_type));
  } else if (auto qfxt = dst_type->cast<QuantFixedType>()) {
    return atomic_add_quant_fixed(
        llvm_val[stmt->dest],
        tlctx->get_data_type(
            stmt->dest->as<GetChStmt>()->input_snode->physical_type),
        qfxt, llvm_val[stmt->val]);
  } else {
    return nullptr;
  }
}

llvm::Value *TaskCodeGenLLVM::integral_type_atomic(AtomicOpStmt *stmt) {
  if (!is_integral(stmt->val->ret_type)) {
    return nullptr;
  }

  // Atomic operators not supported by LLVM, we implement them using CAS
  if (stmt->op_type == AtomicOpType::mul) {
    return atomic_op_using_cas(
        llvm_val[stmt->dest], llvm_val[stmt->val],
        [&](auto v1, auto v2) { return builder->CreateMul(v1, v2); },
        stmt->val->ret_type);
  }
  // Atomic operators supported by LLVM
  std::unordered_map<AtomicOpType, llvm::AtomicRMWInst::BinOp> bin_op;
  bin_op[AtomicOpType::add] = llvm::AtomicRMWInst::BinOp::Add;
  if (is_signed(stmt->val->ret_type)) {
    bin_op[AtomicOpType::min] = llvm::AtomicRMWInst::BinOp::Min;
    bin_op[AtomicOpType::max] = llvm::AtomicRMWInst::BinOp::Max;
  } else {
    bin_op[AtomicOpType::min] = llvm::AtomicRMWInst::BinOp::UMin;
    bin_op[AtomicOpType::max] = llvm::AtomicRMWInst::BinOp::UMax;
  }
  bin_op[AtomicOpType::bit_and] = llvm::AtomicRMWInst::BinOp::And;
  bin_op[AtomicOpType::bit_or] = llvm::AtomicRMWInst::BinOp::Or;
  bin_op[AtomicOpType::bit_xor] = llvm::AtomicRMWInst::BinOp::Xor;
  TI_ASSERT(bin_op.find(stmt->op_type) != bin_op.end());
  return builder->CreateAtomicRMW(
      bin_op.at(stmt->op_type), llvm_val[stmt->dest], llvm_val[stmt->val],
      llvm::MaybeAlign(0), llvm::AtomicOrdering::SequentiallyConsistent);
}

llvm::Value *TaskCodeGenLLVM::atomic_op_using_cas(
    llvm::Value *dest,
    llvm::Value *val,
    std::function<llvm::Value *(llvm::Value *, llvm::Value *)> op,
    const DataType &type) {
  using namespace llvm;
  BasicBlock *body = BasicBlock::Create(*llvm_context, "while_loop_body", func);
  BasicBlock *after_loop =
      BasicBlock::Create(*llvm_context, "after_while", func);

  builder->CreateBr(body);
  builder->SetInsertPoint(body);

  llvm::Value *old_val;

  {
    int bits = data_type_bits(type);
    llvm::PointerType *typeIntPtr = get_integer_ptr_type(bits);
    llvm::IntegerType *typeIntTy = get_integer_type(bits);

    old_val = builder->CreateLoad(val->getType(), dest);
    auto new_val = op(old_val, val);
    dest = builder->CreateBitCast(dest, typeIntPtr);
    auto atomicCmpXchg = builder->CreateAtomicCmpXchg(
        dest, builder->CreateBitCast(old_val, typeIntTy),
        builder->CreateBitCast(new_val, typeIntTy), llvm::MaybeAlign(0),
        AtomicOrdering::SequentiallyConsistent,
        AtomicOrdering::SequentiallyConsistent);
    // Check whether CAS was succussful
    auto ok = builder->CreateExtractValue(atomicCmpXchg, 1);
    builder->CreateCondBr(builder->CreateNot(ok), body, after_loop);
  }

  builder->SetInsertPoint(after_loop);

  return old_val;
}

llvm::Value *TaskCodeGenLLVM::real_type_atomic(AtomicOpStmt *stmt) {
  if (!is_real(stmt->val->ret_type)) {
    return nullptr;
  }

  PrimitiveTypeID prim_type = stmt->val->ret_type->cast<PrimitiveType>()->type;
  AtomicOpType op = stmt->op_type;
  if (prim_type == PrimitiveTypeID::f16) {
    switch (op) {
      case AtomicOpType::add:
        return atomic_op_using_cas(
            llvm_val[stmt->dest], llvm_val[stmt->val],
            [&](auto v1, auto v2) { return builder->CreateFAdd(v1, v2); },
            stmt->val->ret_type);
      case AtomicOpType::max:
        return atomic_op_using_cas(
            llvm_val[stmt->dest], llvm_val[stmt->val],
            [&](auto v1, auto v2) { return builder->CreateMaxNum(v1, v2); },
            stmt->val->ret_type);
      case AtomicOpType::min:
        return atomic_op_using_cas(
            llvm_val[stmt->dest], llvm_val[stmt->val],
            [&](auto v1, auto v2) { return builder->CreateMinNum(v1, v2); },
            stmt->val->ret_type);
      default:
        break;
    }
  }

  switch (op) {
    case AtomicOpType::add:
      return builder->CreateAtomicRMW(
          llvm::AtomicRMWInst::FAdd, llvm_val[stmt->dest], llvm_val[stmt->val],
          llvm::MaybeAlign(0), llvm::AtomicOrdering::SequentiallyConsistent);
    case AtomicOpType::mul:
      return atomic_op_using_cas(
          llvm_val[stmt->dest], llvm_val[stmt->val],
          [&](auto v1, auto v2) { return builder->CreateFMul(v1, v2); },
          stmt->val->ret_type);
    default:
      break;
  }

  std::unordered_map<PrimitiveTypeID,
                     std::unordered_map<AtomicOpType, std::string>>
      atomics;
  atomics[PrimitiveTypeID::f32][AtomicOpType::min] = "atomic_min_f32";
  atomics[PrimitiveTypeID::f64][AtomicOpType::min] = "atomic_min_f64";
  atomics[PrimitiveTypeID::f32][AtomicOpType::max] = "atomic_max_f32";
  atomics[PrimitiveTypeID::f64][AtomicOpType::max] = "atomic_max_f64";
  TI_ASSERT(atomics.find(prim_type) != atomics.end());
  TI_ASSERT(atomics.at(prim_type).find(op) != atomics.at(prim_type).end());
  return call(atomics.at(prim_type).at(op), llvm_val[stmt->dest],
              llvm_val[stmt->val]);
}

void TaskCodeGenLLVM::visit(AtomicOpStmt *stmt) {
  bool is_local = stmt->dest->is<AllocaStmt>();
  if (is_local) {
    TI_ERROR("Local atomics should have been demoted.");
  }
  llvm::Value *old_value;
  if (llvm::Value *result = optimized_reduction(stmt)) {
    old_value = result;
  } else if (llvm::Value *result = quant_type_atomic(stmt)) {
    old_value = result;
  } else if (llvm::Value *result = real_type_atomic(stmt)) {
    old_value = result;
  } else if (llvm::Value *result = integral_type_atomic(stmt)) {
    old_value = result;
  } else {
    TI_NOT_IMPLEMENTED
  }
  llvm_val[stmt] = old_value;
}

void TaskCodeGenLLVM::visit(GlobalPtrStmt *stmt) {
  TI_ERROR("Global Ptrs should have been lowered.");
}

void TaskCodeGenLLVM::visit(GlobalStoreStmt *stmt) {
  TI_ASSERT(llvm_val[stmt->val]);
  TI_ASSERT(llvm_val[stmt->dest]);
  auto ptr_type = stmt->dest->ret_type->as<PointerType>();
  if (ptr_type->is_bit_pointer()) {
    auto pointee_type = ptr_type->get_pointee_type();
    auto snode = stmt->dest->as<GetChStmt>()->input_snode;
    if (snode->type == SNodeType::bit_struct) {
      TI_ERROR(
          "Bit struct stores with type {} should have been handled by "
          "BitStructStoreStmt.",
          pointee_type->to_string());
    }
    if (auto qit = pointee_type->cast<QuantIntType>()) {
      store_quant_int(llvm_val[stmt->dest],
                      tlctx->get_data_type(snode->physical_type), qit,
                      llvm_val[stmt->val], true);
    } else if (auto qfxt = pointee_type->cast<QuantFixedType>()) {
      store_quant_fixed(llvm_val[stmt->dest],
                        tlctx->get_data_type(snode->physical_type), qfxt,
                        llvm_val[stmt->val], true);
    } else {
      TI_NOT_IMPLEMENTED;
    }
  } else {
    builder->CreateStore(llvm_val[stmt->val], llvm_val[stmt->dest]);
  }
}

llvm::Value *TaskCodeGenLLVM::create_intrinsic_load(llvm::Value *ptr,
                                                    llvm::Type *ty) {
  TI_NOT_IMPLEMENTED;
}

void TaskCodeGenLLVM::create_global_load(GlobalLoadStmt *stmt,
                                         bool should_cache_as_read_only) {
  auto ptr = llvm_val[stmt->src];
  auto ptr_type = stmt->src->ret_type->as<PointerType>();
  if (ptr_type->is_bit_pointer()) {
    auto val_type = ptr_type->get_pointee_type();
    auto get_ch = stmt->src->as<GetChStmt>();
    auto physical_type =
        tlctx->get_data_type(get_ch->input_snode->physical_type);
    auto [byte_ptr, bit_offset] = load_bit_ptr(ptr);
    auto physical_value = should_cache_as_read_only
                              ? create_intrinsic_load(byte_ptr, physical_type)
                              : builder->CreateLoad(physical_type, byte_ptr);
    if (auto qit = val_type->cast<QuantIntType>()) {
      llvm_val[stmt] = extract_quant_int(physical_value, bit_offset, qit);
    } else if (auto qfxt = val_type->cast<QuantFixedType>()) {
      qit = qfxt->get_digits_type()->as<QuantIntType>();
      auto digits = extract_quant_int(physical_value, bit_offset, qit);
      llvm_val[stmt] = reconstruct_quant_fixed(digits, qfxt);
    } else {
      TI_ASSERT(val_type->is<QuantFloatType>());
      TI_ASSERT(get_ch->input_snode->dt->is<BitStructType>());
      llvm_val[stmt] = extract_quant_float(
          physical_value, get_ch->input_snode->dt->as<BitStructType>(),
          get_ch->output_snode->id_in_bit_struct);
    }
  } else {
    // Byte pointer case.
    if (should_cache_as_read_only) {
      llvm_val[stmt] =
          create_intrinsic_load(ptr, tlctx->get_data_type(stmt->ret_type));
    } else {
      llvm_val[stmt] =
          builder->CreateLoad(tlctx->get_data_type(stmt->ret_type), ptr);
    }
  }
}

void TaskCodeGenLLVM::visit(GlobalLoadStmt *stmt) {
  create_global_load(stmt, false);
}

std::string TaskCodeGenLLVM::get_runtime_snode_name(SNode *snode) {
  if (snode->type == SNodeType::root) {
    return "Root";
  } else if (snode->type == SNodeType::dense) {
    return "Dense";
  } else if (snode->type == SNodeType::dynamic) {
    return "Dynamic";
  } else if (snode->type == SNodeType::pointer) {
    return "Pointer";
  } else if (snode->type == SNodeType::hash) {
    return "Hash";
  } else if (snode->type == SNodeType::bitmasked) {
    return "Bitmasked";
  } else if (snode->type == SNodeType::bit_struct) {
    return "BitStruct";
  } else if (snode->type == SNodeType::quant_array) {
    return "QuantArray";
  } else {
    TI_P(snode_type_name(snode->type));
    TI_NOT_IMPLEMENTED
  }
}

llvm::Value *TaskCodeGenLLVM::call(
    SNode *snode,
    llvm::Value *node_ptr,
    const std::string &method,
    const std::vector<llvm::Value *> &arguments) {
  auto prefix = get_runtime_snode_name(snode);
  auto s = emit_struct_meta(snode);
  auto s_ptr =
      builder->CreateBitCast(s, llvm::Type::getInt8PtrTy(*llvm_context));

  node_ptr =
      builder->CreateBitCast(node_ptr, llvm::Type::getInt8PtrTy(*llvm_context));

  std::vector<llvm::Value *> func_arguments{s_ptr, node_ptr};

  func_arguments.insert(func_arguments.end(), arguments.begin(),
                        arguments.end());

  return call(prefix + "_" + method, std::move(func_arguments));
}

llvm::Function *TaskCodeGenLLVM::get_struct_function(const std::string &name,
                                                     int tree_id) {
  used_tree_ids.insert(tree_id);
  auto f = tlctx->get_struct_function(name, tree_id);
  if (!f) {
    TI_ERROR("Struct function {} not found.", name);
  }
  f = llvm::cast<llvm::Function>(
      module
          ->getOrInsertFunction(name, f->getFunctionType(), f->getAttributes())
          .getCallee());
  return f;
}

template <typename... Args>
llvm::Value *TaskCodeGenLLVM::call_struct_func(int tree_id,
                                               const std::string &func_name,
                                               Args &&...args) {
  auto func = get_struct_function(func_name, tree_id);
  auto arglist = std::vector<llvm::Value *>({args...});
  check_func_call_signature(func->getFunctionType(), func->getName(), arglist,
                            builder.get());
  return builder->CreateCall(func, arglist);
}

void TaskCodeGenLLVM::visit(GetRootStmt *stmt) {
  if (stmt->root() == nullptr)
    llvm_val[stmt] = builder->CreateBitCast(
        get_root(SNodeTree::kFirstID),
        llvm::PointerType::get(
            StructCompilerLLVM::get_llvm_node_type(
                module.get(), prog->get_snode_root(SNodeTree::kFirstID)),
            0));
  else
    llvm_val[stmt] = builder->CreateBitCast(
        get_root(stmt->root()->get_snode_tree_id()),
        llvm::PointerType::get(
            StructCompilerLLVM::get_llvm_node_type(module.get(), stmt->root()),
            0));
}

void TaskCodeGenLLVM::visit(LinearizeStmt *stmt) {
  llvm::Value *val = tlctx->get_constant(0);
  for (int i = 0; i < (int)stmt->inputs.size(); i++) {
    val = builder->CreateAdd(
        builder->CreateMul(val, tlctx->get_constant(stmt->strides[i])),
        llvm_val[stmt->inputs[i]]);
  }
  llvm_val[stmt] = val;
}

void TaskCodeGenLLVM::visit(IntegerOffsetStmt *stmt){TI_NOT_IMPLEMENTED}

llvm::Value *TaskCodeGenLLVM::create_bit_ptr(llvm::Value *byte_ptr,
                                             llvm::Value *bit_offset) {
  // 1. define the bit pointer struct (X=8/16/32/64)
  // struct bit_pointer_X {
  //    iX* byte_ptr;
  //    i32 bit_offset;
  // };
  TI_ASSERT(bit_offset->getType()->isIntegerTy(32));
  auto struct_type = llvm::StructType::get(
      *llvm_context, {byte_ptr->getType(), bit_offset->getType()});
  // 2. allocate the bit pointer struct
  auto bit_ptr = create_entry_block_alloca(struct_type);
  // 3. store `byte_ptr`
  builder->CreateStore(byte_ptr, builder->CreateGEP(struct_type, bit_ptr,
                                                    {tlctx->get_constant(0),
                                                     tlctx->get_constant(0)}));
  // 4. store `bit_offset
  builder->CreateStore(
      bit_offset,
      builder->CreateGEP(struct_type, bit_ptr,
                         {tlctx->get_constant(0), tlctx->get_constant(1)}));
  return bit_ptr;
}

std::tuple<llvm::Value *, llvm::Value *> TaskCodeGenLLVM::load_bit_ptr(
    llvm::Value *bit_ptr) {
  // FIXME: get ptr_ty from taichi instead of llvm.
  llvm::Type *ptr_ty = nullptr;
  if (auto *AI = llvm::dyn_cast<llvm::AllocaInst>(bit_ptr))
    ptr_ty = AI->getAllocatedType();
  TI_ASSERT(ptr_ty);
  auto *struct_ty = llvm::cast<llvm::StructType>(ptr_ty);
  auto byte_ptr = builder->CreateLoad(
      struct_ty->getElementType(0),
      builder->CreateGEP(ptr_ty, bit_ptr,
                         {tlctx->get_constant(0), tlctx->get_constant(0)}));
  auto bit_offset = builder->CreateLoad(
      struct_ty->getElementType(1),
      builder->CreateGEP(ptr_ty, bit_ptr,
                         {tlctx->get_constant(0), tlctx->get_constant(1)}));

  return std::make_tuple(byte_ptr, bit_offset);
}

void TaskCodeGenLLVM::visit(SNodeLookupStmt *stmt) {
  llvm::Value *parent = nullptr;
  parent = llvm_val[stmt->input_snode];
  TI_ASSERT(parent);
  auto snode = stmt->snode;
  if (snode->type == SNodeType::root) {
    // FIXME: get parent_type from taichi instead of llvm.
    llvm::Type *parent_ty = builder->getInt8Ty();
    if (auto bit_cast = llvm::dyn_cast<llvm::BitCastInst>(parent)) {
      parent_ty = bit_cast->getDestTy();
      if (auto ptr_ty = llvm::dyn_cast<llvm::PointerType>(parent_ty))
        parent_ty = ptr_ty->getPointerElementType();
    }
    llvm_val[stmt] =
        builder->CreateGEP(parent_ty, parent, llvm_val[stmt->input_index]);
  } else if (snode->type == SNodeType::dense ||
             snode->type == SNodeType::pointer ||
             snode->type == SNodeType::dynamic ||
             snode->type == SNodeType::bitmasked) {
    if (stmt->activate) {
      call(snode, llvm_val[stmt->input_snode], "activate",
           {llvm_val[stmt->input_index]});
    }
    llvm_val[stmt] = call(snode, llvm_val[stmt->input_snode], "lookup_element",
                          {llvm_val[stmt->input_index]});
  } else if (snode->type == SNodeType::bit_struct) {
    llvm_val[stmt] = parent;
  } else if (snode->type == SNodeType::quant_array) {
    auto element_num_bits =
        snode->dt->as<QuantArrayType>()->get_element_num_bits();
    auto offset = tlctx->get_constant(element_num_bits);
    offset = builder->CreateMul(offset, llvm_val[stmt->input_index]);
    llvm_val[stmt] = create_bit_ptr(llvm_val[stmt->input_snode], offset);
  } else {
    TI_INFO(snode_type_name(snode->type));
    TI_NOT_IMPLEMENTED
  }
}

void TaskCodeGenLLVM::visit(GetChStmt *stmt) {
  if (stmt->input_snode->type == SNodeType::quant_array) {
    llvm_val[stmt] = llvm_val[stmt->input_ptr];
  } else if (stmt->ret_type->as<PointerType>()->is_bit_pointer()) {
    auto bit_struct = stmt->input_snode->dt->cast<BitStructType>();
    auto bit_offset =
        bit_struct->get_member_bit_offset(stmt->output_snode->id_in_bit_struct);
    auto offset = tlctx->get_constant(bit_offset);
    llvm_val[stmt] = create_bit_ptr(llvm_val[stmt->input_ptr], offset);
  } else {
    auto ch = call_struct_func(
        stmt->output_snode->get_snode_tree_id(),
        stmt->output_snode->get_ch_from_parent_func_name(),
        builder->CreateBitCast(llvm_val[stmt->input_ptr],
                               llvm::PointerType::getInt8PtrTy(*llvm_context)));
    llvm_val[stmt] = builder->CreateBitCast(
        ch, llvm::PointerType::get(StructCompilerLLVM::get_llvm_node_type(
                                       module.get(), stmt->output_snode),
                                   0));
  }
}

void TaskCodeGenLLVM::visit(MatrixPtrStmt *stmt) {
  if (stmt->offset_used_as_index()) {
    auto type = tlctx->get_data_type(stmt->origin->ret_type.ptr_removed());
    llvm_val[stmt] =
        builder->CreateGEP(type, llvm_val[stmt->origin],
                           {tlctx->get_constant(0), llvm_val[stmt->offset]});
  } else {
    // Access PtrOffset via: base_ptr + offset
    auto origin_address = builder->CreatePtrToInt(
        llvm_val[stmt->origin], llvm::Type::getInt64Ty(*llvm_context));
    auto address_offset = builder->CreateSExt(
        llvm_val[stmt->offset], llvm::Type::getInt64Ty(*llvm_context));
    auto target_address = builder->CreateAdd(origin_address, address_offset);
    auto dt = stmt->ret_type.ptr_removed();
    llvm_val[stmt] = builder->CreateIntToPtr(
        target_address, llvm::PointerType::get(tlctx->get_data_type(dt), 0));
  }
}

void TaskCodeGenLLVM::visit(ExternalPtrStmt *stmt) {
  // Index into ndarray struct
  DataType operand_dtype = stmt->base_ptr->ret_type.ptr_removed()
                               ->as<StructType>()
                               ->get_element_type({1})
                               ->as<PointerType>()
                               ->get_pointee_type();
  auto arg_type = operand_dtype;
  if (operand_dtype->is<TensorType>()) {
    arg_type = operand_dtype->as<TensorType>()->get_element_type();
  }
  auto ptr_type = TypeFactory::get_instance().get_pointer_type(arg_type);
  auto members =
      stmt->base_ptr->ret_type.ptr_removed()->as<StructType>()->elements();
  members[1].type = ptr_type;
  members[2].type = ptr_type;
  auto *struct_type = tlctx->get_data_type(
      TypeFactory::get_instance().get_struct_type(members));
  auto *gep = builder->CreateGEP(
      struct_type, llvm_val.at(stmt->base_ptr),
      {tlctx->get_constant(0), tlctx->get_constant(int(stmt->is_grad) + 1)});
  auto *ptr_val = builder->CreateLoad(tlctx->get_data_type(ptr_type), gep);

  int num_indices = stmt->indices.size();
  std::vector<llvm::Value *> sizes(num_indices);
  auto dt = stmt->ret_type.ptr_removed();
  int num_element_indices =
      dt->is<TensorType>() ? 0 : stmt->element_shape.size();
  const auto layout = stmt->element_dim <= 0 ? ExternalArrayLayout::kAOS
                                             : ExternalArrayLayout::kSOA;

  /*
    ExternalPtrStmt can be divided into "outter" and "inner" parts.

    For example, "x" is an Ndarray with shape = (5, 5, 6), m=2, n=3.
    Indexing to a single element of "x" is of form: x[i, j, k][m, n]

    The "outter" part is x[i, j, k], and the "inner" part is [m, n].
    Shape of the inner part is known at compile time, stored in its ret_type.
    Shape of the outter part is determined at runtime, passed from the
    "extra_args".

    "num_indices - num_element_indices" gives how many "extra_args" to read from
  */
  int num_array_args = num_indices - num_element_indices;
  const size_t element_shape_index_offset =
      (layout == ExternalArrayLayout::kAOS) ? num_array_args : 0;

  for (int i = 0; i < num_array_args; i++) {
    auto raw_arg =
        builder->CreateGEP(struct_type, llvm_val[stmt->base_ptr],
                           {tlctx->get_constant(0), tlctx->get_constant(0),
                            tlctx->get_constant(i)});
    raw_arg =
        builder->CreateLoad(tlctx->get_data_type(PrimitiveType::i32), raw_arg);
    sizes[i] = raw_arg;
  }

  auto linear_index = tlctx->get_constant(0);
  size_t size_var_index = 0;
  for (int i = 0; i < num_indices; i++) {
    if (i >= element_shape_index_offset &&
        i < element_shape_index_offset + num_element_indices) {
      // Indexing TensorType-elements
      llvm::Value *size_var = tlctx->get_constant(
          stmt->element_shape[i - element_shape_index_offset]);
      linear_index = builder->CreateMul(linear_index, size_var);
    } else {
      // Indexing array dimensions
      linear_index = builder->CreateMul(linear_index, sizes[size_var_index++]);
    }
    linear_index = builder->CreateAdd(linear_index, llvm_val[stmt->indices[i]]);
  }
  TI_ASSERT(size_var_index == num_indices - num_element_indices);

  /*
    llvm::GEP implicitly indicates alignment when used upon llvm::VectorType.
    For example:

      "getelementptr <10 x i32>* %1, 0, 1" is interpreted as "%1 + 16(aligned)"

    However, this does not fit with Taichi's Ndarray semantics. We will have to
    do pointer arithmetics to manually calculate the offset.
  */
  if (operand_dtype->is<TensorType>()) {
    // Access PtrOffset via: base_ptr + offset * sizeof(element)

    auto address_offset = builder->CreateSExt(
        linear_index, llvm::Type::getInt64Ty(*llvm_context));

    auto stmt_ret_type = stmt->ret_type.ptr_removed();
    if (stmt_ret_type->is<TensorType>()) {
      // This case corresponds to outter indexing only
      // The stride for linear_index is num_elements() in TensorType.
      address_offset = builder->CreateMul(
          address_offset,
          tlctx->get_constant(
              get_data_type<int64>(),
              stmt_ret_type->cast<TensorType>()->get_num_elements()));
    } else {
      // This case corresponds to outter + inner indexing
      // Since both outter and inner indices are linearized into linear_index,
      // the stride for linear_index is 1, and there's nothing to do here.
    }

    auto ret_ptr = builder->CreateGEP(tlctx->get_data_type(arg_type), ptr_val,
                                      address_offset);
    llvm_val[stmt] = builder->CreateBitCast(
        ret_ptr, llvm::PointerType::get(tlctx->get_data_type(dt), 0));

  } else {
    auto base_ty = tlctx->get_data_type(dt);
    auto base =
        builder->CreateBitCast(ptr_val, llvm::PointerType::get(base_ty, 0));

    llvm_val[stmt] = builder->CreateGEP(base_ty, base, linear_index);
  }
}

void TaskCodeGenLLVM::visit(ExternalTensorShapeAlongAxisStmt *stmt) {
  const auto arg_id = stmt->arg_id;
  const auto axis = stmt->axis;
  if (auto struct_type = current_callable->args_type->get_element_type({arg_id})
                             ->cast<StructType>()) {
    // Is ndarray
    llvm_val[stmt] = get_struct_arg({arg_id, 0, axis}, /*create_load=*/true);
  } else {
    // Is texture
    llvm_val[stmt] =
        call("RuntimeContext_get_extra_args", get_context(),
             tlctx->get_constant(arg_id), tlctx->get_constant(axis));
  }
}

std::string TaskCodeGenLLVM::init_offloaded_task_function(OffloadedStmt *stmt,
                                                          std::string suffix) {
  current_loop_reentry = nullptr;
  current_while_after_loop = nullptr;

  task_function_type =
      llvm::FunctionType::get(llvm::Type::getVoidTy(*llvm_context),
                              {llvm::PointerType::get(context_ty, 0)}, false);

  auto task_kernel_name = fmt::format(
      "{}_{}_{}{}", kernel_name, task_codegen_id, stmt->task_name(), suffix);
  func = llvm::Function::Create(task_function_type,
                                llvm::Function::ExternalLinkage,
                                task_kernel_name, module.get());

  current_task = std::make_unique<OffloadedTask>(task_kernel_name);

  for (auto &arg : func->args()) {
    kernel_args.push_back(&arg);
  }
  kernel_args[0]->setName("context");
  if (kernel_argument_by_val())
    func->addParamAttr(
        0, llvm::Attribute::getWithByValType(*llvm_context, context_ty));
  // entry_block has all the allocas
  this->entry_block = llvm::BasicBlock::Create(*llvm_context, "entry", func);
  this->final_block = llvm::BasicBlock::Create(*llvm_context, "final", func);

  // The real function body
  func_body_bb = llvm::BasicBlock::Create(*llvm_context, "body", func);
  builder->SetInsertPoint(func_body_bb);
  return task_kernel_name;
}

void TaskCodeGenLLVM::finalize_offloaded_task_function() {
  if (!returned) {
    builder->CreateBr(final_block);
  } else {
    returned = false;
  }
  builder->SetInsertPoint(final_block);
  builder->CreateRetVoid();

  // entry_block should jump to the body after all allocas are inserted
  builder->SetInsertPoint(entry_block);
  builder->CreateBr(func_body_bb);

  if (compile_config.print_kernel_llvm_ir) {
    static FileSequenceWriter writer("taichi_kernel_generic_llvm_ir_{:04d}.ll",
                                     "unoptimized LLVM IR (generic)");
    writer.write(module.get());
  }
  TI_ASSERT(!llvm::verifyFunction(*func, &llvm::errs()));
  // TI_INFO("Kernel function verified.");
}

std::tuple<llvm::Value *, llvm::Value *> TaskCodeGenLLVM::get_range_for_bounds(
    OffloadedStmt *stmt) {
  llvm::Value *begin, *end;
  if (stmt->const_begin) {
    begin = tlctx->get_constant(stmt->begin_value);
  } else {
    auto begin_stmt =
        Stmt::make<GlobalTemporaryStmt>(stmt->begin_offset, PrimitiveType::i32);
    begin_stmt->accept(this);
    begin = builder->CreateLoad(tlctx->get_data_type(PrimitiveType::i32),
                                llvm_val[begin_stmt.get()]);
  }
  if (stmt->const_end) {
    end = tlctx->get_constant(stmt->end_value);
  } else {
    auto end_stmt =
        Stmt::make<GlobalTemporaryStmt>(stmt->end_offset, PrimitiveType::i32);
    end_stmt->accept(this);
    end = builder->CreateLoad(tlctx->get_data_type(PrimitiveType::i32),
                              llvm_val[end_stmt.get()]);
  }
  return std::tuple(begin, end);
}

void TaskCodeGenLLVM::create_offload_struct_for(OffloadedStmt *stmt) {
  using namespace llvm;
  // TODO: instead of constructing tons of LLVM IR, writing the logic in
  // runtime.cpp may be a cleaner solution. See
  // TaskCodeGenCPU::create_offload_range_for as an example.

  llvm::Function *body = nullptr;
  auto leaf_block = stmt->snode;

  // For a bit-vectorized loop over a quant array, we generate struct for on its
  // parent node (must be "dense") instead of itself for higher performance.
  if (stmt->is_bit_vectorized) {
    if (leaf_block->type == SNodeType::quant_array &&
        leaf_block->parent->type == SNodeType::dense) {
      leaf_block = leaf_block->parent;
    } else {
      TI_ERROR(
          "A bit-vectorized struct-for must loop over a quant array with a "
          "dense parent");
    }
  }

  {
    // Create the loop body function
    auto guard = get_function_creation_guard({
        llvm::PointerType::get(get_runtime_type("RuntimeContext"), 0),
        get_tls_buffer_type(),
        llvm::PointerType::get(get_runtime_type("Element"), 0),
        tlctx->get_data_type<int>(),
        tlctx->get_data_type<int>(),
    });

    body = guard.body;

    /* Function structure:
     *
     * function_body (entry):
     *   loop_index = lower_bound;
     *   tls_prologue()
     *   bls_prologue()
     *   goto loop_test
     *
     * loop_test:
     *   if (loop_index < upper_bound)
     *     goto loop_body
     *   else
     *     goto func_exit
     *
     * loop_body:
     *   initialize_coordinates()
     *   if (bitmasked voxel is active)
     *     goto struct_for_body
     *   else
     *     goto loop_body_tail
     *
     * struct_for_body:
     *   ... (Run codegen on the StructForStmt::body Taichi Block)
     *   goto loop_body_tail
     *
     * loop_body_tail:
     *   loop_index += block_dim
     *   goto loop_test
     *
     * func_exit:
     *   bls_epilogue()
     *   tls_epilogue()
     *   return
     */
    auto loop_index_ty = llvm::Type::getInt32Ty(*llvm_context);
    auto loop_index = create_entry_block_alloca(loop_index_ty);

    RuntimeObject element("Element", this, builder.get(), get_arg(2));

    // Loop ranges
    auto lower_bound = get_arg(3);
    auto upper_bound = get_arg(4);

    parent_coordinates = element.get_ptr("pcoord");
    block_corner_coordinates =
        create_entry_block_alloca(physical_coordinate_ty);

    auto refine =
        get_struct_function(leaf_block->refine_coordinates_func_name(),
                            leaf_block->get_snode_tree_id());
    // A block corner is the global coordinate/index of the lower-left corner
    // cell within that block, and is the same for all the cells within that
    // block.
    call(refine, parent_coordinates, block_corner_coordinates,
         tlctx->get_constant(0));

    if (stmt->tls_prologue) {
      stmt->tls_prologue->accept(this);
    }

    if (stmt->bls_prologue) {
      call("block_barrier");  // "__syncthreads()"
      stmt->bls_prologue->accept(this);
      call("block_barrier");  // "__syncthreads()"
    }

    auto [thread_idx, block_dim] = this->get_spmd_info();
    builder->CreateStore(builder->CreateAdd(thread_idx, lower_bound),
                         loop_index);

    auto loop_test_bb = BasicBlock::Create(*llvm_context, "loop_test", func);
    auto loop_body_bb = BasicBlock::Create(*llvm_context, "loop_body", func);
    auto body_tail_bb =
        BasicBlock::Create(*llvm_context, "loop_body_tail", func);
    auto func_exit = BasicBlock::Create(*llvm_context, "func_exit", func);
    auto struct_for_body_bb =
        BasicBlock::Create(*llvm_context, "struct_for_body_body", func);

    auto lrg = make_loop_reentry_guard(this);
    current_loop_reentry = body_tail_bb;

    builder->CreateBr(loop_test_bb);

    {
      // loop_test:
      //   if (loop_index < upper_bound)
      //     goto loop_body;
      //   else
      //     goto func_exit

      builder->SetInsertPoint(loop_test_bb);
      auto cond = builder->CreateICmp(
          llvm::CmpInst::Predicate::ICMP_SLT,
          builder->CreateLoad(loop_index_ty, loop_index), upper_bound);
      builder->CreateCondBr(cond, loop_body_bb, func_exit);
    }

    // ***********************
    // Begin loop_body_bb:
    builder->SetInsertPoint(loop_body_bb);

    // initialize the coordinates
    auto new_coordinates = create_entry_block_alloca(physical_coordinate_ty);

    call(refine, parent_coordinates, new_coordinates,
         builder->CreateLoad(loop_index_ty, loop_index));

    // For a bit-vectorized loop over a quant array, one more refine step is
    // needed to make final coordinates non-consecutive, since each thread will
    // process multiple coordinates via vectorization
    if (stmt->is_bit_vectorized) {
      refine = get_struct_function(stmt->snode->refine_coordinates_func_name(),
                                   stmt->snode->get_snode_tree_id());
      call(refine, new_coordinates, new_coordinates, tlctx->get_constant(0));
    }

    current_coordinates = new_coordinates;

    // exec_cond: safe-guard the execution of loop body:
    //  - if non-POT field dim exists, make sure we don't go out of bounds
    //  - if leaf block is bitmasked, make sure we only loop over active
    //    voxels
    auto exec_cond = tlctx->get_constant(true);
    auto coord_object = RuntimeObject(kLLVMPhysicalCoordinatesName, this,
                                      builder.get(), new_coordinates);

    if (leaf_block->type == SNodeType::bitmasked ||
        leaf_block->type == SNodeType::pointer) {
      // test whether the current voxel is active or not
      auto is_active = call(leaf_block, element.get("element"), "is_active",
                            {builder->CreateLoad(loop_index_ty, loop_index)});
      is_active = builder->CreateTrunc(builder->CreateIsNotNull(is_active),
                                       llvm::Type::getInt1Ty(*llvm_context));
      exec_cond = builder->CreateAnd(exec_cond, is_active);
    }

    builder->CreateCondBr(exec_cond, struct_for_body_bb, body_tail_bb);

    {
      builder->SetInsertPoint(struct_for_body_bb);

      // The real loop body of the StructForStmt
      stmt->body->accept(this);

      builder->CreateBr(body_tail_bb);
    }

    {
      // body tail: increment loop_index and jump to loop_test
      builder->SetInsertPoint(body_tail_bb);

      create_increment(loop_index, block_dim);
      builder->CreateBr(loop_test_bb);

      builder->SetInsertPoint(func_exit);
    }

    if (stmt->bls_epilogue) {
      call("block_barrier");  // "__syncthreads()"
      stmt->bls_epilogue->accept(this);
      call("block_barrier");  // "__syncthreads()"
    }

    if (stmt->tls_epilogue) {
      stmt->tls_epilogue->accept(this);
    }
  }

  int list_element_size = std::min(leaf_block->max_num_elements(),
                                   (int64)taichi_listgen_max_element_size);
  int num_splits = std::max(1, list_element_size / stmt->block_dim +
                                   (list_element_size % stmt->block_dim != 0));

  auto struct_for_func = get_runtime_function("parallel_struct_for");

  if (arch_is_gpu(current_arch())) {
    struct_for_func = llvm::cast<llvm::Function>(
        module
            ->getOrInsertFunction(
                tlctx->get_struct_for_func_name(stmt->tls_size),
                struct_for_func->getFunctionType(),
                struct_for_func->getAttributes())
            .getCallee());
    struct_for_tls_sizes.insert(stmt->tls_size);
  }
  // Loop over nodes in the element list, in parallel
  call(struct_for_func, get_context(), tlctx->get_constant(leaf_block->id),
       tlctx->get_constant(list_element_size), tlctx->get_constant(num_splits),
       body, tlctx->get_constant(stmt->tls_size),
       tlctx->get_constant(stmt->num_cpu_threads));
  // TODO: why do we need num_cpu_threads on GPUs?

  current_coordinates = nullptr;
  parent_coordinates = nullptr;
  block_corner_coordinates = nullptr;
}

void TaskCodeGenLLVM::visit(LoopIndexStmt *stmt) {
  if (stmt->loop->is<OffloadedStmt>() &&
      stmt->loop->as<OffloadedStmt>()->task_type ==
          OffloadedStmt::TaskType::struct_for) {
    llvm::Type *struct_ty = nullptr;
    // FIXME: get struct_ty from taichi instead of llvm.
    if (auto *alloca = llvm::dyn_cast<llvm::AllocaInst>(current_coordinates)) {
      struct_ty = alloca->getAllocatedType();
    }
    TI_ASSERT(struct_ty);
    auto *GEP =
        builder->CreateGEP(struct_ty, current_coordinates,
                           {tlctx->get_constant(0), tlctx->get_constant(0),
                            tlctx->get_constant(stmt->index)});
    if (stmt->index == 0 && !llvm::isa<llvm::GEPOperator>(GEP))
      GEP = builder->CreateBitCast(GEP, struct_ty->getPointerTo());
    llvm_val[stmt] =
        builder->CreateLoad(llvm::Type::getInt32Ty(*llvm_context), GEP);
  } else {
    llvm_val[stmt] =
        builder->CreateLoad(llvm::Type::getInt32Ty(*llvm_context),
                            loop_vars_llvm[stmt->loop][stmt->index]);
  }
}

void TaskCodeGenLLVM::visit(LoopLinearIndexStmt *stmt) {
  if (stmt->loop->is<OffloadedStmt>() &&
      (stmt->loop->as<OffloadedStmt>()->task_type ==
           OffloadedStmt::TaskType::struct_for ||
       stmt->loop->as<OffloadedStmt>()->task_type ==
           OffloadedStmt::TaskType::mesh_for)) {
    llvm_val[stmt] = call("thread_idx");
  } else {
    TI_NOT_IMPLEMENTED;
  }
}

void TaskCodeGenLLVM::visit(BlockCornerIndexStmt *stmt) {
  if (stmt->loop->is<OffloadedStmt>() &&
      stmt->loop->as<OffloadedStmt>()->task_type ==
          OffloadedStmt::TaskType::struct_for) {
    TI_ASSERT(block_corner_coordinates);
    // Make sure physical_coordinate_ty matches
    // struct PhysicalCoordinates {
    //   i32 val[taichi_max_num_indices];
    // };
    TI_ASSERT(physical_coordinate_ty->isStructTy());
    auto physical_coordinate_ty_as_struct =
        llvm::cast<llvm::StructType>(physical_coordinate_ty);
    TI_ASSERT(physical_coordinate_ty_as_struct);
    TI_ASSERT(physical_coordinate_ty_as_struct->getNumElements() == 1);
    auto val_ty = physical_coordinate_ty_as_struct->getElementType(0);
    TI_ASSERT(val_ty->isArrayTy());
    auto val_ty_as_array = llvm::cast<llvm::ArrayType>(val_ty);
    llvm_val[stmt] = builder->CreateLoad(
        val_ty_as_array->getElementType(),
        builder->CreateGEP(physical_coordinate_ty, block_corner_coordinates,
                           {tlctx->get_constant(0), tlctx->get_constant(0),
                            tlctx->get_constant(stmt->index)}));
  } else {
    TI_NOT_IMPLEMENTED;
  }
}

void TaskCodeGenLLVM::visit(GlobalTemporaryStmt *stmt) {
  auto runtime = get_runtime();
  auto buffer = call("get_temporary_pointer", runtime,
                     tlctx->get_constant((int64)stmt->offset));

  auto ptr_type = llvm::PointerType::get(
      tlctx->get_data_type(stmt->ret_type.ptr_removed()), 0);
  llvm_val[stmt] = builder->CreatePointerCast(buffer, ptr_type);
}

void TaskCodeGenLLVM::visit(ThreadLocalPtrStmt *stmt) {
  auto base = get_tls_base_ptr();
  auto ptr = builder->CreateGEP(llvm::Type::getInt8Ty(*llvm_context), base,
                                tlctx->get_constant(stmt->offset));
  auto ptr_type = llvm::PointerType::get(
      tlctx->get_data_type(stmt->ret_type.ptr_removed()), 0);
  llvm_val[stmt] = builder->CreatePointerCast(ptr, ptr_type);
}

void TaskCodeGenLLVM::visit(BlockLocalPtrStmt *stmt) {
  TI_ASSERT(bls_buffer);
  auto base = bls_buffer;
  auto ptr =
      builder->CreateGEP(base->getValueType(), base,
                         {tlctx->get_constant(0), llvm_val[stmt->offset]});
  auto ptr_type = llvm::PointerType::get(
      tlctx->get_data_type(stmt->ret_type.ptr_removed()), 0);
  llvm_val[stmt] = builder->CreatePointerCast(ptr, ptr_type);
}

void TaskCodeGenLLVM::visit(ClearListStmt *stmt) {
  auto snode_child = stmt->snode;
  auto snode_parent = stmt->snode->parent;
  auto meta_child = cast_pointer(emit_struct_meta(snode_child), "StructMeta");
  auto meta_parent = cast_pointer(emit_struct_meta(snode_parent), "StructMeta");
  call("clear_list", get_runtime(), meta_parent, meta_child);
}

void TaskCodeGenLLVM::visit(InternalFuncStmt *stmt) {
  std::vector<llvm::Value *> args;

  if (stmt->with_runtime_context)
    args.push_back(get_context());

  for (auto s : stmt->args) {
    args.push_back(llvm_val[s]);
  }
  llvm_val[stmt] = call(stmt->func_name, std::move(args));
}

void TaskCodeGenLLVM::visit(AdStackAllocaStmt *stmt) {
  TI_ASSERT_INFO(stmt->max_size > 0,
                 "Adaptive autodiff stack's size should have been determined.");
  auto type = llvm::ArrayType::get(llvm::Type::getInt8Ty(*llvm_context),
                                   stmt->size_in_bytes());
  auto alloca = create_entry_block_alloca(type, sizeof(int64));
  llvm_val[stmt] = builder->CreateBitCast(
      alloca, llvm::PointerType::getInt8PtrTy(*llvm_context));
  call("stack_init", llvm_val[stmt]);
}

void TaskCodeGenLLVM::visit(AdStackPopStmt *stmt) {
  call("stack_pop", llvm_val[stmt->stack]);
}

void TaskCodeGenLLVM::visit(AdStackPushStmt *stmt) {
  auto stack = stmt->stack->as<AdStackAllocaStmt>();
  call("stack_push", llvm_val[stack], tlctx->get_constant(stack->max_size),
       tlctx->get_constant(stack->element_size_in_bytes()));
  auto primal_ptr = call("stack_top_primal", llvm_val[stack],
                         tlctx->get_constant(stack->element_size_in_bytes()));
  primal_ptr = builder->CreateBitCast(
      primal_ptr,
      llvm::PointerType::get(tlctx->get_data_type(stmt->ret_type), 0));
  builder->CreateStore(llvm_val[stmt->v], primal_ptr);
}

void TaskCodeGenLLVM::visit(AdStackLoadTopStmt *stmt) {
  auto stack = stmt->stack->as<AdStackAllocaStmt>();
  auto primal_ptr = call("stack_top_primal", llvm_val[stack],
                         tlctx->get_constant(stack->element_size_in_bytes()));
  auto primal_ty = tlctx->get_data_type(stmt->ret_type);
  primal_ptr =
      builder->CreateBitCast(primal_ptr, llvm::PointerType::get(primal_ty, 0));
  llvm_val[stmt] = builder->CreateLoad(primal_ty, primal_ptr);
}

void TaskCodeGenLLVM::visit(AdStackLoadTopAdjStmt *stmt) {
  auto stack = stmt->stack->as<AdStackAllocaStmt>();
  auto adjoint = call("stack_top_adjoint", llvm_val[stack],
                      tlctx->get_constant(stack->element_size_in_bytes()));
  auto adjoint_ty = tlctx->get_data_type(stmt->ret_type);
  adjoint =
      builder->CreateBitCast(adjoint, llvm::PointerType::get(adjoint_ty, 0));
  llvm_val[stmt] = builder->CreateLoad(adjoint_ty, adjoint);
}

void TaskCodeGenLLVM::visit(AdStackAccAdjointStmt *stmt) {
  auto stack = stmt->stack->as<AdStackAllocaStmt>();
  auto adjoint_ptr = call("stack_top_adjoint", llvm_val[stack],
                          tlctx->get_constant(stack->element_size_in_bytes()));
  auto adjoint_ty = tlctx->get_data_type(stack->ret_type);
  adjoint_ptr = builder->CreateBitCast(adjoint_ptr,
                                       llvm::PointerType::get(adjoint_ty, 0));
  auto old_val = builder->CreateLoad(adjoint_ty, adjoint_ptr);
  TI_ASSERT(is_real(stmt->v->ret_type));
  auto new_val = builder->CreateFAdd(old_val, llvm_val[stmt->v]);
  builder->CreateStore(new_val, adjoint_ptr);
}

void TaskCodeGenLLVM::visit(RangeAssumptionStmt *stmt) {
  llvm_val[stmt] = llvm_val[stmt->input];
}

void TaskCodeGenLLVM::visit(LoopUniqueStmt *stmt) {
  llvm_val[stmt] = llvm_val[stmt->input];
}

void TaskCodeGenLLVM::visit_call_bitcode(ExternalFuncCallStmt *stmt) {
  TI_ASSERT(stmt->type == ExternalFuncCallStmt::BITCODE);
  std::vector<llvm::Value *> arg_values;
  for (const auto &s : stmt->arg_stmts)
    arg_values.push_back(llvm_val[s]);
  // Link external module to the core module
  if (linked_modules.find(stmt->bc_filename) == linked_modules.end()) {
    linked_modules.insert(stmt->bc_filename);
    std::unique_ptr<llvm::Module> external_module =
        module_from_bitcode_file(stmt->bc_filename, llvm_context);
    auto *func_ptr = external_module->getFunction(stmt->bc_funcname);
    TI_ASSERT_INFO(func_ptr != nullptr, "{} is not found in {}.",
                   stmt->bc_funcname, stmt->bc_filename);
    auto link_error =
        llvm::Linker::linkModules(*module, std::move(external_module));
    TI_ASSERT(!link_error);
  }
  // Retrieve function again. Do it here to detect name conflicting.
  auto *func_ptr = module->getFunction(stmt->bc_funcname);
  // Convert pointer type from a[n * m] to a[n][m]
  for (int i = 0; i < func_ptr->getFunctionType()->getNumParams(); ++i) {
    TI_ASSERT_INFO(func_ptr->getArg(i)->getType()->getTypeID() ==
                       arg_values[i]->getType()->getTypeID(),
                   "TypeID {} != {} with {}",
                   (int)func_ptr->getArg(i)->getType()->getTypeID(),
                   (int)arg_values[i]->getType()->getTypeID(), i);
    auto tmp_value = arg_values[i];
    arg_values[i] =
        builder->CreatePointerCast(tmp_value, func_ptr->getArg(i)->getType());
  }
  call(func_ptr, arg_values);
}

void TaskCodeGenLLVM::visit_call_shared_object(ExternalFuncCallStmt *stmt) {
  TI_ASSERT(stmt->type == ExternalFuncCallStmt::SHARED_OBJECT);
  std::vector<llvm::Type *> arg_types;
  std::vector<llvm::Value *> arg_values;

  for (const auto &s : stmt->arg_stmts) {
    arg_types.push_back(tlctx->get_data_type(s->ret_type));
    arg_values.push_back(llvm_val[s]);
  }

  for (const auto &s : stmt->output_stmts) {
    auto t = tlctx->get_data_type(s->ret_type);
    auto ptr = llvm::PointerType::get(t, 0);
    arg_types.push_back(ptr);
    arg_values.push_back(llvm_val[s]);
  }

  auto func_type = llvm::FunctionType::get(llvm::Type::getVoidTy(*llvm_context),
                                           arg_types, false);
  auto func_ptr_type = llvm::PointerType::get(func_type, 0);

  auto addr = tlctx->get_constant((std::size_t)stmt->so_func);
  auto func = builder->CreateIntToPtr(addr, func_ptr_type);
  call(func, func_type, arg_values);
}

void TaskCodeGenLLVM::visit(ExternalFuncCallStmt *stmt) {
  TI_NOT_IMPLEMENTED
}

void TaskCodeGenLLVM::visit(MeshPatchIndexStmt *stmt) {
  llvm_val[stmt] = get_arg(2);
}

void TaskCodeGenLLVM::visit(MatrixInitStmt *stmt) {
  auto type = tlctx->get_data_type(stmt->ret_type->as<TensorType>());
  llvm::Value *vec = llvm::UndefValue::get(type);
  for (int i = 0; i < stmt->values.size(); ++i) {
    auto *elem = llvm_val[stmt->values[i]];
    if (codegen_vector_type(compile_config)) {
      TI_ASSERT(llvm::dyn_cast<llvm::VectorType>(type));
      vec = builder->CreateInsertElement(vec, elem, i);
    } else {
      TI_ASSERT(llvm::dyn_cast<llvm::ArrayType>(type));
      vec = builder->CreateInsertValue(vec, elem, i);
    }
  }
  llvm_val[stmt] = vec;
}

void TaskCodeGenLLVM::eliminate_unused_functions() {
  TaichiLLVMContext::eliminate_unused_functions(
      module.get(), [&](std::string func_name) {
        for (auto &task : offloaded_tasks) {
          if (task.name == func_name)
            return true;
        }
        return false;
      });
}

FunctionCreationGuard TaskCodeGenLLVM::get_function_creation_guard(
    std::vector<llvm::Type *> argument_types,
    const std::string &func_name) {
  return FunctionCreationGuard(this, argument_types, func_name);
}

void TaskCodeGenLLVM::initialize_context() {
  TI_ASSERT(tlctx != nullptr);
  llvm_context = tlctx->get_this_thread_context();
  builder = std::make_unique<llvm::IRBuilder<>>(*llvm_context);
  if (compile_config.fast_math) {
    llvm::FastMathFlags fast_flags;
    fast_flags.setNoInfs();
    fast_flags.setNoSignedZeros();
    fast_flags.setAllowReassoc();
    builder->setFastMathFlags(fast_flags);
  }
}

llvm::Value *TaskCodeGenLLVM::get_arg(int i) {
  std::vector<llvm::Value *> args;
  for (auto &arg : func->args()) {
    args.push_back(&arg);
  }
  return args[i];
}

llvm::Value *TaskCodeGenLLVM::get_context() {
  return get_arg(0);
}

llvm::Value *TaskCodeGenLLVM::get_tls_base_ptr() {
  return get_arg(1);
}

llvm::Type *TaskCodeGenLLVM::get_tls_buffer_type() {
  return llvm::Type::getInt8PtrTy(*llvm_context);
}

std::vector<llvm::Type *> TaskCodeGenLLVM::get_xlogue_argument_types() {
  return {llvm::PointerType::get(get_runtime_type("RuntimeContext"), 0),
          get_tls_buffer_type()};
}

std::vector<llvm::Type *> TaskCodeGenLLVM::get_mesh_xlogue_argument_types() {
  return {llvm::PointerType::get(get_runtime_type("RuntimeContext"), 0),
          get_tls_buffer_type(), tlctx->get_data_type<uint32_t>()};
}

llvm::Type *TaskCodeGenLLVM::get_xlogue_function_type() {
  return llvm::FunctionType::get(llvm::Type::getVoidTy(*llvm_context),
                                 get_xlogue_argument_types(), false);
}

llvm::Type *TaskCodeGenLLVM::get_mesh_xlogue_function_type() {
  return llvm::FunctionType::get(llvm::Type::getVoidTy(*llvm_context),
                                 get_mesh_xlogue_argument_types(), false);
}

llvm::PointerType *TaskCodeGenLLVM::get_integer_ptr_type(int bits) {
  switch (bits) {
    case 8:
      return llvm::Type::getInt8PtrTy(*llvm_context);
    case 16:
      return llvm::Type::getInt16PtrTy(*llvm_context);
    case 32:
      return llvm::Type::getInt32PtrTy(*llvm_context);
    case 64:
      return llvm::Type::getInt64PtrTy(*llvm_context);
    default:
      break;
  }
  TI_ERROR("No compatible " + std::to_string(bits) + " bits integer ptr type.");
  return nullptr;
}

llvm::IntegerType *TaskCodeGenLLVM::get_integer_type(int bits) {
  switch (bits) {
    case 8:
      return llvm::Type::getInt8Ty(*llvm_context);
    case 16:
      return llvm::Type::getInt16Ty(*llvm_context);
    case 32:
      return llvm::Type::getInt32Ty(*llvm_context);
    case 64:
      return llvm::Type::getInt64Ty(*llvm_context);
    default:
      break;
  }
  TI_ERROR("No compatible " + std::to_string(bits) + " bits integer type.");
  return nullptr;
}

llvm::Value *TaskCodeGenLLVM::get_root(int snode_tree_id) {
  return call("LLVMRuntime_get_roots", get_runtime(),
              tlctx->get_constant(snode_tree_id));
}

llvm::Value *TaskCodeGenLLVM::get_runtime() {
  auto runtime_ptr = call("RuntimeContext_get_runtime", get_context());
  return builder->CreateBitCast(
      runtime_ptr, llvm::PointerType::get(get_runtime_type("LLVMRuntime"), 0));
}

llvm::Value *TaskCodeGenLLVM::emit_struct_meta(SNode *snode) {
  auto obj = emit_struct_meta_object(snode);
  TI_ASSERT(obj != nullptr);
  return obj->ptr;
}

void TaskCodeGenLLVM::emit_to_module() {
  TI_AUTO_PROF
  ir->accept(this);
}

LLVMCompiledTask TaskCodeGenLLVM::run_compilation() {
  // Final lowering
  auto offload_to_executable = [](IRNode *ir, const CompileConfig &config,
                                  const Kernel *kernel) {
    bool verbose = config.print_ir;
    if (kernel->is_accessor && !config.print_accessor_ir) {
      verbose = false;
    }
    irpass::offload_to_executable(
        ir, config, kernel, verbose,
        /*determine_ad_stack_size=*/kernel->autodiff_mode ==
            AutodiffMode::kReverse,
        /*lower_global_access=*/true,
        /*make_thread_local=*/config.make_thread_local,
        /*make_block_local=*/
        is_extension_supported(config.arch, Extension::bls) &&
            config.make_block_local);
  };

  offload_to_executable(ir, compile_config, kernel);

  emit_to_module();
  eliminate_unused_functions();

  if (compile_config.arch == Arch::cuda) {
    // CUDA specific metadata
    for (const auto &task : offloaded_tasks) {
      llvm::Function *func = module->getFunction(task.name);
      TI_ASSERT(func);
      tlctx->mark_function_as_cuda_kernel(func, task.block_dim);
    }
  } else if (compile_config.arch == Arch::amdgpu) {
    for (const auto &task : offloaded_tasks) {
      llvm::Function *func = module->getFunction(task.name);
      TI_ASSERT(func);
      tlctx->mark_function_as_amdgpu_kernel(func);
    }
  }

  return {std::move(offloaded_tasks), std::move(module),
          std::move(used_tree_ids), std::move(struct_for_tls_sizes)};
}

llvm::Value *TaskCodeGenLLVM::create_xlogue(std::unique_ptr<Block> &block) {
  llvm::Value *xlogue;

  auto xlogue_type = get_xlogue_function_type();
  auto xlogue_ptr_type = llvm::PointerType::get(xlogue_type, 0);

  if (block) {
    auto guard = get_function_creation_guard(get_xlogue_argument_types());
    block->accept(this);
    xlogue = guard.body;
  } else {
    xlogue = llvm::ConstantPointerNull::get(xlogue_ptr_type);
  }

  return xlogue;
}

llvm::Value *TaskCodeGenLLVM::create_mesh_xlogue(
    std::unique_ptr<Block> &block) {
  llvm::Value *xlogue;

  auto xlogue_type = get_mesh_xlogue_function_type();
  auto xlogue_ptr_type = llvm::PointerType::get(xlogue_type, 0);

  if (block) {
    auto guard = get_function_creation_guard(get_mesh_xlogue_argument_types());
    block->accept(this);
    xlogue = guard.body;
  } else {
    xlogue = llvm::ConstantPointerNull::get(xlogue_ptr_type);
  }

  return xlogue;
}

void TaskCodeGenLLVM::visit(ReferenceStmt *stmt) {
  llvm_val[stmt] = llvm_val[stmt->var];
}

void TaskCodeGenLLVM::visit(FuncCallStmt *stmt) {
  if (!func_map.count(stmt->func)) {
    auto guard = get_function_creation_guard(
        {llvm::PointerType::get(get_runtime_type("RuntimeContext"), 0)},
        stmt->func->get_name());
    const Callable *old_callable = current_callable;
    current_callable = stmt->func;
    func_map.insert({stmt->func, guard.body});
    stmt->func->ir->accept(this);
    current_callable = old_callable;
  }
  llvm::Function *llvm_func = func_map[stmt->func];
  auto *new_ctx = call("allocate_runtime_context", get_runtime());
  call("RuntimeContext_set_runtime", new_ctx, get_runtime());
  if (!stmt->func->parameter_list.empty()) {
    auto *buffer =
        builder->CreateAlloca(tlctx->get_data_type(stmt->func->args_type));
    set_args_ptr(stmt->func, new_ctx, buffer);
    set_struct_to_buffer(stmt->func->args_type, buffer, stmt->args);
  }
  llvm::Value *result_buffer = nullptr;
  if (!stmt->func->rets.empty()) {
    auto *ret_type = tlctx->get_data_type(stmt->func->ret_type);
    result_buffer = builder->CreateAlloca(ret_type);
    auto *result_buffer_u64 = builder->CreatePointerCast(
        result_buffer,
        llvm::PointerType::get(tlctx->get_data_type<uint64>(), 0));
    call("RuntimeContext_set_result_buffer", new_ctx, result_buffer_u64);
  }
  call(llvm_func, new_ctx);
  llvm_val[stmt] = result_buffer;
  call("recycle_runtime_context", get_runtime(), new_ctx);
}

void TaskCodeGenLLVM::visit(GetElementStmt *stmt) {
  auto *struct_type = tlctx->get_data_type(stmt->src->ret_type.ptr_removed());
  std::vector<llvm::Value *> index;
  index.reserve(stmt->index.size() + 1);
  index.push_back(tlctx->get_constant(0));
  for (auto &i : stmt->index) {
    index.push_back(tlctx->get_constant(i));
  }
  auto *gep = builder->CreateGEP(struct_type, llvm_val[stmt->src], index);
  auto *val = builder->CreateLoad(tlctx->get_data_type(stmt->ret_type), gep);
  llvm_val[stmt] = val;
}

void TaskCodeGenLLVM::set_struct_to_buffer(
    llvm::Value *buffer,
    llvm::Type *buffer_type,
    const std::vector<Stmt *> &elements,
    const Type *current_type,
    int &current_element,
    std::vector<llvm::Value *> &current_index) {
  if (auto primitive_type = current_type->cast<PrimitiveType>()) {
    TI_ASSERT((Type *)elements[current_element]->ret_type == current_type);
    auto *gep = builder->CreateGEP(buffer_type, buffer, current_index);
    builder->CreateStore(llvm_val[elements[current_element]], gep);
    current_element++;
  } else if (auto pointer_type = current_type->cast<PointerType>()) {
    TI_ASSERT((Type *)elements[current_element]->ret_type == current_type);
    auto *gep = builder->CreateGEP(buffer_type, buffer, current_index);
    builder->CreateStore(llvm_val[elements[current_element]], gep);
    current_element++;
  } else if (auto struct_type = current_type->cast<StructType>()) {
    int i = 0;
    for (const auto &element : struct_type->elements()) {
      current_index.push_back(tlctx->get_constant(i++));
      set_struct_to_buffer(buffer, buffer_type, elements, element.type,
                           current_element, current_index);
      current_index.pop_back();
    }
  } else if (auto tensor_type = current_type->cast<TensorType>()) {
    int num_elements = tensor_type->get_num_elements();
    Type *element_type = tensor_type->get_element_type();
    for (int i = 0; i < num_elements; i++) {
      current_index.push_back(tlctx->get_constant(i));
      set_struct_to_buffer(buffer, buffer_type, elements, element_type,
                           current_element, current_index);
      current_index.pop_back();
    }
  } else {
    TI_INFO("{}", current_type->to_string());
    TI_NOT_IMPLEMENTED
  }
}

void TaskCodeGenLLVM::set_struct_to_buffer(
    const StructType *struct_type,
    llvm::Value *buffer,
    const std::vector<Stmt *> &elements) {
  auto buffer_type = tlctx->get_data_type(struct_type);
  buffer = builder->CreatePointerCast(buffer,
                                      llvm::PointerType::get(buffer_type, 0));
  int current_element = 0;
  std::vector<llvm::Value *> current_index = {tlctx->get_constant(0)};
  set_struct_to_buffer(buffer, buffer_type, elements, struct_type,
                       current_element, current_index);
}

llvm::Value *TaskCodeGenLLVM::get_struct_arg(std::vector<int> index,
                                             bool create_load) {
  auto *args_ptr = get_args_ptr(current_callable, get_context());
  auto *args_type = current_callable->args_type;
  auto *arg_type = args_type->get_element_type(index);
  std::vector<llvm::Value *> gep_index;
  gep_index.reserve(index.size() + 1);
  gep_index.push_back(tlctx->get_constant(0));
  for (int ind : index) {
    gep_index.push_back(tlctx->get_constant(ind));
  }
  auto *gep =
      builder->CreateGEP(tlctx->get_data_type(args_type), args_ptr, gep_index);
  if (!create_load) {
    return gep;
  }
  return builder->CreateLoad(tlctx->get_data_type(arg_type), gep);
}

llvm::Value *TaskCodeGenLLVM::get_args_ptr(const Callable *callable,
                                           llvm::Value *context) {
  auto *runtime_context_type = get_runtime_type("RuntimeContext");
  auto *args_type = tlctx->get_data_type(callable->args_type);
  auto *zero = tlctx->get_constant(0);
  // The address of the arg buffer is the first element of RuntimeContext
  auto *args_ptr =
      builder->CreateGEP(runtime_context_type, context, {zero, zero});
  // casting from i8 ** to args_type **
  args_ptr = builder->CreatePointerCast(
      args_ptr,
      llvm::PointerType::get(llvm::PointerType::get(args_type, 0), 0));
  // loading the address of the arg buffer (args_type *)
  args_ptr =
      builder->CreateLoad(llvm::PointerType::get(args_type, 0), args_ptr);
  return args_ptr;
}
void TaskCodeGenLLVM::set_args_ptr(Callable *callable,
                                   llvm::Value *context,
                                   llvm::Value *ptr) {
  auto *runtime_context_type = get_runtime_type("RuntimeContext");
  auto *args_type = tlctx->get_data_type(callable->args_type);
  auto *zero = tlctx->get_constant(0);
  // The address of the arg buffer is the first element of RuntimeContext
  auto *args_ptr =
      builder->CreateGEP(runtime_context_type, context, {zero, zero});
  // casting from i8 ** to args_type **
  args_ptr = builder->CreatePointerCast(
      args_ptr,
      llvm::PointerType::get(llvm::PointerType::get(args_type, 0), 0));
  // storing the address of the arg buffer (args_type *)
  builder->CreateStore(ptr, args_ptr);
};

LLVMCompiledTask LLVMCompiledTask::clone() const {
  return {tasks, llvm::CloneModule(*module), used_tree_ids,
          struct_for_tls_sizes};
}

LLVMCompiledKernel LLVMCompiledKernel::clone() const {
  return {tasks, llvm::CloneModule(*module)};
}

}  // namespace taichi::lang

#endif  // #ifdef TI_WITH_LLVM<|MERGE_RESOLUTION|>--- conflicted
+++ resolved
@@ -505,11 +505,7 @@
       }
     } else if (!is_real(from.get_element_type()) &&
                !is_real(to.get_element_type())) {
-      TI_INFO(
-          "INT Cast from " +
-          std::to_string(
-              llvm_val[stmt->operand]->getType()->getPrimitiveSizeInBits()) +
-          " bits type to " + to.to_string());
+      // TI_INFO("INT Cast from " + std::to_string(llvm_val[stmt->operand]->getType()->getPrimitiveSizeInBits()) + " bits type to " + to.to_string());
       llvm_val[stmt] = builder->CreateIntCast(
           llvm_val[stmt->operand], tlctx->get_data_type(to),
           is_signed(from.get_element_type()));
@@ -591,28 +587,12 @@
                builder->CreateGlobalStringPtr(stmt->tb));
 #endif
     } else {
-<<<<<<< HEAD
 //      TI_INFO("Create Add, lhs bits = " + std::to_string(llvm_val[stmt->lhs]->getType()->getPrimitiveSizeInBits()) + " rhs bits = " + std::to_string(llvm_val[stmt->rhs]->getType()->getPrimitiveSizeInBits()));
 //      TI_INFO("Create Add, ret bits = " + stmt->ret_type.to_string());
 //      llvm_val[stmt] =
 //          builder->CreateAdd(llvm_val[stmt->lhs], llvm_val[stmt->rhs]);
       llvm_val[stmt] =
           builder->CreateAdd(llvm_val[stmt->lhs], builder->CreateZExt(llvm_val[stmt->rhs], tlctx->get_data_type(stmt->ret_type)));
-=======
-      TI_INFO("Create Add, lhs bits = " +
-              std::to_string(
-                  llvm_val[stmt->lhs]->getType()->getPrimitiveSizeInBits()) +
-              " rhs bits = " +
-              std::to_string(
-                  llvm_val[stmt->rhs]->getType()->getPrimitiveSizeInBits()));
-      TI_INFO("Create Add, ret bits = " + stmt->ret_type.to_string());
-      //      llvm_val[stmt] =
-      //          builder->CreateAdd(llvm_val[stmt->lhs], llvm_val[stmt->rhs]);
-      llvm_val[stmt] = builder->CreateAdd(
-          llvm_val[stmt->lhs],
-          builder->CreateZExt(llvm_val[stmt->rhs],
-                              tlctx->get_data_type(stmt->ret_type)));
->>>>>>> 1aa7c60c
     }
   } else if (op == BinaryOpType::sub) {
     if (is_real(stmt->ret_type.get_element_type())) {
