--- conflicted
+++ resolved
@@ -267,7 +267,6 @@
     np.testing.assert_almost_equal(m_np, np.linalg.inv(M))
 
 
-<<<<<<< HEAD
 @pytest.mark.parametrize("n", range(1, 5))
 @test_utils.test()
 def test_mat_inverse_size(n):
@@ -280,11 +279,7 @@
     _test_mat_inverse_size(n)
 
 
-@test_utils.test()
-def test_matrix_factories():
-=======
 def _test_matrix_factories():
->>>>>>> 3cf64f03
     a = ti.Vector.field(3, dtype=ti.i32, shape=3)
     b = ti.Matrix.field(2, 2, dtype=ti.f32, shape=2)
     c = ti.Matrix.field(2, 3, dtype=ti.f32, shape=2)
