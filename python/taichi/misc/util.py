--- conflicted
+++ resolved
@@ -167,7 +167,6 @@
     return wrapped
 
 
-<<<<<<< HEAD
 def cached_property(foo):
     import functools
 
@@ -184,12 +183,12 @@
 
     wrapped._cache = None
     return wrapped
-=======
+
+
 def get_traceback(stacklevel=1):
     import traceback
     s = traceback.extract_stack()[:-1 - stacklevel]
     return ''.join(traceback.format_list(s))
->>>>>>> f1bde29b
 
 
 def get_logging(name):
@@ -269,11 +268,8 @@
     'core_veci',
     'deprecated',
     'obsolete',
-<<<<<<< HEAD
     'cached_property',
-=======
     'get_traceback',
->>>>>>> f1bde29b
     'set_gdb_trigger',
     'print_profile_info',
     'set_logging_level',
