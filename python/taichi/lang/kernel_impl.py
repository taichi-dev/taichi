import ast
import functools
import inspect
import re
import sys
import textwrap
import weakref

import numpy as np
import taichi.lang
from taichi._lib import core as _ti_core
from taichi.lang import impl, ops, runtime_ops
from taichi.lang._wrap_inspect import _getsourcefile, _getsourcelines
from taichi.lang.ast import (ASTTransformerContext, KernelSimplicityASTChecker,
                             transform_tree)
from taichi.lang.ast.ast_transformer_utils import ReturnStatus
from taichi.lang.enums import AutodiffMode, Layout
from taichi.lang.exception import (TaichiCompilationError, TaichiRuntimeError,
                                   TaichiRuntimeTypeError, TaichiSyntaxError,
                                   TaichiTypeError, handle_exception_from_cpp)
from taichi.lang.expr import Expr
from taichi.lang.kernel_arguments import KernelArgument
from taichi.lang.matrix import Matrix, MatrixType
<<<<<<< HEAD
from taichi.lang.shell import _shell_pop_print
=======
from taichi.lang.shell import _shell_pop_print, oinspect
from taichi.lang.struct import StructType
>>>>>>> d7487955
from taichi.lang.util import (cook_dtype, has_paddle, has_pytorch,
                              to_taichi_type)
from taichi.types import (ndarray_type, primitive_types, sparse_matrix_builder,
                          template, texture_type)
from taichi.types.utils import is_signed

from taichi import _logging

if has_pytorch():
    import torch

if has_paddle():
    import paddle


def func(fn, is_real_function=False):
    """Marks a function as callable in Taichi-scope.

    This decorator transforms a Python function into a Taichi one. Taichi
    will JIT compile it into native instructions.

    Args:
        fn (Callable): The Python function to be decorated
        is_real_function (bool): Whether the function is a real function

    Returns:
        Callable: The decorated function

    Example::

        >>> @ti.func
        >>> def foo(x):
        >>>     return x + 2
        >>>
        >>> @ti.kernel
        >>> def run():
        >>>     print(foo(40))  # 42
    """
    is_classfunc = _inside_class(level_of_class_stackframe=3)

    fun = Func(fn, _classfunc=is_classfunc, is_real_function=is_real_function)

    @functools.wraps(fn)
    def decorated(*args, **kwargs):
        return fun.__call__(*args, **kwargs)

    decorated._is_taichi_function = True
    decorated._is_real_function = is_real_function
    decorated.func = fun
    return decorated


def real_func(fn):
    return func(fn, is_real_function=True)


def pyfunc(fn):
    """Marks a function as callable in both Taichi and Python scopes.

    When called inside the Taichi scope, Taichi will JIT compile it into
    native instructions. Otherwise it will be invoked directly as a
    Python function.

    See also :func:`~taichi.lang.kernel_impl.func`.

    Args:
        fn (Callable): The Python function to be decorated

    Returns:
        Callable: The decorated function
    """
    is_classfunc = _inside_class(level_of_class_stackframe=3)
    fun = Func(fn, _classfunc=is_classfunc, _pyfunc=True)

    @functools.wraps(fn)
    def decorated(*args, **kwargs):
        return fun.__call__(*args, **kwargs)

    decorated._is_taichi_function = True
    decorated._is_real_function = False
    decorated.func = fun
    return decorated


def _get_tree_and_ctx(self,
                      excluded_parameters=(),
                      is_kernel=True,
                      arg_features=None,
                      args=None,
                      ast_builder=None,
                      is_real_function=False):
    file = _getsourcefile(self.func)
    src, start_lineno = _getsourcelines(self.func)
    src = [textwrap.fill(line, tabsize=4, width=9999) for line in src]
    tree = ast.parse(textwrap.dedent("\n".join(src)))

    func_body = tree.body[0]
    func_body.decorator_list = []

    global_vars = _get_global_vars(self.func)
    for i, arg in enumerate(func_body.args.args):
        anno = arg.annotation
        if isinstance(anno, ast.Name):
            global_vars[anno.id] = self.arguments[i].annotation

    if isinstance(func_body.returns, ast.Name):
        global_vars[func_body.returns.id] = self.return_type

    if is_kernel or is_real_function:
        # inject template parameters into globals
        for i in self.template_slot_locations:
            template_var_name = self.arguments[i].name
            global_vars[template_var_name] = args[i]

    return tree, ASTTransformerContext(excluded_parameters=excluded_parameters,
                                       is_kernel=is_kernel,
                                       func=self,
                                       arg_features=arg_features,
                                       global_vars=global_vars,
                                       argument_data=args,
                                       src=src,
                                       start_lineno=start_lineno,
                                       file=file,
                                       ast_builder=ast_builder,
                                       is_real_function=is_real_function)


def _process_args(self, args, kwargs):
    ret = [argument.default for argument in self.arguments]
    len_args = len(args)

    if len_args > len(ret):
        raise TaichiSyntaxError("Too many arguments.")

    for i, arg in enumerate(args):
        ret[i] = arg

    for key, value in kwargs.items():
        found = False
        for i, arg in enumerate(self.arguments):
            if key == arg.name:
                if i < len_args:
                    raise TaichiSyntaxError(
                        f"Multiple values for argument '{key}'.")
                ret[i] = value
                found = True
                break
        if not found:
            raise TaichiSyntaxError(f"Unexpected argument '{key}'.")

    for i, arg in enumerate(ret):
        if arg is inspect.Parameter.empty:
            raise TaichiSyntaxError(
                f"Parameter '{self.arguments[i].name}' missing.")

    return ret


class Func:
    function_counter = 0

    def __init__(self,
                 _func,
                 _classfunc=False,
                 _pyfunc=False,
                 is_real_function=False):
        self.func = _func
        self.func_id = Func.function_counter
        Func.function_counter += 1
        self.compiled = None
        self.classfunc = _classfunc
        self.pyfunc = _pyfunc
        self.is_real_function = is_real_function
        self.arguments = []
        self.return_type = None
        self.extract_arguments()
        self.template_slot_locations = []
        for i, arg in enumerate(self.arguments):
            if isinstance(arg.annotation, template):
                self.template_slot_locations.append(i)
        self.mapper = TaichiCallableTemplateMapper(
            self.arguments, self.template_slot_locations)
        self.taichi_functions = {}  # The |Function| class in C++
        self.has_print = False

    def __call__(self, *args, **kwargs):
        args = _process_args(self, args, kwargs)

        if not impl.inside_kernel():
            if not self.pyfunc:
                raise TaichiSyntaxError(
                    "Taichi functions cannot be called from Python-scope.")
            return self.func(*args)

        if self.is_real_function:
            if impl.get_runtime(
            ).current_kernel.autodiff_mode != AutodiffMode.NONE:
                raise TaichiSyntaxError(
                    "Real function in gradient kernels unsupported.")
            instance_id, _ = self.mapper.lookup(args)
            key = _ti_core.FunctionKey(self.func.__name__, self.func_id,
                                       instance_id)
            if self.compiled is None:
                self.compiled = {}
            if key.instance_id not in self.compiled:
                self.do_compile(key=key, args=args)
            return self.func_call_rvalue(key=key, args=args)
        tree, ctx = _get_tree_and_ctx(
            self,
            is_kernel=False,
            args=args,
            ast_builder=impl.get_runtime().prog.current_ast_builder(),
            is_real_function=self.is_real_function)
        ret = transform_tree(tree, ctx)
        if not self.is_real_function:
            if self.return_type and ctx.returned != ReturnStatus.ReturnedValue:
                raise TaichiSyntaxError(
                    "Function has a return type but does not have a return statement"
                )
        return ret

    def func_call_rvalue(self, key, args):
        # Skip the template args, e.g., |self|
        assert self.is_real_function
        non_template_args = []
        for i, kernel_arg in enumerate(self.arguments):
            anno = kernel_arg.annotation
            if not isinstance(anno, template):
                if id(anno) in primitive_types.type_ids:
                    non_template_args.append(ops.cast(args[i], anno))
                elif isinstance(anno, primitive_types.RefType):
                    non_template_args.append(
                        _ti_core.make_reference(args[i].ptr))
                elif impl.current_cfg().real_matrix and isinstance(
                        args[i], impl.Expr) and args[i].ptr.is_tensor():
                    non_template_args.extend([
                        Expr(x) for x in impl.get_runtime().prog.
                        current_ast_builder().expand_expr([args[i].ptr])
                    ])
                else:
                    non_template_args.append(args[i])
        non_template_args = impl.make_expr_group(non_template_args,
                                                 real_func_arg=True)
        func_call = Expr(
            _ti_core.make_func_call_expr(
                self.taichi_functions[key.instance_id], non_template_args))
        impl.get_runtime().prog.current_ast_builder().insert_expr_stmt(
            func_call.ptr)
        if self.return_type is None:
            return None
        if id(self.return_type) in primitive_types.type_ids:
            return Expr(_ti_core.make_get_element_expr(func_call.ptr, 0))
        if isinstance(self.return_type, StructType):
            return self.return_type.from_real_func_ret(func_call)[0]
        raise TaichiTypeError(f"Unsupported return type: {self.return_type}")

    def do_compile(self, key, args):
        tree, ctx = _get_tree_and_ctx(self,
                                      is_kernel=False,
                                      args=args,
                                      is_real_function=self.is_real_function)
        fn = impl.get_runtime().prog.create_function(key)

        def func_body():
            ctx.ast_builder = fn.ast_builder()
            transform_tree(tree, ctx)

        self.taichi_functions[key.instance_id] = fn
        self.compiled[key.instance_id] = func_body
        self.taichi_functions[key.instance_id].set_function_body(func_body)

    def extract_arguments(self):
        sig = inspect.signature(self.func)
        if sig.return_annotation not in (inspect.Signature.empty, None):
            self.return_type = sig.return_annotation
        params = sig.parameters
        arg_names = params.keys()
        for i, arg_name in enumerate(arg_names):
            param = params[arg_name]
            if param.kind == inspect.Parameter.VAR_KEYWORD:
                raise TaichiSyntaxError(
                    'Taichi functions do not support variable keyword parameters (i.e., **kwargs)'
                )
            if param.kind == inspect.Parameter.VAR_POSITIONAL:
                raise TaichiSyntaxError(
                    'Taichi functions do not support variable positional parameters (i.e., *args)'
                )
            if param.kind == inspect.Parameter.KEYWORD_ONLY:
                raise TaichiSyntaxError(
                    'Taichi functions do not support keyword parameters')
            if param.kind != inspect.Parameter.POSITIONAL_OR_KEYWORD:
                raise TaichiSyntaxError(
                    'Taichi functions only support "positional or keyword" parameters'
                )
            annotation = param.annotation
            if annotation is inspect.Parameter.empty:
                if i == 0 and self.classfunc:
                    annotation = template()
                # TODO: pyfunc also need type annotation check when real function is enabled,
                #       but that has to happen at runtime when we know which scope it's called from.
                elif not self.pyfunc and self.is_real_function:
                    raise TaichiSyntaxError(
                        f'Taichi function `{self.func.__name__}` parameter `{arg_name}` must be type annotated'
                    )
            else:
                if isinstance(annotation, ndarray_type.NdarrayType):
                    pass
                elif isinstance(annotation, MatrixType):
                    pass
                elif id(annotation) in primitive_types.type_ids:
                    pass
                elif isinstance(annotation, template):
                    pass
                elif isinstance(annotation, primitive_types.RefType):
                    pass
                else:
                    raise TaichiSyntaxError(
                        f'Invalid type annotation (argument {i}) of Taichi function: {annotation}'
                    )
            self.arguments.append(
                KernelArgument(annotation, param.name, param.default))


class TaichiCallableTemplateMapper:
    def __init__(self, arguments, template_slot_locations):
        self.arguments = arguments
        self.num_args = len(arguments)
        self.template_slot_locations = template_slot_locations
        self.mapping = {}

    @staticmethod
    def extract_arg(arg, anno):
        if isinstance(anno, template):
            if isinstance(arg, taichi.lang.snode.SNode):
                return arg.ptr
            if isinstance(arg, taichi.lang.expr.Expr):
                return arg.ptr.get_underlying_ptr_address()
            if isinstance(arg, _ti_core.Expr):
                return arg.get_underlying_ptr_address()
            if isinstance(arg, tuple):
                return tuple(
                    TaichiCallableTemplateMapper.extract_arg(item, anno)
                    for item in arg)
            if isinstance(arg, taichi.lang._ndarray.Ndarray):
                raise TaichiRuntimeTypeError(
                    'Ndarray shouldn\'t be passed in via `ti.template()`, please annotate your kernel using `ti.types.ndarray(...)` instead'
                )

            if isinstance(arg, (list, tuple, dict, set)) or hasattr(
                    arg, '_data_oriented'):
                # [Composite arguments] Return weak reference to the object
                # Taichi kernel will cache the extracted arguments, thus we can't simply return the original argument.
                # Instead, a weak reference to the original value is returned to avoid memory leak.

                # TODO(zhanlue): replacing "tuple(args)" with "hash of argument values"
                # This can resolve the following issues:
                # 1. Invalid weak-ref will leave a dead(dangling) entry in both caches: "self.mapping" and "self.compiled_functions"
                # 2. Different argument instances with same type and same value, will get templatized into seperate kernels.
                return weakref.ref(arg)

            # [Primitive arguments] Return the value
            return arg
        if isinstance(anno, texture_type.TextureType):
            return arg.num_dims,
        if isinstance(anno, texture_type.RWTextureType):
            # (penguinliong) '0' is the assumed LOD level. We currently don't
            # support mip-mapping.
            return arg.num_dims, arg.num_channels, arg.dtype, 0
        if isinstance(anno, ndarray_type.NdarrayType):
            if isinstance(arg, taichi.lang._ndarray.ScalarNdarray):
                anno.check_matched(arg.get_type())
                return arg.dtype, len(arg.shape), (), Layout.AOS
            if isinstance(arg, taichi.lang.matrix.VectorNdarray):
                anno.check_matched(arg.get_type())
                return arg.dtype, len(arg.shape) + 1, (arg.n, ), Layout.AOS
            if isinstance(arg, taichi.lang.matrix.MatrixNdarray):
                anno.check_matched(arg.get_type())
                return arg.dtype, len(arg.shape) + 2, (arg.n,
                                                       arg.m), Layout.AOS
            # external arrays
            shape = getattr(arg, 'shape', None)
            if shape is None:
                raise TaichiRuntimeTypeError(
                    f"Invalid argument into ti.types.ndarray(), got {arg}")
            shape = tuple(shape)
            element_shape = ()
            if isinstance(anno.dtype, MatrixType):
                if len(shape) < anno.dtype.ndim:
                    raise ValueError(
                        f"Invalid argument into ti.types.ndarray() - required element_dim={anno.dtype.ndim}, "
                        f"but the argument has only {len(shape)} dimensions")
                element_shape = shape[-anno.dtype.ndim:]
            return to_taichi_type(
                arg.dtype), len(shape), element_shape, Layout.AOS
        if isinstance(anno, sparse_matrix_builder):
            return arg.dtype
        # Use '#' as a placeholder because other kinds of arguments are not involved in template instantiation
        return '#'

    def extract(self, args):
        extracted = []
        for arg, kernel_arg in zip(args, self.arguments):
            extracted.append(self.extract_arg(arg, kernel_arg.annotation))
        return tuple(extracted)

    def lookup(self, args):
        if len(args) != self.num_args:
            raise TypeError(
                f'{self.num_args} argument(s) needed but {len(args)} provided.'
            )

        key = self.extract(args)
        if key not in self.mapping:
            count = len(self.mapping)
            self.mapping[key] = count
        return self.mapping[key], key


def _get_global_vars(_func):
    # Discussions: https://github.com/taichi-dev/taichi/issues/282
    global_vars = _func.__globals__.copy()

    freevar_names = _func.__code__.co_freevars
    closure = _func.__closure__
    if closure:
        freevar_values = list(map(lambda x: x.cell_contents, closure))
        for name, value in zip(freevar_names, freevar_values):
            global_vars[name] = value

    return global_vars


class Kernel:
    counter = 0

    def __init__(self, _func, autodiff_mode, _classkernel=False):
        self.func = _func
        self.kernel_counter = Kernel.counter
        Kernel.counter += 1
        assert autodiff_mode in (AutodiffMode.NONE, AutodiffMode.VALIDATION,
                                 AutodiffMode.FORWARD, AutodiffMode.REVERSE)
        self.autodiff_mode = autodiff_mode
        self.grad = None
        self.arguments = []
        self.return_type = None
        self.classkernel = _classkernel
        self.extract_arguments()
        self.template_slot_locations = []
        for i, arg in enumerate(self.arguments):
            if isinstance(arg.annotation, template):
                self.template_slot_locations.append(i)
        self.mapper = TaichiCallableTemplateMapper(
            self.arguments, self.template_slot_locations)
        impl.get_runtime().kernels.append(self)
        self.reset()
        self.kernel_cpp = None
        # TODO[#5114]: get rid of compiled_functions and use compiled_kernels instead.
        # Main motivation is that compiled_kernels can be potentially serialized in the AOT scenario.
        self.compiled_kernels = {}
        self.has_print = False

    def reset(self):
        self.runtime = impl.get_runtime()

    def extract_arguments(self):
        sig = inspect.signature(self.func)
        if sig.return_annotation not in (inspect._empty, None):
            self.return_type = sig.return_annotation
        params = sig.parameters
        arg_names = params.keys()
        for i, arg_name in enumerate(arg_names):
            param = params[arg_name]
            if param.kind == inspect.Parameter.VAR_KEYWORD:
                raise TaichiSyntaxError(
                    'Taichi kernels do not support variable keyword parameters (i.e., **kwargs)'
                )
            if param.kind == inspect.Parameter.VAR_POSITIONAL:
                raise TaichiSyntaxError(
                    'Taichi kernels do not support variable positional parameters (i.e., *args)'
                )
            if param.default is not inspect.Parameter.empty:
                raise TaichiSyntaxError(
                    'Taichi kernels do not support default values for arguments'
                )
            if param.kind == inspect.Parameter.KEYWORD_ONLY:
                raise TaichiSyntaxError(
                    'Taichi kernels do not support keyword parameters')
            if param.kind != inspect.Parameter.POSITIONAL_OR_KEYWORD:
                raise TaichiSyntaxError(
                    'Taichi kernels only support "positional or keyword" parameters'
                )
            annotation = param.annotation
            if param.annotation is inspect.Parameter.empty:
                if i == 0 and self.classkernel:  # The |self| parameter
                    annotation = template()
                else:
                    raise TaichiSyntaxError(
                        'Taichi kernels parameters must be type annotated')
            else:
                if isinstance(
                        annotation,
                    (template, ndarray_type.NdarrayType,
                     texture_type.TextureType, texture_type.RWTextureType)):
                    pass
                elif id(annotation) in primitive_types.type_ids:
                    pass
                elif isinstance(annotation, sparse_matrix_builder):
                    pass
                elif isinstance(annotation, MatrixType):
                    pass
                else:
                    raise TaichiSyntaxError(
                        f'Invalid type annotation (argument {i}) of Taichi kernel: {annotation}'
                    )
            self.arguments.append(
                KernelArgument(annotation, param.name, param.default))

    def materialize(self, key=None, args=None, arg_features=None):
        if key is None:
            key = (self.func, 0, self.autodiff_mode)
        self.runtime.materialize()

        if key in self.runtime.compiled_functions:
            return

        grad_suffix = ""
        if self.autodiff_mode == AutodiffMode.FORWARD:
            grad_suffix = "_forward_grad"
        elif self.autodiff_mode == AutodiffMode.REVERSE:
            grad_suffix = "_reverse_grad"
        elif self.autodiff_mode == AutodiffMode.VALIDATION:
            grad_suffix = "_validate_grad"
        kernel_name = f"{self.func.__name__}_c{self.kernel_counter}_{key[1]}{grad_suffix}"
        _logging.trace(f"Compiling kernel {kernel_name}...")

        tree, ctx = _get_tree_and_ctx(
            self,
            args=args,
            excluded_parameters=self.template_slot_locations,
            arg_features=arg_features)

        if self.autodiff_mode != AutodiffMode.NONE:
            KernelSimplicityASTChecker(self.func).visit(tree)

        # Do not change the name of 'taichi_ast_generator'
        # The warning system needs this identifier to remove unnecessary messages
        def taichi_ast_generator(kernel_cxx):
            if self.runtime.inside_kernel:
                raise TaichiSyntaxError(
                    "Kernels cannot call other kernels. I.e., nested kernels are not allowed. "
                    "Please check if you have direct/indirect invocation of kernels within kernels. "
                    "Note that some methods provided by the Taichi standard library may invoke kernels, "
                    "and please move their invocations to Python-scope.")
            self.runtime.inside_kernel = True
            self.runtime.current_kernel = self
            try:
                ctx.ast_builder = kernel_cxx.ast_builder()
                transform_tree(tree, ctx)
                if not ctx.is_real_function:
                    if self.return_type and ctx.returned != ReturnStatus.ReturnedValue:
                        raise TaichiSyntaxError(
                            "Kernel has a return type but does not have a return statement"
                        )
            finally:
                self.runtime.inside_kernel = False
                self.runtime.current_kernel = None

        taichi_kernel = impl.get_runtime().prog.create_kernel(
            taichi_ast_generator, kernel_name, self.autodiff_mode)

        self.kernel_cpp = taichi_kernel

        assert key not in self.runtime.compiled_functions
        self.runtime.compiled_functions[key] = self.get_function_body(
            taichi_kernel)
        self.compiled_kernels[key] = taichi_kernel

    def get_function_body(self, t_kernel):
        # The actual function body
        def func__(*args):
            assert len(args) == len(
                self.arguments
            ), f'{len(self.arguments)} arguments needed but {len(args)} provided'

            tmps = []
            callbacks = []

            actual_argument_slot = 0
            launch_ctx = t_kernel.make_launch_context()
            for i, v in enumerate(args):
                needed = self.arguments[i].annotation
                if isinstance(needed, template):
                    continue
                provided = type(v)
                # Note: do not use sth like "needed == f32". That would be slow.
                if id(needed) in primitive_types.real_type_ids:
                    if not isinstance(v, (float, int)):
                        raise TaichiRuntimeTypeError.get(
                            i, needed.to_string(), provided)
                    launch_ctx.set_arg_float(actual_argument_slot, float(v))
                elif id(needed) in primitive_types.integer_type_ids:
                    if not isinstance(v, int):
                        raise TaichiRuntimeTypeError.get(
                            i, needed.to_string(), provided)
                    if is_signed(cook_dtype(needed)):
                        launch_ctx.set_arg_int(actual_argument_slot, int(v))
                    else:
                        launch_ctx.set_arg_uint(actual_argument_slot, int(v))
                elif isinstance(needed, sparse_matrix_builder):
                    # Pass only the base pointer of the ti.types.sparse_matrix_builder() argument
                    launch_ctx.set_arg_uint(actual_argument_slot,
                                            v._get_ndarray_addr())
                elif isinstance(needed,
                                ndarray_type.NdarrayType) and isinstance(
                                    v, taichi.lang._ndarray.Ndarray):
                    launch_ctx.set_arg_ndarray(actual_argument_slot, v.arr)
                elif isinstance(needed,
                                texture_type.TextureType) and isinstance(
                                    v, taichi.lang._texture.Texture):
                    launch_ctx.set_arg_texture(actual_argument_slot, v.tex)
                elif isinstance(needed,
                                texture_type.RWTextureType) and isinstance(
                                    v, taichi.lang._texture.Texture):
                    launch_ctx.set_arg_rw_texture(actual_argument_slot, v.tex)
                elif isinstance(needed, ndarray_type.NdarrayType):
                    # Element shapes are already specialized in Taichi codegen.
                    # The shape information for element dims are no longer needed.
                    # Therefore we strip the element shapes from the shape vector,
                    # so that it only holds "real" array shapes.
                    is_soa = needed.layout == Layout.SOA
                    array_shape = v.shape
                    if needed.dtype is None or id(
                            needed.dtype) in primitive_types.type_ids:
                        element_dim = 0
                    else:
                        element_dim = needed.dtype.ndim
                        array_shape = v.shape[
                            element_dim:] if is_soa else v.shape[:-element_dim]
                    if isinstance(v, np.ndarray):
                        if v.flags.c_contiguous:
                            launch_ctx.set_arg_external_array_with_shape(
                                actual_argument_slot, int(v.ctypes.data),
                                v.nbytes, array_shape)
                        elif v.flags.f_contiguous:
                            # TODO: A better way that avoids copying is saving strides info.
                            tmp = np.ascontiguousarray(v)
                            # Purpose: DO NOT GC |tmp|!
                            tmps.append(tmp)

                            def callback(original, updated):
                                np.copyto(original, np.asfortranarray(updated))

                            callbacks.append(
                                functools.partial(callback, v, tmp))
                            launch_ctx.set_arg_external_array_with_shape(
                                actual_argument_slot, int(tmp.ctypes.data),
                                tmp.nbytes, array_shape)
                        else:
                            raise ValueError(
                                "Non contiguous numpy arrays are not supported, please call np.ascontiguousarray(arr) before passing it into taichi kernel."
                            )
                    elif has_pytorch() and isinstance(v, torch.Tensor):
                        if not v.is_contiguous():
                            raise ValueError(
                                "Non contiguous tensors are not supported, please call tensor.contiguous() before passing it into taichi kernel."
                            )
                        taichi_arch = self.runtime.prog.config().arch

                        def get_call_back(u, v):
                            def call_back():
                                u.copy_(v)

                            return call_back

                        tmp = v
                        if str(v.device).startswith(
                                'cuda') and taichi_arch != _ti_core.Arch.cuda:
                            # Getting a torch CUDA tensor on Taichi non-cuda arch:
                            # We just replace it with a CPU tensor and by the end of kernel execution we'll use the callback to copy the values back to the original CUDA tensor.
                            host_v = v.to(device='cpu', copy=True)
                            tmp = host_v
                            callbacks.append(get_call_back(v, host_v))

                        launch_ctx.set_arg_external_array_with_shape(
                            actual_argument_slot, int(tmp.data_ptr()),
                            tmp.element_size() * tmp.nelement(), array_shape)
                    elif has_paddle() and isinstance(v, paddle.Tensor):
                        # For now, paddle.fluid.core.Tensor._ptr() is only available on develop branch
                        def get_call_back(u, v):
                            def call_back():
                                u.copy_(v, False)

                            return call_back

                        tmp = v.value().get_tensor()
                        taichi_arch = self.runtime.prog.config().arch
                        if v.place.is_gpu_place():
                            if taichi_arch != _ti_core.Arch.cuda:
                                # Paddle cuda tensor on Taichi non-cuda arch
                                host_v = v.cpu()
                                tmp = host_v.value().get_tensor()
                                callbacks.append(get_call_back(v, host_v))
                        elif v.place.is_cpu_place():
                            if taichi_arch == _ti_core.Arch.cuda:
                                # Paddle cpu tensor on Taichi cuda arch
                                gpu_v = v.cuda()
                                tmp = gpu_v.value().get_tensor()
                                callbacks.append(get_call_back(v, gpu_v))
                        else:
                            # Paddle do support many other backends like XPU, NPU, MLU, IPU
                            raise TaichiRuntimeTypeError(
                                f"Taichi do not support backend {v.place} that Paddle support"
                            )
                        launch_ctx.set_arg_external_array_with_shape(
                            actual_argument_slot, int(tmp._ptr()),
                            v.element_size() * v.size, array_shape)
                    else:
                        raise TaichiRuntimeTypeError.get(
                            i, needed.to_string(), v)

                elif isinstance(needed, MatrixType):
                    if needed.dtype in primitive_types.real_types:
                        for a in range(needed.n):
                            for b in range(needed.m):
                                val = v[a, b] if needed.ndim == 2 else v[a]
                                if not isinstance(val, (int, float)):
                                    raise TaichiRuntimeTypeError.get(
                                        i, needed.dtype.to_string(), type(val))
                                launch_ctx.set_arg_float(
                                    actual_argument_slot, float(val))
                                actual_argument_slot += 1
                    elif needed.dtype in primitive_types.integer_types:
                        for a in range(needed.n):
                            for b in range(needed.m):
                                val = v[a, b] if needed.ndim == 2 else v[a]
                                if not isinstance(val, int):
                                    raise TaichiRuntimeTypeError.get(
                                        i, needed.dtype.to_string(), type(val))
                                if is_signed(needed.dtype):
                                    launch_ctx.set_arg_int(
                                        actual_argument_slot, int(val))
                                else:
                                    launch_ctx.set_arg_uint(
                                        actual_argument_slot, int(val))
                                actual_argument_slot += 1
                    else:
                        raise ValueError(
                            f'Matrix dtype {needed.dtype} is not integer type or real type.'
                        )
                    continue
                else:
                    raise ValueError(
                        f'Argument type mismatch. Expecting {needed}, got {type(v)}.'
                    )
                actual_argument_slot += 1

            if actual_argument_slot > 8 and impl.current_cfg(
            ).arch == _ti_core.cc:
                raise TaichiRuntimeError(
                    f"The number of elements in kernel arguments is too big! Do not exceed 8 on {_ti_core.arch_name(impl.current_cfg().arch)} backend."
                )

            if actual_argument_slot > 64 and impl.current_cfg(
            ).arch != _ti_core.cc:
                raise TaichiRuntimeError(
                    f"The number of elements in kernel arguments is too big! Do not exceed 64 on {_ti_core.arch_name(impl.current_cfg().arch)} backend."
                )

            try:
                t_kernel(launch_ctx)
            except Exception as e:
                e = handle_exception_from_cpp(e)
                raise e from None

            ret = None
            ret_dt = self.return_type
            has_ret = ret_dt is not None

            if has_ret or self.has_print:
                runtime_ops.sync()

            if has_ret:
                if id(ret_dt) in primitive_types.integer_type_ids:
                    if is_signed(cook_dtype(ret_dt)):
                        ret = t_kernel.get_ret_int(0)
                    else:
                        ret = t_kernel.get_ret_uint(0)
                elif id(ret_dt) in primitive_types.real_type_ids:
                    ret = t_kernel.get_ret_float(0)
                elif id(ret_dt.dtype) in primitive_types.integer_type_ids:
                    if is_signed(cook_dtype(ret_dt.dtype)):
                        it = iter(t_kernel.get_ret_int_tensor(0))
                    else:
                        it = iter(t_kernel.get_ret_uint_tensor(0))
                    ret = Matrix([[next(it) for _ in range(ret_dt.m)]
                                  for _ in range(ret_dt.n)],
                                 ndim=getattr(ret_dt, 'ndim', 2))
                else:
                    it = iter(t_kernel.get_ret_float_tensor(0))
                    ret = Matrix([[next(it) for _ in range(ret_dt.m)]
                                  for _ in range(ret_dt.n)],
                                 ndim=getattr(ret_dt, 'ndim', 2))
            if callbacks:
                for c in callbacks:
                    c()

            return ret

        return func__

    def ensure_compiled(self, *args):
        instance_id, arg_features = self.mapper.lookup(args)
        key = (self.func, instance_id, self.autodiff_mode)
        self.materialize(key=key, args=args, arg_features=arg_features)
        return key

    # For small kernels (< 3us), the performance can be pretty sensitive to overhead in __call__
    # Thus this part needs to be fast. (i.e. < 3us on a 4 GHz x64 CPU)
    @_shell_pop_print
    def __call__(self, *args, **kwargs):
        args = _process_args(self, args, kwargs)

        # Transform the primal kernel to forward mode grad kernel
        # then recover to primal when exiting the forward mode manager
        if self.runtime.fwd_mode_manager and not self.runtime.grad_replaced:
            # TODO: if we would like to compute 2nd-order derivatives by forward-on-reverse in a nested context manager fashion,
            # i.e., a `Tape` nested in the `FwdMode`, we can transform the kernels with `mode_original == AutodiffMode.REVERSE` only,
            # to avoid duplicate computation for 1st-order derivatives
            self.runtime.fwd_mode_manager.insert(self)

        # Both the class kernels and the plain-function kernels are unified now.
        # In both cases, |self.grad| is another Kernel instance that computes the
        # gradient. For class kernels, args[0] is always the kernel owner.

        # No need to capture grad kernels because they are already bound with their primal kernels
        if self.autodiff_mode in (
                AutodiffMode.NONE, AutodiffMode.VALIDATION
        ) and self.runtime.target_tape and not self.runtime.grad_replaced:
            self.runtime.target_tape.insert(self, args)

        if self.autodiff_mode != AutodiffMode.NONE and impl.current_cfg(
        ).opt_level == 0:
            _logging.warn(
                """opt_level = 1 is enforced to enable gradient computation."""
            )
            impl.current_cfg().opt_level = 1
        key = self.ensure_compiled(*args)
        return self.runtime.compiled_functions[key](*args)


# For a Taichi class definition like below:
#
# @ti.data_oriented
# class X:
#   @ti.kernel
#   def foo(self):
#     ...
#
# When ti.kernel runs, the stackframe's |code_context| of Python 3.8(+) is
# different from that of Python 3.7 and below. In 3.8+, it is 'class X:',
# whereas in <=3.7, it is '@ti.data_oriented'. More interestingly, if the class
# inherits, i.e. class X(object):, then in both versions, |code_context| is
# 'class X(object):'...
_KERNEL_CLASS_STACKFRAME_STMT_RES = [
    re.compile(r'@(\w+\.)?data_oriented'),
    re.compile(r'class '),
]


def _inside_class(level_of_class_stackframe):
    try:
        maybe_class_frame = sys._getframe(level_of_class_stackframe)
        statement_list = inspect.getframeinfo(maybe_class_frame)[3]
        first_statment = statement_list[0].strip()
        for pat in _KERNEL_CLASS_STACKFRAME_STMT_RES:
            if pat.match(first_statment):
                return True
    except:
        pass
    return False


def _kernel_impl(_func, level_of_class_stackframe, verbose=False):
    # Can decorators determine if a function is being defined inside a class?
    # https://stackoverflow.com/a/8793684/12003165
    is_classkernel = _inside_class(level_of_class_stackframe + 1)

    if verbose:
        print(f'kernel={_func.__name__} is_classkernel={is_classkernel}')
    primal = Kernel(_func,
                    autodiff_mode=AutodiffMode.NONE,
                    _classkernel=is_classkernel)
    adjoint = Kernel(_func,
                     autodiff_mode=AutodiffMode.REVERSE,
                     _classkernel=is_classkernel)
    # Having |primal| contains |grad| makes the tape work.
    primal.grad = adjoint

    if is_classkernel:
        # For class kernels, their primal/adjoint callables are constructed
        # when the kernel is accessed via the instance inside
        # _BoundedDifferentiableMethod.
        # This is because we need to bind the kernel or |grad| to the instance
        # owning the kernel, which is not known until the kernel is accessed.
        #
        # See also: _BoundedDifferentiableMethod, data_oriented.
        @functools.wraps(_func)
        def wrapped(*args, **kwargs):
            # If we reach here (we should never), it means the class is not decorated
            # with @ti.data_oriented, otherwise getattr would have intercepted the call.
            clsobj = type(args[0])
            assert not hasattr(clsobj, '_data_oriented')
            raise TaichiSyntaxError(
                f'Please decorate class {clsobj.__name__} with @ti.data_oriented'
            )
    else:

        @functools.wraps(_func)
        def wrapped(*args, **kwargs):
            try:
                return primal(*args, **kwargs)
            except (TaichiCompilationError, TaichiRuntimeError) as e:
                raise type(e)('\n' + str(e)) from None

        wrapped.grad = adjoint

    wrapped._is_wrapped_kernel = True
    wrapped._is_classkernel = is_classkernel
    wrapped._primal = primal
    wrapped._adjoint = adjoint
    return wrapped


def kernel(fn):
    """Marks a function as a Taichi kernel.

    A Taichi kernel is a function written in Python, and gets JIT compiled by
    Taichi into native CPU/GPU instructions (e.g. a series of CUDA kernels).
    The top-level ``for`` loops are automatically parallelized, and distributed
    to either a CPU thread pool or massively parallel GPUs.

    Kernel's gradient kernel would be generated automatically by the AutoDiff system.

    See also https://docs.taichi-lang.org/docs/syntax#kernel.

    Args:
        fn (Callable): the Python function to be decorated

    Returns:
        Callable: The decorated function

    Example::

        >>> x = ti.field(ti.i32, shape=(4, 8))
        >>>
        >>> @ti.kernel
        >>> def run():
        >>>     # Assigns all the elements of `x` in parallel.
        >>>     for i in x:
        >>>         x[i] = i
    """
    return _kernel_impl(fn, level_of_class_stackframe=3)


class _BoundedDifferentiableMethod:
    def __init__(self, kernel_owner, wrapped_kernel_func):
        clsobj = type(kernel_owner)
        if not getattr(clsobj, '_data_oriented', False):
            raise TaichiSyntaxError(
                f'Please decorate class {clsobj.__name__} with @ti.data_oriented'
            )
        self._kernel_owner = kernel_owner
        self._primal = wrapped_kernel_func._primal
        self._adjoint = wrapped_kernel_func._adjoint
        self._is_staticmethod = wrapped_kernel_func._is_staticmethod
        self.__name__ = None

    def __call__(self, *args, **kwargs):
        try:
            if self._is_staticmethod:
                return self._primal(*args, **kwargs)
            return self._primal(self._kernel_owner, *args, **kwargs)
        except (TaichiCompilationError, TaichiRuntimeError) as e:
            raise type(e)('\n' + str(e)) from None

    def grad(self, *args, **kwargs):
        return self._adjoint(self._kernel_owner, *args, **kwargs)


def data_oriented(cls):
    """Marks a class as Taichi compatible.

    To allow for modularized code, Taichi provides this decorator so that
    Taichi kernels can be defined inside a class.

    See also https://docs.taichi-lang.org/docs/odop

    Example::

        >>> @ti.data_oriented
        >>> class TiArray:
        >>>     def __init__(self, n):
        >>>         self.x = ti.field(ti.f32, shape=n)
        >>>
        >>>     @ti.kernel
        >>>     def inc(self):
        >>>         for i in self.x:
        >>>             self.x[i] += 1.0
        >>>
        >>> a = TiArray(32)
        >>> a.inc()

    Args:
        cls (Class): the class to be decorated

    Returns:
        The decorated class.
    """
    def _getattr(self, item):
        method = cls.__dict__.get(item, None)
        is_property = method.__class__ == property
        is_staticmethod = method.__class__ == staticmethod
        if is_property:
            x = method.fget
        else:
            x = super(cls, self).__getattribute__(item)
        if hasattr(x, '_is_wrapped_kernel'):
            if inspect.ismethod(x):
                wrapped = x.__func__
            else:
                wrapped = x
            wrapped._is_staticmethod = is_staticmethod
            assert inspect.isfunction(wrapped)
            if wrapped._is_classkernel:
                ret = _BoundedDifferentiableMethod(self, wrapped)
                ret.__name__ = wrapped.__name__
                if is_property:
                    return ret()
                return ret
        if is_property:
            return x(self)
        return x

    cls.__getattribute__ = _getattr
    cls._data_oriented = True

    return cls


__all__ = ["data_oriented", "func", "kernel"]<|MERGE_RESOLUTION|>--- conflicted
+++ resolved
@@ -21,12 +21,8 @@
 from taichi.lang.expr import Expr
 from taichi.lang.kernel_arguments import KernelArgument
 from taichi.lang.matrix import Matrix, MatrixType
-<<<<<<< HEAD
 from taichi.lang.shell import _shell_pop_print
-=======
-from taichi.lang.shell import _shell_pop_print, oinspect
 from taichi.lang.struct import StructType
->>>>>>> d7487955
 from taichi.lang.util import (cook_dtype, has_paddle, has_pytorch,
                               to_taichi_type)
 from taichi.types import (ndarray_type, primitive_types, sparse_matrix_builder,
