import ast
import collections.abc
<<<<<<< HEAD
import itertools
=======
import inspect
import os
import warnings
>>>>>>> 016feb38
from collections import ChainMap
from sys import version_info

import astor
from taichi._lib import core as _ti_core
from taichi._lib.utils import package_root
from taichi.lang import expr, impl, kernel_arguments, kernel_impl, matrix, mesh
from taichi.lang import ops as ti_ops
from taichi.lang._ndrange import ndrange
from taichi.lang.ast.ast_transformer_utils import Builder, LoopStatus
from taichi.lang.ast.symbol_resolver import ASTResolver
from taichi.lang.exception import TaichiSyntaxError
from taichi.lang.matrix import MatrixType
from taichi.lang.util import is_taichi_class, to_taichi_type
from taichi.types import annotations, primitive_types

from taichi import linalg

if version_info < (3, 9):
    from astunparse import unparse
else:
    from ast import unparse


class ASTTransformer(Builder):
    @staticmethod
    def build_Name(ctx, node):
        node.ptr = ctx.get_var_by_name(node.id)
        return node.ptr

    @staticmethod
    def build_AnnAssign(ctx, node):
        build_stmt(ctx, node.value)
        build_stmt(ctx, node.annotation)

        is_static_assign = isinstance(
            node.value, ast.Call) and node.value.func.ptr is impl.static

        node.ptr = ASTTransformer.build_assign_annotated(
            ctx, node.target, node.value.ptr, is_static_assign,
            node.annotation.ptr)
        return node.ptr

    @staticmethod
    def build_assign_annotated(ctx, target, value, is_static_assign,
                               annotation):
        """Build an annotated assginment like this: target: annotation = value.

         Args:
            ctx (ast_builder_utils.BuilderContext): The builder context.
            target (ast.Name): A variable name. `target.id` holds the name as
            a string.
            annotation: A type we hope to assign to the target
            value: A node representing the value.
            is_static_assign: A boolean value indicating whether this is a static assignment
        """
        is_local = isinstance(target, ast.Name)
        anno = impl.expr_init(annotation)
        if is_static_assign:
            raise TaichiSyntaxError(
                "Static assign cannot be used on annotated assignment")
        if is_local and not ctx.is_var_declared(target.id):
            var = ti_ops.cast(value, anno)
            var = impl.expr_init(var)
            ctx.create_variable(target.id, var)
        else:
            var = build_stmt(ctx, target)
            if var.ptr.get_ret_type() != anno:
                raise TaichiSyntaxError(
                    "Static assign cannot have type overloading")
            var.assign(value)
        return var

    @staticmethod
    def build_Assign(ctx, node):
        build_stmt(ctx, node.value)

        is_static_assign = isinstance(
            node.value, ast.Call) and node.value.func.ptr is impl.static

        # Keep all generated assign statements and compose single one at last.
        # The variable is introduced to support chained assignments.
        # Ref https://github.com/taichi-dev/taichi/issues/2659.
        for node_target in node.targets:
            ASTTransformer.build_assign_unpack(ctx, node_target,
                                               node.value.ptr,
                                               is_static_assign)
        return None

    @staticmethod
    def build_assign_unpack(ctx, node_target, values, is_static_assign):
        """Build the unpack assignments like this: (target1, target2) = (value1, value2).
        The function should be called only if the node target is a tuple.

        Args:
            ctx (ast_builder_utils.BuilderContext): The builder context.
            node_target (ast.Tuple): A list or tuple object. `node_target.elts` holds a
            list of nodes representing the elements.
            values: A node/list representing the values.
            is_static_assign: A boolean value indicating whether this is a static assignment
        """
        if not isinstance(node_target, ast.Tuple):
            return ASTTransformer.build_assign_basic(ctx, node_target, values,
                                                     is_static_assign)
        targets = node_target.elts
        tmp_tuple = values if is_static_assign else impl.expr_init_list(
            values, len(targets))

        for i, target in enumerate(targets):
            ASTTransformer.build_assign_basic(ctx, target, tmp_tuple[i],
                                              is_static_assign)

        return None

    @staticmethod
    def build_assign_basic(ctx, target, value, is_static_assign):
        """Build basic assginment like this: target = value.

         Args:
            ctx (ast_builder_utils.BuilderContext): The builder context.
            target (ast.Name): A variable name. `target.id` holds the name as
            a string.
            value: A node representing the value.
            is_static_assign: A boolean value indicating whether this is a static assignment
        """
        is_local = isinstance(target, ast.Name)
        if is_static_assign:
            if not is_local:
                raise TaichiSyntaxError(
                    "Static assign cannot be used on elements in arrays")
            ctx.create_variable(target.id, value)
            var = value
        elif is_local and not ctx.is_var_declared(target.id):
            var = impl.expr_init(value)
            ctx.create_variable(target.id, var)
        else:
            var = build_stmt(ctx, target)
            var.assign(value)
        return var

    @staticmethod
    def build_NamedExpr(ctx, node):
        build_stmt(ctx, node.value)
        is_static_assign = isinstance(
            node.value, ast.Call) and node.value.func.ptr is impl.static
        node.ptr = ASTTransformer.build_assign_basic(ctx, node.target,
                                                     node.value.ptr,
                                                     is_static_assign)
        return node.ptr

    @staticmethod
    def is_tuple(node):
        if isinstance(node, ast.Tuple):
            return True
        if isinstance(node, ast.Index) and isinstance(node.value.ptr, tuple):
            return True
        if isinstance(node.ptr, tuple):
            return True
        return False

    @staticmethod
    def build_Subscript(ctx, node):
        build_stmt(ctx, node.value)
        build_stmt(ctx, node.slice)
        if not ASTTransformer.is_tuple(node.slice):
            node.slice.ptr = [node.slice.ptr]
        node.ptr = impl.subscript(node.value.ptr, *node.slice.ptr)
        return node.ptr

    @staticmethod
    def build_Tuple(ctx, node):
        build_stmts(ctx, node.elts)
        node.ptr = tuple(elt.ptr for elt in node.elts)
        return node.ptr

    @staticmethod
    def build_List(ctx, node):
        build_stmts(ctx, node.elts)
        node.ptr = [elt.ptr for elt in node.elts]
        return node.ptr

    @staticmethod
    def build_Dict(ctx, node):
        dic = {}
        for key, value in zip(node.keys, node.values):
            if key is None:
                dic.update(build_stmt(ctx, value))
            else:
                dic[build_stmt(ctx, key)] = build_stmt(ctx, value)
        node.ptr = dic
        return node.ptr

    @staticmethod
    def process_listcomp(ctx, node, result):
        result.append(build_stmt(ctx, node.elt))

    @staticmethod
    def process_dictcomp(ctx, node, result):
        key = build_stmt(ctx, node.key)
        value = build_stmt(ctx, node.value)
        result[key] = value

    @staticmethod
    def process_generators(ctx, node, now_comp, func, result):
        if now_comp >= len(node.generators):
            return func(ctx, node, result)
        with ctx.static_scope_guard():
            _iter = build_stmt(ctx, node.generators[now_comp].iter)
        for value in _iter:
            with ctx.variable_scope_guard():
                ASTTransformer.build_assign_unpack(
                    ctx, node.generators[now_comp].target, value, True)
                with ctx.static_scope_guard():
                    build_stmts(ctx, node.generators[now_comp].ifs)
                ASTTransformer.process_ifs(ctx, node, now_comp, 0, func,
                                           result)
        return None

    @staticmethod
    def process_ifs(ctx, node, now_comp, now_if, func, result):
        if now_if >= len(node.generators[now_comp].ifs):
            return ASTTransformer.process_generators(ctx, node, now_comp + 1,
                                                     func, result)
        cond = node.generators[now_comp].ifs[now_if].ptr
        if cond:
            ASTTransformer.process_ifs(ctx, node, now_comp, now_if + 1, func,
                                       result)

        return None

    @staticmethod
    def build_ListComp(ctx, node):
        result = []
        ASTTransformer.process_generators(ctx, node, 0,
                                          ASTTransformer.process_listcomp,
                                          result)
        node.ptr = result
        return node.ptr

    @staticmethod
    def build_DictComp(ctx, node):
        result = {}
        ASTTransformer.process_generators(ctx, node, 0,
                                          ASTTransformer.process_dictcomp,
                                          result)
        node.ptr = result
        return node.ptr

    @staticmethod
    def build_Index(ctx, node):

        node.ptr = build_stmt(ctx, node.value)
        return node.ptr

    @staticmethod
    def build_Constant(ctx, node):
        node.ptr = node.value
        return node.ptr

    @staticmethod
    def build_Num(ctx, node):
        node.ptr = node.n
        return node.ptr

    @staticmethod
    def build_Str(ctx, node):
        node.ptr = node.s
        return node.ptr

    @staticmethod
    def build_Bytes(ctx, node):
        node.ptr = node.s
        return node.ptr

    @staticmethod
    def build_NameConstant(ctx, node):
        node.ptr = node.value
        return node.ptr

    @staticmethod
    def build_keyword(ctx, node):
        build_stmt(ctx, node.value)
        if node.arg is None:
            node.ptr = node.value.ptr
        else:
            node.ptr = {node.arg: node.value.ptr}
        return node.ptr

    @staticmethod
    def build_Starred(ctx, node):
        node.ptr = build_stmt(ctx, node.value)
        return node.ptr

    @staticmethod
    def build_JoinedStr(ctx, node):
        str_spec = ''
        args = []
        for sub_node in node.values:
            if isinstance(sub_node, ast.FormattedValue):
                str_spec += '{}'
                args.append(build_stmt(ctx, sub_node.value))
            elif isinstance(sub_node, ast.Constant):
                str_spec += sub_node.value
            elif isinstance(sub_node, ast.Str):
                str_spec += sub_node.s
            else:
                raise TaichiSyntaxError("Invalid value for fstring.")

        args.insert(0, str_spec)
        node.ptr = impl.ti_format(*args)
        return node.ptr

    @staticmethod
    def build_call_if_is_builtin(node, args, keywords):
        func = node.func.ptr
        replace_func = {
            id(print): impl.ti_print,
            id(min): ti_ops.ti_min,
            id(max): ti_ops.ti_max,
            id(int): impl.ti_int,
            id(float): impl.ti_float,
            id(any): ti_ops.ti_any,
            id(all): ti_ops.ti_all,
            id(abs): abs,
            id(pow): pow,
        }
        if id(func) in replace_func:
            node.ptr = replace_func[id(func)](*args, **keywords)
            return True
        return False

    @staticmethod
    def warn_if_is_external_func(ctx, node):
        func = node.func.ptr
        if ctx.is_in_static_scope():  # allow external function in static scope
            return
        if hasattr(func, "_is_taichi_function") or hasattr(
                func, "_is_wrapped_kernel"):  # taichi func/kernel
            return
        if hasattr(func, "is_taichi_class"):  # Matrix/Struct
            return
        try:
            file = inspect.getfile(inspect.getmodule(func))
        except TypeError:
            file = None
        if file and os.path.commonpath(
            [file, package_root]) == package_root:  # functions inside taichi
            return
        name = unparse(node.func).strip()
        warnings.warn_explicit(
            f'Calling non-taichi function "{name}". '
            f'Scope inside the function is not processed by the Taichi AST transformer. '
            f'The function may not work as expected. Proceed with caution! '
            f'Maybe you can consider turning it into a @ti.func?', UserWarning,
            ctx.file, node.lineno + ctx.lineno_offset)

    @staticmethod
    def build_Call(ctx, node):
        if ASTTransformer.get_decorator(ctx, node) == 'static':
            with ctx.static_scope_guard():
                build_stmt(ctx, node.func)
                build_stmts(ctx, node.args)
                build_stmts(ctx, node.keywords)
        else:
            build_stmt(ctx, node.func)
            build_stmts(ctx, node.args)
            build_stmts(ctx, node.keywords)

        args = []
        for arg in node.args:
            if isinstance(arg, ast.Starred):
                args += arg.ptr
            else:
                args.append(arg.ptr)
        keywords = dict(ChainMap(*[keyword.ptr for keyword in node.keywords]))
        func = node.func.ptr

        if isinstance(node.func, ast.Attribute) and isinstance(
                node.func.value.ptr, str) and node.func.attr == 'format':
            args.insert(0, node.func.value.ptr)
            node.ptr = impl.ti_format(*args, **keywords)
        elif ASTTransformer.build_call_if_is_builtin(node, args, keywords):
            return node.ptr

        node.ptr = func(*args, **keywords)
        ASTTransformer.warn_if_is_external_func(ctx, node)

        return node.ptr

    @staticmethod
    def build_FunctionDef(ctx, node):
        args = node.args
        assert args.vararg is None
        assert args.kwonlyargs == []
        assert args.kw_defaults == []
        assert args.kwarg is None

        def transform_as_kernel():
            # Treat return type
            if node.returns is not None:
                kernel_arguments.decl_ret(ctx.func.return_type)

            for i, arg in enumerate(args.args):
                if isinstance(ctx.func.argument_annotations[i],
                              annotations.template):
                    continue
                elif isinstance(ctx.func.argument_annotations[i],
                                linalg.sparse_matrix_builder):
                    ctx.create_variable(arg.arg,
                                        kernel_arguments.decl_sparse_matrix())
                elif isinstance(ctx.func.argument_annotations[i],
                                annotations.any_arr):
                    ctx.create_variable(
                        arg.arg,
                        kernel_arguments.decl_any_arr_arg(
                            to_taichi_type(ctx.arg_features[i][0]),
                            ctx.arg_features[i][1], ctx.arg_features[i][2],
                            ctx.arg_features[i][3]))
                elif isinstance(ctx.func.argument_annotations[i], MatrixType):
                    ctx.global_vars[
                        arg.arg] = kernel_arguments.decl_matrix_arg(
                            ctx.func.argument_annotations[i])
                else:
                    ctx.global_vars[
                        arg.arg] = kernel_arguments.decl_scalar_arg(
                            ctx.func.argument_annotations[i])
            # remove original args
            node.args.args = []

        build_stmts(ctx, node.decorator_list)
        if ctx.is_kernel:  # ti.kernel
            for decorator in node.decorator_list:
                if decorator.ptr is kernel_impl.func:
                    raise TaichiSyntaxError(
                        "Function definition not allowed in 'ti.kernel'.")
            transform_as_kernel()

        else:  # ti.func
            for decorator in node.decorator_list:
                if decorator.ptr is kernel_impl.func:
                    raise TaichiSyntaxError(
                        "Function definition not allowed in 'ti.func'.")
            if impl.get_runtime().experimental_real_function:
                transform_as_kernel()
            else:
                len_args = len(args.args)
                len_default = len(args.defaults)
                len_provided = len(ctx.argument_data)
                len_minimum = len_args - len_default
                if len_args < len_provided or len_args - len_default > len_provided:
                    if len(args.defaults):
                        raise TaichiSyntaxError(
                            f"Function receives {len_minimum} to {len_args} argument(s) and {len_provided} provided."
                        )
                    else:
                        raise TaichiSyntaxError(
                            f"Function receives {len_args} argument(s) and {len_provided} provided."
                        )
                # Transform as force-inlined func
                default_start = len_provided - len_minimum
                ctx.argument_data = list(ctx.argument_data)
                for arg in args.defaults[default_start:]:
                    ctx.argument_data.append(build_stmt(ctx, arg))
                assert len(args.args) == len(ctx.argument_data)
                for i, (arg,
                        data) in enumerate(zip(args.args, ctx.argument_data)):
                    # Remove annotations because they are not used.
                    args.args[i].annotation = None
                    # Template arguments are passed by reference.
                    if isinstance(ctx.func.argument_annotations[i],
                                  annotations.template):
                        ctx.create_variable(ctx.func.argument_names[i], data)
                        continue
                    # Create a copy for non-template arguments,
                    # so that they are passed by value.
                    ctx.create_variable(arg.arg, impl.expr_init_func(data))

        with ctx.variable_scope_guard():
            build_stmts(ctx, node.body)

        return None

    @staticmethod
    def build_Return(ctx, node):
        if not impl.get_runtime().experimental_real_function:
            if ctx.is_in_non_static_control_flow():
                raise TaichiSyntaxError(
                    "Return inside non-static if/for is not supported")
        build_stmt(ctx, node.value)
        if ctx.is_kernel or impl.get_runtime().experimental_real_function:
            # TODO: check if it's at the end of a kernel, throw TaichiSyntaxError if not
            if node.value is not None:
                if ctx.func.return_type is None:
                    raise TaichiSyntaxError(
                        f'A {"kernel" if ctx.is_kernel else "function"} '
                        'with a return value must be annotated '
                        'with a return type, e.g. def func() -> ti.f32')
                _ti_core.create_kernel_exprgroup_return(
                    expr.make_expr_group(
                        ti_ops.cast(expr.Expr(node.value.ptr),
                                    ctx.func.return_type).ptr))
                # For args[0], it is an ast.Attribute, because it loads the
                # attribute, |ptr|, of the expression |ret_expr|. Therefore we
                # only need to replace the object part, i.e. args[0].value
        else:
            ctx.return_data = node.value.ptr
        if not impl.get_runtime().experimental_real_function:
            ctx.returned = True
        return None

    @staticmethod
    def build_Module(ctx, node):
        with ctx.variable_scope_guard():
            # Do NOT use |build_stmts| which inserts 'del' statements to the
            # end and deletes parameters passed into the module
            for stmt in node.body:
                build_stmt(ctx, stmt)
        return None

    @staticmethod
    def build_Attribute(ctx, node):
        build_stmt(ctx, node.value)
        node.ptr = getattr(node.value.ptr, node.attr)
        return node.ptr

    @staticmethod
    def build_BinOp(ctx, node):
        build_stmt(ctx, node.left)
        build_stmt(ctx, node.right)
        op = {
            ast.Add: lambda l, r: l + r,
            ast.Sub: lambda l, r: l - r,
            ast.Mult: lambda l, r: l * r,
            ast.Div: lambda l, r: l / r,
            ast.FloorDiv: lambda l, r: l // r,
            ast.Mod: lambda l, r: l % r,
            ast.Pow: lambda l, r: l**r,
            ast.LShift: lambda l, r: l << r,
            ast.RShift: lambda l, r: l >> r,
            ast.BitOr: lambda l, r: l | r,
            ast.BitXor: lambda l, r: l ^ r,
            ast.BitAnd: lambda l, r: l & r,
            ast.MatMult: lambda l, r: l @ r,
        }.get(type(node.op))
        node.ptr = op(node.left.ptr, node.right.ptr)
        return node.ptr

    @staticmethod
    def build_AugAssign(ctx, node):
        build_stmt(ctx, node.target)
        build_stmt(ctx, node.value)
        node.ptr = node.target.ptr.augassign(node.value.ptr,
                                             type(node.op).__name__)
        return node.ptr

    @staticmethod
    def build_UnaryOp(ctx, node):
        build_stmt(ctx, node.operand)
        op = {
            ast.UAdd: lambda l: l,
            ast.USub: lambda l: -l,
            ast.Not: ti_ops.logical_not,
            ast.Invert: lambda l: ~l,
        }.get(type(node.op))
        node.ptr = op(node.operand.ptr)
        return node.ptr

    @staticmethod
    def build_short_circuit_and(operands):
        if len(operands) == 1:
            return operands[0].ptr

        val = impl.expr_init(None)
        lhs = operands[0].ptr
        impl.begin_frontend_if(lhs)

        _ti_core.begin_frontend_if_true()
        rhs = ASTTransformer.build_short_circuit_and(operands[1:])
        val.assign(rhs)
        _ti_core.pop_scope()

        _ti_core.begin_frontend_if_false()
        val.assign(0)
        _ti_core.pop_scope()

        return val

    @staticmethod
    def build_short_circuit_or(operands):
        if len(operands) == 1:
            return operands[0].ptr

        val = impl.expr_init(None)
        lhs = operands[0].ptr
        impl.begin_frontend_if(lhs)

        _ti_core.begin_frontend_if_true()
        val.assign(1)
        _ti_core.pop_scope()

        _ti_core.begin_frontend_if_false()
        rhs = ASTTransformer.build_short_circuit_or(operands[1:])
        val.assign(rhs)
        _ti_core.pop_scope()

        return val

    @staticmethod
    def build_normal_bool_op(op):
        def inner(operands):
            result = op(operands[0].ptr, operands[1].ptr)
            for i in range(2, len(operands)):
                result = op(result, operands[i].ptr)
            return result

        return inner

    @staticmethod
    def build_static_short_circuit_and(operands):
        for operand in operands:
            if not operand.ptr:
                return operand.ptr
        return operands[-1].ptr

    @staticmethod
    def build_static_short_circuit_or(operands):
        for operand in operands:
            if operand.ptr:
                return operand.ptr
        return operands[-1].ptr

    @staticmethod
    def build_BoolOp(ctx, node):
        build_stmts(ctx, node.values)
        if ctx.is_in_static_scope():
            ops = {
                ast.And: ASTTransformer.build_static_short_circuit_and,
                ast.Or: ASTTransformer.build_static_short_circuit_or,
            }
        elif impl.get_runtime().short_circuit_operators:
            ops = {
                ast.And: ASTTransformer.build_short_circuit_and,
                ast.Or: ASTTransformer.build_short_circuit_or,
            }
        else:
            ops = {
                ast.And:
                ASTTransformer.build_normal_bool_op(ti_ops.logical_and),
                ast.Or: ASTTransformer.build_normal_bool_op(ti_ops.logical_or),
            }
        op = ops.get(type(node.op))
        node.ptr = op(node.values)
        return node.ptr

    @staticmethod
    def build_Compare(ctx, node):
        build_stmt(ctx, node.left)
        build_stmts(ctx, node.comparators)
        ops = {
            ast.Eq: lambda l, r: l == r,
            ast.NotEq: lambda l, r: l != r,
            ast.Lt: lambda l, r: l < r,
            ast.LtE: lambda l, r: l <= r,
            ast.Gt: lambda l, r: l > r,
            ast.GtE: lambda l, r: l >= r,
        }
        ops_static = {
            ast.In: lambda l, r: l in r,
            ast.NotIn: lambda l, r: l not in r,
        }
        if ctx.is_in_static_scope():
            ops = {**ops, **ops_static}
        operands = [node.left.ptr
                    ] + [comparator.ptr for comparator in node.comparators]
        val = True
        for i, node_op in enumerate(node.ops):
            l = operands[i]
            r = operands[i + 1]
            op = ops.get(type(node_op))
            if op is None:
                if type(node_op) in ops_static:
                    raise TaichiSyntaxError(
                        f'"{type(node_op).__name__}" is only supported inside `ti.static`.'
                    )
                else:
                    raise TaichiSyntaxError(
                        f'"{type(node_op).__name__}" is not supported in Taichi kernels.'
                    )
            val = ti_ops.logical_and(val, op(l, r))
        node.ptr = val
        return node.ptr

    @staticmethod
    def get_decorator(ctx, node):
        if not isinstance(node, ast.Call):
            return ''
        for wanted, name in [
            (impl.static, 'static'),
            (impl.grouped, 'grouped'),
            (ndrange, 'ndrange'),
        ]:
            if ASTResolver.resolve_to(node.func, wanted, ctx.global_vars):
                return name
        return ''

    @staticmethod
    def get_for_loop_targets(node):
        """
        Returns the list of indices of the for loop |node|.
        See also: https://docs.python.org/3/library/ast.html#ast.For
        """
        if isinstance(node.target, ast.Name):
            return [node.target.id]
        assert isinstance(node.target, ast.Tuple)
        return [name.id for name in node.target.elts]

    @staticmethod
    def build_static_for(ctx, node, is_grouped):
        if is_grouped:
            assert len(node.iter.args[0].args) == 1
            ndrange_arg = build_stmt(ctx, node.iter.args[0].args[0])
            if not isinstance(ndrange_arg, ndrange):
                raise TaichiSyntaxError(
                    "Only 'ti.ndrange' is allowed in 'ti.static(ti.grouped(...))'."
                )
            targets = ASTTransformer.get_for_loop_targets(node)
            if len(targets) != 1:
                raise TaichiSyntaxError(
                    f"Group for should have 1 loop target, found {len(targets)}"
                )
            target = targets[0]
            for value in impl.grouped(ndrange_arg):
                with ctx.variable_scope_guard():
                    ctx.create_variable(target, value)
                    build_stmts(ctx, node.body)
                    status = ctx.loop_status()
                    if status == LoopStatus.Break:
                        break
                    elif status == LoopStatus.Continue:
                        ctx.set_loop_status(LoopStatus.Normal)
        else:
            build_stmt(ctx, node.iter)
            targets = ASTTransformer.get_for_loop_targets(node)
            for target_values in node.iter.ptr:
                if not isinstance(
                        target_values,
                        collections.abc.Sequence) or len(targets) == 1:
                    target_values = [target_values]
                with ctx.variable_scope_guard():
                    for target, target_value in zip(targets, target_values):
                        ctx.create_variable(target, target_value)
                    build_stmts(ctx, node.body)
                    status = ctx.loop_status()
                    if status == LoopStatus.Break:
                        break
                    elif status == LoopStatus.Continue:
                        ctx.set_loop_status(LoopStatus.Normal)
        return None

    @staticmethod
    def build_range_for(ctx, node):
        with ctx.variable_scope_guard():
            loop_name = node.target.id
            ctx.check_loop_var(loop_name)
            loop_var = expr.Expr(_ti_core.make_id_expr(''))
            ctx.create_variable(loop_name, loop_var)
            if len(node.iter.args) not in [1, 2]:
                raise TaichiSyntaxError(
                    f"Range should have 1 or 2 arguments, found {len(node.iter.args)}"
                )
            if len(node.iter.args) == 2:
                begin = ti_ops.cast(
                    expr.Expr(build_stmt(ctx, node.iter.args[0])),
                    primitive_types.i32)
                end = ti_ops.cast(
                    expr.Expr(build_stmt(ctx, node.iter.args[1])),
                    primitive_types.i32)
            else:
                begin = ti_ops.cast(expr.Expr(0), primitive_types.i32)
                end = ti_ops.cast(
                    expr.Expr(build_stmt(ctx, node.iter.args[0])),
                    primitive_types.i32)
            _ti_core.begin_frontend_range_for(loop_var.ptr, begin.ptr, end.ptr)
            build_stmts(ctx, node.body)
            _ti_core.end_frontend_range_for()
        return None

    @staticmethod
    def build_ndrange_for(ctx, node):
        with ctx.variable_scope_guard():
            ndrange_var = impl.expr_init(build_stmt(ctx, node.iter))
            ndrange_begin = ti_ops.cast(expr.Expr(0), primitive_types.i32)
            ndrange_end = ti_ops.cast(
                expr.Expr(impl.subscript(ndrange_var.acc_dimensions, 0)),
                primitive_types.i32)
            ndrange_loop_var = expr.Expr(_ti_core.make_id_expr(''))
            _ti_core.begin_frontend_range_for(ndrange_loop_var.ptr,
                                              ndrange_begin.ptr,
                                              ndrange_end.ptr)
            I = impl.expr_init(ndrange_loop_var)
            targets = ASTTransformer.get_for_loop_targets(node)
            for i, target in enumerate(targets):
                if i + 1 < len(targets):
                    target_tmp = impl.expr_init(
                        I // ndrange_var.acc_dimensions[i + 1])
                else:
                    target_tmp = impl.expr_init(I)
                ctx.create_variable(
                    target,
                    impl.expr_init(target_tmp + impl.subscript(
                        impl.subscript(ndrange_var.bounds, i), 0)))
                if i + 1 < len(targets):
                    I.assign(I -
                             target_tmp * ndrange_var.acc_dimensions[i + 1])
            build_stmts(ctx, node.body)
            _ti_core.end_frontend_range_for()
        return None

    @staticmethod
    def build_grouped_ndrange_for(ctx, node):
        with ctx.variable_scope_guard():
            ndrange_var = impl.expr_init(build_stmt(ctx, node.iter.args[0]))
            ndrange_begin = ti_ops.cast(expr.Expr(0), primitive_types.i32)
            ndrange_end = ti_ops.cast(
                expr.Expr(impl.subscript(ndrange_var.acc_dimensions, 0)),
                primitive_types.i32)
            ndrange_loop_var = expr.Expr(_ti_core.make_id_expr(''))
            _ti_core.begin_frontend_range_for(ndrange_loop_var.ptr,
                                              ndrange_begin.ptr,
                                              ndrange_end.ptr)

            targets = ASTTransformer.get_for_loop_targets(node)
            if len(targets) != 1:
                raise TaichiSyntaxError(
                    f"Group for should have 1 loop target, found {len(targets)}"
                )
            target = targets[0]
            target_var = impl.expr_init(
                matrix.Vector([0] * len(ndrange_var.dimensions),
                              dt=primitive_types.i32))
            ctx.create_variable(target, target_var)
            I = impl.expr_init(ndrange_loop_var)
            for i in range(len(ndrange_var.dimensions)):
                if i + 1 < len(ndrange_var.dimensions):
                    target_tmp = I // ndrange_var.acc_dimensions[i + 1]
                else:
                    target_tmp = I
                impl.subscript(target_var,
                               i).assign(target_tmp + ndrange_var.bounds[i][0])
                if i + 1 < len(ndrange_var.dimensions):
                    I.assign(I -
                             target_tmp * ndrange_var.acc_dimensions[i + 1])
            build_stmts(ctx, node.body)
            _ti_core.end_frontend_range_for()
        return None

    @staticmethod
    def build_struct_for(ctx, node, is_grouped):
        # for i, j in x
        # for I in ti.grouped(x)
        targets = ASTTransformer.get_for_loop_targets(node)

        for target in targets:
            ctx.check_loop_var(target)

        with ctx.variable_scope_guard():
            if is_grouped:
                if len(targets) != 1:
                    raise TaichiSyntaxError(
                        f"Group for should have 1 loop target, found {len(targets)}"
                    )
                target = targets[0]
                loop_var = build_stmt(ctx, node.iter)
                loop_indices = expr.make_var_list(size=len(loop_var.shape))
                expr_group = expr.make_expr_group(loop_indices)
                impl.begin_frontend_struct_for(expr_group, loop_var)
                ctx.create_variable(
                    target, matrix.Vector(loop_indices,
                                          dt=primitive_types.i32))
                build_stmts(ctx, node.body)
                _ti_core.end_frontend_range_for()
            else:
                _vars = []
                for name in targets:
                    var = expr.Expr(_ti_core.make_id_expr(""))
                    _vars.append(var)
                    ctx.create_variable(name, var)
                loop_var = node.iter.ptr
                expr_group = expr.make_expr_group(*_vars)
                impl.begin_frontend_struct_for(expr_group, loop_var)
                build_stmts(ctx, node.body)
                _ti_core.end_frontend_range_for()
        return None

    @staticmethod
    def build_mesh_for(ctx, node):
        targets = ASTTransformer.get_for_loop_targets(node)
        if len(targets) != 1:
            raise TaichiSyntaxError(
                "Mesh for should have 1 loop target, found {len(targets)}")
        target = targets[0]

        with ctx.variable_scope_guard():
            var = expr.Expr(_ti_core.make_id_expr(""))
            ctx.mesh = node.iter.ptr.mesh
            assert isinstance(ctx.mesh, impl.MeshInstance)
            mesh_idx = mesh.MeshElementFieldProxy(ctx.mesh,
                                                  node.iter.ptr._type, var.ptr)
            ctx.create_variable(target, mesh_idx)
            _ti_core.begin_frontend_mesh_for(mesh_idx.ptr, ctx.mesh.mesh_ptr,
                                             node.iter.ptr._type)
            build_stmts(ctx, node.body)
            ctx.mesh = None
            _ti_core.end_frontend_range_for()
        return None

    @staticmethod
    def build_nested_mesh_for(ctx, node):
        targets = ASTTransformer.get_for_loop_targets(node)
        if len(targets) != 1:
            raise TaichiSyntaxError(
                "Nested-mesh for should have 1 loop target, found {len(targets)}"
            )
        target = targets[0]

        with ctx.variable_scope_guard():
            ctx.mesh = node.iter.ptr.mesh
            assert isinstance(ctx.mesh, impl.MeshInstance)
            loop_name = node.target.id + '_index__'
            loop_var = expr.Expr(_ti_core.make_id_expr(''))
            ctx.create_variable(loop_name, loop_var)
            begin = expr.Expr(0)
            end = node.iter.ptr.size
            _ti_core.begin_frontend_range_for(loop_var.ptr, begin.ptr, end.ptr)
            entry_expr = _ti_core.get_relation_access(
                ctx.mesh.mesh_ptr, node.iter.ptr.from_index.ptr,
                node.iter.ptr.to_element_type, loop_var.ptr)
            entry_expr.type_check()
            mesh_idx = mesh.MeshElementFieldProxy(
                ctx.mesh, node.iter.ptr.to_element_type, entry_expr)
            ctx.create_variable(target, mesh_idx)
            build_stmts(ctx, node.body)
            _ti_core.end_frontend_range_for()

        return None

    @staticmethod
    def build_For(ctx, node):
        if node.orelse:
            raise TaichiSyntaxError(
                "'else' clause for 'for' not supported in Taichi kernels")
        decorator = ASTTransformer.get_decorator(ctx, node.iter)
        double_decorator = ''
        if decorator != '' and len(node.iter.args) == 1:
            double_decorator = ASTTransformer.get_decorator(
                ctx, node.iter.args[0])

        if decorator == 'static':
            if double_decorator == 'static':
                raise TaichiSyntaxError("'ti.static' cannot be nested")
            with ctx.loop_scope_guard(is_static=True):
                return ASTTransformer.build_static_for(
                    ctx, node, double_decorator == 'grouped')
        with ctx.loop_scope_guard():
            if decorator == 'ndrange':
                if double_decorator != '':
                    raise TaichiSyntaxError(
                        "No decorator is allowed inside 'ti.ndrange")
                return ASTTransformer.build_ndrange_for(ctx, node)
            if decorator == 'grouped':
                if double_decorator == 'static':
                    raise TaichiSyntaxError(
                        "'ti.static' is not allowed inside 'ti.grouped'")
                elif double_decorator == 'ndrange':
                    return ASTTransformer.build_grouped_ndrange_for(ctx, node)
                elif double_decorator == 'grouped':
                    raise TaichiSyntaxError("'ti.grouped' cannot be nested")
                else:
                    return ASTTransformer.build_struct_for(ctx,
                                                           node,
                                                           is_grouped=True)
            elif isinstance(node.iter, ast.Call) and isinstance(
                    node.iter.func, ast.Name) and node.iter.func.id == 'range':
                return ASTTransformer.build_range_for(ctx, node)
            else:
                build_stmt(ctx, node.iter)
                if isinstance(node.iter.ptr, mesh.MeshElementField):
                    if not _ti_core.is_extension_supported(
                            impl.default_cfg().arch, _ti_core.Extension.mesh):
                        raise Exception(
                            'Backend ' + str(impl.default_cfg().arch) +
                            ' doesn\'t support MeshTaichi extension')
                    return ASTTransformer.build_mesh_for(ctx, node)
                if isinstance(node.iter.ptr, mesh.MeshRelationAccessProxy):
                    return ASTTransformer.build_nested_mesh_for(ctx, node)
                # Struct for
                return ASTTransformer.build_struct_for(ctx,
                                                       node,
                                                       is_grouped=False)

    @staticmethod
    def build_While(ctx, node):
        if node.orelse:
            raise TaichiSyntaxError(
                "'else' clause for 'while' not supported in Taichi kernels")

        with ctx.loop_scope_guard():
            _ti_core.begin_frontend_while(expr.Expr(1).ptr)
            while_cond = build_stmt(ctx, node.test)
            impl.begin_frontend_if(while_cond)
            _ti_core.begin_frontend_if_true()
            _ti_core.pop_scope()
            _ti_core.begin_frontend_if_false()
            _ti_core.insert_break_stmt()
            _ti_core.pop_scope()
            build_stmts(ctx, node.body)
            _ti_core.pop_scope()
        return None

    @staticmethod
    def build_If(ctx, node):
        build_stmt(ctx, node.test)
        is_static_if = (ASTTransformer.get_decorator(ctx,
                                                     node.test) == "static")

        if is_static_if:
            if node.test.ptr:
                build_stmts(ctx, node.body)
            else:
                build_stmts(ctx, node.orelse)
            return node

        with ctx.non_static_control_flow_guard():
            impl.begin_frontend_if(node.test.ptr)
            _ti_core.begin_frontend_if_true()
            build_stmts(ctx, node.body)
            _ti_core.pop_scope()
            _ti_core.begin_frontend_if_false()
            build_stmts(ctx, node.orelse)
            _ti_core.pop_scope()
        return None

    @staticmethod
    def build_Expr(ctx, node):
        if not isinstance(
                node.value,
                ast.Call) or not impl.get_runtime().experimental_real_function:
            build_stmt(ctx, node.value)
            return None

        args = [build_stmt(ctx, node.value.func)
                ] + [arg.ptr for arg in build_stmts(ctx, node.value.args)]
        impl.insert_expr_stmt_if_ti_func(*args)

        return None

    @staticmethod
    def build_IfExp(ctx, node):
        build_stmt(ctx, node.test)
        build_stmt(ctx, node.body)
        build_stmt(ctx, node.orelse)

        if is_taichi_class(node.test.ptr) or is_taichi_class(
                node.body.ptr) or is_taichi_class(node.orelse.ptr):
            node.ptr = ti_ops.select(node.test.ptr, node.body.ptr,
                                     node.orelse.ptr)
            return node.ptr

        is_static_if = (ASTTransformer.get_decorator(ctx,
                                                     node.test) == "static")

        if is_static_if:
            if node.test.ptr:
                node.ptr = build_stmt(ctx, node.body)
            else:
                node.ptr = build_stmt(ctx, node.orelse)
            return node.ptr

        val = impl.expr_init(None)

        impl.begin_frontend_if(node.test.ptr)
        _ti_core.begin_frontend_if_true()
        val.assign(node.body.ptr)
        _ti_core.pop_scope()
        _ti_core.begin_frontend_if_false()
        val.assign(node.orelse.ptr)
        _ti_core.pop_scope()

        node.ptr = val
        return node.ptr

    @staticmethod
    def _is_string_mod_args(msg):
        # 1. str % (a, b, c, ...)
        # 2. str % single_item
        # Note that |msg.right| may not be a tuple.
        if not isinstance(msg, ast.BinOp):
            return False
        if not isinstance(msg.op, ast.Mod):
            return False
        if isinstance(msg.left, ast.Str):
            return True
        if isinstance(msg.left, ast.Constant) and isinstance(
                msg.left.value, str):
            return True
        return False

    @staticmethod
    def _handle_string_mod_args(ctx, node):
        msg = build_stmt(ctx, node.left)
        args = build_stmt(ctx, node.right)
        if not isinstance(args, collections.abc.Sequence):
            args = (args, )
        return msg, args

    @staticmethod
    def build_Assert(ctx, node):
        extra_args = []
        if node.msg is not None:
            if isinstance(node.msg, ast.Constant):
                msg = node.msg.value
            elif isinstance(node.msg, ast.Str):
                msg = node.msg.s
            elif ASTTransformer._is_string_mod_args(node.msg):
                msg, extra_args = ASTTransformer._handle_string_mod_args(
                    ctx, node.msg)
            else:
                raise ValueError(
                    f"assert info must be constant, not {ast.dump(node.msg)}")
        else:
            msg = astor.to_source(node.test)
        test = build_stmt(ctx, node.test)
        impl.ti_assert(test, msg.strip(), extra_args)
        return None

    @staticmethod
    def build_Break(ctx, node):
        if ctx.is_in_static_for():
            ctx.set_loop_status(LoopStatus.Break)
        else:
            _ti_core.insert_break_stmt()
        return None

    @staticmethod
    def build_Continue(ctx, node):
        if ctx.is_in_static_for():
            ctx.set_loop_status(LoopStatus.Continue)
        else:
            _ti_core.insert_continue_stmt()
        return None

    @staticmethod
    def build_Pass(ctx, node):
        return None

    @staticmethod
    def build_Raise(ctx, node):
        raise build_stmt(ctx, node.exc)


build_stmt = ASTTransformer()


def build_stmts(ctx, stmts):
    with ctx.variable_scope_guard():
        for stmt in stmts:
            if ctx.returned or ctx.loop_status() != LoopStatus.Normal:
                break
            else:
                build_stmt(ctx, stmt)
    return stmts<|MERGE_RESOLUTION|>--- conflicted
+++ resolved
@@ -1,12 +1,9 @@
 import ast
 import collections.abc
-<<<<<<< HEAD
 import itertools
-=======
 import inspect
 import os
 import warnings
->>>>>>> 016feb38
 from collections import ChainMap
 from sys import version_info
 
