--- conflicted
+++ resolved
@@ -108,12 +108,7 @@
     config_.packed = false;
     config_.print_kernel_llvm_ir = false;
     prog_ = std::make_unique<Program>(arch_);
-<<<<<<< HEAD
-    auto *llvm_prog_ =
-        dynamic_cast<LlvmProgramImpl *>(prog_->get_program_impl());
-=======
     auto *llvm_prog_ = get_llvm_program(prog_.get());
->>>>>>> 8750b3cb
     tlctx_ = llvm_prog_->get_llvm_context(arch_);
 
     root_snode_ = std::make_unique<SNode>(/*depth=*/0, /*t=*/SNodeType::root);
