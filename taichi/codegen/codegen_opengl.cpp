--- conflicted
+++ resolved
@@ -168,10 +168,6 @@
 
   void generate_header()
   { // {{{
-<<<<<<< HEAD
-    num_threads_ = 1;
-    kernel_src_code_ = struct_compiled_->source_code;
-=======
     kernel_src_code_ += struct_compiled_->source_code;
     emit("layout(std430, binding = 0) buffer args_i32 {{ int _args_i32_[]; }};");
     emit("layout(std430, binding = 0) buffer args_f32 {{ float _args_f32_[]; }};");
@@ -194,7 +190,6 @@
     emit("#define _ext_ns_f64(x) _extr_f64_[(x) >> 0]");
     emit("#define _extra_arg(i, j) _earg_i32_[(i) * {} + (j)]", taichi_max_num_indices);
     emit("");
->>>>>>> be3ec698
   } // }}}
 
   void generate_bottom()
@@ -202,7 +197,6 @@
     // TODO(archibate): <kernel_name>() really necessary? How about just main()?
     emit("void main()");
     emit("{{");
-<<<<<<< HEAD
     if (used.random)
       emit("  _init_rand();");
     if (glsl_kernel_name_.size())
@@ -297,16 +291,6 @@
     } // }}}
     if (used.random) { // TODO(archibate): random in different offloads should share rand seed? {{{
       kernel_header += "\
-=======
-    if (has_rand_)
-    emit("  _init_rand();");
-    if (glsl_kernel_name_.size())
-      emit("  {}();", glsl_kernel_name_);
-    emit("}}");
-    if (has_rand_) {
-      // {{{
-      kernel_src_code_ = std::string("\
->>>>>>> be3ec698
 uvec4 _rand_;\n\
 \n\
 void _init_rand()\n\
@@ -321,13 +305,10 @@
 uint _rand_u32()\n\
 {\n\
   uint t = _rand_.x ^ (_rand_.x << 11);\n\
-<<<<<<< HEAD
   _rand_.xyz = _rand_.yzw;\n\
-=======
   _rand_.x = _rand_.y;\n\
   _rand_.y = _rand_.z;\n\
   _rand_.z = _rand_.w;\n\
->>>>>>> be3ec698
   _rand_.w = (_rand_.w ^ (_rand_.w >> 19)) ^ (t ^ (t >> 8));\n\
   return _rand_.w * 1000000007;\n\
 }\n\
@@ -346,16 +327,10 @@
 {\n\
   return int(_rand_u32());\n\
 }\n\
-<<<<<<< HEAD
 ";
     } // }}}
 
     kernel_src_code_ = kernel_header + kernel_src_code_;
-=======
-") + kernel_src_code_; // }}}
-    }
-    emit("");
->>>>>>> be3ec698
 
     int threads_per_group = 1792;
     if (num_threads_ < 1792)
@@ -365,14 +340,10 @@
       threads_per_group = 1;
     emit("layout(local_size_x = {}, local_size_y = 1, local_size_z = 1) in;", threads_per_group);
 
-<<<<<<< HEAD
     kernel_src_code_ = std::string("#version 430 core\nprecision highp float;\n") + kernel_src_code_;
     compiled_program_.kernels.push_back(CompiledKernel(std::move(glsl_kernel_name_),
         std::move(kernel_src_code_), num_groups_, used));
     kernel_src_code_ = "";
-=======
-    kernel_src_code_ = std::string("#version 430 core\n") + kernel_src_code_;
->>>>>>> be3ec698
   }
 
   void visit(Block *stmt) override
@@ -389,7 +360,6 @@
     TI_ERROR("[glsl] unsupported statement type {}", typeid(*stmt).name());
   }
 
-<<<<<<< HEAD
   void visit(PrintStmt *stmt) override
   {
     TI_WARN("Cannot print inside OpenGL kernel, ignored");
@@ -400,13 +370,6 @@
     used.random = true;
     emit("const {} {} = _rand_{}();", opengl_data_type_name(stmt->ret_type.data_type),
         stmt->raw_name(), data_type_short_name(stmt->ret_type.data_type));
-=======
-  void visit(RandStmt *stmt) override
-  {
-    emit("const {} {} = _rand_{}();", opengl_data_type_name(stmt->ret_type.data_type),
-        stmt->raw_name(), data_type_short_name(stmt->ret_type.data_type));
-    has_rand_ = true;
->>>>>>> be3ec698
   }
 
   void visit(LinearizeStmt *stmt) override
@@ -471,11 +434,7 @@
   void visit(GlobalLoadStmt *stmt) override
   {
     TI_ASSERT(stmt->width() == 1);
-<<<<<<< HEAD
     emit("const {} {} = _At_({});", opengl_data_type_name(stmt->element_type()),
-=======
-    emit("const {} {} = _at_{};", opengl_data_type_name(stmt->element_type()),
->>>>>>> be3ec698
          stmt->raw_name(), stmt->ptr->raw_name());
   }
 
@@ -569,20 +528,11 @@
     const auto rhs_name = bin->rhs->raw_name();
     const auto bin_name = bin->raw_name();
     if (bin->op_type == BinaryOpType::floordiv) {
-<<<<<<< HEAD
       if (is_integral(bin->lhs->element_type()) && is_integral(bin->rhs->element_type())) {
-        emit("{} {} = {}({} * {} >= 0 ? abs({}) / abs({}) : sign({}) * (abs({}) + abs({}) - 1) / {});",
+        emit("const {} {} = {}({} * {} >= 0 ? abs({}) / abs({}) : sign({}) * (abs({}) + abs({}) - 1) / {});",
             dt_name, bin_name, dt_name, lhs_name, rhs_name, lhs_name, rhs_name,
             lhs_name, lhs_name, rhs_name, rhs_name);
         return;
-=======
-      if (is_integral(bin->element_type())) {
-        emit("const {} {} = int(floor({} / {}));", dt_name, bin_name, lhs_name,
-             rhs_name);
-      } else {
-        emit("const {} {} = floor({} / {});", dt_name, bin_name, lhs_name,
-             rhs_name);
->>>>>>> be3ec698
       }
       // NOTE: the 1e-6 here is for precision reason, or `7 // 7` will obtain 0 instead of 1
       emit("const {} {} = {}(floor((float({}) * (1 + sign({} * {}) * 1e-6)) / float({})));",
@@ -718,17 +668,11 @@
 
     push_indent();
     if (stmt->const_begin && stmt->const_end) {
-<<<<<<< HEAD
       auto begin_value = stmt->begin_value;
       auto end_value = stmt->end_value;
       if (end_value < begin_value)
         std::swap(end_value, begin_value);
       num_threads_ = end_value - begin_value;
-=======
-      TI_ASSERT_INFO(stmt->end_value > stmt->begin_value,
-          "[glsl] range for end value <= begin value not supported");
-      num_threads_ = stmt->end_value - stmt->begin_value;
->>>>>>> be3ec698
       emit("// range known at compile time");
       emit("const int _thread_id_ = int(gl_GlobalInvocationID.x);");
       emit("if (_thread_id_ >= {}) return;", num_threads_);
@@ -848,21 +792,7 @@
     return kernel;
   }
 
-<<<<<<< HEAD
   CompiledProgram get_compiled_program() const
-=======
-  const std::string &get_kernel_name() const
-  {
-    return kernel_name_;
-  }
-
-  Kernel *get_kernel() const
-  {
-    return kernel;
-  }
-
-  int get_num_work_groups() const
->>>>>>> be3ec698
   {
     return compiled_program_;
   }
@@ -999,74 +929,12 @@
 
 struct CompiledKernel
 {
-<<<<<<< HEAD
+#ifdef TI_WITH_OPENGL
   KernelGen codegen(kernel_, kernel_name_, struct_compiled_, global_tmps_buffer_size_);
   codegen.run(*prog_->snode_root);
   auto compiled = codegen.get_compiled_program();
   return [compiled](Context &ctx) {
     compiled.launch(ctx);
-=======
-  GLProgram *glsl;
-  int num_groups;
-  int ext_arr_idx;
-  size_t ext_arr_size;
-  bool has_ext_arr{false};
-
-  explicit CompiledKernel(const KernelGen &codegen)
-  {
-#if defined(TI_WITH_OPENGL)
-    IOV *root_iov = codegen.create_root_buffer();
-    const std::string kernel_source_code = codegen.kernel_source_code();
-    const std::string kernel_name = codegen.get_kernel_name();
-    Kernel *kernel = codegen.get_kernel();
-    this->num_groups = codegen.get_num_work_groups();
-
-#ifdef _GLSL_DEBUG
-    TI_INFO("source of kernel [{}]:\n{}", kernel_name, kernel_source_code);
-    std::ofstream("/tmp/kernel.comp").write(kernel_source_code.c_str(), kernel_source_code.size());
-#endif
-    this->glsl = compile_glsl_program(kernel_source_code);
-
-    has_ext_arr = false;
-    for (int i = 0; i < kernel->args.size(); i++) {
-      if (kernel->args[i].is_nparray) {
-        if (has_ext_arr)
-          TI_ERROR("[glsl] external array argument is supported to at most one in OpenGL for now");
-        ext_arr_idx = i;
-        ext_arr_size = kernel->args[i].size;
-        has_ext_arr = true;
-      }
-    }
-#else
-    TI_NOT_IMPLEMENTED
-#endif
-  }
-
-  void launch(Context &ctx, IOV *root_iov)
-  {
-    std::vector<IOV> iov(3);
-    iov[0] = IOV{ctx.args, taichi_max_num_args * sizeof(uint64_t)};
-    iov[1] = *root_iov;
-    iov[2] = IOV{ctx.extra_args, Context::extra_args_size};
-    if (has_ext_arr) {
-      void *extptr = (void *)ctx.args[ext_arr_idx];
-      ctx.args[ext_arr_idx] = 0;
-      iov.push_back(IOV{extptr, ext_arr_size});
-    }
-    launch_glsl_kernel(glsl, iov, num_groups);
-  }
-};
-
-FunctionType OpenglCodeGen::gen(void)
-{
-#if defined(TI_WITH_OPENGL)
-  KernelGen codegen(kernel_, kernel_name_, struct_compiled_);
-  codegen.run(*prog_->snode_root);
-  auto compiled = new CompiledKernel(codegen);
-
-  return [compiled, root_iov](Context &ctx) {
-    compiled->launch(ctx, root_iov);
->>>>>>> be3ec698
   };
 #else
   TI_NOT_IMPLEMENTED
