--- conflicted
+++ resolved
@@ -34,11 +34,6 @@
 
 ## Prerequisites
 
-<<<<<<< HEAD
-:::note
-When using the above pre-built LLVM for Taichi, please add `$LLVM_FOLDER/bin` to `PATH`, e.g., `export PATH=<path_to_llvm_folder>/bin:$PATH` on Linux.
-:::
-=======
 |              Category              |                                Prerequisites                                                                 |
 |:----------------------------:|------------------------------------------------------------------------------------------------------------------------------------------------------------------|
 |              OS              |                                                                  <li>Windows</li><li>macOS</li><li>Ubuntu</li><li>Arch Linux</li><li>Other Linux distributions</li>                                                                  |
@@ -58,7 +53,6 @@
     {label: 'Arch Linux', value: 'arch'},
     {label: 'Other Linux distributions', value: 'others'},
   ]}>
->>>>>>> 5211ec6c
 
 <TabItem value="macos">
 
@@ -305,11 +299,6 @@
   nvidia-smi
   ```
 
-<<<<<<< HEAD
-  If not, please install `clang` and **build LLVM from source** with
-  instructions above in [dev_install](#installing-dependencies-1),
-  then add their path to environment variable `PATH`.
-=======
 </TabItem>
 
 <TabItem value="windows">
@@ -347,7 +336,6 @@
   > The SDK for Ubuntu provides a `setup-env.sh` for updating these variables.
 
 3. Ensure that you have a Vulkan driver from a GPU vendor properly installed.
->>>>>>> 5211ec6c
 
   > On Ubuntu, check if a JSON file with a name corresponding to your GPU vendor is in: `/etc/vulkan/icd.d/` or `/usr/share/vulkan/icd.d/`.
 
