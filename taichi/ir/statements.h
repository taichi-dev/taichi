--- conflicted
+++ resolved
@@ -355,17 +355,6 @@
 
   PtrOffsetStmt(Stmt *, Stmt *);
 
-<<<<<<< HEAD
-  bool is_local_ptr() const {
-    if (origin->is<AllocaStmt>() || origin->is<GlobalTemporaryStmt>()) {
-      auto is_tensor_type = origin->ret_type->is<PointerType>()
-                                ? origin->ret_type->cast<PointerType>()
-                                      ->get_pointee_type()
-                                      ->is<TensorType>()
-                                : origin->ret_type->is<TensorType>();
-      TI_ASSERT_INFO(is_tensor_type,
-                     "PtrOffsetStmt can only be used for Alloca (TensorType).");
-=======
   /* TODO(zhanlue/yi) Stop using llvm::AllocaInst with "ArraySize" argument so
      that Alloca can return ArrayType.
 
@@ -380,11 +369,10 @@
       https://llvm.org/doxygen/classllvm_1_1AllocaInst.html#ac68a7586b8be7de3c39531d9eca902e6
   */
   bool tensor_type_represented_as_primitive_type_ptr() const {
-    if (origin->ret_type->is<TensorType>()) {
+    if (origin->ret_type.ptr_removed()->is<TensorType>()) {
       if (origin->is<AllocaStmt>() || origin->is<GlobalTemporaryStmt>()) {
         return true;
       }
->>>>>>> 20116c2d
     }
     return false;
   }
