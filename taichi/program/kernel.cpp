--- conflicted
+++ resolved
@@ -277,12 +277,8 @@
   ctx_->set_arg<uint64>(arg_id, d);
 }
 
-<<<<<<< HEAD
 RuntimeContext &Kernel::LaunchContextBuilder::get_context() {
-=======
-Context &Kernel::LaunchContextBuilder::get_context() {
 #ifdef TI_WITH_LLVM
->>>>>>> 9e6d68d1
   if (auto *llvm_program_impl = kernel_->program->get_llvm_program_impl()) {
     ctx_->runtime = llvm_program_impl->get_llvm_runtime();
   }
