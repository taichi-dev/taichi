--- conflicted
+++ resolved
@@ -40,17 +40,14 @@
 }
 
 __capi_aot_test_cases = {
-<<<<<<< HEAD
     "CapiAotTest.CpuField":
     [os.path.join('cpp', 'aot', 'llvm', 'field_aot_test.py'), "--arch=cpu"],
     "CapiAotTest.CudaField":
     [os.path.join('cpp', 'aot', 'llvm', 'field_aot_test.py'), "--arch=cuda"],
-=======
     "CapiGraphTest.CpuGraph":
     [os.path.join('cpp', 'aot', 'llvm', 'graph_aot_test.py'), "--arch=cpu"],
     "CapiGraphTest.CudaGraph":
     [os.path.join('cpp', 'aot', 'llvm', 'graph_aot_test.py'), "--arch=cuda"],
->>>>>>> 2f3ce219
     "CapiAotTest.CpuKernel":
     [os.path.join('cpp', 'aot', 'llvm', 'kernel_aot_test.py'), "--arch=cpu"],
     "CapiAotTest.CudaKernel":
