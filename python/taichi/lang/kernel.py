import re
import dill
import inspect
from .transformer import ASTTransformer
import ast
from .kernel_arguments import *
from .util import *
from .shell import oinspect
<<<<<<< HEAD
=======
from . import impl
>>>>>>> 3d92f86e
import functools


def remove_indent(lines):
    lines = lines.split('\n')
    to_remove = 0
    for i in range(len(lines[0])):
        if lines[0][i] == ' ':
            to_remove = i + 1
        else:
            break

    cleaned = []
    for l in lines:
        cleaned.append(l[to_remove:])
        if len(l) >= to_remove:
            for i in range(to_remove):
                assert l[i] == ' '

    return '\n'.join(cleaned)


# The ti.func decorator
def func(foo):
    is_classfunc = _inside_class(level_of_class_stackframe=3)
    fun = Func(foo, classfunc=is_classfunc)

    @functools.wraps(foo)
    def decorated(*args):
        _taichi_skip_traceback = 1
        return fun.__call__(*args)

    return decorated


# The ti.pyfunc decorator
def pyfunc(foo):
    '''
    Creates a function that are callable both in Taichi-scope and Python-scope.
    The function should be simple, and not contains Taichi-scope specifc syntax
    including struct-for.
    '''
    is_classfunc = _inside_class(level_of_class_stackframe=3)
    fun = Func(foo, classfunc=is_classfunc, pyfunc=True)

    @functools.wraps(foo)
    def decorated(*args):
        _taichi_skip_traceback = 1
        return fun.__call__(*args)

    return decorated


class Func:
    def __init__(self, func, classfunc=False, pyfunc=False):
        self.func = func
        self.compiled = None
        self.classfunc = classfunc
        self.pyfunc = pyfunc
        self.arguments = []
        self.argument_names = []
        self.extract_arguments()

    def __call__(self, *args):
        _taichi_skip_traceback = 1
        if not impl.inside_kernel():
            assert self.pyfunc, "Use @ti.pyfunc if you wish to call " \
                                "Taichi functions from Python-scope"
            return self.func(*args)
        if self.compiled is None:
            self.do_compile()
        ret = self.compiled(*args)
        return ret

    def do_compile(self):
<<<<<<< HEAD
        from .impl import get_runtime
=======
>>>>>>> 3d92f86e
        src = remove_indent(oinspect.getsource(self.func))
        tree = ast.parse(src)

        func_body = tree.body[0]
        func_body.decorator_list = []

        if impl.get_runtime().print_preprocessed:
            import astor
            print('Before preprocessing:')
            print(astor.to_source(tree.body[0], indent_with='  '))

        visitor = ASTTransformer(is_kernel=False, func=self)
        visitor.visit(tree)
        ast.fix_missing_locations(tree)

        if impl.get_runtime().print_preprocessed:
            import astor
            print('After preprocessing:')
            print(astor.to_source(tree.body[0], indent_with='  '))

        ast.increment_lineno(tree, oinspect.getsourcelines(self.func)[1] - 1)

        local_vars = {}
        global_vars = _get_global_vars(self.func)

        exec(
            compile(tree,
                    filename=oinspect.getsourcefile(self.func),
                    mode='exec'), global_vars, local_vars)
        self.compiled = local_vars[self.func.__name__]

    def extract_arguments(self):
        sig = inspect.signature(self.func)
        if sig.return_annotation not in (inspect._empty, None):
            self.return_type = sig.return_annotation
        params = sig.parameters
        arg_names = params.keys()
        for i, arg_name in enumerate(arg_names):
            param = params[arg_name]
            if param.kind == inspect.Parameter.VAR_KEYWORD:
                raise KernelDefError(
                    'Taichi funcs do not support variable keyword parameters (i.e., **kwargs)'
                )
            if param.kind == inspect.Parameter.VAR_POSITIONAL:
                raise KernelDefError(
                    'Taichi funcs do not support variable positional parameters (i.e., *args)'
                )
            if param.kind == inspect.Parameter.KEYWORD_ONLY:
                raise KernelDefError(
                    'Taichi funcs do not support keyword parameters')
            if param.kind != inspect.Parameter.POSITIONAL_OR_KEYWORD:
                raise KernelDefError(
                    'Taichi funcs only support "positional or keyword" parameters'
                )
            annotation = param.annotation
            if param.annotation is inspect.Parameter.empty:
                if i == 0 and self.classfunc:
                    annotation = template()
            self.arguments.append(annotation)
            self.argument_names.append(param.name)


@deprecated('@ti.classfunc', '@ti.func directly')
def classfunc(foo):
    func = Func(foo, classfunc=True)

    @functools.wraps(foo)
    def decorated(*args):
        return func.__call__(*args)

    return decorated


class KernelTemplateMapper:
    def __init__(self, annotations, template_slot_locations):
        self.annotations = annotations
        # Make sure extractors's size is the same as the number of args
        dummy_extract = lambda arg: (type(arg).__name__, )
        self.extractors = tuple((i, getattr(anno, 'extract', dummy_extract))
                                for (i, anno) in enumerate(self.annotations))
        self.num_args = len(annotations)
        self.template_slot_locations = template_slot_locations
        self.mapping = {}

    def extract(self, args):
        extracted = []
        for i, extractor in self.extractors:
            extracted.append(extractor(args[i]))
        return tuple(extracted)

    def lookup(self, args):
        if len(args) != self.num_args:
            _taichi_skip_traceback = 1
            raise TypeError(
                f'{self.num_args} argument(s) needed but {len(args)} provided.'
            )

        key = self.extract(args)
        if key not in self.mapping:
            count = len(self.mapping)
            self.mapping[key] = count
        return self.mapping[key], key


class KernelDefError(Exception):
    def __init__(self, msg):
        super().__init__(msg)


class KernelArgError(Exception):
    def __init__(self, pos, needed, provided):
        self.pos = pos
        self.needed = needed
        self.provided = provided

    def message(self):
        return 'Argument {} (type={}) cannot be converted into required type {}'.format(
            self.pos, str(self.needed), str(self.provided))


def _get_global_vars(func):
    # Discussions: https://github.com/taichi-dev/taichi/issues/282
    import copy
    global_vars = copy.copy(func.__globals__)

    freevar_names = func.__code__.co_freevars
    closure = func.__closure__
    if closure:
        freevar_values = list(map(lambda x: x.cell_contents, closure))
        for name, value in zip(freevar_names, freevar_values):
            global_vars[name] = value

    return global_vars


class Kernel:
    counter = 0

    def __init__(self, func, is_grad, classkernel=False):
        self.func = func
        self.kernel_counter = Kernel.counter
        Kernel.counter += 1
        self.is_grad = is_grad
        self.arguments = []
        self.argument_names = []
        self.return_type = None
        self.classkernel = classkernel
        self.extract_arguments()
        self.template_slot_locations = []
        for i in range(len(self.arguments)):
            if isinstance(self.arguments[i], template):
                self.template_slot_locations.append(i)
        self.mapper = KernelTemplateMapper(self.arguments,
                                           self.template_slot_locations)
        impl.get_runtime().kernels.append(self)
        self.reset()

    def reset(self):
        self.runtime = impl.get_runtime()
        if self.is_grad:
            self.compiled_functions = self.runtime.compiled_functions
        else:
            self.compiled_functions = self.runtime.compiled_grad_functions

    def extract_arguments(self):
        sig = inspect.signature(self.func)
        if sig.return_annotation not in (inspect._empty, None):
            self.return_type = sig.return_annotation
        params = sig.parameters
        arg_names = params.keys()
        for i, arg_name in enumerate(arg_names):
            param = params[arg_name]
            if param.kind == inspect.Parameter.VAR_KEYWORD:
                raise KernelDefError(
                    'Taichi kernels do not support variable keyword parameters (i.e., **kwargs)'
                )
            if param.kind == inspect.Parameter.VAR_POSITIONAL:
                raise KernelDefError(
                    'Taichi kernels do not support variable positional parameters (i.e., *args)'
                )
            if param.default is not inspect.Parameter.empty:
                raise KernelDefError(
                    'Taichi kernels do not support default values for arguments'
                )
            if param.kind == inspect.Parameter.KEYWORD_ONLY:
                raise KernelDefError(
                    'Taichi kernels do not support keyword parameters')
            if param.kind != inspect.Parameter.POSITIONAL_OR_KEYWORD:
                raise KernelDefError(
                    'Taichi kernels only support "positional or keyword" parameters'
                )
            annotation = param.annotation
            if param.annotation is inspect.Parameter.empty:
                if i == 0 and self.classkernel:
                    annotation = template()
                else:
                    raise KernelDefError(
                        'Taichi kernels parameters must be type annotated')
            self.arguments.append(annotation)
            self.argument_names.append(param.name)

    def materialize(self, key=None, args=None, arg_features=None):
        _taichi_skip_traceback = 1
        if key is None:
            key = (self.func, 0)
        if not self.runtime.materialized:
            self.runtime.materialize()
        if key in self.compiled_functions:
            return
        grad_suffix = ""
        if self.is_grad:
            grad_suffix = "_grad"
        kernel_name = "{}_c{}_{}{}".format(self.func.__name__,
                                           self.kernel_counter, key[1],
                                           grad_suffix)
        import taichi as ti
        ti.trace("Compiling kernel {}...".format(kernel_name))

        src = remove_indent(oinspect.getsource(self.func))
        tree = ast.parse(src)
        if self.runtime.print_preprocessed:
            import astor
            print('Before preprocessing:')
            print(astor.to_source(tree.body[0]))

        func_body = tree.body[0]
        func_body.decorator_list = []

        local_vars = {}
        global_vars = _get_global_vars(self.func)

        for i, arg in enumerate(func_body.args.args):
            anno = arg.annotation
            if isinstance(anno, ast.Name):
                global_vars[anno.id] = self.arguments[i]

        if isinstance(func_body.returns, ast.Name):
            global_vars[func_body.returns.id] = self.return_type

        if self.is_grad:
            from .ast_checker import KernelSimplicityASTChecker
            KernelSimplicityASTChecker(self.func).visit(tree)

        visitor = ASTTransformer(
            excluded_paremeters=self.template_slot_locations,
            func=self,
            arg_features=arg_features)

        visitor.visit(tree)
        ast.fix_missing_locations(tree)

        if self.runtime.print_preprocessed:
            import astor
            print('After preprocessing:')
            print(astor.to_source(tree.body[0], indent_with='  '))

        ast.increment_lineno(tree, oinspect.getsourcelines(self.func)[1] - 1)
<<<<<<< HEAD

        freevar_names = self.func.__code__.co_freevars
        closure = self.func.__closure__
        if closure:
            freevar_values = list(map(lambda x: x.cell_contents, closure))
            for name, value in zip(freevar_names, freevar_values):
                global_vars[name] = value
=======
>>>>>>> 3d92f86e

        # inject template parameters into globals
        for i in self.template_slot_locations:
            template_var_name = self.argument_names[i]
            global_vars[template_var_name] = args[i]

        exec(
            compile(tree,
                    filename=oinspect.getsourcefile(self.func),
                    mode='exec'), global_vars, local_vars)
        compiled = local_vars[self.func.__name__]

        taichi_kernel = taichi_lang_core.create_kernel(kernel_name,
                                                       self.is_grad)

        # Do not change the name of 'taichi_ast_generator'
        # The warning system needs this identifier to remove unnecessary messages
        def taichi_ast_generator():
            _taichi_skip_traceback = 1
            if self.runtime.inside_kernel:
                import taichi as ti
                raise ti.TaichiSyntaxError(
                    "Kernels cannot call other kernels. I.e., nested kernels are not allowed. Please check if you have direct/indirect invocation of kernels within kernels. Note that some methods provided by the Taichi standard library may invoke kernels, and please move their invocations to Python-scope."
                )
            self.runtime.inside_kernel = True
            compiled()
            self.runtime.inside_kernel = False

        taichi_kernel = taichi_kernel.define(taichi_ast_generator)

        assert key not in self.compiled_functions
        self.compiled_functions[key] = self.get_function_body(taichi_kernel)

    def get_function_body(self, t_kernel):
        # The actual function body
        def func__(*args):
            assert len(args) == len(
                self.arguments), '{} arguments needed but {} provided'.format(
                    len(self.arguments), len(args))

            tmps = []
            callbacks = []

            actual_argument_slot = 0
            for i, v in enumerate(args):
                needed = self.arguments[i]
                if isinstance(needed, template):
                    continue
                provided = type(v)
                # Note: do not use sth like needed == f32. That would be slow.
                if id(needed) in real_type_ids:
                    if not isinstance(v, (float, int)):
                        raise KernelArgError(i, needed, provided)
                    t_kernel.set_arg_float(actual_argument_slot, float(v))
                elif id(needed) in integer_type_ids:
                    if not isinstance(v, int):
                        raise KernelArgError(i, needed, provided)
                    t_kernel.set_arg_int(actual_argument_slot, int(v))
                elif self.match_ext_arr(v, needed):
                    dt = to_taichi_type(v.dtype)
                    has_torch = has_pytorch()
                    is_numpy = isinstance(v, np.ndarray)
                    if is_numpy:
                        tmp = np.ascontiguousarray(v)
                        tmps.append(tmp)  # Purpose: do not GC tmp!
                        t_kernel.set_arg_nparray(actual_argument_slot,
                                                 int(tmp.ctypes.data),
                                                 tmp.nbytes)
                    else:

                        def get_call_back(u, v):
                            def call_back():
                                u.copy_(v)

                            return call_back

                        assert has_torch and isinstance(v, torch.Tensor)
                        tmp = v
                        taichi_arch = self.runtime.prog.config.arch

                        if str(v.device).startswith('cuda'):
                            # External tensor on cuda
                            if taichi_arch != taichi_lang_core.Arch.cuda:
                                # copy data back to cpu
                                host_v = v.to(device='cpu', copy=True)
                                tmp = host_v
                                callbacks.append(get_call_back(v, host_v))
                        else:
                            # External tensor on cpu
                            if taichi_arch == taichi_lang_core.Arch.cuda:
                                gpu_v = v.cuda()
                                tmp = gpu_v
                                callbacks.append(get_call_back(v, gpu_v))
                        t_kernel.set_arg_nparray(
                            actual_argument_slot, int(tmp.data_ptr()),
                            tmp.element_size() * tmp.nelement())
                    shape = v.shape
                    max_num_indices = taichi_lang_core.get_max_num_indices()
                    assert len(
                        shape
                    ) <= max_num_indices, "External array cannot have > {} indices".format(
                        max_num_indices)
                    for i, s in enumerate(shape):
                        t_kernel.set_extra_arg_int(actual_argument_slot, i, s)
                else:
                    assert False
                actual_argument_slot += 1
            # Both the class kernels and the plain-function kernels are unified now.
            # In both cases, |self.grad| is another Kernel instance that computes the
            # gradient. For class kerenls, args[0] is always the kernel owner.
            if not self.is_grad and self.runtime.target_tape and not self.runtime.inside_complex_kernel:
                self.runtime.target_tape.insert(self, args)

            t_kernel()

            ret = None
            ret_dt = self.return_type
            if ret_dt is not None:
                if taichi_lang_core.is_integral(ret_dt):
                    ret = t_kernel.get_ret_int(0)
                else:
                    ret = t_kernel.get_ret_float(0)

            if callbacks:
                import taichi as ti
                ti.sync()
                for c in callbacks:
                    c()

            return ret

        return func__

    def match_ext_arr(self, v, needed):
        needs_array = isinstance(
            needed, np.ndarray) or needed == np.ndarray or isinstance(
                needed, ext_arr)
        has_array = isinstance(v, np.ndarray)
        if not has_array and has_pytorch():
            has_array = isinstance(v, torch.Tensor)
        return has_array and needs_array

    # For small kernels (< 3us), the performance can be pretty sensitive to overhead in __call__
    # Thus this part needs to be fast. (i.e. < 3us on a 4 GHz x64 CPU)
    def __call__(self, *args, **kwargs):
        _taichi_skip_traceback = 1
        assert len(kwargs) == 0, 'kwargs not supported for Taichi kernels'
        instance_id, arg_features = self.mapper.lookup(args)
        key = (self.func, instance_id)
        self.materialize(key=key, args=args, arg_features=arg_features)
        return self.compiled_functions[key](*args)


# For a Taichi class definition like below:
#
# @ti.data_oriented
# class X:
#   @ti.kernel
#   def foo(self):
#     ...
#
# When ti.kernel runs, the stackframe's |code_context| of Python 3.8(+) is
# different from that of Python 3.7 and below. In 3.8+, it is 'class X:',
# whereas in <=3.7, it is '@ti.data_oriented'. More interestingly, if the class
# inherits, i.e. class X(object):, then in both versions, |code_context| is
# 'class X(object):'...
_KERNEL_CLASS_STACKFRAME_STMT_RES = [
    re.compile(r'@(\w+\.)?data_oriented'),
    re.compile(r'class '),
]


def _inside_class(level_of_class_stackframe):
    import inspect
    frames = inspect.stack()
    try:
        maybe_class_frame = frames[level_of_class_stackframe]
        statement_list = maybe_class_frame[4]
        first_statment = statement_list[0].strip()
        for pat in _KERNEL_CLASS_STACKFRAME_STMT_RES:
            if pat.match(first_statment):
                return True
    except:
        pass
    return False


def _kernel_impl(func, level_of_class_stackframe, verbose=False):
    # Can decorators determine if a function is being defined inside a class?
    # https://stackoverflow.com/a/8793684/12003165
    is_classkernel = _inside_class(level_of_class_stackframe + 1)

    if verbose:
        print(f'kernel={func.__name__} is_classkernel={is_classkernel}')
    primal = Kernel(func, is_grad=False, classkernel=is_classkernel)
    adjoint = Kernel(func, is_grad=True, classkernel=is_classkernel)
    # Having |primal| contains |grad| makes the tape work.
    primal.grad = adjoint

    if is_classkernel:
        # For class kernels, their primal/adjoint callables are constructed when the
        # kernel is accessed via the instance inside BoundedDifferentiableMethod.
        # This is because we need to bind the kernel or |grad| to the instance
        # owning the kernel, which is not known until the kernel is accessed.
        #
        # See also: BoundedDifferentiableMethod, data_oriented.
        @functools.wraps(func)
        def wrapped(*args, **kwargs):
            _taichi_skip_traceback = 1
            # If we reach here (we should never), it means the class is not decorated
            # with @ti.data_oriented, otherwise getattr would have intercepted the call.
            clsobj = type(args[0])
            assert not hasattr(clsobj, '_data_oriented')
            raise KernelDefError(
                f'Please decorate class {clsobj.__name__} with @ti.data_oriented'
            )
    else:

        @functools.wraps(func)
        def wrapped(*args, **kwargs):
            _taichi_skip_traceback = 1
            return primal(*args, **kwargs)

        wrapped.grad = adjoint

    wrapped._is_wrapped_kernel = True
    wrapped._is_classkernel = is_classkernel
    wrapped._primal = primal
    wrapped._adjoint = adjoint
    return wrapped


def kernel(func):
    _taichi_skip_traceback = 1
    return _kernel_impl(func, level_of_class_stackframe=3)


@deprecated('@ti.classkernel', '@ti.kernel directly')
def classkernel(func):
    return _kernel_impl(func, level_of_class_stackframe=3)


class BoundedDifferentiableMethod:
    def __init__(self, kernel_owner, wrapped_kernel_func):
        clsobj = type(kernel_owner)
        if not getattr(clsobj, '_data_oriented', False):
            raise KernelDefError(
                f'Please decorate class {clsobj.__name__} with @ti.data_oriented'
            )
        self._kernel_owner = kernel_owner
        self._primal = wrapped_kernel_func._primal
        self._adjoint = wrapped_kernel_func._adjoint

    def __call__(self, *args, **kwargs):
        return self._primal(self._kernel_owner, *args, **kwargs)

    def grad(self, *args, **kwargs):
        return self._adjoint(self._kernel_owner, *args, **kwargs)


def data_oriented(cls):
    def getattr(self, item):
        x = super(cls, self).__getattribute__(item)
        if hasattr(x, '_is_wrapped_kernel'):
            import inspect
            if inspect.ismethod(x):
                wrapped = x.__func__
            else:
                wrapped = x
            assert inspect.isfunction(wrapped)
            if wrapped._is_classkernel:
                return BoundedDifferentiableMethod(self, wrapped)
        return x

    cls.__getattribute__ = getattr
    cls._data_oriented = True

    return cls<|MERGE_RESOLUTION|>--- conflicted
+++ resolved
@@ -6,10 +6,7 @@
 from .kernel_arguments import *
 from .util import *
 from .shell import oinspect
-<<<<<<< HEAD
-=======
 from . import impl
->>>>>>> 3d92f86e
 import functools
 
 
@@ -85,10 +82,6 @@
         return ret
 
     def do_compile(self):
-<<<<<<< HEAD
-        from .impl import get_runtime
-=======
->>>>>>> 3d92f86e
         src = remove_indent(oinspect.getsource(self.func))
         tree = ast.parse(src)
 
@@ -346,16 +339,6 @@
             print(astor.to_source(tree.body[0], indent_with='  '))
 
         ast.increment_lineno(tree, oinspect.getsourcelines(self.func)[1] - 1)
-<<<<<<< HEAD
-
-        freevar_names = self.func.__code__.co_freevars
-        closure = self.func.__closure__
-        if closure:
-            freevar_values = list(map(lambda x: x.cell_contents, closure))
-            for name, value in zip(freevar_names, freevar_values):
-                global_vars[name] = value
-=======
->>>>>>> 3d92f86e
 
         # inject template parameters into globals
         for i in self.template_slot_locations:
