--- conflicted
+++ resolved
@@ -681,18 +681,10 @@
             if index < len(args):  # set from args
                 data = args[index]
             else:  # set from kwargs
-<<<<<<< HEAD
-                if isinstance(dtype, CompoundType):
+                if isinstance(dtype, StructType):
                     data = kwargs.get(name, dtype(0))
                 else:
                     data = kwargs.get(name, 0)
-=======
-                data = kwargs.get(name, 0)
-
-            if isinstance(dtype, CompoundType) and not isinstance(
-                    data, (dict, Struct)):
-                data = dtype(data)
->>>>>>> fd54e8d7
 
             d[name] = data
 
