#pragma once

#include <string>
#include <vector>

#include "taichi/ir/snode_types.h"
#include "taichi/ir/stmt_op_types.h"
#include "taichi/ir/ir.h"
#include "taichi/ir/expression.h"
#include "taichi/rhi/arch.h"
#include "taichi/program/function.h"
#include "taichi/ir/mesh.h"
#include "taichi/ir/type_system.h"

namespace taichi::lang {

class ASTBuilder;

struct ForLoopConfig {
  bool is_bit_vectorized{false};
  int num_cpu_threads{0};
  bool strictly_serialized{false};
  MemoryAccessOptions mem_access_opt;
  int block_dim{0};
  bool uniform{false};
};

#define TI_DEFINE_CLONE_FOR_FRONTEND_IR                \
  std::unique_ptr<Stmt> clone() const override {       \
    std::unique_ptr<Stmt> new_stmt{                    \
        new std::decay<decltype(*this)>::type{*this}}; \
    new_stmt->ret_type = ret_type;                     \
    return new_stmt;                                   \
  }

// Frontend Statements
class FrontendExternalFuncStmt : public Stmt {
 public:
  void *so_func;
  std::string asm_source;
  std::string bc_filename;
  std::string bc_funcname;
  std::vector<Expr> args;
  std::vector<Expr> outputs;

  FrontendExternalFuncStmt(void *so_func,
                           const std::string &asm_source,
                           const std::string &bc_filename,
                           const std::string &bc_funcname,
                           const std::vector<Expr> &args,
                           const std::vector<Expr> &outputs)
      : so_func(so_func),
        asm_source(asm_source),
        bc_filename(bc_filename),
        bc_funcname(bc_funcname),
        args(args),
        outputs(outputs) {
  }

  TI_DEFINE_ACCEPT
  TI_DEFINE_CLONE_FOR_FRONTEND_IR
};

class FrontendExprStmt : public Stmt {
 public:
  Expr val;

  explicit FrontendExprStmt(const Expr &val) : val(val) {
  }

  TI_DEFINE_ACCEPT
  TI_DEFINE_CLONE_FOR_FRONTEND_IR
};

class FrontendAllocaStmt : public Stmt {
 public:
  Identifier ident;

  FrontendAllocaStmt(const Identifier &lhs, DataType type)
      : ident(lhs), is_shared(false) {
    ret_type = type;
  }

  FrontendAllocaStmt(const Identifier &lhs,
                     std::vector<int> shape,
                     DataType element,
                     bool is_shared = false)
      : ident(lhs), is_shared(is_shared) {
    ret_type = DataType(TypeFactory::create_tensor_type(shape, element));
  }

  bool is_shared;

  TI_DEFINE_ACCEPT
  TI_DEFINE_CLONE_FOR_FRONTEND_IR
};

class FrontendSNodeOpStmt : public Stmt {
 public:
  SNodeOpType op_type;
  SNode *snode;
  ExprGroup indices;
  Expr val;

  FrontendSNodeOpStmt(SNodeOpType op_type,
                      SNode *snode,
                      const ExprGroup &indices,
                      const Expr &val = Expr(nullptr));

  TI_DEFINE_ACCEPT
  TI_DEFINE_CLONE_FOR_FRONTEND_IR
};

class FrontendAssertStmt : public Stmt {
 public:
  std::string text;
  Expr cond;
  std::vector<Expr> args;

  FrontendAssertStmt(const Expr &cond, const std::string &text)
      : text(text), cond(cond) {
  }

  FrontendAssertStmt(const Expr &cond,
                     const std::string &text,
                     const std::vector<Expr> &args_)
      : text(text), cond(cond) {
    for (auto &a : args_) {
      args.push_back(a);
    }
  }

  TI_DEFINE_ACCEPT
  TI_DEFINE_CLONE_FOR_FRONTEND_IR
};

class FrontendAssignStmt : public Stmt {
 public:
  Expr lhs, rhs;

  FrontendAssignStmt(const Expr &lhs, const Expr &rhs);

  TI_DEFINE_ACCEPT
  TI_DEFINE_CLONE_FOR_FRONTEND_IR
};

class FrontendIfStmt : public Stmt {
 public:
  Expr condition;
  std::unique_ptr<Block> true_statements, false_statements;

  explicit FrontendIfStmt(const Expr &condition) : condition(condition) {
  }

  bool is_container_statement() const override {
    return true;
  }

  TI_DEFINE_ACCEPT
  TI_DEFINE_CLONE_FOR_FRONTEND_IR
 private:
  FrontendIfStmt(const FrontendIfStmt &o);
};

class FrontendPrintStmt : public Stmt {
 public:
  using EntryType = std::variant<Expr, std::string>;
  using FormatType = std::optional<std::string>;
  const std::vector<EntryType> contents;
  const std::vector<FormatType> formats;

  FrontendPrintStmt(const std::vector<EntryType> &contents_,
                    const std::vector<FormatType> &formats_)
      : contents(contents_), formats(formats_) {
  }

  TI_DEFINE_ACCEPT
  TI_DEFINE_CLONE_FOR_FRONTEND_IR
};

class FrontendForStmt : public Stmt {
 public:
  SNode *snode{nullptr};
  Expr external_tensor;
  mesh::Mesh *mesh{nullptr};
  mesh::MeshElementType element_type;
  Expr begin, end;
  std::unique_ptr<Block> body;
  std::vector<Identifier> loop_var_ids;
  bool is_bit_vectorized;
  int num_cpu_threads;
  bool strictly_serialized;
  MemoryAccessOptions mem_access_opt;
  int block_dim;

  FrontendForStmt(const ExprGroup &loop_vars,
                  SNode *snode,
                  Arch arch,
                  const ForLoopConfig &config);

  FrontendForStmt(const ExprGroup &loop_vars,
                  const Expr &external_tensor,
                  Arch arch,
                  const ForLoopConfig &config);

  FrontendForStmt(const ExprGroup &loop_vars,
                  const mesh::MeshPtr &mesh,
                  const mesh::MeshElementType &element_type,
                  Arch arch,
                  const ForLoopConfig &config);

  FrontendForStmt(const Expr &loop_var,
                  const Expr &begin,
                  const Expr &end,
                  Arch arch,
                  const ForLoopConfig &config);

  bool is_container_statement() const override {
    return true;
  }

  TI_DEFINE_ACCEPT
  TI_DEFINE_CLONE_FOR_FRONTEND_IR

 private:
  FrontendForStmt(const FrontendForStmt &o);

  void init_config(Arch arch, const ForLoopConfig &config);

  void init_loop_vars(const ExprGroup &loop_vars);

  void add_loop_var(const Expr &loop_var);
};

class FrontendFuncDefStmt : public Stmt {
 public:
  std::string funcid;
  std::unique_ptr<Block> body;

  explicit FrontendFuncDefStmt(const std::string &funcid) : funcid(funcid) {
  }

  bool is_container_statement() const override {
    return true;
  }

  TI_DEFINE_ACCEPT
  TI_DEFINE_CLONE_FOR_FRONTEND_IR

 private:
  FrontendFuncDefStmt(const FrontendFuncDefStmt &o);
};

class FrontendBreakStmt : public Stmt {
 public:
  FrontendBreakStmt() {
  }

  bool is_container_statement() const override {
    return false;
  }

  TI_DEFINE_ACCEPT
  TI_DEFINE_CLONE_FOR_FRONTEND_IR
};

class FrontendContinueStmt : public Stmt {
 public:
  FrontendContinueStmt() = default;

  bool is_container_statement() const override {
    return false;
  }

  TI_DEFINE_ACCEPT
  TI_DEFINE_CLONE_FOR_FRONTEND_IR
};

class FrontendWhileStmt : public Stmt {
 public:
  Expr cond;
  std::unique_ptr<Block> body;

  explicit FrontendWhileStmt(const Expr &cond) : cond(cond) {
  }

  bool is_container_statement() const override {
    return true;
  }

  TI_DEFINE_ACCEPT
  TI_DEFINE_CLONE_FOR_FRONTEND_IR
 private:
  FrontendWhileStmt(const FrontendWhileStmt &o);
};

class FrontendReturnStmt : public Stmt {
 public:
  ExprGroup values;

  explicit FrontendReturnStmt(const ExprGroup &group);

  bool is_container_statement() const override {
    return false;
  }

  TI_DEFINE_ACCEPT
  TI_DEFINE_CLONE_FOR_FRONTEND_IR
};

// Expressions

class ArgLoadExpression : public Expression {
 public:
  int arg_id;
  DataType dt;
  bool is_ptr;
  /* Creates a load statement if true, otherwise returns the pointer
   * directly.
   * TODO: Split ArgLoad into two steps: ArgAddr and GlobalLoad.
   */
  bool create_load;

<<<<<<< HEAD
=======
  /* Creates a load statement if true, otherwise returns the pointer
   * directly.
   * TODO: Split ArgLoad into two steps: ArgAddr and GlobalLoad.
   */
  bool create_load;

>>>>>>> bf9d5029
  ArgLoadExpression(int arg_id,
                    DataType dt,
                    bool is_ptr = false,
                    bool create_load = true)
      : arg_id(arg_id), dt(dt), is_ptr(is_ptr), create_load(create_load) {
  }

  void type_check(const CompileConfig *config) override;

  void flatten(FlattenContext *ctx) override;

  bool is_lvalue() const override {
    return is_ptr;
  }

  TI_DEFINE_ACCEPT_FOR_EXPRESSION
};

class Texture;

class TexturePtrExpression : public Expression {
 public:
  int arg_id;
  int num_dims;
  bool is_storage{false};

  // Optional, for storage textures
  BufferFormat format{BufferFormat::unknown};
  int lod{0};

  explicit TexturePtrExpression(int arg_id, int num_dims)
      : arg_id(arg_id),
        num_dims(num_dims),
        is_storage(false),
        format(BufferFormat::rgba8),
        lod(0) {
  }

  TexturePtrExpression(int arg_id, int num_dims, BufferFormat format, int lod)
      : arg_id(arg_id),
        num_dims(num_dims),
        is_storage(true),
        format(format),
        lod(lod) {
  }

  void type_check(const CompileConfig *config) override;

  void flatten(FlattenContext *ctx) override;

  TI_DEFINE_ACCEPT_FOR_EXPRESSION
};

class RandExpression : public Expression {
 public:
  DataType dt;

  explicit RandExpression(DataType dt) : dt(dt) {
  }

  void type_check(const CompileConfig *config) override;

  void flatten(FlattenContext *ctx) override;

  TI_DEFINE_ACCEPT_FOR_EXPRESSION
};

class UnaryOpExpression : public Expression {
 public:
  UnaryOpType type;
  Expr operand;
  DataType cast_type;

  UnaryOpExpression(UnaryOpType type, const Expr &operand)
      : type(type), operand(operand) {
    cast_type = PrimitiveType::unknown;
  }

  UnaryOpExpression(UnaryOpType type, const Expr &operand, DataType cast_type)
      : type(type), operand(operand), cast_type(cast_type) {
  }

  void type_check(const CompileConfig *config) override;

  bool is_cast() const;

  void flatten(FlattenContext *ctx) override;

  TI_DEFINE_ACCEPT_FOR_EXPRESSION
};

class BinaryOpExpression : public Expression {
 public:
  BinaryOpType type;
  Expr lhs, rhs;

  BinaryOpExpression(const BinaryOpType &type, const Expr &lhs, const Expr &rhs)
      : type(type), lhs(lhs), rhs(rhs) {
  }

  void type_check(const CompileConfig *config) override;

  void flatten(FlattenContext *ctx) override;

  TI_DEFINE_ACCEPT_FOR_EXPRESSION
};

class TernaryOpExpression : public Expression {
 public:
  TernaryOpType type;
  Expr op1, op2, op3;

  TernaryOpExpression(TernaryOpType type,
                      const Expr &op1,
                      const Expr &op2,
                      const Expr &op3)
      : type(type) {
    this->op1.set(op1);
    this->op2.set(op2);
    this->op3.set(op3);
  }

  void type_check(const CompileConfig *config) override;

  void flatten(FlattenContext *ctx) override;

  TI_DEFINE_ACCEPT_FOR_EXPRESSION
};

class InternalFuncCallExpression : public Expression {
 public:
  Operation *op;
  std::vector<Expr> args;

  InternalFuncCallExpression(Operation *op, const std::vector<Expr> &args_)
      : op(op), args(args_) {
  }

  void type_check(const CompileConfig *config) override;

  void flatten(FlattenContext *ctx) override;

  TI_DEFINE_ACCEPT_FOR_EXPRESSION
};

// TODO: Make this a non-expr
class ExternalTensorExpression : public Expression {
 public:
  DataType dt;
  int dim;
  int arg_id;
  int element_dim;  // 0: scalar; 1: vector (SOA); 2: matrix (SOA); -1: vector
                    // (AOS); -2: matrix (AOS)
  bool is_grad;

  ExternalTensorExpression(const DataType &dt,
                           int dim,
                           int arg_id,
                           int element_dim,
                           bool is_grad = false) {
    init(dt, dim, arg_id, element_dim, is_grad);
  }

  ExternalTensorExpression(const DataType &dt,
                           int dim,
                           int arg_id,
                           int element_dim,
                           const std::vector<int> &element_shape,
                           bool is_grad = false) {
    if (element_shape.size() == 0) {
      init(dt, dim, arg_id, element_dim, is_grad);
    } else {
      TI_ASSERT(dt->is<PrimitiveType>());

      auto tensor_type =
          taichi::lang::TypeFactory::get_instance().create_tensor_type(
              element_shape, dt);
      init(tensor_type, dim, arg_id, element_dim, is_grad);
    }
  }

  explicit ExternalTensorExpression(Expr *expr, bool is_grad = true) {
    auto ptr = expr->cast<ExternalTensorExpression>();
    init(ptr->dt, ptr->dim, ptr->arg_id, ptr->element_dim, is_grad);
  }

  void flatten(FlattenContext *ctx) override;

  TI_DEFINE_ACCEPT_FOR_EXPRESSION

  const CompileConfig *get_compile_config() {
    TI_ASSERT(config_ != nullptr);
    return config_;
  }

  void type_check(const CompileConfig *config) override {
    ret_type = dt;
    config_ = config;
  }

 private:
  const CompileConfig *config_ = nullptr;

  void init(const DataType &dt,
            int dim,
            int arg_id,
            int element_dim,
            bool is_grad) {
    this->dt = dt;
    this->dim = dim;
    this->arg_id = arg_id;
    this->element_dim = element_dim;
    this->is_grad = is_grad;
  }
};

// TODO: Make this a non-expr
class FieldExpression : public Expression {
 public:
  Identifier ident;
  DataType dt;
  std::string name;
  SNode *snode{nullptr};
  SNodeGradType snode_grad_type{SNodeGradType::kPrimal};
  bool has_ambient{false};
  TypedConstant ambient_value;
  Expr adjoint;
  Expr dual;
  Expr adjoint_checkbit;

  FieldExpression(DataType dt, const Identifier &ident) : ident(ident), dt(dt) {
  }

  void type_check(const CompileConfig *config) override {
  }

  void set_snode(SNode *snode) {
    this->snode = snode;
  }

  TI_DEFINE_ACCEPT_FOR_EXPRESSION
};

class MatrixFieldExpression : public Expression {
 public:
  std::vector<Expr> fields;
  std::vector<int> element_shape;
  bool dynamic_indexable{false};
  int dynamic_index_stride{0};

  MatrixFieldExpression(const std::vector<Expr> &fields,
                        const std::vector<int> &element_shape)
      : fields(fields), element_shape(element_shape) {
    for (auto &field : fields) {
      TI_ASSERT(field.is<FieldExpression>());
    }
    TI_ASSERT(!fields.empty());
    auto compute_type =
        fields[0].cast<FieldExpression>()->dt->get_compute_type();
    for (auto &field : fields) {
      if (field.cast<FieldExpression>()->dt->get_compute_type() !=
          compute_type) {
        throw TaichiRuntimeError(
            "Member fields of a matrix field must have the same compute type");
      }
    }
  }

  void type_check(const CompileConfig *config) override {
  }

  TI_DEFINE_ACCEPT_FOR_EXPRESSION
};

/**
 * Creating a local matrix;
 * lowered from ti.Matrix
 */
class MatrixExpression : public Expression {
 public:
  std::vector<Expr> elements;
  DataType dt;

  MatrixExpression(const std::vector<Expr> &elements,
                   std::vector<int> shape,
                   DataType element_type)
      : elements(elements) {
    this->dt = DataType(TypeFactory::create_tensor_type(shape, element_type));
  }

  void type_check(const CompileConfig *config) override;

  void flatten(FlattenContext *ctx) override;

  TI_DEFINE_ACCEPT_FOR_EXPRESSION
};

class IndexExpression : public Expression {
 public:
  // `var` is one of FieldExpression, MatrixFieldExpression,
  // ExternalTensorExpression, IdExpression
  Expr var;
  // In the cases of matrix slice and vector swizzle, there can be multiple
  // indices, and the corresponding ret_shape should also be recorded. In normal
  // index expressions ret_shape will be left empty.
  std::vector<ExprGroup> indices_group;
  std::vector<int> ret_shape;

  IndexExpression(const Expr &var,
                  const ExprGroup &indices,
                  std::string tb = "");

  IndexExpression(const Expr &var,
                  const std::vector<ExprGroup> &indices_group,
                  const std::vector<int> &ret_shape,
                  std::string tb = "");

  void type_check(const CompileConfig *config) override;

  void flatten(FlattenContext *ctx) override;

  bool is_lvalue() const override {
    return true;
  }

  // whether the LocalLoad/Store or GlobalLoad/Store is to be used on the
  // compiled stmt
  bool is_local() const;
  bool is_global() const;

  TI_DEFINE_ACCEPT_FOR_EXPRESSION

 private:
  bool is_field() const;
  bool is_matrix_field() const;
  bool is_ndarray() const;
  bool is_tensor() const;
};

class RangeAssumptionExpression : public Expression {
 public:
  Expr input, base;
  int low, high;

  RangeAssumptionExpression(const Expr &input,
                            const Expr &base,
                            int low,
                            int high)
      : input(input), base(base), low(low), high(high) {
  }

  void type_check(const CompileConfig *config) override;

  void flatten(FlattenContext *ctx) override;

  TI_DEFINE_ACCEPT_FOR_EXPRESSION
};

class LoopUniqueExpression : public Expression {
 public:
  Expr input;
  std::vector<SNode *> covers;

  LoopUniqueExpression(const Expr &input, const std::vector<SNode *> &covers)
      : input(input), covers(covers) {
  }

  void type_check(const CompileConfig *config) override;

  void flatten(FlattenContext *ctx) override;

  TI_DEFINE_ACCEPT_FOR_EXPRESSION
};

class IdExpression : public Expression {
 public:
  Identifier id;

  explicit IdExpression(const Identifier &id) : id(id) {
  }

  void type_check(const CompileConfig *config) override {
  }

  void flatten(FlattenContext *ctx) override;

  Stmt *flatten_noload(FlattenContext *ctx) {
    return ctx->current_block->lookup_var(id);
  }

  bool is_lvalue() const override {
    return true;
  }

  TI_DEFINE_ACCEPT_FOR_EXPRESSION
};

// ti.atomic_*() is an expression with side effect.
class AtomicOpExpression : public Expression {
 public:
  AtomicOpType op_type;
  Expr dest, val;

  AtomicOpExpression(AtomicOpType op_type, const Expr &dest, const Expr &val)
      : op_type(op_type), dest(dest), val(val) {
  }

  void type_check(const CompileConfig *config) override;

  void flatten(FlattenContext *ctx) override;

  TI_DEFINE_ACCEPT_FOR_EXPRESSION
};

class SNodeOpExpression : public Expression {
 public:
  SNode *snode;
  SNodeOpType op_type;
  ExprGroup indices;
  std::vector<Expr> values;  // Only for op_type==append

  SNodeOpExpression(SNode *snode,
                    SNodeOpType op_type,
                    const ExprGroup &indices);

  SNodeOpExpression(SNode *snode,
                    SNodeOpType op_type,
                    const ExprGroup &indices,
                    const std::vector<Expr> &values);

  void type_check(const CompileConfig *config) override;

  void flatten(FlattenContext *ctx) override;

  TI_DEFINE_ACCEPT_FOR_EXPRESSION
};

class TextureOpExpression : public Expression {
 public:
  TextureOpType op;
  Expr texture_ptr;
  ExprGroup args;

  explicit TextureOpExpression(TextureOpType op,
                               Expr texture_ptr,
                               const ExprGroup &args);

  void type_check(const CompileConfig *config) override;

  void flatten(FlattenContext *ctx) override;

  TI_DEFINE_ACCEPT_FOR_EXPRESSION
};

class ConstExpression : public Expression {
 public:
  TypedConstant val;

  template <typename T>
  explicit ConstExpression(const T &x) : val(x) {
    ret_type = val.dt;
  }
  template <typename T>
  ConstExpression(const DataType &dt, const T &x) : val({dt, x}) {
    ret_type = dt;
  }

  void type_check(const CompileConfig *config) override;

  void flatten(FlattenContext *ctx) override;

  TI_DEFINE_ACCEPT_FOR_EXPRESSION
};

class ExternalTensorShapeAlongAxisExpression : public Expression {
 public:
  Expr ptr;
  int axis;

  ExternalTensorShapeAlongAxisExpression(const Expr &ptr, int axis)
      : ptr(ptr), axis(axis) {
  }

  void type_check(const CompileConfig *config) override;

  void flatten(FlattenContext *ctx) override;

  TI_DEFINE_ACCEPT_FOR_EXPRESSION
};

class FrontendFuncCallStmt : public Stmt {
 public:
  std::optional<Identifier> ident;
  Function *func;
  ExprGroup args;

  explicit FrontendFuncCallStmt(
      Function *func,
      const ExprGroup &args,
      const std::optional<Identifier> &id = std::nullopt)
      : ident(id), func(func), args(args) {
    TI_ASSERT(id.has_value() == !func->rets.empty());
  }

  bool is_container_statement() const override {
    return false;
  }

  TI_DEFINE_ACCEPT
  TI_DEFINE_CLONE_FOR_FRONTEND_IR
};

class GetElementExpression : public Expression {
 public:
  Expr src;
  std::vector<int> index;

  void type_check(const CompileConfig *config) override;

  GetElementExpression(const Expr &src, std::vector<int> index)
      : src(src), index(index) {
  }

  void flatten(FlattenContext *ctx) override;

  TI_DEFINE_ACCEPT_FOR_EXPRESSION
};

// Mesh related.

class MeshPatchIndexExpression : public Expression {
 public:
  MeshPatchIndexExpression() {
  }

  void type_check(const CompileConfig *config) override;

  void flatten(FlattenContext *ctx) override;

  TI_DEFINE_ACCEPT_FOR_EXPRESSION
};

class MeshRelationAccessExpression : public Expression {
 public:
  mesh::Mesh *mesh;
  Expr mesh_idx;
  mesh::MeshElementType to_type;
  Expr neighbor_idx;

  void type_check(const CompileConfig *config) override;

  MeshRelationAccessExpression(mesh::Mesh *mesh,
                               const Expr mesh_idx,
                               mesh::MeshElementType to_type)
      : mesh(mesh), mesh_idx(mesh_idx), to_type(to_type) {
  }

  MeshRelationAccessExpression(mesh::Mesh *mesh,
                               const Expr mesh_idx,
                               mesh::MeshElementType to_type,
                               const Expr neighbor_idx)
      : mesh(mesh),
        mesh_idx(mesh_idx),
        to_type(to_type),
        neighbor_idx(neighbor_idx) {
  }

  void flatten(FlattenContext *ctx) override;

  TI_DEFINE_ACCEPT_FOR_EXPRESSION
};

class MeshIndexConversionExpression : public Expression {
 public:
  mesh::Mesh *mesh;
  mesh::MeshElementType idx_type;
  Expr idx;
  mesh::ConvType conv_type;

  void type_check(const CompileConfig *config) override;

  MeshIndexConversionExpression(mesh::Mesh *mesh,
                                mesh::MeshElementType idx_type,
                                const Expr idx,
                                mesh::ConvType conv_type);

  void flatten(FlattenContext *ctx) override;

  TI_DEFINE_ACCEPT_FOR_EXPRESSION
};

class ReferenceExpression : public Expression {
 public:
  Expr var;
  void type_check(const CompileConfig *config) override;

  explicit ReferenceExpression(const Expr &expr) : var(expr) {
  }

  void flatten(FlattenContext *ctx) override;

  TI_DEFINE_ACCEPT_FOR_EXPRESSION
};

class ASTBuilder {
 private:
  enum LoopState { None, Outermost, Inner };
  enum LoopType { NotLoop, For, While };

  class ForLoopDecoratorRecorder {
   public:
    ForLoopConfig config;

    ForLoopDecoratorRecorder() {
      reset();
    }

    void reset() {
      config.is_bit_vectorized = false;
      config.num_cpu_threads = 0;
      config.uniform = false;
      config.mem_access_opt.clear();
      config.block_dim = 0;
      config.strictly_serialized = false;
    }
  };

  std::vector<Block *> stack_;
  std::vector<LoopState> loop_state_stack_;
  Arch arch_;
  ForLoopDecoratorRecorder for_loop_dec_;
  int id_counter_{0};

 public:
  ASTBuilder(Block *initial, Arch arch) : arch_(arch) {
    stack_.push_back(initial);
    loop_state_stack_.push_back(None);
  }

  void insert(std::unique_ptr<Stmt> &&stmt, int location = -1);

  Block *current_block();
  Stmt *get_last_stmt();
  void stop_gradient(SNode *);
  void insert_assignment(Expr &lhs,
                         const Expr &rhs,
                         const std::string &tb = "");
  Expr make_var(const Expr &x, std::string tb);
  void insert_for(const Expr &s,
                  const Expr &e,
                  const std::function<void(Expr)> &func);

  Expr make_id_expr(const std::string &name);
  Expr make_matrix_expr(const std::vector<int> &shape,
                        const DataType &dt,
                        const std::vector<Expr> &elements);
  Expr insert_thread_idx_expr();
  Expr insert_patch_idx_expr();
  void create_kernel_exprgroup_return(const ExprGroup &group);
  void create_print(std::vector<std::variant<Expr, std::string>> contents,
                    std::vector<std::optional<std::string>> formats);
  void begin_func(const std::string &funcid);
  void end_func(const std::string &funcid);
  void begin_frontend_if(const Expr &cond);
  void begin_frontend_if_true();
  void begin_frontend_if_false();
  void insert_external_func_call(std::size_t func_addr,
                                 std::string source,
                                 std::string filename,
                                 std::string funcname,
                                 const ExprGroup &args,
                                 const ExprGroup &outputs);
  Expr expr_alloca();
  Expr expr_alloca_shared_array(const std::vector<int> &shape,
                                const DataType &element_type);
  Expr expr_subscript(const Expr &expr,
                      const ExprGroup &indices,
                      std::string tb = "");

  Expr mesh_index_conversion(mesh::MeshPtr mesh_ptr,
                             mesh::MeshElementType idx_type,
                             const Expr &idx,
                             mesh::ConvType &conv_type);

  void expr_assign(const Expr &lhs, const Expr &rhs, std::string tb);
  std::optional<Expr> insert_func_call(Function *func, const ExprGroup &args);
  void create_assert_stmt(const Expr &cond,
                          const std::string &msg,
                          const std::vector<Expr> &args);
  void begin_frontend_range_for(const Expr &i, const Expr &s, const Expr &e);
  void begin_frontend_struct_for_on_snode(const ExprGroup &loop_vars,
                                          SNode *snode);
  void begin_frontend_struct_for_on_external_tensor(
      const ExprGroup &loop_vars,
      const Expr &external_tensor);
  void begin_frontend_mesh_for(const Expr &i,
                               const mesh::MeshPtr &mesh_ptr,
                               const mesh::MeshElementType &element_type);
  void begin_frontend_while(const Expr &cond);
  void insert_break_stmt();
  void insert_continue_stmt();
  void insert_expr_stmt(const Expr &val);
  void insert_snode_activate(SNode *snode, const ExprGroup &expr_group);
  void insert_snode_deactivate(SNode *snode, const ExprGroup &expr_group);
  Expr make_texture_op_expr(const TextureOpType &op,
                            const Expr &texture_ptr,
                            const ExprGroup &args);
  /*
   * This function allocates the space for a new item (a struct or a scalar)
   * in the Dynamic SNode, and assigns values to the elements inside it.
   *
   * When appending a struct, the size of vals must be equal to
   * the number of elements in the struct. When appending a scalar,
   * the size of vals must be one.
   */
  Expr snode_append(SNode *snode,
                    const ExprGroup &indices,
                    const std::vector<Expr> &vals);
  Expr snode_is_active(SNode *snode, const ExprGroup &indices);
  Expr snode_length(SNode *snode, const ExprGroup &indices);
  Expr snode_get_addr(SNode *snode, const ExprGroup &indices);

  std::vector<Expr> expand_exprs(const std::vector<Expr> &exprs);

  void create_scope(std::unique_ptr<Block> &list, LoopType tp = NotLoop);
  void pop_scope();

  void bit_vectorize() {
    for_loop_dec_.config.is_bit_vectorized = true;
  }

  void parallelize(int v) {
    for_loop_dec_.config.num_cpu_threads = v;
  }

  void strictly_serialize() {
    for_loop_dec_.config.strictly_serialized = true;
  }

  void block_dim(int v) {
    if (arch_ == Arch::cuda || arch_ == Arch::vulkan || arch_ == Arch::amdgpu) {
      TI_ASSERT((v % 32 == 0) || bit::is_power_of_two(v));
    } else {
      TI_ASSERT(bit::is_power_of_two(v));
    }
    for_loop_dec_.config.block_dim = v;
  }

  void insert_snode_access_flag(SNodeAccessFlag v, const Expr &field) {
    for_loop_dec_.config.mem_access_opt.add_flag(field.snode(), v);
  }

  void reset_snode_access_flag() {
    for_loop_dec_.reset();
  }

  Identifier get_next_id(const std::string &name = "") {
    return Identifier(id_counter_++, name);
  }
};

class FrontendContext {
 private:
  std::unique_ptr<ASTBuilder> current_builder_;
  std::unique_ptr<Block> root_node_;

 public:
  explicit FrontendContext(Arch arch) {
    root_node_ = std::make_unique<Block>();
    current_builder_ = std::make_unique<ASTBuilder>(root_node_.get(), arch);
  }

  ASTBuilder &builder() {
    return *current_builder_;
  }

  std::unique_ptr<Block> get_root() {
    return std::move(root_node_);
  }
};

Stmt *flatten_lvalue(Expr expr, Expression::FlattenContext *ctx);

Stmt *flatten_rvalue(Expr expr, Expression::FlattenContext *ctx);

}  // namespace taichi::lang<|MERGE_RESOLUTION|>--- conflicted
+++ resolved
@@ -315,21 +315,13 @@
   int arg_id;
   DataType dt;
   bool is_ptr;
+
   /* Creates a load statement if true, otherwise returns the pointer
    * directly.
    * TODO: Split ArgLoad into two steps: ArgAddr and GlobalLoad.
    */
   bool create_load;
 
-<<<<<<< HEAD
-=======
-  /* Creates a load statement if true, otherwise returns the pointer
-   * directly.
-   * TODO: Split ArgLoad into two steps: ArgAddr and GlobalLoad.
-   */
-  bool create_load;
-
->>>>>>> bf9d5029
   ArgLoadExpression(int arg_id,
                     DataType dt,
                     bool is_ptr = false,
