#include "taichi/backends/vulkan/vulkan_device_creator.h"

#include <iostream>
#include <stdexcept>
#include <string>
#include <unordered_set>
#include <vector>

#include "taichi/backends/vulkan/vulkan_common.h"
#include "taichi/backends/vulkan/vulkan_loader.h"
#include "taichi/backends/vulkan/vulkan_device.h"
#include "taichi/common/logging.h"

namespace taichi {
namespace lang {
namespace vulkan {

namespace {

// FIXME: NDEBUG is broken, so just manually enable this if necessary.
constexpr bool kEnableValidationLayers = false;

const std::vector<const char *> kValidationLayers = {
    "VK_LAYER_KHRONOS_validation",
};

bool check_validation_layer_support() {
  uint32_t layer_count;
  vkEnumerateInstanceLayerProperties(&layer_count, nullptr);

  std::vector<VkLayerProperties> available_layers(layer_count);
  vkEnumerateInstanceLayerProperties(&layer_count, available_layers.data());

  std::unordered_set<std::string> available_layer_names;
  for (const auto &layer_props : available_layers) {
    available_layer_names.insert(layer_props.layerName);
  }
  for (const char *name : kValidationLayers) {
    if (available_layer_names.count(std::string(name)) == 0) {
      return false;
    }
  }
  return true;
}

VKAPI_ATTR VkBool32 VKAPI_CALL
vk_debug_callback(VkDebugUtilsMessageSeverityFlagBitsEXT message_severity,
                  VkDebugUtilsMessageTypeFlagsEXT message_type,
                  const VkDebugUtilsMessengerCallbackDataEXT *p_callback_data,
                  void *p_user_data) {
  if (message_severity > VK_DEBUG_UTILS_MESSAGE_SEVERITY_INFO_BIT_EXT) {
    TI_WARN("validation layer: {}", p_callback_data->pMessage);
  }
  return VK_FALSE;
}

void populate_debug_messenger_create_info(
    VkDebugUtilsMessengerCreateInfoEXT *create_info) {
  *create_info = {};
  create_info->sType = VK_STRUCTURE_TYPE_DEBUG_UTILS_MESSENGER_CREATE_INFO_EXT;
  create_info->messageSeverity =
      VK_DEBUG_UTILS_MESSAGE_SEVERITY_VERBOSE_BIT_EXT |
      VK_DEBUG_UTILS_MESSAGE_SEVERITY_WARNING_BIT_EXT |
      VK_DEBUG_UTILS_MESSAGE_SEVERITY_ERROR_BIT_EXT;
  create_info->messageType = VK_DEBUG_UTILS_MESSAGE_TYPE_GENERAL_BIT_EXT |
                             VK_DEBUG_UTILS_MESSAGE_TYPE_VALIDATION_BIT_EXT |
                             VK_DEBUG_UTILS_MESSAGE_TYPE_PERFORMANCE_BIT_EXT;
  create_info->pfnUserCallback = vk_debug_callback;
  create_info->pUserData = nullptr;
}

VkResult create_debug_utils_messenger_ext(
    VkInstance instance,
    const VkDebugUtilsMessengerCreateInfoEXT *p_create_info,
    const VkAllocationCallbacks *p_allocator,
    VkDebugUtilsMessengerEXT *p_debug_messenger) {
  auto func = (PFN_vkCreateDebugUtilsMessengerEXT)vkGetInstanceProcAddr(
      instance, "vkCreateDebugUtilsMessengerEXT");
  if (func != nullptr) {
    return func(instance, p_create_info, p_allocator, p_debug_messenger);
  } else {
    return VK_ERROR_EXTENSION_NOT_PRESENT;
  }
}

void destroy_debug_utils_messenger_ext(
    VkInstance instance,
    VkDebugUtilsMessengerEXT debug_messenger,
    const VkAllocationCallbacks *p_allocator) {
  auto func = (PFN_vkDestroyDebugUtilsMessengerEXT)vkGetInstanceProcAddr(
      instance, "vkDestroyDebugUtilsMessengerEXT");
  if (func != nullptr) {
    func(instance, debug_messenger, p_allocator);
  }
}

std::vector<const char *> get_required_extensions() {
  std::vector<const char *> extensions;
  if constexpr (kEnableValidationLayers) {
    extensions.push_back(VK_EXT_DEBUG_UTILS_EXTENSION_NAME);
  }
  return extensions;
}

VulkanQueueFamilyIndices find_queue_families(VkPhysicalDevice device,
                                             VkSurfaceKHR surface) {
  VulkanQueueFamilyIndices indices;

  uint32_t queue_family_count = 0;
  vkGetPhysicalDeviceQueueFamilyProperties(device, &queue_family_count,
                                           nullptr);
  std::vector<VkQueueFamilyProperties> queue_families(queue_family_count);
  vkGetPhysicalDeviceQueueFamilyProperties(device, &queue_family_count,
                                           queue_families.data());
  // TODO: What the heck is this?
  constexpr VkQueueFlags kFlagMask =
      (~(VK_QUEUE_TRANSFER_BIT | VK_QUEUE_SPARSE_BINDING_BIT));

  // first try and find a queue that has just the compute bit set
  // FIXME: Actually create two queues (async compute & graphics if supported)
  for (int i = 0; i < (int)queue_family_count; ++i) {
    const VkQueueFlags masked_flags = kFlagMask & queue_families[i].queueFlags;
    if ((masked_flags & VK_QUEUE_COMPUTE_BIT) &&
        (masked_flags & VK_QUEUE_GRAPHICS_BIT)) {
      indices.compute_family = i;
    }
    if (masked_flags & VK_QUEUE_GRAPHICS_BIT) {
      indices.graphics_family = i;
    }

    if (surface != VK_NULL_HANDLE) {
      VkBool32 present_support = false;
      vkGetPhysicalDeviceSurfaceSupportKHR(device, i, surface,
                                           &present_support);

      if (present_support) {
        indices.present_family = i;
      }
    }

    if (indices.is_complete() && indices.is_complete_for_ui()) {
      return indices;
    }
  }

  // lastly get any queue that will work
  for (int i = 0; i < (int)queue_family_count; ++i) {
    const VkQueueFlags masked_flags = kFlagMask & queue_families[i].queueFlags;
    if (masked_flags & VK_QUEUE_COMPUTE_BIT) {
      indices.compute_family = i;
    }
    if (indices.is_complete()) {
      return indices;
    }
  }
  return indices;
}

bool is_device_suitable(VkPhysicalDevice device, VkSurfaceKHR surface) {
  auto indices = find_queue_families(device, surface);
  if (surface != VK_NULL_HANDLE) {
    // this means we need ui
    VkPhysicalDeviceFeatures features{};
    vkGetPhysicalDeviceFeatures(device, &features);
    return indices.is_complete_for_ui();
  } else {
    return indices.is_complete();
  }
}

}  // namespace

VulkanDeviceCreator::VulkanDeviceCreator(
    const VulkanDeviceCreator::Params &params)
    : params_(params) {
  if (!VulkanLoader::instance().init()) {
    throw std::runtime_error("Error loading vulkan");
  }

  ti_device_ = std::make_unique<VulkanDevice>();

  create_instance();
  setup_debug_messenger();
  if (params_.is_for_ui) {
    create_surface();
  }
  pick_physical_device();
  create_logical_device();

  {
    VulkanDevice::Params params;
    params.instance = instance_;
    params.physical_device = physical_device_;
    params.device = device_;
    params.compute_queue = compute_queue_;
    params.compute_queue_family_index =
        queue_family_indices_.compute_family.value();
    params.graphics_queue = graphics_queue_;
    params.graphics_queue_family_index =
        queue_family_indices_.graphics_family.value();
    ti_device_->init_vulkan_structs(params);
  }
}

VulkanDeviceCreator::~VulkanDeviceCreator() {
  ti_device_.reset();
  if (surface_ != VK_NULL_HANDLE) {
    vkDestroySurfaceKHR(instance_, surface_, kNoVkAllocCallbacks);
  }
  if constexpr (kEnableValidationLayers) {
    destroy_debug_utils_messenger_ext(instance_, debug_messenger_,
                                      kNoVkAllocCallbacks);
  }
  vkDestroyDevice(device_, kNoVkAllocCallbacks);
  vkDestroyInstance(instance_, kNoVkAllocCallbacks);
}

void VulkanDeviceCreator::create_instance() {
  VkApplicationInfo app_info{};
  app_info.sType = VK_STRUCTURE_TYPE_APPLICATION_INFO;
  app_info.pApplicationName = "Taichi Vulkan Backend";
  app_info.applicationVersion = VK_MAKE_VERSION(1, 0, 0);
  app_info.pEngineName = "No Engine";
  app_info.engineVersion = VK_MAKE_VERSION(1, 0, 0);

  if (params_.api_version.has_value()) {
    // The version client specified to use
    app_info.apiVersion = params_.api_version.value();
  } else {
    // The highest version designed to use
    app_info.apiVersion = VK_API_VERSION_1_3;
  }

  VkInstanceCreateInfo create_info{};
  create_info.sType = VK_STRUCTURE_TYPE_INSTANCE_CREATE_INFO;
  create_info.pApplicationInfo = &app_info;

  if constexpr (kEnableValidationLayers) {
    TI_ASSERT_INFO(check_validation_layer_support(),
                   "validation layers requested but not available");
  }

  VkDebugUtilsMessengerCreateInfoEXT debug_create_info{};

  if constexpr (kEnableValidationLayers) {
    create_info.enabledLayerCount = (uint32_t)kValidationLayers.size();
    create_info.ppEnabledLayerNames = kValidationLayers.data();

    populate_debug_messenger_create_info(&debug_create_info);
    create_info.pNext = &debug_create_info;
  } else {
    create_info.enabledLayerCount = 0;
    create_info.pNext = nullptr;
  }

  std::unordered_set<std::string> extensions;
  for (auto ext : get_required_extensions()) {
    extensions.insert(std::string(ext));
  }
  for (auto ext : params_.additional_instance_extensions) {
    extensions.insert(std::string(ext));
  }

  uint32_t num_instance_extensions;
  vkEnumerateInstanceExtensionProperties(nullptr, &num_instance_extensions,
                                         nullptr);
  std::vector<VkExtensionProperties> supported_extensions(
      num_instance_extensions);
  vkEnumerateInstanceExtensionProperties(nullptr, &num_instance_extensions,
                                         supported_extensions.data());

  for (auto &ext : supported_extensions) {
    std::string name = ext.extensionName;
    if (name == VK_KHR_SURFACE_EXTENSION_NAME) {
      extensions.insert(name);
      ti_device_->set_cap(DeviceCapability::vk_has_surface, true);
    } else if (name == VK_KHR_GET_PHYSICAL_DEVICE_PROPERTIES_2_EXTENSION_NAME) {
      extensions.insert(name);
      ti_device_->set_cap(DeviceCapability::vk_has_physical_features2, true);
    }
  }

  std::vector<const char *> confirmed_extensions;
  confirmed_extensions.reserve(extensions.size());
  for (auto &ext : extensions) {
    confirmed_extensions.push_back(ext.data());
  }

  create_info.enabledExtensionCount = (uint32_t)confirmed_extensions.size();
  create_info.ppEnabledExtensionNames = confirmed_extensions.data();

  VkResult res =
      vkCreateInstance(&create_info, kNoVkAllocCallbacks, &instance_);

  if (res == VK_ERROR_INCOMPATIBLE_DRIVER) {
    // https://www.khronos.org/registry/vulkan/specs/1.2-extensions/man/html/VkApplicationInfo.html
    // Vulkan 1.0 implementation will return this when api version is not 1.0
    // Vulkan 1.1+ implementation will work with maximum version set
    app_info.apiVersion = VK_API_VERSION_1_0;

    res = vkCreateInstance(&create_info, kNoVkAllocCallbacks, &instance_);
  }

  if (res != VK_SUCCESS) {
    throw std::runtime_error("failed to create instance");
  }

  VulkanLoader::instance().load_instance(instance_);
}

void VulkanDeviceCreator::setup_debug_messenger() {
  if constexpr (!kEnableValidationLayers) {
    return;
  }
  VkDebugUtilsMessengerCreateInfoEXT create_info{};
  populate_debug_messenger_create_info(&create_info);

  BAIL_ON_VK_BAD_RESULT(
      create_debug_utils_messenger_ext(instance_, &create_info,
                                       kNoVkAllocCallbacks, &debug_messenger_),
      "failed to set up debug messenger");
}

void VulkanDeviceCreator::create_surface() {
  surface_ = params_.surface_creator(instance_);
}

void VulkanDeviceCreator::pick_physical_device() {
  uint32_t device_count = 0;
  vkEnumeratePhysicalDevices(instance_, &device_count, nullptr);
  TI_ASSERT_INFO(device_count > 0, "failed to find GPUs with Vulkan support");

  std::vector<VkPhysicalDevice> devices(device_count);
  vkEnumeratePhysicalDevices(instance_, &device_count, devices.data());
  physical_device_ = VK_NULL_HANDLE;
  for (const auto &device : devices) {
    if (is_device_suitable(device, surface_)) {
      physical_device_ = device;
      break;
    }
  }
  TI_ASSERT_INFO(physical_device_ != VK_NULL_HANDLE,
                 "failed to find a suitable GPU");

  queue_family_indices_ = find_queue_families(physical_device_, surface_);
}

void VulkanDeviceCreator::create_logical_device() {
  std::vector<VkDeviceQueueCreateInfo> queue_create_infos;
  std::unordered_set<uint32_t> unique_families;

  if (queue_family_indices_.compute_family.has_value()) {
    unique_families.insert(queue_family_indices_.compute_family.value());
  }
  if (queue_family_indices_.graphics_family.has_value()) {
    unique_families.insert(queue_family_indices_.graphics_family.value());
  }

  float queue_priority = 1.0f;
  for (uint32_t queue_family : unique_families) {
    VkDeviceQueueCreateInfo queueCreateInfo{};
    queueCreateInfo.sType = VK_STRUCTURE_TYPE_DEVICE_QUEUE_CREATE_INFO;
    queueCreateInfo.queueFamilyIndex = queue_family;
    queueCreateInfo.queueCount = 1;
    queueCreateInfo.pQueuePriorities = &queue_priority;
    queue_create_infos.push_back(queueCreateInfo);
  }

  VkDeviceCreateInfo create_info{};
  create_info.sType = VK_STRUCTURE_TYPE_DEVICE_CREATE_INFO;
  create_info.pQueueCreateInfos = queue_create_infos.data();
  create_info.queueCreateInfoCount = queue_create_infos.size();

  // Get device properties
  VkPhysicalDeviceProperties physical_device_properties{};
  vkGetPhysicalDeviceProperties(physical_device_, &physical_device_properties);
  TI_INFO("Vulkan Device \"{}\" supports Vulkan {} version {}.{}.{}",
          physical_device_properties.deviceName,
          VK_API_VERSION_VARIANT(physical_device_properties.apiVersion),
          VK_API_VERSION_MAJOR(physical_device_properties.apiVersion),
          VK_API_VERSION_MINOR(physical_device_properties.apiVersion),
          VK_API_VERSION_PATCH(physical_device_properties.apiVersion));

  ti_device_->set_cap(DeviceCapability::vk_api_version,
                      physical_device_properties.apiVersion);
  ti_device_->set_cap(DeviceCapability::spirv_version, 0x10000);

  if (physical_device_properties.apiVersion >= VK_API_VERSION_1_3) {
    ti_device_->set_cap(DeviceCapability::spirv_version, 0x10600);
  } else if (physical_device_properties.apiVersion >= VK_API_VERSION_1_2) {
    ti_device_->set_cap(DeviceCapability::spirv_version, 0x10500);
  } else if (physical_device_properties.apiVersion >= VK_API_VERSION_1_1) {
    ti_device_->set_cap(DeviceCapability::spirv_version, 0x10300);
  }

  // Detect extensions
  std::vector<const char *> enabled_extensions;

  uint32_t extension_count = 0;
  vkEnumerateDeviceExtensionProperties(physical_device_, nullptr,
                                       &extension_count, nullptr);
  std::vector<VkExtensionProperties> extension_properties(extension_count);
  vkEnumerateDeviceExtensionProperties(
      physical_device_, nullptr, &extension_count, extension_properties.data());

  bool has_swapchain = false;

  bool portability_subset_enabled = false;

  for (auto &ext : extension_properties) {
    TI_TRACE("Vulkan device extension {} ({})", ext.extensionName,
             ext.specVersion);

    std::string name = std::string(ext.extensionName);

    if (name == "VK_KHR_portability_subset") {
      TI_WARN(
          "Potential non-conformant Vulkan implementation, enabling "
          "VK_KHR_portability_subset");
      portability_subset_enabled = true;
      enabled_extensions.push_back(ext.extensionName);
    } else if (name == VK_KHR_SWAPCHAIN_EXTENSION_NAME) {
      has_swapchain = true;
      enabled_extensions.push_back(ext.extensionName);
    } else if (name == VK_EXT_SHADER_ATOMIC_FLOAT_EXTENSION_NAME) {
      enabled_extensions.push_back(ext.extensionName);
    } else if (name == VK_EXT_SHADER_ATOMIC_FLOAT_2_EXTENSION_NAME) {
      enabled_extensions.push_back(ext.extensionName);
    } else if (name == VK_KHR_SHADER_ATOMIC_INT64_EXTENSION_NAME) {
      enabled_extensions.push_back(ext.extensionName);
    } else if (name == VK_KHR_SYNCHRONIZATION_2_EXTENSION_NAME) {
      enabled_extensions.push_back(ext.extensionName);
    } else if (name == VK_KHR_SPIRV_1_4_EXTENSION_NAME) {
      if (ti_device_->get_cap(DeviceCapability::spirv_version) < 0x10400) {
        ti_device_->set_cap(DeviceCapability::spirv_version, 0x10400);
        enabled_extensions.push_back(ext.extensionName);
      }
    } else if (name == VK_KHR_EXTERNAL_MEMORY_CAPABILITIES_EXTENSION_NAME ||
               name == VK_KHR_EXTERNAL_MEMORY_EXTENSION_NAME) {
      ti_device_->set_cap(DeviceCapability::vk_has_external_memory, true);
      enabled_extensions.push_back(ext.extensionName);
    } else if (name == VK_KHR_VARIABLE_POINTERS_EXTENSION_NAME) {
      enabled_extensions.push_back(ext.extensionName);
    } else if (name == VK_KHR_SHADER_FLOAT16_INT8_EXTENSION_NAME) {
      enabled_extensions.push_back(ext.extensionName);
    } else if (name == VK_KHR_GET_MEMORY_REQUIREMENTS_2_EXTENSION_NAME) {
      enabled_extensions.push_back(ext.extensionName);
    } else if (name == VK_KHR_DEDICATED_ALLOCATION_EXTENSION_NAME) {
      enabled_extensions.push_back(ext.extensionName);
    } else if (name == VK_KHR_BIND_MEMORY_2_EXTENSION_NAME) {
      enabled_extensions.push_back(ext.extensionName);
    } else if (name == VK_KHR_BUFFER_DEVICE_ADDRESS_EXTENSION_NAME ||
               name == VK_EXT_BUFFER_DEVICE_ADDRESS_EXTENSION_NAME) {
      enabled_extensions.push_back(ext.extensionName);
    } else if (std::find(params_.additional_device_extensions.begin(),
                         params_.additional_device_extensions.end(),
                         name) != params_.additional_device_extensions.end()) {
      enabled_extensions.push_back(ext.extensionName);
    }
  }

  if (has_swapchain) {
    ti_device_->set_cap(DeviceCapability::vk_has_presentation, true);
  }

  VkPhysicalDeviceFeatures device_features{};

  VkPhysicalDeviceFeatures device_supported_features;
  vkGetPhysicalDeviceFeatures(physical_device_, &device_supported_features);

  if (device_supported_features.shaderInt16) {
    device_features.shaderInt16 = true;
    ti_device_->set_cap(DeviceCapability::spirv_has_int16, true);
  }
  if (device_supported_features.shaderInt64) {
    device_features.shaderInt64 = true;
    ti_device_->set_cap(DeviceCapability::spirv_has_int64, true);
  }
  if (device_supported_features.shaderFloat64) {
    device_features.shaderFloat64 = true;
    ti_device_->set_cap(DeviceCapability::spirv_has_float64, true);
  }
  if (device_supported_features.wideLines) {
    device_features.wideLines = true;
    ti_device_->set_cap(DeviceCapability::wide_lines, true);
  } else if (params_.is_for_ui) {
    TI_WARN_IF(!device_features.wideLines,
               "Taichi GPU GUI requires wide lines support");
  }

  if (physical_device_properties.apiVersion >= VK_API_VERSION_1_1) {
    VkPhysicalDeviceSubgroupProperties subgroup_properties{};
    subgroup_properties.sType =
        VK_STRUCTURE_TYPE_PHYSICAL_DEVICE_SUBGROUP_PROPERTIES;
    subgroup_properties.pNext = NULL;

    VkPhysicalDeviceProperties2 physical_device_properties{};
    physical_device_properties.sType =
        VK_STRUCTURE_TYPE_PHYSICAL_DEVICE_PROPERTIES_2;
    physical_device_properties.pNext = &subgroup_properties;

    vkGetPhysicalDeviceProperties2(physical_device_,
                                   &physical_device_properties);

    if (subgroup_properties.supportedOperations &
        VK_SUBGROUP_FEATURE_BASIC_BIT) {
      ti_device_->set_cap(DeviceCapability::spirv_has_subgroup_basic, true);
    }
    if (subgroup_properties.supportedOperations &
        VK_SUBGROUP_FEATURE_VOTE_BIT) {
      ti_device_->set_cap(DeviceCapability::spirv_has_subgroup_vote, true);
    }
    if (subgroup_properties.supportedOperations &
        VK_SUBGROUP_FEATURE_ARITHMETIC_BIT) {
      ti_device_->set_cap(DeviceCapability::spirv_has_subgroup_arithmetic,
                          true);
    }
    if (subgroup_properties.supportedOperations &
        VK_SUBGROUP_FEATURE_BALLOT_BIT) {
      ti_device_->set_cap(DeviceCapability::spirv_has_subgroup_ballot, true);
    }
  }

  create_info.pEnabledFeatures = &device_features;
  create_info.enabledExtensionCount = enabled_extensions.size();
  create_info.ppEnabledExtensionNames = enabled_extensions.data();

  void **pNextEnd = (void **)&create_info.pNext;

  // Use physicalDeviceFeatures2 to features enabled by extensions
  VkPhysicalDeviceVariablePointersFeaturesKHR variable_ptr_feature{};
  variable_ptr_feature.sType =
      VK_STRUCTURE_TYPE_PHYSICAL_DEVICE_VARIABLE_POINTERS_FEATURES_KHR;
  VkPhysicalDeviceShaderAtomicFloatFeaturesEXT shader_atomic_float_feature{};
  shader_atomic_float_feature.sType =
      VK_STRUCTURE_TYPE_PHYSICAL_DEVICE_SHADER_ATOMIC_FLOAT_FEATURES_EXT;
  VkPhysicalDeviceShaderAtomicFloat2FeaturesEXT shader_atomic_float_2_feature{};
  shader_atomic_float_2_feature.sType =
      VK_STRUCTURE_TYPE_PHYSICAL_DEVICE_SHADER_ATOMIC_FLOAT_2_FEATURES_EXT;
  VkPhysicalDeviceFloat16Int8FeaturesKHR shader_f16_i8_feature{};
  shader_f16_i8_feature.sType =
      VK_STRUCTURE_TYPE_PHYSICAL_DEVICE_FLOAT16_INT8_FEATURES_KHR;
  VkPhysicalDeviceBufferDeviceAddressFeaturesKHR
      buffer_device_address_feature{};
  buffer_device_address_feature.sType =
      VK_STRUCTURE_TYPE_PHYSICAL_DEVICE_BUFFER_DEVICE_ADDRESS_FEATURES_KHR;

  if (ti_device_->get_cap(DeviceCapability::vk_has_physical_features2)) {
    VkPhysicalDeviceFeatures2KHR features2{};
    features2.sType = VK_STRUCTURE_TYPE_PHYSICAL_DEVICE_FEATURES_2;

#define CHECK_EXTENSION(ext)                                              \
  std::find(enabled_extensions.begin(), enabled_extensions.end(), ext) != \
      enabled_extensions.end()

#define CHECK_VERSION(major, minor)        \
  physical_device_properties.apiVersion >= \
      VK_MAKE_API_VERSION(0, major, minor, 0)

    // Variable ptr
    if (CHECK_VERSION(1, 1) ||
        CHECK_EXTENSION(VK_KHR_VARIABLE_POINTERS_EXTENSION_NAME)) {
      features2.pNext = &variable_ptr_feature;
      vkGetPhysicalDeviceFeatures2KHR(physical_device_, &features2);

      if (variable_ptr_feature.variablePointers &&
          variable_ptr_feature.variablePointersStorageBuffer) {
        ti_device_->set_cap(DeviceCapability::spirv_has_variable_ptr, true);
      }
      *pNextEnd = &variable_ptr_feature;
      pNextEnd = &variable_ptr_feature.pNext;
    }

    // Atomic float
    if (CHECK_EXTENSION(VK_EXT_SHADER_ATOMIC_FLOAT_EXTENSION_NAME)) {
      features2.pNext = &shader_atomic_float_feature;
      vkGetPhysicalDeviceFeatures2KHR(physical_device_, &features2);
      if (shader_atomic_float_feature.shaderBufferFloat32AtomicAdd) {
        ti_device_->set_cap(DeviceCapability::spirv_has_atomic_float_add, true);
      }
      if (shader_atomic_float_feature.shaderBufferFloat64AtomicAdd) {
        ti_device_->set_cap(DeviceCapability::spirv_has_atomic_float64_add,
                            true);
      }
      if (shader_atomic_float_feature.shaderBufferFloat32Atomics) {
        ti_device_->set_cap(DeviceCapability::spirv_has_atomic_float, true);
      }
      if (shader_atomic_float_feature.shaderBufferFloat64Atomics) {
        ti_device_->set_cap(DeviceCapability::spirv_has_atomic_float64, true);
      }
      *pNextEnd = &shader_atomic_float_feature;
      pNextEnd = &shader_atomic_float_feature.pNext;
    }

    // Atomic float 2
    if (CHECK_EXTENSION(VK_EXT_SHADER_ATOMIC_FLOAT_2_EXTENSION_NAME)) {
      features2.pNext = &shader_atomic_float_2_feature;
      vkGetPhysicalDeviceFeatures2KHR(physical_device_, &features2);
      if (shader_atomic_float_2_feature.shaderBufferFloat16AtomicAdd) {
        ti_device_->set_cap(DeviceCapability::spirv_has_atomic_float_add, true);
      }
      if (shader_atomic_float_2_feature.shaderBufferFloat16AtomicMinMax) {
        ti_device_->set_cap(DeviceCapability::spirv_has_atomic_float16_minmax,
                            true);
      }
      if (shader_atomic_float_2_feature.shaderBufferFloat16Atomics) {
        ti_device_->set_cap(DeviceCapability::spirv_has_atomic_float16, true);
      }
      if (shader_atomic_float_2_feature.shaderBufferFloat32AtomicMinMax) {
        ti_device_->set_cap(DeviceCapability::spirv_has_atomic_float_minmax,
                            true);
      }
      if (shader_atomic_float_2_feature.shaderBufferFloat64AtomicMinMax) {
        ti_device_->set_cap(DeviceCapability::spirv_has_atomic_float64_minmax,
                            true);
      }
      *pNextEnd = &shader_atomic_float_2_feature;
      pNextEnd = &shader_atomic_float_2_feature.pNext;
    }

    // F16 / I8
<<<<<<< HEAD
#ifdef __APPLE__
    {
#else
    if (CHECK_VERSION(1, 2) ||
        CHECK_EXTENSION(VK_KHR_SHADER_FLOAT16_INT8_EXTENSION_NAME)) {
#endif
=======
    if (CHECK_VERSION(1, 2) ||
        CHECK_EXTENSION(VK_KHR_SHADER_FLOAT16_INT8_EXTENSION_NAME)) {
>>>>>>> 8157d0a6
      features2.pNext = &shader_f16_i8_feature;
      vkGetPhysicalDeviceFeatures2KHR(physical_device_, &features2);

      if (shader_f16_i8_feature.shaderFloat16) {
        ti_device_->set_cap(DeviceCapability::spirv_has_float16, true);
      }
      if (shader_f16_i8_feature.shaderInt8) {
        ti_device_->set_cap(DeviceCapability::spirv_has_int8, true);
      }
      if (portability_subset_enabled) {
        // TODO: investigate why MoltenVK isn't reporting int8 caps. See #3252
        ti_device_->set_cap(DeviceCapability::spirv_has_int8, true);
      }
      *pNextEnd = &shader_f16_i8_feature;
      pNextEnd = &shader_f16_i8_feature.pNext;
    }

    // Buffer Device Address
    if (CHECK_VERSION(1, 2) ||
        CHECK_EXTENSION(VK_KHR_BUFFER_DEVICE_ADDRESS_EXTENSION_NAME) ||
        CHECK_EXTENSION(VK_EXT_BUFFER_DEVICE_ADDRESS_EXTENSION_NAME)) {
      features2.pNext = &buffer_device_address_feature;
      vkGetPhysicalDeviceFeatures2KHR(physical_device_, &features2);

      if (buffer_device_address_feature.bufferDeviceAddress) {
        ti_device_->set_cap(DeviceCapability::spirv_has_physical_storage_buffer,
                            true);
      }
      *pNextEnd = &buffer_device_address_feature;
      pNextEnd = &buffer_device_address_feature.pNext;
    }

    // TODO: add atomic min/max feature
  }

  if constexpr (kEnableValidationLayers) {
    create_info.enabledLayerCount = (uint32_t)kValidationLayers.size();
    create_info.ppEnabledLayerNames = kValidationLayers.data();
  } else {
    create_info.enabledLayerCount = 0;
  }
  BAIL_ON_VK_BAD_RESULT(vkCreateDevice(physical_device_, &create_info,
                                       kNoVkAllocCallbacks, &device_),
                        "failed to create logical device");
  VulkanLoader::instance().load_device(device_);

  if (queue_family_indices_.compute_family.has_value()) {
    vkGetDeviceQueue(device_, queue_family_indices_.compute_family.value(), 0,
                     &compute_queue_);
  }
  if (queue_family_indices_.graphics_family.has_value()) {
    vkGetDeviceQueue(device_, queue_family_indices_.graphics_family.value(), 0,
                     &graphics_queue_);
  }

  // Dump capabilities
  ti_device_->print_all_cap();
}

}  // namespace vulkan
}  // namespace lang
}  // namespace taichi<|MERGE_RESOLUTION|>--- conflicted
+++ resolved
@@ -619,17 +619,12 @@
     }
 
     // F16 / I8
-<<<<<<< HEAD
 #ifdef __APPLE__
     {
 #else
     if (CHECK_VERSION(1, 2) ||
         CHECK_EXTENSION(VK_KHR_SHADER_FLOAT16_INT8_EXTENSION_NAME)) {
 #endif
-=======
-    if (CHECK_VERSION(1, 2) ||
-        CHECK_EXTENSION(VK_KHR_SHADER_FLOAT16_INT8_EXTENSION_NAME)) {
->>>>>>> 8157d0a6
       features2.pNext = &shader_f16_i8_feature;
       vkGetPhysicalDeviceFeatures2KHR(physical_device_, &features2);
 
