--- conflicted
+++ resolved
@@ -999,18 +999,14 @@
 
 Expr ASTBuilder::expr_alloca_local_tensor(const std::vector<int> &shape,
                                           const DataType &element_type,
-<<<<<<< HEAD
-                                          const ExprGroup &elements) {
+                                          const ExprGroup &elements,
+                                          std::string tb) {
   if (this->use_real_matrix_) {
     auto matrix_expr = make_local_matrix(shape, element_type, elements.exprs);
     auto v = this->expr_alloca();
     this->insert(std::make_unique<FrontendAssignStmt>(v, matrix_expr));
     return v;
   }
-=======
-                                          const ExprGroup &elements,
-                                          std::string tb) {
->>>>>>> 52e44ce1
   auto var = Expr(std::make_shared<IdExpression>(get_next_id()));
   this->insert(std::make_unique<FrontendAllocaStmt>(
       std::static_pointer_cast<IdExpression>(var.expr)->id, shape,
