--- conflicted
+++ resolved
@@ -7,17 +7,11 @@
 
 [[ "$IN_DOCKER" == "true" ]] && cd taichi
 
-<<<<<<< HEAD
 python3 .github/workflows/scripts/build.py android --write-env=/tmp/ti-env.sh
 . /tmp/ti-env.sh
 
 python3 -m pip install dist/*.whl
-=======
-python3 .github/workflows/scripts/build.py --write-env=/tmp/ti-env.sh
-. /tmp/ti-env.sh
 
-python -m pip install dist/*.whl
->>>>>>> 79d6d562
 git clone https://github.com/taichi-dev/taichi_benchmark
 cd taichi_benchmark
 pip install -r requirements.txt
