--- conflicted
+++ resolved
@@ -259,30 +259,13 @@
                 elif isinstance(anno, primitive_types.RefType):
                     non_template_args.append(
                         _ti_core.make_reference(args[i].ptr))
-<<<<<<< HEAD
-=======
-                elif isinstance(args[i],
-                                impl.Expr) and args[i].ptr.is_tensor():
-                    non_template_args.extend([
-                        Expr(x) for x in impl.get_runtime().compiling_callable.
-                        ast_builder().expand_exprs([args[i].ptr])
-                    ])
->>>>>>> aa0a2e87
                 else:
                     non_template_args.append(args[i])
         non_template_args = impl.make_expr_group(non_template_args,
                                                  real_func_arg=True)
-<<<<<<< HEAD
-        func_call = Expr(
-            ast_builder.insert_func_call_expr(
-                self.taichi_functions[key.instance_id], non_template_args))
-        impl.get_runtime().prog.current_ast_builder().insert_expr_stmt(
-            func_call.ptr)
-=======
         func_call = impl.get_runtime().compiling_callable.ast_builder(
         ).insert_func_call(self.taichi_functions[key.instance_id],
                            non_template_args)
->>>>>>> aa0a2e87
         if self.return_type is None:
             return None
         func_call = Expr(func_call)
