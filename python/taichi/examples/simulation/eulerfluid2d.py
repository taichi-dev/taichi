--- conflicted
+++ resolved
@@ -4,7 +4,6 @@
 from taichi.examples.patterns import taichi_logo
 
 ti.init(arch=ti.gpu)
-
 
 #####################
 #   Bilinear Interpolation function
@@ -17,12 +16,10 @@
     j = ti.max(0, ti.min(shape[1] - 1, j))
     return vf[i, j]
 
-
 @ti.func
 def lerp(vl, vr, frac):
     # frac: [0.0, 1.0]
     return (1 - frac) * vl + frac * vr
-
 
 @ti.func
 def bilerp(vf, u, v, shape):
@@ -37,59 +34,7 @@
     fu, fv = s - iu, t - iv
     return lerp(lerp(a, b, fu), lerp(c, d, fu), fv)
 
-
-#####################
-<<<<<<< HEAD
-=======
-#   Taichi Logo auto generation
-#####################
-@ti.func
-def inside(p, c, r):
-    return (p - c).norm_sqr() <= r * r
-
-
-@ti.func
-def inside_taichi(p_):
-    p = p_
-    p = tm.vec2(0.5, 0.5) + (p - tm.vec2(0.5, 0.5)) * 1.11
-    ret = -1
-    if not inside(p, tm.vec2(0.50, 0.50), 0.55):
-        if ret == -1:
-            ret = 0
-    if not inside(p, tm.vec2(0.50, 0.50), 0.50):
-        if ret == -1:
-            ret = 1
-    if inside(p, tm.vec2(0.50, 0.25), 0.09):
-        if ret == -1:
-            ret = 1
-    if inside(p, tm.vec2(0.50, 0.75), 0.09):
-        if ret == -1:
-            ret = 0
-    if inside(p, tm.vec2(0.50, 0.25), 0.25):
-        if ret == -1:
-            ret = 0
-    if inside(p, tm.vec2(0.50, 0.75), 0.25):
-        if ret == -1:
-            ret = 1
-    if p[0] < 0.5:
-        if ret == -1:
-            ret = 1
-    else:
-        if ret == -1:
-            ret = 0
-    return ret
-
-
-@ti.kernel
-def paint(n_x: int, n_y: int, x: ti.template()):
-    for i, j in ti.ndrange(n_x * 4, n_y * 4):
-        ret = 1.0 - inside_taichi(tm.vec2(1.0 * i / n_x / 4,
-                                          1.0 * j / n_y / 4))
-        x[i // 4, j // 4] += ret / 16
-
-
-#####################
->>>>>>> 388daeb1
+#####################
 #   Simulation parameters
 #####################
 eulerSimParam = {
@@ -98,11 +43,9 @@
     'iteration_step': 20,
     'mouse_radius': 0.01,  # [0.0,1.0] float
     'mouse_speed': 125.,
-    'mouse_respondDistance':
-    0.5,  # for every frame, only half the trace of the mouse will influence water
+    'mouse_respondDistance': 0.5,  # for every frame, only half the trace of the mouse will influence water
     'curl_param': 15
 }
-
 
 #   Double Buffer
 class TexPair:
@@ -113,7 +56,6 @@
     def swap(self):
         self.cur, self.nxt = self.nxt, self.cur
 
-
 velocityField = ti.Vector.field(2, float, shape=(eulerSimParam['shape']))
 _new_velocityField = ti.Vector.field(2, float, shape=(eulerSimParam['shape']))
 colorField = ti.Vector.field(3, float, shape=(eulerSimParam['shape']))
@@ -129,25 +71,15 @@
 pressure_pair = TexPair(pressField, _new_pressField)
 color_pair = TexPair(colorField, _new_colorField)
 
-<<<<<<< HEAD
-@ti.kernel
-=======
-
-# @ti.kernel
->>>>>>> 388daeb1
+@ti.kernel
 def init_field():
     # init pressure and velocity fieldfield
     pressField.fill(0)
     velocityField.fill(0)
-<<<<<<< HEAD
     for i, j in ti.ndrange(eulerSimParam['shape'][0] * 4, eulerSimParam['shape'][1] * 4):
         # 4x4 super sampling:
         ret = taichi_logo(ti.Vector([i, j]) / (eulerSimParam['shape'][0] * 4))
         colorField[i // 4, j // 4] += ret / 16
-=======
-    paint(eulerSimParam['shape'][0], eulerSimParam['shape'][1], colorField)
-
->>>>>>> 388daeb1
 
 @ti.kernel
 def advection(vf: ti.template(), qf: ti.template(), new_qf: ti.template()):
@@ -159,13 +91,11 @@
                         (eulerSimParam['shape']))
         new_qf[i, j] = q_prev
 
-
 @ti.kernel
 def curl(vf: ti.template(), cf: ti.template()):
     for i, j in vf:
         cf[i, j] = 0.5 * ((vf[i + 1, j][1] - vf[i - 1, j][1]) -
                           (vf[i, j + 1][0] - vf[i, j - 1][0]))
-
 
 @ti.kernel
 def vorticity_projection(cf: ti.template(), vf: ti.template(),
