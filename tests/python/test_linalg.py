--- conflicted
+++ resolved
@@ -297,9 +297,6 @@
     assert c[1].to_numpy() == test_utils.approx(np.ones((2, 3)))
 
 
-<<<<<<< HEAD
-def _test_init_matrix_from_vectors():
-=======
 @test_utils.test()
 def test_matrix_factories():
     _test_matrix_factories()
@@ -310,12 +307,7 @@
     _test_matrix_factories()
 
 
-# TODO: move codes below to test_matrix.py:
-
-
-@test_utils.test()
-def test_init_matrix_from_vectors():
->>>>>>> 3cf64f03
+def _test_init_matrix_from_vectors():
     m1 = ti.Matrix.field(3, 3, dtype=ti.f32, shape=(3))
     m2 = ti.Matrix.field(3, 3, dtype=ti.f32, shape=(3))
     m3 = ti.Matrix.field(3, 3, dtype=ti.f32, shape=(3))
