import numpy as np
from taichi._lib import core as _ti_core
from taichi.lang import impl
from taichi.lang.enums import Layout
from taichi.lang.util import cook_dtype, python_scope, to_numpy_type
from taichi.types import primitive_types


class Ndarray:
    """Taichi ndarray class.

    Args:
        dtype (DataType): Data type of each value.
        shape (Tuple[int]): Shape of the Ndarray.
    """
    def __init__(self, dtype, arr_shape):
        self.host_accessor = None
        self.dtype = cook_dtype(dtype)
        self.arr = impl.get_runtime().prog.create_ndarray(
            cook_dtype(dtype), arr_shape)
<<<<<<< HEAD
        self._gen = impl.get_runtime().generation

    def __del__(self):
        # - impl.get_runtime().prog == None:
        #   ti.reset() is called but ti.init() isn't re-initialized yet.
        #   At this point all ndarrays allocated in the previous program
        #   are freed along with program destruction.
        # - impl.get_generation() != self.gen
        #   This ndarray was created from previous prog which was destructed.
        #   So its memory was freed already.

        # TODO: Not sure if it is correct, related PR:4841.
        if impl.get_runtime is None:
            return

        if impl.get_runtime().prog is not None and impl.get_runtime(
        ).generation == self._gen:
            impl.get_runtime().prog.delete_ndarray(self.arr)
=======
>>>>>>> fba92cf7

    @property
    def element_shape(self):
        """Gets ndarray element shape.

        Returns:
            Tuple[Int]: Ndarray element shape.
        """
        raise NotImplementedError()

    @python_scope
    def __setitem__(self, key, value):
        """Sets ndarray element in Python scope.

        Args:
            key (Union[List[int], int, None]): Coordinates of the ndarray element.
            value (element type): Value to set.
        """
        raise NotImplementedError()

    @python_scope
    def __getitem__(self, key):
        """Gets ndarray element in Python scope.

        Args:
            key (Union[List[int], int, None]): Coordinates of the ndarray element.

        Returns:
            element type: Value retrieved.
        """
        raise NotImplementedError()

    @python_scope
    def fill(self, val):
        """Fills ndarray with a specific scalar value.

        Args:
            val (Union[int, float]): Value to fill.
        """
        if impl.current_cfg().arch != _ti_core.Arch.cuda and impl.current_cfg(
        ).arch != _ti_core.Arch.x64:
            self._fill_by_kernel(val)
        elif self.dtype == primitive_types.f32:
            impl.get_runtime().prog.fill_float(self.arr, val)
        elif self.dtype == primitive_types.i32:
            impl.get_runtime().prog.fill_int(self.arr, val)
        elif self.dtype == primitive_types.u32:
            impl.get_runtime().prog.fill_uint(self.arr, val)
        else:
            self._fill_by_kernel(val)

    def _ndarray_to_numpy(self):
        """Converts ndarray to a numpy array.

        Returns:
            numpy.ndarray: The result numpy array.
        """
        arr = np.zeros(shape=self.arr.shape, dtype=to_numpy_type(self.dtype))
        from taichi._kernels import ndarray_to_ext_arr  # pylint: disable=C0415
        ndarray_to_ext_arr(self, arr)
        impl.get_runtime().sync()
        return arr

    def _ndarray_matrix_to_numpy(self, layout, as_vector):
        """Converts matrix ndarray to a numpy array.

        Returns:
            numpy.ndarray: The result numpy array.
        """
        arr = np.zeros(shape=self.arr.shape, dtype=to_numpy_type(self.dtype))
        from taichi._kernels import \
            ndarray_matrix_to_ext_arr  # pylint: disable=C0415
        layout_is_aos = 1 if layout == Layout.AOS else 0
        ndarray_matrix_to_ext_arr(self, arr, layout_is_aos, as_vector)
        impl.get_runtime().sync()
        return arr

    def _ndarray_from_numpy(self, arr):
        """Loads all values from a numpy array.

        Args:
            arr (numpy.ndarray): The source numpy array.
        """
        if not isinstance(arr, np.ndarray):
            raise TypeError(f"{np.ndarray} expected, but {type(arr)} provided")
        if tuple(self.arr.shape) != tuple(arr.shape):
            raise ValueError(
                f"Mismatch shape: {tuple(self.arr.shape)} expected, but {tuple(arr.shape)} provided"
            )
        if hasattr(arr, 'contiguous'):
            arr = arr.contiguous()

        from taichi._kernels import ext_arr_to_ndarray  # pylint: disable=C0415
        ext_arr_to_ndarray(arr, self)
        impl.get_runtime().sync()

    def _ndarray_matrix_from_numpy(self, arr, layout, as_vector):
        """Loads all values from a numpy array.

        Args:
            arr (numpy.ndarray): The source numpy array.
        """
        if not isinstance(arr, np.ndarray):
            raise TypeError(f"{np.ndarray} expected, but {type(arr)} provided")
        if tuple(self.arr.shape) != tuple(arr.shape):
            raise ValueError(
                f"Mismatch shape: {tuple(self.arr.shape)} expected, but {tuple(arr.shape)} provided"
            )
        if hasattr(arr, 'contiguous'):
            arr = arr.contiguous()

        from taichi._kernels import \
            ext_arr_to_ndarray_matrix  # pylint: disable=C0415
        layout_is_aos = 1 if layout == Layout.AOS else 0
        ext_arr_to_ndarray_matrix(arr, self, layout_is_aos, as_vector)
        impl.get_runtime().sync()

    @python_scope
    def _get_element_size(self):
        """Returns the size of one element in bytes.

        Returns:
            Size in bytes.
        """
        return self.arr.element_size()

    @python_scope
    def _get_nelement(self):
        """Returns the total number of elements.

        Returns:
            Total number of elements.
        """
        return self.arr.nelement()

    @python_scope
    def copy_from(self, other):
        """Copies all elements from another ndarray.

        The shape of the other ndarray needs to be the same as `self`.

        Args:
            other (Ndarray): The source ndarray.
        """
        assert isinstance(other, Ndarray)
        assert tuple(self.arr.shape) == tuple(other.arr.shape)
        from taichi._kernels import ndarray_to_ndarray  # pylint: disable=C0415
        ndarray_to_ndarray(self, other)
        impl.get_runtime().sync()

    def __deepcopy__(self, memo=None):
        """Copies all elements to a new ndarray.

        Returns:
            Ndarray: The result ndarray.
        """
        raise NotImplementedError()

    def _fill_by_kernel(self, val):
        """Fills ndarray with a specific scalar value using a ti.kernel.

        Args:
            val (Union[int, float]): Value to fill.
        """
        raise NotImplementedError()

    def _pad_key(self, key):
        if key is None:
            key = ()
        if not isinstance(key, (tuple, list)):
            key = (key, )
        assert len(key) == len(self.arr.shape)
        return key

    def _initialize_host_accessor(self):
        if self.host_accessor:
            return
        impl.get_runtime().materialize()
        self.host_accessor = NdarrayHostAccessor(self.arr)


class ScalarNdarray(Ndarray):
    """Taichi ndarray with scalar elements.

    Args:
        dtype (DataType): Data type of each value.
        shape (Tuple[int]): Shape of the ndarray.
    """
    def __init__(self, dtype, arr_shape):
        super().__init__(dtype, arr_shape)
        self.shape = tuple(self.arr.shape)

    @property
    def element_shape(self):
        return ()

    @python_scope
    def __setitem__(self, key, value):
        self._initialize_host_accessor()
        self.host_accessor.setter(value, *self._pad_key(key))

    @python_scope
    def __getitem__(self, key):
        self._initialize_host_accessor()
        return self.host_accessor.getter(*self._pad_key(key))

    @python_scope
    def to_numpy(self):
        return self._ndarray_to_numpy()

    @python_scope
    def from_numpy(self, arr):
        self._ndarray_from_numpy(arr)

    def __deepcopy__(self, memo=None):
        ret_arr = ScalarNdarray(self.dtype, self.shape)
        ret_arr.copy_from(self)
        return ret_arr

    def _fill_by_kernel(self, val):
        from taichi._kernels import fill_ndarray  # pylint: disable=C0415
        fill_ndarray(self, val)

    def __repr__(self):
        return '<ti.ndarray>'


class NdarrayHostAccessor:
    def __init__(self, ndarray):
        if _ti_core.is_real(ndarray.dtype):

            def getter(*key):
                return ndarray.read_float(key)

            def setter(value, *key):
                ndarray.write_float(key, value)
        else:
            if _ti_core.is_signed(ndarray.dtype):

                def getter(*key):
                    return ndarray.read_int(key)
            else:

                def getter(*key):
                    return ndarray.read_uint(key)

            def setter(value, *key):
                ndarray.write_int(key, value)

        self.getter = getter
        self.setter = setter


class NdarrayHostAccess:
    """Class for accessing VectorNdarray/MatrixNdarray in Python scope.
    Args:
        arr (Union[VectorNdarray, MatrixNdarray]): See above.
        indices_first (Tuple[Int]): Indices of first-level access (coordinates in the field).
        indices_second (Tuple[Int]): Indices of second-level access (indices in the vector/matrix).
    """
    def __init__(self, arr, indices_first, indices_second):
        self.ndarr = arr
        self.arr = arr.arr
        if arr.layout == Layout.SOA:
            self.indices = indices_second + indices_first
        else:
            self.indices = indices_first + indices_second

        def getter():
            self.ndarr._initialize_host_accessor()
            return self.ndarr.host_accessor.getter(
                *self.ndarr._pad_key(self.indices))

        def setter(value):
            self.ndarr._initialize_host_accessor()
            self.ndarr.host_accessor.setter(value,
                                            *self.ndarr._pad_key(self.indices))

        self.getter = getter
        self.setter = setter


__all__ = ["Ndarray", "ScalarNdarray"]<|MERGE_RESOLUTION|>--- conflicted
+++ resolved
@@ -18,27 +18,6 @@
         self.dtype = cook_dtype(dtype)
         self.arr = impl.get_runtime().prog.create_ndarray(
             cook_dtype(dtype), arr_shape)
-<<<<<<< HEAD
-        self._gen = impl.get_runtime().generation
-
-    def __del__(self):
-        # - impl.get_runtime().prog == None:
-        #   ti.reset() is called but ti.init() isn't re-initialized yet.
-        #   At this point all ndarrays allocated in the previous program
-        #   are freed along with program destruction.
-        # - impl.get_generation() != self.gen
-        #   This ndarray was created from previous prog which was destructed.
-        #   So its memory was freed already.
-
-        # TODO: Not sure if it is correct, related PR:4841.
-        if impl.get_runtime is None:
-            return
-
-        if impl.get_runtime().prog is not None and impl.get_runtime(
-        ).generation == self._gen:
-            impl.get_runtime().prog.delete_ndarray(self.arr)
-=======
->>>>>>> fba92cf7
 
     @property
     def element_shape(self):
