#!/bin/bash
set -ex

. $(dirname $0)/common-utils.sh

export PYTHONUNBUFFERED=1

export TI_SKIP_VERSION_CHECK=ON
export TI_CI=1
export LD_LIBRARY_PATH=$PWD/build/:$LD_LIBRARY_PATH
export TI_OFFLINE_CACHE_FILE_PATH=$PWD/.cache/taichi

setup_python

[[ "$IN_DOCKER" == "true" ]] && cd taichi

python3 -m pip install dist/*.whl
if [ -z "$GPU_TEST" ]; then
    python3 -m pip install -r requirements_test.txt
    python3 -m pip install "torch>1.12.0; python_version < '3.10'"
    # Paddle's develop package doesn't support CI's MACOS machine at present
    if [[ $OSTYPE == "linux-"* ]]; then
        python3 -m pip install "paddlepaddle==2.3.0; python_version < '3.10'"
    fi
else
    ## Only GPU machine uses system python.
    export PATH=$PATH:$HOME/.local/bin
    # pip will skip packages if already installed
    python3 -m pip install -r requirements_test.txt
    # Import Paddle's develop GPU package will occur error `Illegal Instruction`.

    # Log hardware info for the current CI-bot
    # There's random CI failure caused by "import paddle" (Linux)
    # Top suspect is an issue with MKL support for specific CPU
    echo "CI-bot CPU info:"
    if [[ $OSTYPE == "linux-"* ]]; then
        lscpu | grep "Model name"
    elif [[ $OSTYPE == "darwin"* ]]; then
        sysctl -a | grep machdep.cpu
    fi
fi

ti diagnose
ti changelog
echo "wanted archs: $TI_WANTED_ARCHS"

<<<<<<< HEAD
=======
# meshtaichi end-to-end test
if [[ $OSTYPE == "linux-"* && ($TI_WANTED_ARCHS == *"cuda"* || $TI_WANTED_ARCHS == *"cpu"*) ]]; then
    python3 -m pip install meshtaichi_patcher --upgrade
    # git clone git@github.com:taichi-dev/meshtaichi.git
    if [[ $TI_WANTED_ARCHS == *"cuda"* ]]; then
        python3 meshtaichi/ci/run_test.py --arch cuda
    fi
    if [[ $TI_WANTED_ARCHS == *"cpu"* ]]; then
        python3 meshtaichi/ci/run_test.py --arch cpu
    fi
fi
exit

>>>>>>> 7aa2816b
if [ "$TI_RUN_RELEASE_TESTS" == "1" -a -z "$TI_LITE_TEST" ]; then
    python3 -m pip install PyYAML
    git clone https://github.com/taichi-dev/taichi-release-tests
    pushd taichi-release-tests
    git checkout v1.1.0
    mkdir -p repos/taichi/python/taichi
    EXAMPLES=$(cat <<EOF | python3 | tail -n 1
import taichi.examples
print(taichi.examples.__path__[0])
EOF
)
    ln -sf $EXAMPLES repos/taichi/python/taichi/examples
    pushd repos
    git clone --depth=1 https://github.com/taichi-dev/quantaichi
    git clone --depth=1 https://github.com/taichi-dev/difftaichi
    popd

    pushd repos/difftaichi
    if [ "$(uname -s):$(uname -m)" == "Darwin:arm64" ]; then
        # No FORTRAN compiler is currently working reliably on M1 Macs
        # We can't just pip install scipy, using conda instead
        conda install -y scipy
    fi
    pip install -r requirements.txt
    popd

    python3 run.py --log=DEBUG --runners 1 timelines
    popd
fi

if [ -z "$TI_SKIP_CPP_TESTS" ]; then
    python3 tests/run_tests.py --cpp
fi

if [ -z "$GPU_TEST" ]; then
    if [[ $PLATFORM == *"m1"* ]]; then
	# Split per arch to avoid flaky test
        python3 tests/run_tests.py -vr2 -t4 -k "not torch and not paddle" -a cpu
        # Run metal and vulkan separately so that they don't use M1 chip simultaneously.
        python3 tests/run_tests.py -vr2 -t4 -k "not torch and not paddle" -a vulkan
        python3 tests/run_tests.py -vr2 -t2 -k "not torch and not paddle" -a metal
        python3 tests/run_tests.py -vr2 -t1 -k "torch" -a "$TI_WANTED_ARCHS"
    else
        # Fail fast, give priority to the error-prone tests
        if [[ $OSTYPE == "linux-"* ]]; then
            python3 tests/run_tests.py -vr2 -t1 -k "paddle" -a "$TI_WANTED_ARCHS"
        fi
        python3 tests/run_tests.py -vr2 -t4 -k "not paddle" -a "$TI_WANTED_ARCHS"
    fi
else
    # Split per arch to increase parallelism for linux GPU tests
    if [[ $TI_WANTED_ARCHS == *"cuda"* ]]; then
        # FIXME: suddenly tests exibit OOM on nvidia driver 470 + RTX2060 cards, lower parallelism by 1 (4->3)
        python3 tests/run_tests.py -vr2 -t3 -k "not torch and not paddle" -a cuda
    fi
    if [[ $TI_WANTED_ARCHS == *"cpu"* ]]; then
        python3 tests/run_tests.py -vr2 -t8 -k "not torch and not paddle" -a cpu
    fi
    if [[ $TI_WANTED_ARCHS == *"vulkan"* ]]; then
        python3 tests/run_tests.py -vr2 -t8 -k "not torch and not paddle" -a vulkan
    fi
    if [[ $TI_WANTED_ARCHS == *"opengl"* ]]; then
        python3 tests/run_tests.py -vr2 -t4 -k "not torch and not paddle" -a opengl
    fi
    python3 tests/run_tests.py -vr2 -t1 -k "torch" -a "$TI_WANTED_ARCHS"
    # Paddle's paddle.fluid.core.Tensor._ptr() is only available on develop branch, and CUDA version on linux will get error `Illegal Instruction`
fi

# meshtaichi end-to-end test
if [[ $OSTYPE == "linux-"* && ($TI_WANTED_ARCHS == *"cuda"* || $TI_WANTED_ARCHS == *"cpu"*) ]]; then
    python3 -m pip install meshtaichi_patcher --upgrade
    # git clone git@github.com:taichi-dev/meshtaichi.git 
    if [[ $TI_WANTED_ARCHS == *"cuda"* ]]; then
        python3 meshtaichi/ci/run_test.py --arch cuda
    fi
    if [[ $TI_WANTED_ARCHS == *"cpu"* ]]; then
        python3 meshtaichi/ci/run_test.py --arch cpu
    fi
fi<|MERGE_RESOLUTION|>--- conflicted
+++ resolved
@@ -44,8 +44,6 @@
 ti changelog
 echo "wanted archs: $TI_WANTED_ARCHS"
 
-<<<<<<< HEAD
-=======
 # meshtaichi end-to-end test
 if [[ $OSTYPE == "linux-"* && ($TI_WANTED_ARCHS == *"cuda"* || $TI_WANTED_ARCHS == *"cpu"*) ]]; then
     python3 -m pip install meshtaichi_patcher --upgrade
@@ -59,7 +57,6 @@
 fi
 exit
 
->>>>>>> 7aa2816b
 if [ "$TI_RUN_RELEASE_TESTS" == "1" -a -z "$TI_LITE_TEST" ]; then
     python3 -m pip install PyYAML
     git clone https://github.com/taichi-dev/taichi-release-tests
