--- conflicted
+++ resolved
@@ -325,16 +325,10 @@
   std::vector<std::unique_ptr<Function>> functions;
   std::unordered_map<FunctionKey, Function *> function_map_;
   std::unique_ptr<LlvmProgramImpl> llvm_program_;
-<<<<<<< HEAD
   std::unique_ptr<MetalProgramImpl> metal_program_;
-  float64 total_compilation_time{0.0};
-  static std::atomic<int> num_instances;
-  bool finalized{false};
-=======
   float64 total_compilation_time_{0.0};
   static std::atomic<int> num_instances_;
   bool finalized_{false};
->>>>>>> 8fb8faa7
 
  public:
 #ifdef TI_WITH_CC
