--- conflicted
+++ resolved
@@ -701,7 +701,6 @@
         bar()
 
 
-<<<<<<< HEAD
 @test_utils.test(arch=get_host_arch_list(), debug=True)
 def test_matrix_vector_multiplication():
     mat = ti.math.mat3(1)
@@ -718,7 +717,7 @@
         assert r[0] == r[1] == r[2] == 9
 
     foo()
-=======
+
 @test_utils.test(arch=[ti.cuda, ti.cpu], real_matrix=True)
 def test_local_matrix_read():
 
@@ -805,5 +804,4 @@
 
     with pytest.raises(TaichiCompilationError,
                        match=r'Expected 1 indices, but got 2'):
-        bar()
->>>>>>> 50467161
+        bar()