import math
import tempfile

import pytest

import taichi as ti
from tests import test_utils


@test_utils.test()
def test_deprecate_element_shape_ndarray_annotation():
    with pytest.warns(
            DeprecationWarning,
            match=
            'The element_dim and element_shape arguments for ndarray will be deprecated in v1.5.0, use matrix dtype instead.'
    ):

        @ti.kernel
        def func(x: ti.types.ndarray(element_shape=(3, ))):
            pass


@test_utils.test()
def test_deprecate_element_dim_ndarray_annotation():
    with pytest.warns(
            DeprecationWarning,
            match=
            'The element_dim and element_shape arguments for ndarray will be deprecated in v1.5.0, use matrix dtype instead.'
    ):

        @ti.kernel
        def func(x: ti.types.ndarray(element_dim=2)):
            pass


@test_utils.test()
def test_deprecate_field_dim_ndarray_annotation():
    with pytest.warns(
            DeprecationWarning,
            match=
            "The field_dim argument for ndarray will be deprecated in v1.5.0, use ndim instead."
    ):

        @ti.kernel
        def func(x: ti.types.ndarray(field_dim=(16, 16))):
            pass


@test_utils.test()
def test_deprecate_field_dim_ndarray_arg():
    with pytest.warns(
            DeprecationWarning,
            match=
            "The field_dim argument for ndarray will be deprecated in v1.5.0, use ndim instead."
    ):
        sym_x = ti.graph.Arg(ti.graph.ArgKind.NDARRAY,
                             'x',
                             ti.math.vec2,
                             field_dim=1)


@test_utils.test()
def test_deprecate_element_shape_ndarray_arg():
    with pytest.warns(
            DeprecationWarning,
            match=
            'The element_shape argument for ndarray will be deprecated in v1.5.0, use vector or matrix data type instead.'
    ):

        ti.graph.Arg(ti.graph.ArgKind.NDARRAY,
                     'x',
                     ti.f32,
                     ndim=1,
                     element_shape=(1, ))


# Remove this before v1.5.0
@test_utils.test(arch=ti.metal)
def test_deprecate_metal_sparse():
    with pytest.raises(
            ti.TaichiRuntimeError,
            match="Pointer SNode on metal backend is deprecated and removed."):
        ti.root.pointer(ti.i, 10)
    with pytest.raises(
            ti.TaichiRuntimeError,
            match="Bitmasked SNode on metal backend is deprecated and removed."
    ):
        ti.root.bitmasked(ti.j, 10)

<<<<<<< HEAD
=======
    with pytest.raises(
            ti.TaichiRuntimeError,
            match="Dynamic SNode on metal backend is deprecated and removed."):
        ti.root.dynamic(ti.i, 10)


# Remove this before v1.5.0
@pytest.mark.parametrize("value", [True, False])
def test_removed_packed(value):
    with pytest.raises(ti.TaichiRuntimeError,
                       match="The 'packed' switch has been removed."):
        ti.init(packed=value)

>>>>>>> cc21ab68

@test_utils.test(arch=ti.vulkan)
def test_deprecated_rwtexture_type():
    n = 128

    with pytest.warns(
            DeprecationWarning,
            match=
            r"Specifying num_channels and channel_format is deprecated and will be removed in v1.5.0, please specify fmt instead"
    ):

        @ti.kernel
        def ker(tex: ti.types.rw_texture(num_dimensions=2,
                                         num_channels=1,
                                         channel_format=ti.f32,
                                         lod=0)):
            for i, j in ti.ndrange(n, n):
                ret = ti.cast(1, ti.f32)
                tex.store(ti.Vector([i, j]), ti.Vector([ret, 0.0, 0.0, 0.0]))


# Note: will be removed in v1.5.0
@test_utils.test(arch=ti.vulkan)
def test_incomplete_info_rwtexture():
    n = 128

    with pytest.raises(
            ti.TaichiCompilationError,
            match=r"Incomplete type info for rw_texture, please specify its fmt"
    ):

        @ti.kernel
        def ker(tex: ti.types.rw_texture(num_dimensions=2,
                                         channel_format=ti.f32,
                                         lod=0)):
            for i, j in ti.ndrange(n, n):
                ret = ti.cast(1, ti.f32)
                tex.store(ti.Vector([i, j]), ti.Vector([ret, 0.0, 0.0, 0.0]))

    with pytest.raises(
            ti.TaichiCompilationError,
            match=r"Incomplete type info for rw_texture, please specify its fmt"
    ):

        @ti.kernel
        def ker(tex: ti.types.rw_texture(num_dimensions=2,
                                         num_channels=2,
                                         lod=0)):
            for i, j in ti.ndrange(n, n):
                ret = ti.cast(1, ti.f32)
                tex.store(ti.Vector([i, j]), ti.Vector([ret, 0.0, 0.0, 0.0]))

    with pytest.raises(
            ti.TaichiCompilationError,
            match=r"Incomplete type info for rw_texture, please specify its fmt"
    ):

        @ti.kernel
        def ker(tex: ti.types.rw_texture(num_dimensions=2, lod=0)):
            for i, j in ti.ndrange(n, n):
                ret = ti.cast(1, ti.f32)
                tex.store(ti.Vector([i, j]), ti.Vector([ret, 0.0, 0.0, 0.0]))


@pytest.mark.parametrize("value", [True, False])
def test_deprecated_dynamic_index(value):
    with pytest.warns(
            DeprecationWarning,
            match=
            "Dynamic index is supported by default and the switch will be removed in v1.5.0."
    ):
        ti.init(dynamic_index=value)<|MERGE_RESOLUTION|>--- conflicted
+++ resolved
@@ -86,23 +86,11 @@
             match="Bitmasked SNode on metal backend is deprecated and removed."
     ):
         ti.root.bitmasked(ti.j, 10)
-
-<<<<<<< HEAD
-=======
     with pytest.raises(
             ti.TaichiRuntimeError,
             match="Dynamic SNode on metal backend is deprecated and removed."):
         ti.root.dynamic(ti.i, 10)
 
-
-# Remove this before v1.5.0
-@pytest.mark.parametrize("value", [True, False])
-def test_removed_packed(value):
-    with pytest.raises(ti.TaichiRuntimeError,
-                       match="The 'packed' switch has been removed."):
-        ti.init(packed=value)
-
->>>>>>> cc21ab68
 
 @test_utils.test(arch=ti.vulkan)
 def test_deprecated_rwtexture_type():
