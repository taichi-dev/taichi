--- conflicted
+++ resolved
@@ -131,13 +131,9 @@
         return results[0]
 
     def element_wise_binary(self, foo, other):
-<<<<<<< HEAD
-        ret = Matrix(self.n, self.m)
+        ret = self.empty_copy()
         if isinstance(other, (list, tuple)):
             other = Matrix(other)
-=======
-        ret = self.empty_copy()
->>>>>>> c193e4b4
         if isinstance(other, Matrix):
             assert self.m == other.m and self.n == other.n
             for i in range(self.n * self.m):
@@ -166,16 +162,6 @@
                     ret(i, j).assign(ret(i, j) + self(i, k) * other(k, j))
         return ret
 
-<<<<<<< HEAD
-=======
-    # TODO
-    def broadcast(self, scalar):
-        ret = self.empty_copy()
-        for i in range(self.n * self.m):
-            ret.entries[i] = scalar
-        return ret
-
->>>>>>> c193e4b4
     def linearize_entry_id(self, *args):
         assert 1 <= len(args) <= 2
         if len(args) == 1 and isinstance(args[0], (list, tuple)):
