import platform

import numpy as np
import pytest
from taichi._lib import core as _ti_core

import taichi as ti
from tests import test_utils
from tests.test_utils import verify_image

RENDER_REPEAT = 5
# FIXME: enable ggui tests on ti.cpu backend. It's blocked by macos10.15
supported_archs = [ti.vulkan, ti.cuda]


@pytest.mark.skipif(not _ti_core.GGUI_AVAILABLE, reason="GGUI Not Available")
@test_utils.test(arch=supported_archs)
def test_geometry_2d():
    window = ti.ui.Window('test', (640, 480), show_window=False)
    canvas = window.get_canvas()

    # simple circles
    n_circles_0 = 10
    circle_positions_0 = ti.Vector.field(2, ti.f32, shape=n_circles_0)
    for i in range(n_circles_0):
        circle_positions_0[i] = ti.Vector([0.1, i * 0.1])

    # circles with per vertex colors
    n_circles_1 = 10
    circle_positions_1 = ti.Vector.field(2, ti.f32, shape=n_circles_1)
    circle_colors_1 = ti.Vector.field(3, ti.f32, shape=n_circles_1)
    for i in range(n_circles_0):
        circle_positions_1[i] = ti.Vector([0.2, i * 0.1])
        circle_colors_1[i] = ti.Vector([i * 0.1, 1.0 - i * 0.1, 0.5])

    # simple triangles
    n_triangles_0 = 10
    triangles_positions_0 = ti.Vector.field(2, ti.f32, shape=3 * n_triangles_0)
    for i in range(n_triangles_0):
        triangles_positions_0[3 * i] = ti.Vector([0.3, i * 0.1])
        triangles_positions_0[3 * i + 1] = ti.Vector([0.35, i * 0.1])
        triangles_positions_0[3 * i + 2] = ti.Vector([0.35, i * 0.1 + 0.05])

    # triangles with per vertex colors and indices
    triangles_positions_1 = ti.Vector.field(2, ti.f32, shape=4)
    triangles_colors_1 = ti.Vector.field(3, ti.f32, shape=4)
    triangles_positions_1[0] = ti.Vector([0.4, 0])
    triangles_positions_1[1] = ti.Vector([0.4, 1])
    triangles_positions_1[2] = ti.Vector([0.45, 0])
    triangles_positions_1[3] = ti.Vector([0.45, 1])
    triangles_colors_1[0] = ti.Vector([0, 0, 0])
    triangles_colors_1[1] = ti.Vector([1, 0, 0])
    triangles_colors_1[2] = ti.Vector([0, 1, 0])
    triangles_colors_1[3] = ti.Vector([1, 1, 0])
    triangle_indices_1 = ti.Vector.field(3, ti.i32, shape=2)
    triangle_indices_1[0] = ti.Vector([0, 1, 3])
    triangle_indices_1[1] = ti.Vector([0, 2, 3])

    # simple lines
    n_lines_0 = 10
    lines_positions_0 = ti.Vector.field(2, ti.f32, shape=2 * n_lines_0)
    for i in range(n_lines_0):
        lines_positions_0[2 * i] = ti.Vector([0.5, i * 0.1])
        lines_positions_0[2 * i + 1] = ti.Vector([0.5, i * 0.1 + 0.05])

    # lines with per vertex colors and indices
    lines_positions_1 = ti.Vector.field(2, ti.f32, shape=4)
    lines_colors_1 = ti.Vector.field(3, ti.f32, shape=4)
    lines_positions_1[0] = ti.Vector([0.6, 0])
    lines_positions_1[1] = ti.Vector([0.6, 1])
    lines_positions_1[2] = ti.Vector([0.65, 0])
    lines_positions_1[3] = ti.Vector([0.65, 1])
    lines_colors_1[0] = ti.Vector([0, 0, 0])
    lines_colors_1[1] = ti.Vector([1, 0, 0])
    lines_colors_1[2] = ti.Vector([0, 1, 0])
    lines_colors_1[3] = ti.Vector([1, 1, 0])
    lines_indices_1 = ti.Vector.field(2, ti.i32, shape=6)
    line_id = 0
    for i in range(4):
        for j in range(i + 1, 4):
            lines_indices_1[line_id] = ti.Vector([i, j])
            line_id += 1

    def render():

        canvas.circles(circle_positions_0, radius=0.05, color=(1, 0, 0))

        canvas.circles(circle_positions_1,
                       radius=0.05,
                       per_vertex_color=circle_colors_1)

        canvas.triangles(triangles_positions_0, color=(0, 0, 1))

        canvas.triangles(triangles_positions_1,
                         per_vertex_color=triangles_colors_1,
                         indices=triangle_indices_1)

        canvas.lines(lines_positions_0, width=0.01, color=(0, 1, 0))

        canvas.lines(lines_positions_1,
                     width=0.01,
                     per_vertex_color=lines_colors_1,
                     indices=lines_indices_1)

    # Render in off-line mode to check if there are errors
    for _ in range(RENDER_REPEAT):
        render()
        window.get_image_buffer_as_numpy()

    render()
    if (platform.system() == 'Darwin'):
        # FIXME: Use lower tolerance when macOS ggui supports wide lines
        verify_image(window.get_image_buffer_as_numpy(), 'test_geometry_2d',
                     1.0)
    else:
        verify_image(window.get_image_buffer_as_numpy(), 'test_geometry_2d')
    window.destroy()


@pytest.mark.skipif(not _ti_core.GGUI_AVAILABLE, reason="GGUI Not Available")
@test_utils.test(arch=supported_archs)
def test_geometry_3d():
    window = ti.ui.Window('test', (640, 480), show_window=False)
    canvas = window.get_canvas()
    scene = ti.ui.Scene()
    camera = ti.ui.Camera()
    camera.position(0.0, 0.0, 1.5)
    camera.lookat(0.0, 0.0, 0)
    scene.set_camera(camera)

    # simple particles
    num_per_dim = 32
    num_particles_0 = int(num_per_dim**3)
    particles_positions_0 = ti.Vector.field(3, ti.f32, shape=num_particles_0)

    @ti.kernel
    def init_particles_0():
        for x, y, z in ti.ndrange(num_per_dim, num_per_dim, num_per_dim):
            i = x * (num_per_dim**2) + y * num_per_dim + z
            gap = 0.01
            particles_positions_0[i] = ti.Vector(
                [-0.4, 0, 0.0],
                dt=ti.f32) + ti.Vector([x, y, z], dt=ti.f32) * gap

    init_particles_0()

    # particles with individual colors
    num_per_dim = 32
    num_particles_1 = int(num_per_dim**3)
    particles_positions_1 = ti.Vector.field(3, ti.f32, shape=num_particles_1)
    particles_colors_1 = ti.Vector.field(3, ti.f32, shape=num_particles_1)

    @ti.kernel
    def init_particles_1():
        for x, y, z in ti.ndrange(num_per_dim, num_per_dim, num_per_dim):
            i = x * (num_per_dim**2) + y * num_per_dim + z
            gap = 0.01
            particles_positions_1[i] = ti.Vector(
                [0.2, 0, 0.0],
                dt=ti.f32) + ti.Vector([x, y, z], dt=ti.f32) * gap
            particles_colors_1[i] = ti.Vector([x, y, z],
                                              dt=ti.f32) / num_per_dim

    init_particles_1()

    # mesh
    vertices = ti.Vector.field(3, ti.f32, shape=8)
    colors = ti.Vector.field(3, ti.f32, shape=8)

    @ti.kernel
    def init_mesh():
        for i, j, k in ti.ndrange(2, 2, 2):
            index = i * 4 + j * 2 + k
            vertices[index] = ti.Vector(
                [-0.1, -0.3, 0.0],
                dt=ti.f32) + ti.Vector([i, j, k], dt=ti.f32) * 0.25
            colors[index] = ti.Vector([i, j, k], dt=ti.f32)

    init_mesh()
    indices = ti.field(ti.i32, shape=36)
    indices_np = np.array([
        0, 1, 2, 3, 1, 2, 4, 5, 6, 7, 5, 6, 0, 1, 4, 5, 1, 4, 2, 3, 6, 7, 3, 6,
        0, 2, 4, 6, 2, 4, 1, 3, 5, 7, 3, 5
    ],
                          dtype=np.int32)
    indices.from_numpy(indices_np)

    def render():
        scene.point_light(pos=(2, 2, 2), color=(1, 1, 1))

        scene.particles(particles_positions_0, radius=0.01, color=(0.5, 0, 0))

        scene.particles(particles_positions_1,
                        radius=0.01,
                        per_vertex_color=particles_colors_1)

        scene.mesh(vertices,
                   per_vertex_color=colors,
                   indices=indices,
                   two_sided=True)

        canvas.scene(scene)

    # Render in off-line mode to check if there are errors
    for _ in range(RENDER_REPEAT):
        render()
        window.get_image_buffer_as_numpy()

    render()
    verify_image(window.get_image_buffer_as_numpy(), 'test_geometry_3d')
    window.destroy()


@pytest.mark.skipif(not _ti_core.GGUI_AVAILABLE, reason="GGUI Not Available")
@test_utils.test(arch=supported_archs)
def test_set_image():
    window = ti.ui.Window('test', (640, 480), show_window=False)
    canvas = window.get_canvas()

    img = ti.Vector.field(4, ti.f32, (512, 512))

    @ti.kernel
    def init_img():
        for i, j in img:
            img[i, j] = ti.Vector([i, j, 0, 512], dt=ti.f32) / 512

    init_img()

    def render():
        canvas.set_image(img)

    # Render in off-line mode to check if there are errors
    for _ in range(RENDER_REPEAT):
        render()
        window.get_image_buffer_as_numpy()

    render()

    verify_image(window.get_image_buffer_as_numpy(), 'test_set_image')
    window.destroy()


@pytest.mark.skipif(not _ti_core.GGUI_AVAILABLE, reason="GGUI Not Available")
@test_utils.test(arch=supported_archs)
def test_set_image_flat_field():
    window = ti.ui.Window('test', (640, 480), show_window=False)
    canvas = window.get_canvas()

    img = ti.field(ti.f32, (512, 512, 4))

    @ti.kernel
    def init_img():
        for i, j in ti.ndrange(img.shape[0], img.shape[1]):
            img[i, j, 0] = i / 512
            img[i, j, 1] = j / 512
            img[i, j, 2] = 0
            img[i, j, 3] = 1.0

    init_img()

    def render():
        canvas.set_image(img)

    # Render in off-line mode to check if there are errors
    for _ in range(RENDER_REPEAT):
        render()
        window.get_image_buffer_as_numpy()

    render()

    verify_image(window.get_image_buffer_as_numpy(), 'test_set_image')
    window.destroy()


@pytest.mark.skipif(not _ti_core.GGUI_AVAILABLE, reason="GGUI Not Available")
@test_utils.test(arch=[ti.vulkan])
def test_set_image_with_texture():
    window = ti.ui.Window('test', (640, 480), show_window=False)
    canvas = window.get_canvas()

    img = ti.Texture(ti.f32, 4, (512, 512))

    @ti.kernel
    def init_img(img: ti.types.rw_texture(num_dimensions=2,
                                          num_channels=4,
                                          channel_format=ti.f32,
                                          lod=0)):
        for i, j in ti.ndrange(512, 512):
            img.store(ti.Vector([i, j]),
                      ti.Vector([i, j, 0, 512], dt=ti.f32) / 512)

    init_img(img)

    def render():
        canvas.set_image(img)

    # Render in off-line mode to check if there are errors
    for _ in range(3):
        render()
        window.get_image_buffer_as_numpy()

    render()

    verify_image(window.get_image_buffer_as_numpy(), 'test_set_image')
    window.destroy()


@pytest.mark.skipif(not _ti_core.GGUI_AVAILABLE, reason="GGUI Not Available")
@test_utils.test(arch=supported_archs)
def test_imgui():
    window = ti.ui.Window('test', (640, 480), show_window=False)
    gui = window.get_gui()

    def render():
        with gui.sub_window("window 0", 0.1, 0.1, 0.8, 0.2) as w:
            w.text("Hello Taichi!")
            w.text("Hello Again!")
        with gui.sub_window("window 1", 0.1, 0.4, 0.8, 0.2) as w:
            w.button("Press to unlease creativity")
            w.slider_float('creativity level', 100.0, 0.0, 100.0)
        with gui.sub_window("window 2", 0.1, 0.7, 0.8, 0.2) as w:
            w.color_edit_3('Heyy', (0, 0, 1))

    # Render in off-line mode to check if there are errors
    for _ in range(RENDER_REPEAT):
        render()
        window.get_image_buffer_as_numpy()

    render()
    verify_image(window.get_image_buffer_as_numpy(), 'test_imgui')
    window.destroy()


@pytest.mark.skipif(not _ti_core.GGUI_AVAILABLE, reason="GGUI Not Available")
@test_utils.test(arch=supported_archs)
def test_exit_without_showing():
    window = ti.ui.Window("Taichi", (256, 256), show_window=False)


@pytest.mark.skipif(not _ti_core.GGUI_AVAILABLE, reason="GGUI Not Available")
@test_utils.test(arch=supported_archs)
def test_get_camera_view_and_projection_matrix():
    scene = ti.ui.Scene()
    camera = ti.ui.Camera()
    camera.position(0, 0, 3)
    camera.lookat(0, 0, 0)

    scene.set_camera(camera)

    view_matrix = camera.get_view_matrix()
    projection_matrix = camera.get_projection_matrix(1080 / 720)

    for i in range(4):
        assert (abs(view_matrix[i, i] - 1) <= 1e-5)
    assert (abs(view_matrix[3, 2] + 3) <= 1e-5)

    assert (abs(projection_matrix[0, 0] - 1.6094756) <= 1e-5)
    assert (abs(projection_matrix[1, 1] - 2.4142134) <= 1e-5)
    assert (abs(projection_matrix[2, 2] - 1.0001000e-4) <= 1e-5)
    assert (abs(projection_matrix[2, 3] + 1.0000000) <= 1e-5)
    assert (abs(projection_matrix[3, 2] - 1.0001000e-1) <= 1e-5)


@pytest.mark.skipif(not _ti_core.GGUI_AVAILABLE, reason="GGUI Not Available")
@test_utils.test(arch=supported_archs)
def test_fetching_color_attachment():
    window = ti.ui.Window('test', (640, 480), show_window=False)
    canvas = window.get_canvas()

    img = ti.Vector.field(4, ti.f32, (512, 512))

    @ti.kernel
    def init_img():
        for i, j in img:
            img[i, j] = ti.Vector([i, j, 0, 512], dt=ti.f32) / 512

    init_img()

    def render():
        canvas.set_image(img)

    # Render in off-line mode to check if there are errors
    for _ in range(RENDER_REPEAT):
        render()
        window.get_image_buffer_as_numpy()

    render()
    verify_image(window.get_image_buffer_as_numpy(), 'test_set_image')
    window.destroy()


@pytest.mark.skipif(not _ti_core.GGUI_AVAILABLE, reason="GGUI Not Available")
@test_utils.test(arch=supported_archs)
<<<<<<< HEAD
def test_fetching_depth_attachment():
    window = ti.ui.Window("test", (512, 512), vsync=True, show_window=False)
    canvas = window.get_canvas()
    scene = ti.ui.Scene()
    camera = ti.ui.make_camera()

    ball_center = ti.Vector.field(3, dtype=float, shape=(1, ))
    ball_center[0] = ti.math.vec3(0, 0, 0.5)

    def render():
        camera.position(0.0, 0.0, 1)
        camera.lookat(0.0, 0.0, 0)
        scene.set_camera(camera)
        scene.point_light(pos=(0, 1, 2), color=(1, 1, 1))
        scene.ambient_light((0.5, 0.5, 0.5))
        scene.particles(ball_center, radius=0.05, color=(0.5, 0.42, 0.8))
        canvas.scene(scene)

    render()
    if (platform.system() == 'Darwin'):
        # FIXME: fetching depth buffer on mac report bug
        # verify_image(window.get_depth_buffer_as_numpy(), 'test_depth')
        pass
    else:
        verify_image(window.get_depth_buffer_as_numpy(), 'test_depth')
=======
def test_draw_lines():
    N = 10
    particles_pos = ti.Vector.field(3, dtype=ti.f32, shape=N)
    points_pos = ti.Vector.field(3, dtype=ti.f32, shape=N)

    @ti.kernel
    def init_points_pos(points: ti.template()):
        for i in range(points.shape[0]):
            points[i] = [i for j in ti.static(range(3))]

    init_points_pos(particles_pos)
    init_points_pos(points_pos)

    window = ti.ui.Window("Test for Drawing 3d-lines", (768, 768),
                          show_window=False)
    canvas = window.get_canvas()
    scene = ti.ui.Scene()
    camera = ti.ui.make_camera()
    camera.position(0, 5, -10)
    camera.lookat(3, 3, 1)

    def render():
        scene.set_camera(camera)
        scene.ambient_light((0.8, 0.8, 0.8))
        scene.point_light(pos=(0.5, 1.5, 1.5), color=(1, 1, 1))

        scene.particles(particles_pos, color=(0.68, 0.26, 0.19), radius=0.5)
        scene.lines(points_pos, color=(0.28, 0.68, 0.99), width=5.0)
        canvas.scene(scene)

    for _ in range(RENDER_REPEAT):
        render()
        window.get_image_buffer_as_numpy()

    render()
    if (platform.system() == 'Darwin'):
        # TODO:Fix the bug that mac not support wide lines
        verify_image(window.get_image_buffer_as_numpy(), 'test_draw_lines.mac')
    else:
        verify_image(window.get_image_buffer_as_numpy(), 'test_draw_lines')
    window.destroy()


@pytest.mark.skipif(not _ti_core.GGUI_AVAILABLE, reason="GGUI Not Available")
@test_utils.test(arch=supported_archs)
def test_draw_part_of_particles():
    N = 10
    particles_pos = ti.Vector.field(3, dtype=ti.f32, shape=N)
    points_pos = ti.Vector.field(3, dtype=ti.f32, shape=N)

    @ti.kernel
    def init_points_pos(points: ti.template()):
        for i in range(points.shape[0]):
            points[i] = [i for j in ti.static(range(3))]

    init_points_pos(particles_pos)
    init_points_pos(points_pos)

    window = ti.ui.Window("Test", (768, 768), show_window=False)
    canvas = window.get_canvas()
    scene = ti.ui.Scene()
    camera = ti.ui.make_camera()
    camera.position(0, 5, -10)
    camera.lookat(3, 3, 1)

    def render():
        scene.set_camera(camera)
        scene.ambient_light((0.8, 0.8, 0.8))
        scene.point_light(pos=(0.5, 1.5, 1.5), color=(1, 1, 1))

        scene.particles(particles_pos,
                        color=(0.68, 0.26, 0.19),
                        radius=0.5,
                        index_offset=2,
                        index_count=6)
        canvas.scene(scene)

    for _ in range(RENDER_REPEAT):
        render()
        window.get_image_buffer_as_numpy()

    render()
    verify_image(window.get_image_buffer_as_numpy(),
                 'test_draw_part_of_particles')
    window.destroy()


@pytest.mark.skipif(not _ti_core.GGUI_AVAILABLE, reason="GGUI Not Available")
@test_utils.test(arch=supported_archs)
def test_draw_part_of_mesh():
    N = 10
    NV = (N + 1)**2
    NT = 2 * N**2
    NE = 2 * N * (N + 1) + N**2
    pos = ti.Vector.field(3, ti.f32, shape=NV)
    tri = ti.field(ti.i32, shape=3 * NT)
    edge = ti.Vector.field(2, ti.i32, shape=NE)

    @ti.kernel
    def init_pos():
        for i, j in ti.ndrange(N + 1, N + 1):
            idx = i * (N + 1) + j
            pos[idx] = ti.Vector([i / N, 1.0 - j / N, 0.5])

    @ti.kernel
    def init_tri():
        for i, j in ti.ndrange(N, N):
            tri_idx = 6 * (i * N + j)
            pos_idx = i * (N + 1) + j
            if (i + j) % 2 == 0:
                tri[tri_idx + 0] = pos_idx
                tri[tri_idx + 1] = pos_idx + N + 2
                tri[tri_idx + 2] = pos_idx + 1
                tri[tri_idx + 3] = pos_idx
                tri[tri_idx + 4] = pos_idx + N + 1
                tri[tri_idx + 5] = pos_idx + N + 2
            else:
                tri[tri_idx + 0] = pos_idx
                tri[tri_idx + 1] = pos_idx + N + 1
                tri[tri_idx + 2] = pos_idx + 1
                tri[tri_idx + 3] = pos_idx + 1
                tri[tri_idx + 4] = pos_idx + N + 1
                tri[tri_idx + 5] = pos_idx + N + 2

    @ti.kernel
    def init_edge():
        for i, j in ti.ndrange(N + 1, N):
            edge_idx = i * N + j
            pos_idx = i * (N + 1) + j
            edge[edge_idx] = ti.Vector([pos_idx, pos_idx + 1])
        start = N * (N + 1)
        for i, j in ti.ndrange(N, N + 1):
            edge_idx = start + j * N + i
            pos_idx = i * (N + 1) + j
            edge[edge_idx] = ti.Vector([pos_idx, pos_idx + N + 1])
        start = 2 * N * (N + 1)
        for i, j in ti.ndrange(N, N):
            edge_idx = start + i * N + j
            pos_idx = i * (N + 1) + j
            if (i + j) % 2 == 0:
                edge[edge_idx] = ti.Vector([pos_idx, pos_idx + N + 2])
            else:
                edge[edge_idx] = ti.Vector([pos_idx + 1, pos_idx + N + 1])

    init_pos()
    init_tri()
    init_edge()

    window = ti.ui.Window("test", (1024, 1024), vsync=True, show_window=False)
    canvas = window.get_canvas()
    scene = ti.ui.Scene()
    camera = ti.ui.make_camera()
    camera.position(1.5, 1, -1)
    camera.lookat(1, 0.5, 0)
    camera.fov(90)

    def render():
        scene.set_camera(camera)
        scene.point_light(pos=(0.5, 1, 2), color=(1, 1, 1))

        scene.mesh(pos,
                   tri,
                   color=(39 / 255, 123 / 255, 192 / 255),
                   two_sided=True,
                   index_count=2 * NT,
                   index_offset=9)
        canvas.scene(scene)

    for _ in range(RENDER_REPEAT):
        render()
        window.get_image_buffer_as_numpy()

    render()
    verify_image(window.get_image_buffer_as_numpy(), 'test_draw_part_of_mesh')
    window.destroy()


@pytest.mark.skipif(not _ti_core.GGUI_AVAILABLE, reason="GGUI Not Available")
@test_utils.test(arch=supported_archs)
def test_draw_part_of_lines():
    N = 10
    particles_pos = ti.Vector.field(3, dtype=ti.f32, shape=N)
    points_pos = ti.Vector.field(3, dtype=ti.f32, shape=N)

    @ti.kernel
    def init_points_pos(points: ti.template()):
        for i in range(points.shape[0]):
            points[i] = [i for j in ti.static(range(3))]

    init_points_pos(particles_pos)
    init_points_pos(points_pos)

    window = ti.ui.Window("Test", (768, 768), show_window=False)
    canvas = window.get_canvas()
    scene = ti.ui.Scene()
    camera = ti.ui.make_camera()
    camera.position(0, 5, -10)
    camera.lookat(3, 3, 1)

    def render():
        scene.set_camera(camera)
        scene.ambient_light((0.8, 0.8, 0.8))
        scene.point_light(pos=(0.5, 1.5, 1.5), color=(1, 1, 1))

        scene.particles(particles_pos, color=(0.68, 0.26, 0.19), radius=0.5)
        scene.lines(points_pos,
                    color=(0.28, 0.68, 0.99),
                    width=5.0,
                    vertex_count=6,
                    vertex_offset=2)
        canvas.scene(scene)

    for _ in range(RENDER_REPEAT):
        render()
        window.get_image_buffer_as_numpy()

    render()
    if (platform.system() == 'Darwin'):
        # TODO:Fix the bug that mac not support wide lines
        verify_image(window.get_image_buffer_as_numpy(),
                     'test_draw_part_of_lines.mac')
    else:
        verify_image(window.get_image_buffer_as_numpy(),
                     'test_draw_part_of_lines')
    window.destroy()


@pytest.mark.skipif(not _ti_core.GGUI_AVAILABLE, reason="GGUI Not Available")
@test_utils.test(arch=supported_archs)
def test_draw_mesh_instances():
    N = 10
    NV = (N + 1)**2
    NT = 2 * N**2
    NE = 2 * N * (N + 1) + N**2
    pos = ti.Vector.field(3, ti.f32, shape=NV)
    tri = ti.field(ti.i32, shape=3 * NT)
    edge = ti.Vector.field(2, ti.i32, shape=NE)

    # Instance Attribute Information
    NInstanceRows = 100
    NInstanceCols = 100
    NInstance = NInstanceRows * NInstanceCols
    instances_transforms = ti.Matrix.field(4, 4, ti.f32, shape=(NInstance, ))

    @ti.kernel
    def init_transforms_of_instances():
        identity = ti.Matrix.identity(ti.f32, 4)
        for i in range(NInstanceRows):
            for j in range(NInstanceCols):
                index = i * NInstanceCols + j
                instances_transforms[index] = identity
                translate_matrix = ti.math.translate(1.2 * j, 0, -1.2 * i)
                instances_transforms[
                    index] = translate_matrix @ instances_transforms[index]

    @ti.kernel
    def init_pos():
        for i, j in ti.ndrange(N + 1, N + 1):
            idx = i * (N + 1) + j
            pos[idx] = ti.Vector([i / N, 1.0 - j / N, 0.5])

    @ti.kernel
    def init_tri():
        for i, j in ti.ndrange(N, N):
            tri_idx = 6 * (i * N + j)
            pos_idx = i * (N + 1) + j
            if (i + j) % 2 == 0:
                tri[tri_idx + 0] = pos_idx
                tri[tri_idx + 1] = pos_idx + N + 2
                tri[tri_idx + 2] = pos_idx + 1
                tri[tri_idx + 3] = pos_idx
                tri[tri_idx + 4] = pos_idx + N + 1
                tri[tri_idx + 5] = pos_idx + N + 2
            else:
                tri[tri_idx + 0] = pos_idx
                tri[tri_idx + 1] = pos_idx + N + 1
                tri[tri_idx + 2] = pos_idx + 1
                tri[tri_idx + 3] = pos_idx + 1
                tri[tri_idx + 4] = pos_idx + N + 1
                tri[tri_idx + 5] = pos_idx + N + 2

    @ti.kernel
    def init_edge():
        for i, j in ti.ndrange(N + 1, N):
            edge_idx = i * N + j
            pos_idx = i * (N + 1) + j
            edge[edge_idx] = ti.Vector([pos_idx, pos_idx + 1])
        start = N * (N + 1)
        for i, j in ti.ndrange(N, N + 1):
            edge_idx = start + j * N + i
            pos_idx = i * (N + 1) + j
            edge[edge_idx] = ti.Vector([pos_idx, pos_idx + N + 1])
        start = 2 * N * (N + 1)
        for i, j in ti.ndrange(N, N):
            edge_idx = start + i * N + j
            pos_idx = i * (N + 1) + j
            if (i + j) % 2 == 0:
                edge[edge_idx] = ti.Vector([pos_idx, pos_idx + N + 2])
            else:
                edge[edge_idx] = ti.Vector([pos_idx + 1, pos_idx + N + 1])

    @ti.kernel
    def update_transform(t: ti.f32):
        for i in range(NInstance):
            rotation_matrix = ti.math.rot_by_axis(ti.math.vec3(0, 1, 0),
                                                  0.01 * ti.math.sin(t))
            instances_transforms[i] = instances_transforms[i] @ rotation_matrix

    init_transforms_of_instances()

    init_pos()
    init_tri()
    init_edge()

    window = ti.ui.Window("test", (1024, 1024), vsync=True, show_window=False)
    canvas = window.get_canvas()
    scene = ti.ui.Scene()
    camera = ti.ui.make_camera()
    camera.position(-1.82731234, 2.26492691, 2.27800684)
    camera.lookat(-1.13230401, 2.11502124, 1.57480579)
    camera.fov(90)

    def render():
        scene.set_camera(camera)
        scene.point_light(pos=(0.5, 1, 2), color=(1, 1, 1))

        scene.mesh_instance(pos,
                            tri,
                            color=(39 / 255, 123 / 255, 192 / 255),
                            two_sided=True,
                            transforms=instances_transforms)
        canvas.scene(scene)

    for i in range(30):
        update_transform(30)
        render()
        window.get_image_buffer_as_numpy()

    render()
    verify_image(window.get_image_buffer_as_numpy(),
                 'test_draw_mesh_instances')
    window.destroy()


@pytest.mark.skipif(not _ti_core.GGUI_AVAILABLE, reason="GGUI Not Available")
@test_utils.test(arch=supported_archs)
def test_draw_part_of_mesh_instances():
    N = 10
    NV = (N + 1)**2
    NT = 2 * N**2
    NE = 2 * N * (N + 1) + N**2
    pos = ti.Vector.field(3, ti.f32, shape=NV)
    tri = ti.field(ti.i32, shape=3 * NT)
    edge = ti.Vector.field(2, ti.i32, shape=NE)

    # Instance Attribute Information
    NInstanceRows = 10
    NInstanceCols = 10
    NInstance = NInstanceRows * NInstanceCols
    instances_transforms = ti.Matrix.field(4, 4, ti.f32, shape=(NInstance, ))

    @ti.kernel
    def init_transforms_of_instances():
        identity = ti.Matrix.identity(ti.f32, 4)
        for i in range(NInstanceRows):
            for j in range(NInstanceCols):
                index = i * NInstanceCols + j
                instances_transforms[index] = identity
                translate_matrix = ti.math.translate(1.2 * j, 0, -1.2 * i)
                instances_transforms[
                    index] = translate_matrix @ instances_transforms[index]

    @ti.kernel
    def init_pos():
        for i, j in ti.ndrange(N + 1, N + 1):
            idx = i * (N + 1) + j
            pos[idx] = ti.Vector([i / N, 1.0 - j / N, 0.5])

    @ti.kernel
    def init_tri():
        for i, j in ti.ndrange(N, N):
            tri_idx = 6 * (i * N + j)
            pos_idx = i * (N + 1) + j
            if (i + j) % 2 == 0:
                tri[tri_idx + 0] = pos_idx
                tri[tri_idx + 1] = pos_idx + N + 2
                tri[tri_idx + 2] = pos_idx + 1
                tri[tri_idx + 3] = pos_idx
                tri[tri_idx + 4] = pos_idx + N + 1
                tri[tri_idx + 5] = pos_idx + N + 2
            else:
                tri[tri_idx + 0] = pos_idx
                tri[tri_idx + 1] = pos_idx + N + 1
                tri[tri_idx + 2] = pos_idx + 1
                tri[tri_idx + 3] = pos_idx + 1
                tri[tri_idx + 4] = pos_idx + N + 1
                tri[tri_idx + 5] = pos_idx + N + 2

    @ti.kernel
    def init_edge():
        for i, j in ti.ndrange(N + 1, N):
            edge_idx = i * N + j
            pos_idx = i * (N + 1) + j
            edge[edge_idx] = ti.Vector([pos_idx, pos_idx + 1])
        start = N * (N + 1)
        for i, j in ti.ndrange(N, N + 1):
            edge_idx = start + j * N + i
            pos_idx = i * (N + 1) + j
            edge[edge_idx] = ti.Vector([pos_idx, pos_idx + N + 1])
        start = 2 * N * (N + 1)
        for i, j in ti.ndrange(N, N):
            edge_idx = start + i * N + j
            pos_idx = i * (N + 1) + j
            if (i + j) % 2 == 0:
                edge[edge_idx] = ti.Vector([pos_idx, pos_idx + N + 2])
            else:
                edge[edge_idx] = ti.Vector([pos_idx + 1, pos_idx + N + 1])

    init_transforms_of_instances()
    init_pos()
    init_tri()
    init_edge()

    window = ti.ui.Window("test", (1024, 1024), vsync=True, show_window=False)
    canvas = window.get_canvas()
    scene = ti.ui.Scene()
    camera = ti.ui.make_camera()
    camera.position(-1.82731234, 2.26492691, 2.27800684)
    camera.lookat(-1.13230401, 2.11502124, 1.57480579)
    camera.fov(90)

    def render():
        scene.set_camera(camera)
        scene.point_light(pos=(0.5, 1, 2), color=(1, 1, 1))

        scene.mesh_instance(pos,
                            tri,
                            color=(39 / 255, 123 / 255, 192 / 255),
                            two_sided=True,
                            transforms=instances_transforms,
                            instance_count=10,
                            instance_offset=2)
        canvas.scene(scene)

    for _ in range(RENDER_REPEAT):
        render()
        window.get_image_buffer_as_numpy()

    render()
    verify_image(window.get_image_buffer_as_numpy(),
                 'test_draw_part_of_mesh_instances')
    window.destroy()


@pytest.mark.skipif(not _ti_core.GGUI_AVAILABLE, reason="GGUI Not Available")
@test_utils.test(arch=supported_archs)
def test_wireframe_mode():
    N = 10
    NV = (N + 1)**2
    NT = 2 * N**2
    NE = 2 * N * (N + 1) + N**2
    pos = ti.Vector.field(3, ti.f32, shape=NV)
    tri = ti.field(ti.i32, shape=3 * NT)
    edge = ti.Vector.field(2, ti.i32, shape=NE)

    @ti.kernel
    def init_pos():
        for i, j in ti.ndrange(N + 1, N + 1):
            idx = i * (N + 1) + j
            pos[idx] = ti.Vector([i / N, 1.0 - j / N, 0.5])

    @ti.kernel
    def init_tri():
        for i, j in ti.ndrange(N, N):
            tri_idx = 6 * (i * N + j)
            pos_idx = i * (N + 1) + j
            if (i + j) % 2 == 0:
                tri[tri_idx + 0] = pos_idx
                tri[tri_idx + 1] = pos_idx + N + 2
                tri[tri_idx + 2] = pos_idx + 1
                tri[tri_idx + 3] = pos_idx
                tri[tri_idx + 4] = pos_idx + N + 1
                tri[tri_idx + 5] = pos_idx + N + 2
            else:
                tri[tri_idx + 0] = pos_idx
                tri[tri_idx + 1] = pos_idx + N + 1
                tri[tri_idx + 2] = pos_idx + 1
                tri[tri_idx + 3] = pos_idx + 1
                tri[tri_idx + 4] = pos_idx + N + 1
                tri[tri_idx + 5] = pos_idx + N + 2

    @ti.kernel
    def init_edge():
        for i, j in ti.ndrange(N + 1, N):
            edge_idx = i * N + j
            pos_idx = i * (N + 1) + j
            edge[edge_idx] = ti.Vector([pos_idx, pos_idx + 1])
        start = N * (N + 1)
        for i, j in ti.ndrange(N, N + 1):
            edge_idx = start + j * N + i
            pos_idx = i * (N + 1) + j
            edge[edge_idx] = ti.Vector([pos_idx, pos_idx + N + 1])
        start = 2 * N * (N + 1)
        for i, j in ti.ndrange(N, N):
            edge_idx = start + i * N + j
            pos_idx = i * (N + 1) + j
            if (i + j) % 2 == 0:
                edge[edge_idx] = ti.Vector([pos_idx, pos_idx + N + 2])
            else:
                edge[edge_idx] = ti.Vector([pos_idx + 1, pos_idx + N + 1])

    init_pos()
    init_tri()
    init_edge()

    window = ti.ui.Window("test", (1024, 1024), vsync=True, show_window=False)
    canvas = window.get_canvas()
    scene = ti.ui.Scene()
    camera = ti.ui.make_camera()
    camera.position(1.5, 1, -1)
    camera.lookat(1, 0.5, 0)
    camera.fov(90)

    def render():
        scene.set_camera(camera)
        scene.point_light(pos=(0.5, 1, 2), color=(1, 1, 1))

        scene.mesh(pos,
                   tri,
                   color=(39 / 255, 123 / 255, 192 / 255),
                   two_sided=True,
                   show_wireframe=True)
        canvas.scene(scene)

    for _ in range(RENDER_REPEAT):
        render()
        window.get_image_buffer_as_numpy()

    render()
    verify_image(window.get_image_buffer_as_numpy(), 'test_wireframe_mode')
>>>>>>> 9089b7f2
    window.destroy()<|MERGE_RESOLUTION|>--- conflicted
+++ resolved
@@ -388,10 +388,8 @@
     verify_image(window.get_image_buffer_as_numpy(), 'test_set_image')
     window.destroy()
 
-
-@pytest.mark.skipif(not _ti_core.GGUI_AVAILABLE, reason="GGUI Not Available")
-@test_utils.test(arch=supported_archs)
-<<<<<<< HEAD
+@pytest.mark.skipif(not _ti_core.GGUI_AVAILABLE, reason="GGUI Not Available")
+@test_utils.test(arch=supported_archs)
 def test_fetching_depth_attachment():
     window = ti.ui.Window("test", (512, 512), vsync=True, show_window=False)
     canvas = window.get_canvas()
@@ -409,15 +407,18 @@
         scene.ambient_light((0.5, 0.5, 0.5))
         scene.particles(ball_center, radius=0.05, color=(0.5, 0.42, 0.8))
         canvas.scene(scene)
-
-    render()
-    if (platform.system() == 'Darwin'):
-        # FIXME: fetching depth buffer on mac report bug
-        # verify_image(window.get_depth_buffer_as_numpy(), 'test_depth')
-        pass
-    else:
-        verify_image(window.get_depth_buffer_as_numpy(), 'test_depth')
-=======
+    
+    for _ in range(RENDER_REPEAT):
+        render()
+        window.get_image_buffer_as_numpy()
+        
+    render()
+    verify_image(window.get_depth_buffer_as_numpy(), 'test_depth')
+    window.destroy()
+
+
+@pytest.mark.skipif(not _ti_core.GGUI_AVAILABLE, reason="GGUI Not Available")
+@test_utils.test(arch=supported_archs)
 def test_draw_lines():
     N = 10
     particles_pos = ti.Vector.field(3, dtype=ti.f32, shape=N)
@@ -958,5 +959,4 @@
 
     render()
     verify_image(window.get_image_buffer_as_numpy(), 'test_wireframe_mode')
->>>>>>> 9089b7f2
     window.destroy()