//#define _GLSL_DEBUG 1
#include "codegen_opengl.h"
#include <taichi/platform/opengl/opengl_api.h>
#include <taichi/platform/opengl/opengl_data_types.h>
#include "taichi/platform/opengl/opengl_api.h"
#include "taichi/platform/opengl/opengl_data_types.h"
#define STR2(...) #__VA_ARGS__
#define STR(...) STR2(__VA_ARGS__)

#include <string>
#include "taichi/ir/ir.h"
#include "taichi/util/line_appender.h"

TLANG_NAMESPACE_BEGIN
namespace opengl {
namespace {

std::string opengl_atomic_op_type_cap_name(AtomicOpType type) {
  static std::map<AtomicOpType, std::string> type_names;
  if (type_names.empty()) {
#define REGISTER_TYPE(i, s) type_names[AtomicOpType::i] = "atomic" #s;
    REGISTER_TYPE(add, Add);
    REGISTER_TYPE(sub, Sub);
    // REGISTER_TYPE(mul, Mul);
    // REGISTER_TYPE(div, Div);
    REGISTER_TYPE(max, Max);
    REGISTER_TYPE(min, Min);
    REGISTER_TYPE(bit_and, And);
    REGISTER_TYPE(bit_or, Or);
    REGISTER_TYPE(bit_xor, Xor);
#undef REGISTER_TYPE
  }
  return type_names[type];
}

struct UsedFeature {
  bool random{false};
  bool argument{false};
  bool extra_arg{false};
  bool external_ptr{false};
  bool atomic_float{false};
  bool global_temp{false};
};

struct CompiledKernel {
  GLProgram *glsl;
  int num_groups;
  UsedFeature used;
  std::string kernel_name;

  explicit CompiledKernel(const std::string &kernel_name_,
                          const std::string &kernel_source_code,
                          int num_groups_,
                          UsedFeature used_)
      : num_groups(num_groups_), used(used_), kernel_name(kernel_name_) {
#ifdef _GLSL_DEBUG
    TI_INFO("source of kernel [{}] * {}:\n{}", kernel_name, num_groups,
            kernel_source_code);
    std::ofstream(fmt::format("/tmp/{}.comp", kernel_name))
        .write(kernel_source_code.c_str(), kernel_source_code.size());
#endif
    this->glsl = compile_glsl_program(kernel_source_code);
  }

  void launch() const {
    // TI_PERF();
    launch_glsl_kernel(glsl, num_groups);
    // TI_PERF(kernel_name.c_str(), kernel_name.size(), 107);
  }
};

struct CompiledProgram {
  std::vector<CompiledKernel> kernels;
  int arg_count;
  int ext_arr_idx;
  size_t ext_arr_size;
  bool has_ext_arr{false};
  size_t gtmp_size;

  CompiledProgram(Kernel *kernel, size_t gtmp_size) : gtmp_size(gtmp_size) {
    has_ext_arr = false;
    arg_count = kernel->args.size();
    for (int i = 0; i < arg_count; i++) {
      if (kernel->args[i].is_nparray) {
        if (has_ext_arr)
          TI_ERROR(
              "[glsl] external array argument is supported to at most one in "
              "OpenGL for now");
        ext_arr_idx = i;
        ext_arr_size = kernel->args[i].size;
        has_ext_arr = true;
      }
    }
  }

  void launch(Context &ctx) const {
    std::vector<IOV> iov;
    iov.push_back(IOV{ctx.args, arg_count * sizeof(uint64_t)});
    auto gtmp_arr = std::vector<char>(gtmp_size);
    void *gtmp_base = gtmp_arr.data();  // std::calloc(gtmp_size, 1);
    iov.push_back(IOV{gtmp_base, gtmp_size});
    if (has_ext_arr) {
      iov.push_back(
          IOV{ctx.extra_args, arg_count * taichi_max_num_args * sizeof(int)});
      void *extptr = (void *)ctx.args[ext_arr_idx];
      ctx.args[ext_arr_idx] = 0;
      iov.push_back(IOV{extptr, ext_arr_size});
    }
    for (const auto &ker : kernels) {
      begin_glsl_kernels(iov);
      ker.launch();
      end_glsl_kernels(iov);
    }
  }
};

class KernelGen : public IRVisitor {
  Kernel *kernel;

 public:
  KernelGen(Kernel *kernel,
            std::string kernel_name,
            StructCompiledResult *struct_compiled,
            size_t gtmp_size)
      : kernel(kernel),
        compiled_program_(kernel, gtmp_size),
        struct_compiled_(struct_compiled),
        kernel_name_(kernel_name),
        glsl_kernel_prefix_(kernel_name) {
    allow_undefined_visitor = true;
    invoke_default_visitor = true;
  }

 private:  // {{{
  LineAppender line_appender_, line_appender_header_;
  CompiledProgram compiled_program_;
  UsedFeature used;

  bool is_top_level_{true};

  StructCompiledResult *struct_compiled_;
  const SNode *root_snode_;
  GetRootStmt *root_stmt_;
  std::string kernel_name_;
  std::string glsl_kernel_name_;
  std::string root_snode_type_name_;
  std::string glsl_kernel_prefix_;
  int glsl_kernel_count_{0};
  int num_threads_{1};
  int num_groups_{1};

  template <typename... Args>
  void emit(std::string f, Args &&... args) {
    line_appender_.append(std::move(f), std::move(args)...);
  }

  void generate_header() {
  }

  void generate_bottom() {
    // TODO(archibate): <kernel_name>() really necessary? How about just main()?
    emit("void main()");
    emit("{{");
    if (used.random)
      emit("  _init_rand();");
    if (glsl_kernel_name_.size())
      emit("  {}();", glsl_kernel_name_);
    emit("}}");

    std::string kernel_header =
        "layout(std430, binding = 0) buffer data_i32 { int _data_i32_[]; };\n"
        "layout(std430, binding = 0) buffer data_f32 { float _data_f32_[]; };\n"
        "layout(std430, binding = 0) buffer data_f64 { double _data_f64_[]; "
        "};\n";

    if (used.argument) {
      kernel_header +=
          "layout(std430, binding = 1) buffer args_i32 { int _args_i32_[]; };\n"
          "layout(std430, binding = 1) buffer args_f32 { float _args_f32_[]; "
          "};\n"
          "layout(std430, binding = 1) buffer args_f64 { double _args_f64_[]; "
          "};\n";
    }
    if (used.global_temp) {
      kernel_header +=
          "layout(std430, binding = 2) buffer gtmp_i32 { int _gtmp_i32_[]; };\n"
          "layout(std430, binding = 2) buffer gtmp_f32 { float _gtmp_f32_[]; "
          "};\n"
          "layout(std430, binding = 2) buffer gtmp_f64 { double _gtmp_f64_[]; "
          "};\n";
    }
    if (used.extra_arg) {
      kernel_header +=
          "layout(std430, binding = 3) buffer earg_i32 { int _earg_i32_[]; "
          "};\n";
    }
    if (used.external_ptr) {
      kernel_header +=
          "layout(std430, binding = 4) buffer extr_i32 { int _extr_i32_[]; };\n"
          "layout(std430, binding = 4) buffer extr_f32 { float _extr_f32_[]; "
          "};\n"
          "layout(std430, binding = 4) buffer extr_f64 { double _extr_f64_[]; "
          "};\n";
    }
    if (used.atomic_float && !opengl_has_GL_NV_shader_atomic_float) {  // {{{
<<<<<<< HEAD
      // clang-format off
      kernel_header += STR(
float atomicAdd_data_f32(int addr, float rhs)
{
  int old, new, ret;
  do {
    old = _data_i32_[addr];
    new = floatBitsToInt((intBitsToFloat(old) + rhs));
  } while (old != atomicCompSwap(_data_i32_[addr], old, new));
  return intBitsToFloat(old);
}
float atomicSub_data_f32(int addr, float rhs)
{
  int old, new, ret;
  do {
    old = _data_i32_[addr];
    new = floatBitsToInt((intBitsToFloat(old) - rhs));
  } while (old != atomicCompSwap(_data_i32_[addr], old, new));
  return intBitsToFloat(old);
}
float atomicMax_data_f32(int addr, float rhs)
{
  int old, new, ret;
  do {
    old = _data_i32_[addr];
    new = floatBitsToInt(max(intBitsToFloat(old), rhs));
  } while (old != atomicCompSwap(_data_i32_[addr], old, new));
  return intBitsToFloat(old);
}
float atomicMin_data_f32(int addr, float rhs)
{
  int old, new, ret;
  do {
    old = _data_i32_[addr];
    new = floatBitsToInt(min(intBitsToFloat(old), rhs));
  } while (old != atomicCompSwap(_data_i32_[addr], old, new));
  return intBitsToFloat(old);
}
);
#ifdef _GLSL_INT64 // TODO: why no gtmp_f64?
      kernel_header += STR(
double atomicAdd_data_f64(int addr, double rhs)
{
  int old, new, ret;
  do {
    old = _data_i64_[addr];
    new = floatBitsToInt((intBitsToFloat(old) + rhs));
  } while (old != atomicCompSwap(_data_i64_[addr], old, new));
  return intBitsToFloat(old);
}
double atomicSub_data_f64(int addr, double rhs)
{
  int old, new, ret;
  do {
    old = _data_i64_[addr];
    new = floatBitsToInt((intBitsToFloat(old) - rhs));
  } while (old != atomicCompSwap(_data_i64_[addr], old, new));
  return intBitsToFloat(old);
}
double atomicMax_data_f64(int addr, double rhs)
{
  int old, new, ret;
  do {
    old = _data_i64_[addr];
    new = floatBitsToInt(max(intBitsToFloat(old), rhs));
  } while (old != atomicCompSwap(_data_i64_[addr], old, new));
  return intBitsToFloat(old);
}
double atomicMin_data_f64(int addr, double rhs)
{
  int old, new, ret;
  do {
    old = _data_i64_[addr];
    new = floatBitsToInt(min(intBitsToFloat(old), rhs));
  } while (old != atomicCompSwap(_data_i64_[addr], old, new));
  return intBitsToFloat(old);
}
);
#endif // discussion: https://github.com/taichi-dev/taichi/pull/495#issuecomment-590074123
=======
      kernel_header += STR(float atomicAdd_data_f32(int addr, float rhs) {
        int old, new, ret;
        do {
          old = _data_i32_[addr];
          new = floatBitsToInt((intBitsToFloat(old) + rhs));
        } while (old != atomicCompSwap(_data_i32_[addr], old, new));
        return intBitsToFloat(old);
      } float atomicSub_data_f32(int addr, float rhs) {
        int old, new, ret;
        do {
          old = _data_i32_[addr];
          new = floatBitsToInt((intBitsToFloat(old) - rhs));
        } while (old != atomicCompSwap(_data_i32_[addr], old, new));
        return intBitsToFloat(old);
      } float atomicMax_data_f32(int addr, float rhs) {
        int old, new, ret;
        do {
          old = _data_i32_[addr];
          new = floatBitsToInt(max(intBitsToFloat(old), rhs));
        } while (old != atomicCompSwap(_data_i32_[addr], old, new));
        return intBitsToFloat(old);
      } float atomicMin_data_f32(int addr, float rhs) {
        int old, new, ret;
        do {
          old = _data_i32_[addr];
          new = floatBitsToInt(min(intBitsToFloat(old), rhs));
        } while (old != atomicCompSwap(_data_i32_[addr], old, new));
        return intBitsToFloat(old);
      });
#ifdef _GLSL_INT64  // TODO: why no gtmp_f64?
      kernel_header += STR(double atomicAdd_data_f64(int addr, double rhs) {
        int old, new, ret;
        do {
          old = _data_i64_[addr];
          new = floatBitsToInt((intBitsToFloat(old) + rhs));
        } while (old != atomicCompSwap(_data_i64_[addr], old, new));
        return intBitsToFloat(old);
      } double atomicSub_data_f64(int addr, double rhs) {
        int old, new, ret;
        do {
          old = _data_i64_[addr];
          new = floatBitsToInt((intBitsToFloat(old) - rhs));
        } while (old != atomicCompSwap(_data_i64_[addr], old, new));
        return intBitsToFloat(old);
      } double atomicMax_data_f64(int addr, double rhs) {
        int old, new, ret;
        do {
          old = _data_i64_[addr];
          new = floatBitsToInt(max(intBitsToFloat(old), rhs));
        } while (old != atomicCompSwap(_data_i64_[addr], old, new));
        return intBitsToFloat(old);
      } double atomicMin_data_f64(int addr, double rhs) {
        int old, new, ret;
        do {
          old = _data_i64_[addr];
          new = floatBitsToInt(min(intBitsToFloat(old), rhs));
        } while (old != atomicCompSwap(_data_i64_[addr], old, new));
        return intBitsToFloat(old);
      });
#endif  // discussion:
        // https://github.com/taichi-dev/taichi/pull/495#issuecomment-590074123
>>>>>>> f4647c2d
      if (used.global_temp) {
        kernel_header += STR(float atomicAdd_gtmp_f32(int addr, float rhs) {
          int old, new, ret;
          do {
            old = _gtmp_i32_[addr];
            new = floatBitsToInt((intBitsToFloat(old) + rhs));
          } while (old != atomicCompSwap(_gtmp_i32_[addr], old, new));
          return intBitsToFloat(old);
        } float atomicSub_gtmp_f32(int addr, float rhs) {
          int old, new, ret;
          do {
            old = _gtmp_i32_[addr];
            new = floatBitsToInt((intBitsToFloat(old) - rhs));
          } while (old != atomicCompSwap(_gtmp_i32_[addr], old, new));
          return intBitsToFloat(old);
        } float atomicMax_gtmp_f32(int addr, float rhs) {
          int old, new, ret;
          do {
            old = _gtmp_i32_[addr];
            new = floatBitsToInt(max(intBitsToFloat(old), rhs));
          } while (old != atomicCompSwap(_gtmp_i32_[addr], old, new));
          return intBitsToFloat(old);
        } float atomicMin_gtmp_f32(int addr, float rhs) {
          int old, new, ret;
          do {
            old = _gtmp_i32_[addr];
            new = floatBitsToInt(min(intBitsToFloat(old), rhs));
          } while (old != atomicCompSwap(_gtmp_i32_[addr], old, new));
          return intBitsToFloat(old);
        });
      }
<<<<<<< HEAD
      if (used.external_ptr) { // TODO: bake no macro atomics for ext_ns
        kernel_header += STR(
float atomicAdd_ext_ns_f32(int addr, float rhs)
{
  int old, new, ret;
  do {
    old = _ext_ns_i32(addr);
    new = floatBitsToInt((intBitsToFloat(old) + rhs));
  } while (old != atomicCompSwap((_ext_ns_i32(addr)), old, new));
  return intBitsToFloat(old);
}
float atomicSub_ext_ns_f32(int addr, float rhs)
{
  int old, new, ret;
  do {
    old = _ext_ns_i32(addr);
    new = floatBitsToInt((intBitsToFloat(old) - rhs));
  } while (old != atomicCompSwap((_ext_ns_i32(addr)), old, new));
  return intBitsToFloat(old);
}
float atomicMax_ext_ns_f32(int addr, float rhs)
{
  int old, new, ret;
  do {
    old = _ext_ns_i32(addr);
    new = floatBitsToInt(max(intBitsToFloat(old), rhs));
  } while (old != atomicCompSwap((_ext_ns_i32(addr)), old, new));
  return intBitsToFloat(old);
}
float atomicMin_ext_ns_f32(int addr, float rhs)
{
  int old, new, ret;
  do {
    old = _ext_ns_i32(addr);
    new = floatBitsToInt(min(intBitsToFloat(old), rhs));
  } while (old != atomicCompSwap((_ext_ns_i32(addr)), old, new));
  return intBitsToFloat(old);
}
);
      // clang-format on
=======
      if (used.external_ptr) {  // TODO: bake no macro atomics for ext_ns
        kernel_header += STR(float atomicAdd_ext_ns_f32(int addr, float rhs) {
          int old, new, ret;
          do {
            old = _ext_ns_i32(addr);
            new = floatBitsToInt((intBitsToFloat(old) + rhs));
          } while (old != atomicCompSwap((_ext_ns_i32(addr)), old, new));
          return intBitsToFloat(old);
        } float atomicSub_ext_ns_f32(int addr, float rhs) {
          int old, new, ret;
          do {
            old = _ext_ns_i32(addr);
            new = floatBitsToInt((intBitsToFloat(old) - rhs));
          } while (old != atomicCompSwap((_ext_ns_i32(addr)), old, new));
          return intBitsToFloat(old);
        } float atomicMax_ext_ns_f32(int addr, float rhs) {
          int old, new, ret;
          do {
            old = _ext_ns_i32(addr);
            new = floatBitsToInt(max(intBitsToFloat(old), rhs));
          } while (old != atomicCompSwap((_ext_ns_i32(addr)), old, new));
          return intBitsToFloat(old);
        } float atomicMin_ext_ns_f32(int addr, float rhs) {
          int old, new, ret;
          do {
            old = _ext_ns_i32(addr);
            new = floatBitsToInt(min(intBitsToFloat(old), rhs));
          } while (old != atomicCompSwap((_ext_ns_i32(addr)), old, new));
          return intBitsToFloat(old);
        });
>>>>>>> f4647c2d
      }
    }                   // }}}
    if (used.random) {  // TODO(archibate): random in different offloads should
                        // share rand seed? {{{
      kernel_header += STR(uvec4 _rand_;

                           void _init_rand() {
                             uint i = gl_GlobalInvocationID.x;
                             _rand_.x = 123456789 * i * 1000000007;
                             _rand_.y = 362436069;
                             _rand_.z = 521288629;
                             _rand_.w = 88675123;
                           }

                           uint _rand_u32() {
                             uint t = _rand_.x ^ (_rand_.x << 11);
                             _rand_.xyz = _rand_.yzw;
                             _rand_.x = _rand_.y;
                             _rand_.y = _rand_.z;
                             _rand_.z = _rand_.w;
                             _rand_.w =
                                 (_rand_.w ^ (_rand_.w >> 19)) ^ (t ^ (t >> 8));
                             return _rand_.w * 1000000007;
                           }

                           float _rand_f32() {
                             return float(_rand_u32()) * (1.0 / 4294967296.0);
                           }

                           double _rand_f64() { return double(_rand_f32()); }

                           int _rand_i32() { return int(_rand_u32()); });
    }  // }}}

    line_appender_header_.append_raw(kernel_header);

    int threads_per_group = opengl_get_threads_per_group();
    if (num_threads_ < threads_per_group)
      threads_per_group = std::max(1, num_threads_);
    else
      num_groups_ = (num_threads_ + threads_per_group - 1) / threads_per_group;
    emit("layout(local_size_x = {}, local_size_y = 1, local_size_z = 1) in;",
         threads_per_group);
    std::string extensions = "";
    if (opengl_has_GL_NV_shader_atomic_float) {
      extensions += "#extension GL_NV_shader_atomic_float: enable\n";
    }
    auto kernel_src_code =
        "#version 430 core\n" + extensions + "precision highp float;\n" +
        line_appender_header_.lines() + line_appender_.lines();
    compiled_program_.kernels.push_back(CompiledKernel(
        std::move(glsl_kernel_name_), kernel_src_code, num_groups_, used));
    line_appender_header_.clear_all();
    line_appender_.clear_all();
  }

  void visit(Block *stmt) override {
    if (!is_top_level_)
      line_appender_.push_indent();
    for (auto &s : stmt->statements) {
      s->accept(this);
    }
    if (!is_top_level_)
      line_appender_.pop_indent();
  }

  virtual void visit(Stmt *stmt) override {
    TI_ERROR("[glsl] unsupported statement type {}", typeid(*stmt).name());
  }

  void visit(PrintStmt *stmt) override {
    TI_WARN("Cannot print inside OpenGL kernel, ignored");
  }

  void visit(RandStmt *stmt) override {
    used.random = true;
    emit("{} {} = _rand_{}();", opengl_data_type_name(stmt->ret_type.data_type),
         stmt->short_name(), data_type_short_name(stmt->ret_type.data_type));
  }

  void visit(LinearizeStmt *stmt) override {
    std::string val = "0";
    for (int i = 0; i < (int)stmt->inputs.size(); i++) {
      val = fmt::format("({} * {} + {})", val, stmt->strides[i],
                        stmt->inputs[i]->short_name());
    }
    emit("int {} = {};", stmt->short_name(), val);
  }

  void visit(OffsetAndExtractBitsStmt *stmt) override {
    emit("int {} = ((({} + {}) >> {}) & ((1 << {}) - 1));", stmt->short_name(),
         stmt->offset, stmt->input->short_name(), stmt->bit_begin,
         stmt->bit_end - stmt->bit_begin);
  }

  void visit(GetRootStmt *stmt) override {
    // Should we assert |root_stmt_| is assigned only once?
    root_stmt_ = stmt;
    emit("int {} = 0;", stmt->short_name());
  }

  void visit(SNodeLookupStmt *stmt) override {
    Stmt *parent;
    std::string parent_type;
    if (stmt->input_snode) {
      parent = stmt->input_snode;
      parent_type = stmt->snode->node_type_name;
    } else {
      TI_ASSERT(root_stmt_ != nullptr);
      parent = root_stmt_;
      parent_type = root_snode_type_name_;
    }

    emit("int {} = {} + {} * {}; // {}", stmt->short_name(),
         parent->short_name(),
         struct_compiled_->class_children_map[parent_type],
         stmt->input_index->short_name(), stmt->snode->node_type_name);
  }

  std::map<int, std::string> ptr_signats;

  void visit(GetChStmt *stmt) override {
    emit("int {} = {} + {}; // {}", stmt->short_name(),
         stmt->input_ptr->short_name(),
         struct_compiled_
             ->class_get_map[stmt->input_snode->node_type_name][stmt->chid],
         stmt->output_snode->node_type_name);
    if (stmt->output_snode->is_place())
      ptr_signats[stmt->id] = "data";
  }

  void visit(GlobalStoreStmt *stmt) override {
    TI_ASSERT(stmt->width() == 1);
    auto dt = stmt->data->element_type();
    emit("_{}_{}_[{} >> {}] = {};",
         ptr_signats.at(stmt->ptr->id),  // throw out_of_range if not a pointer
         data_type_short_name(dt), stmt->ptr->short_name(),
         opengl_data_address_shifter(dt), stmt->data->short_name());
  }

  void visit(GlobalLoadStmt *stmt) override {
    TI_ASSERT(stmt->width() == 1);
    auto dt = stmt->element_type();
    emit("{} {} = _{}_{}_[{} >> {}];",
         opengl_data_type_name(stmt->element_type()), stmt->short_name(),
         ptr_signats.at(stmt->ptr->id), data_type_short_name(dt),
         stmt->ptr->short_name(), opengl_data_address_shifter(dt));
  }

  void visit(ExternalPtrStmt *stmt) override {
    TI_ASSERT(stmt->width() == 1);
    const auto linear_index_name = fmt::format("_li_{}", stmt->short_name());
    emit("int {} = 0;", linear_index_name);
    emit("{{ // linear seek");
    {
      ScopedIndent _s(line_appender_);
      const auto *argload = stmt->base_ptrs[0]->as<ArgLoadStmt>();
      const int arg_id = argload->arg_id;
      const int num_indices = stmt->indices.size();
      std::vector<std::string> size_var_names;
      for (int i = 0; i < num_indices; i++) {
        used.extra_arg = true;
        std::string var_name = fmt::format("_s{}_{}", i, stmt->short_name());
        emit("int {} = _earg_i32_[{} * {} + {}];", var_name, arg_id,
             taichi_max_num_indices, i);
        size_var_names.push_back(std::move(var_name));
      }
      for (int i = 0; i < num_indices; i++) {
        emit("{} *= {};", linear_index_name, size_var_names[i]);
        emit("{} += {};", linear_index_name, stmt->indices[i]->short_name());
      }
    }
    emit("}}");

    emit("int {} = ({} + {}) << {};", stmt->short_name(),
         stmt->base_ptrs[0]->short_name(), linear_index_name,
         opengl_data_address_shifter(stmt->base_ptrs[0]->element_type()));
    used.external_ptr = true;
    ptr_signats[stmt->id] = "extr";
  }

  void visit(UnaryOpStmt *stmt) override {
    auto dt_name = opengl_data_type_name(stmt->element_type());
    if (stmt->op_type == UnaryOpType::logic_not) {
      emit("{} {} = {}({} == 0);", dt_name, stmt->short_name(), dt_name,
           stmt->operand->short_name());
    } else if (stmt->op_type == UnaryOpType::neg) {
      emit("{} {} = {}(-{});", dt_name, stmt->short_name(), dt_name,
           stmt->operand->short_name());
    } else if (stmt->op_type == UnaryOpType::rsqrt) {
      emit("{} {} = {}(1 / sqrt({}));", dt_name, stmt->short_name(), dt_name,
           stmt->operand->short_name());
    } else if (stmt->op_type == UnaryOpType::sgn) {
      emit("{} {} = {}(sign({}));", dt_name, stmt->short_name(), dt_name,
           stmt->operand->short_name());
    } else if (stmt->op_type == UnaryOpType::bit_not) {
      emit("{} {} = {}(~{});", dt_name, stmt->short_name(), dt_name,
           stmt->operand->short_name());
    } else if (stmt->op_type != UnaryOpType::cast) {
      emit("{} {} = {}({}({}));", dt_name, stmt->short_name(), dt_name,
           unary_op_type_name(stmt->op_type), stmt->operand->short_name());
    } else {
      // cast
      if (stmt->cast_by_value) {
        emit("{} {} = {}({});", dt_name, stmt->short_name(),
             opengl_data_type_name(stmt->cast_type),
             stmt->operand->short_name());
      } else if (stmt->cast_type == DataType::f32 &&
                 stmt->operand->element_type() == DataType::i32) {
        emit("{} {} = intBitsToFloat({});", dt_name, stmt->short_name(),
             stmt->operand->short_name());
      } else if (stmt->cast_type == DataType::i32 &&
                 stmt->operand->element_type() == DataType::f32) {
        emit("{} {} = floatBitsToInt({});", dt_name, stmt->short_name(),
             stmt->operand->short_name());
      } else {
        TI_ERROR("unsupported reinterpret cast");
      }
    }
  }

  void visit(BinaryOpStmt *bin) override {
    const auto dt_name = opengl_data_type_name(bin->element_type());
    const auto lhs_name = bin->lhs->short_name();
    const auto rhs_name = bin->rhs->short_name();
    const auto bin_name = bin->short_name();
    if (bin->op_type == BinaryOpType::floordiv) {
      if (is_integral(bin->lhs->element_type()) &&
          is_integral(bin->rhs->element_type())) {
        emit(
            "{} {} = {}({} * {} >= 0 ? abs({}) / abs({}) : sign({}) * "
            "(abs({}) + abs({}) - 1) / {});",
            dt_name, bin_name, dt_name, lhs_name, rhs_name, lhs_name, rhs_name,
            lhs_name, lhs_name, rhs_name, rhs_name);
        return;
      }
      // NOTE: the 1e-6 here is for precision reason, or `7 // 7` will obtain 0
      // instead of 1
      emit(
          "{} {} = {}(floor((float({}) * (1 + sign({} * {}) * 1e-6)) / "
          "float({})));",
          dt_name, bin_name, dt_name, lhs_name, lhs_name, rhs_name, rhs_name);
      return;
    } else if (bin->op_type == BinaryOpType::mod) {
      // NOTE: the GLSL built-in function `mod()` is a pythonic mod: x - y *
      // floor(x / y)
      emit("{} {} = {} - {} * int({} / {});", dt_name, bin_name, lhs_name,
           rhs_name, lhs_name, rhs_name);
      return;
    } else if (bin->op_type == BinaryOpType::atan2) {
      if (bin->element_type() ==
          DataType::f64) {  // don't know why no atan(double, double)
        emit("{} {} = {}(atan(float({}), float({})));", dt_name, bin_name,
             dt_name, lhs_name, rhs_name);
      } else {
        emit("{} {} = atan({}, {});", dt_name, bin_name, lhs_name, rhs_name);
      }
      return;
    }
    const auto binop = binary_op_type_symbol(bin->op_type);
    if (is_opengl_binary_op_infix(bin->op_type)) {
      if (is_opengl_binary_op_different_return_type(bin->op_type) ||
          bin->element_type() != bin->lhs->element_type() ||
          bin->element_type() != bin->rhs->element_type()) {
        emit("{} {} = {}({} {} {});", dt_name, bin_name, dt_name, lhs_name,
             binop, rhs_name);
      } else {
        emit("{} {} = {} {} {};", dt_name, bin_name, lhs_name, binop, rhs_name);
      }
    } else {
      // This is a function call
      emit("{} {} = {}({}({}, {}));", dt_name, bin_name, dt_name, binop,
           lhs_name, rhs_name);
    }
  }

  void visit(AtomicOpStmt *stmt) override {
    TI_ASSERT(stmt->width() == 1);
    auto dt = stmt->dest->element_type();
    if (dt == DataType::i32 || opengl_has_GL_NV_shader_atomic_float) {
      emit("{} {} = {}(_{}_{}_[{} >> {}], {});",
           opengl_data_type_name(stmt->val->element_type()), stmt->short_name(),
           opengl_atomic_op_type_cap_name(stmt->op_type),
           ptr_signats.at(stmt->dest->id), data_type_short_name(dt),
           stmt->dest->short_name(), opengl_data_address_shifter(dt),
           stmt->val->short_name());
    } else {
      TI_ASSERT(dt == DataType::f32 || dt == DataType::f64);
      used.atomic_float = true;
      emit("{} {} = {}_{}_{}({} >> {}, {});",
           opengl_data_type_name(stmt->val->element_type()), stmt->short_name(),
           opengl_atomic_op_type_cap_name(stmt->op_type),
           ptr_signats.at(stmt->dest->id), data_type_short_name(dt),
           stmt->dest->short_name(), opengl_data_address_shifter(dt),
           stmt->val->short_name());
    }
  }

  void visit(TernaryOpStmt *tri) override {
    TI_ASSERT(tri->op_type == TernaryOpType::select);
    emit("{} {} = ({}) != 0 ? ({}) : ({});",
         opengl_data_type_name(tri->element_type()), tri->short_name(),
         tri->op1->short_name(), tri->op2->short_name(),
         tri->op3->short_name());
  }

  void visit(LocalLoadStmt *stmt) override {
    bool linear_index = true;
    for (int i = 0; i < (int)stmt->ptr.size(); i++) {
      if (stmt->ptr[i].offset != i) {
        linear_index = false;
      }
    }
    if (stmt->same_source() && linear_index &&
        stmt->width() == stmt->ptr[0].var->width()) {
      auto ptr = stmt->ptr[0].var;
      emit("{} {} = {};", opengl_data_type_name(stmt->element_type()),
           stmt->short_name(), ptr->short_name());
    } else {
      TI_NOT_IMPLEMENTED;
    }
  }

  void visit(LocalStoreStmt *stmt) override {
    emit("{} = {};", stmt->ptr->short_name(), stmt->data->short_name());
  }

  void visit(AllocaStmt *alloca) override {
    emit("{} {} = 0;", opengl_data_type_name(alloca->element_type()),
         alloca->short_name());
  }

  void visit(ConstStmt *const_stmt) override {
    TI_ASSERT(const_stmt->width() == 1);
    emit("{} {} = {};", opengl_data_type_name(const_stmt->element_type()),
         const_stmt->short_name(), const_stmt->val[0].stringify());
  }

  void visit(ArgLoadStmt *stmt) override {
    const auto dt = opengl_data_type_name(stmt->element_type());
    used.argument = true;
    if (stmt->is_ptr) {
      emit("int {} = _args_i32_[{} << 1]; // is ext pointer {}",
           stmt->short_name(), stmt->arg_id, dt);
    } else {
      emit("{} {} = _args_{}_[{} << {}];", dt, stmt->short_name(),
           data_type_short_name(stmt->element_type()), stmt->arg_id,
           opengl_argument_address_shifter(stmt->element_type()));
    }
  }

  void visit(ArgStoreStmt *stmt) override {
    TI_ASSERT(!stmt->is_ptr);
    used.argument = true;
    emit("_args_{}_[{} << {}] = {};",
         data_type_short_name(stmt->element_type()), stmt->arg_id,
         opengl_argument_address_shifter(stmt->element_type()),
         stmt->val->short_name());
  }

  std::string make_kernel_name() {
    return fmt::format("{}{}", glsl_kernel_prefix_, glsl_kernel_count_++);
  }

  void generate_serial_kernel(OffloadedStmt *stmt) {
    TI_ASSERT(stmt->task_type == OffloadedStmt::TaskType::serial);
    const std::string glsl_kernel_name = make_kernel_name();
    this->glsl_kernel_name_ = glsl_kernel_name;
    emit("void {}()", glsl_kernel_name);
    emit("{{ // serial");
    stmt->body->accept(this);
    emit("}}\n");
  }

  void generate_range_for_kernel(OffloadedStmt *stmt) {
    TI_ASSERT(stmt->task_type == OffloadedStmt::TaskType::range_for);
    const std::string glsl_kernel_name = make_kernel_name();
    emit("void {}()", glsl_kernel_name);
    this->glsl_kernel_name_ = glsl_kernel_name;
    emit("{{ // range for");

    if (stmt->const_begin && stmt->const_end) {
      ScopedIndent _s(line_appender_);
      auto begin_value = stmt->begin_value;
      auto end_value = stmt->end_value;
      if (end_value < begin_value)
        std::swap(end_value, begin_value);
      num_threads_ = end_value - begin_value;
      emit("// range known at compile time");
      emit("int _tid = int(gl_GlobalInvocationID.x);");
      emit("if (_tid >= {}) return;", num_threads_);
      emit("int _itv = {} + _tid * {};", begin_value, 1 /* stmt->step? */);
    } else {
      TI_ERROR("[glsl] non-const range_for currently unsupported under OpenGL");
    }

    stmt->body->accept(this);
    emit("}}\n");
  }

  void visit(GlobalTemporaryStmt *stmt) override {
    TI_ASSERT(stmt->width() == 1);
    used.global_temp = true;
    emit("int {} = {};", stmt->short_name(), stmt->offset);
    ptr_signats[stmt->id] = "gtmp";
  }

  void visit(LoopIndexStmt *stmt) override {
    TI_ASSERT(!stmt->is_struct_for);
    TI_ASSERT(stmt->index == 0);  // TODO: multiple indices
    emit("int {} = _itv;", stmt->short_name());
  }

  void visit(RangeForStmt *for_stmt) override {
    TI_ASSERT(for_stmt->width() == 1);
    auto *loop_var = for_stmt->loop_var;
    if (loop_var->ret_type.data_type == DataType::i32) {
      if (!for_stmt->reversed) {
        emit("for (int {}_ = {}; {}_ < {}; {}_ = {}_ + {}) {{",
             loop_var->short_name(), for_stmt->begin->short_name(),
             loop_var->short_name(), for_stmt->end->short_name(),
             loop_var->short_name(), loop_var->short_name(), 1);
        // variable named `loop_var->short_name()` is already allocated by
        // alloca
        emit("  {} = {}_;", loop_var->short_name(), loop_var->short_name());
      } else {
        // reversed for loop
        emit("for (int {}_ = {} - 1; {}_ >= {}; {}_ = {}_ - {}) {{",
             loop_var->short_name(), for_stmt->end->short_name(),
             loop_var->short_name(), for_stmt->begin->short_name(),
             loop_var->short_name(), loop_var->short_name(), 1);
        emit("  {} = {}_;", loop_var->short_name(), loop_var->short_name());
      }
    } else {
      TI_ASSERT(!for_stmt->reversed);
      const auto type_name = opengl_data_type_name(loop_var->element_type());
      emit("for ({} {} = {}; {} < {}; {} = {} + 1) {{", type_name,
           loop_var->short_name(), for_stmt->begin->short_name(),
           loop_var->short_name(), for_stmt->end->short_name(),
           loop_var->short_name(), loop_var->short_name());
    }
    for_stmt->body->accept(this);
    emit("}}");
  }

  void visit(WhileControlStmt *stmt) override {
    emit("if ({} == 0) break;", stmt->cond->short_name());
  }

  void visit(WhileStmt *stmt) override {
    emit("while (true) {{");
    stmt->body->accept(this);
    emit("}}");
  }

  void visit(OffloadedStmt *stmt) override {
    generate_header();
    TI_ASSERT(is_top_level_);
    is_top_level_ = false;
    using Type = OffloadedStmt::TaskType;
    if (stmt->task_type == Type::serial) {
      generate_serial_kernel(stmt);
    } else if (stmt->task_type == Type::range_for) {
      generate_range_for_kernel(stmt);
    } else {
      // struct_for is automatically lowered to ranged_for for dense snodes
      // (#378). So we only need to support serial and range_for tasks.
      TI_ERROR("[glsl] Unsupported offload type={} on OpenGL arch",
               stmt->task_name());
    }
    is_top_level_ = true;
    generate_bottom();
  }

  void visit(StructForStmt *) override {
    TI_ERROR("[glsl] Struct for cannot be nested under OpenGL for now");
  }

  void visit(IfStmt *if_stmt) override {
    emit("if ({} != 0) {{", if_stmt->cond->short_name());
    if (if_stmt->true_statements) {
      if_stmt->true_statements->accept(this);
    }
    if (if_stmt->false_statements) {
      emit("}} else {{");
      if_stmt->false_statements->accept(this);
    }
    emit("}}");
  }

 public:
  Kernel *get_kernel() const {
    return kernel;
  }

  CompiledProgram get_compiled_program() const {
    return compiled_program_;
  }

  void run(const SNode &root_snode) {
    root_snode_ = &root_snode;
    root_snode_type_name_ = root_snode.node_type_name;
    kernel->ir->accept(this);
  }
};

}  // namespace

void OpenglCodeGen::lower() {  // {{{
  auto ir = kernel_->ir;
  const bool print_ir = prog_->config.print_ir;
  if (print_ir) {
    TI_TRACE("Initial IR:");
    irpass::print(ir);
  }

  if (kernel_->grad) {
    irpass::reverse_segments(ir);
    irpass::re_id(ir);
    if (print_ir) {
      TI_TRACE("Segment reversed (for autodiff):");
      irpass::print(ir);
    }
  }

  irpass::lower(ir);
  irpass::re_id(ir);
  if (print_ir) {
    TI_TRACE("Lowered:");
    irpass::print(ir);
  }

  irpass::typecheck(ir);
  irpass::re_id(ir);
  if (print_ir) {
    TI_TRACE("Typechecked:");
    irpass::print(ir);
  }

  irpass::demote_dense_struct_fors(ir);
  irpass::typecheck(ir);
  if (print_ir) {
    TI_TRACE("Dense Struct-for demoted:");
    irpass::print(ir);
  }

  irpass::constant_fold(ir);
  if (prog_->config.simplify_before_lower_access) {
    irpass::simplify(ir);
    irpass::re_id(ir);
    if (print_ir) {
      TI_TRACE("Simplified I:");
      irpass::print(ir);
    }
  }

  if (kernel_->grad) {
    irpass::demote_atomics(ir);
    irpass::full_simplify(ir, prog_->config);
    irpass::typecheck(ir);
    if (print_ir) {
      TI_TRACE("Before make_adjoint:");
      irpass::print(ir);
    }
    irpass::make_adjoint(ir);
    if (print_ir) {
      TI_TRACE("After make_adjoint:");
      irpass::print(ir);
    }
    irpass::typecheck(ir);
  }

  irpass::lower_access(ir, prog_->config.use_llvm);
  irpass::re_id(ir);
  if (print_ir) {
    TI_TRACE("Access Lowered:");
    irpass::print(ir);
  }

  irpass::die(ir);
  irpass::re_id(ir);
  if (print_ir) {
    TI_TRACE("DIEd:");
    irpass::print(ir);
  }

  irpass::flag_access(ir);
  irpass::re_id(ir);
  if (print_ir) {
    TI_TRACE("Access Flagged:");
    irpass::print(ir);
  }

  irpass::constant_fold(ir);
  if (print_ir) {
    TI_TRACE("Constant folded:");
    irpass::re_id(ir);
    irpass::print(ir);
  }

  global_tmps_buffer_size_ =
      std::max(irpass::offload(ir).total_size, (size_t)(1));
  if (print_ir) {
    TI_TRACE("Offloaded:");
    irpass::re_id(ir);
    irpass::print(ir);
  }

  irpass::full_simplify(ir, prog_->config);
  if (print_ir) {
    TI_TRACE("Simplified II:");
    irpass::re_id(ir);
    irpass::print(ir);
  }

  irpass::demote_atomics(ir);
  if (print_ir) {
    TI_TRACE("Atomics demoted:");
    irpass::re_id(ir);
    irpass::print(ir);
  }

#ifdef _GLSL_DEBUG
  irpass::print(ir);
#endif
}  // }}}

FunctionType OpenglCodeGen::gen(void) {
#if defined(TI_WITH_OPENGL)
  KernelGen codegen(kernel_, kernel_name_, struct_compiled_,
                    global_tmps_buffer_size_);
  codegen.run(*prog_->snode_root);
  auto compiled = codegen.get_compiled_program();

  return [compiled](Context &ctx) { compiled.launch(ctx); };
#else
  TI_NOT_IMPLEMENTED
#endif
}

FunctionType OpenglCodeGen::compile(Program &program, Kernel &kernel) {
  this->prog_ = &program;
  this->kernel_ = &kernel;

  this->lower();
  return this->gen();
}

}  // namespace opengl
TLANG_NAMESPACE_END<|MERGE_RESOLUTION|>--- conflicted
+++ resolved
@@ -203,7 +203,6 @@
           "};\n";
     }
     if (used.atomic_float && !opengl_has_GL_NV_shader_atomic_float) {  // {{{
-<<<<<<< HEAD
       // clang-format off
       kernel_header += STR(
 float atomicAdd_data_f32(int addr, float rhs)
@@ -283,101 +282,6 @@
 }
 );
 #endif // discussion: https://github.com/taichi-dev/taichi/pull/495#issuecomment-590074123
-=======
-      kernel_header += STR(float atomicAdd_data_f32(int addr, float rhs) {
-        int old, new, ret;
-        do {
-          old = _data_i32_[addr];
-          new = floatBitsToInt((intBitsToFloat(old) + rhs));
-        } while (old != atomicCompSwap(_data_i32_[addr], old, new));
-        return intBitsToFloat(old);
-      } float atomicSub_data_f32(int addr, float rhs) {
-        int old, new, ret;
-        do {
-          old = _data_i32_[addr];
-          new = floatBitsToInt((intBitsToFloat(old) - rhs));
-        } while (old != atomicCompSwap(_data_i32_[addr], old, new));
-        return intBitsToFloat(old);
-      } float atomicMax_data_f32(int addr, float rhs) {
-        int old, new, ret;
-        do {
-          old = _data_i32_[addr];
-          new = floatBitsToInt(max(intBitsToFloat(old), rhs));
-        } while (old != atomicCompSwap(_data_i32_[addr], old, new));
-        return intBitsToFloat(old);
-      } float atomicMin_data_f32(int addr, float rhs) {
-        int old, new, ret;
-        do {
-          old = _data_i32_[addr];
-          new = floatBitsToInt(min(intBitsToFloat(old), rhs));
-        } while (old != atomicCompSwap(_data_i32_[addr], old, new));
-        return intBitsToFloat(old);
-      });
-#ifdef _GLSL_INT64  // TODO: why no gtmp_f64?
-      kernel_header += STR(double atomicAdd_data_f64(int addr, double rhs) {
-        int old, new, ret;
-        do {
-          old = _data_i64_[addr];
-          new = floatBitsToInt((intBitsToFloat(old) + rhs));
-        } while (old != atomicCompSwap(_data_i64_[addr], old, new));
-        return intBitsToFloat(old);
-      } double atomicSub_data_f64(int addr, double rhs) {
-        int old, new, ret;
-        do {
-          old = _data_i64_[addr];
-          new = floatBitsToInt((intBitsToFloat(old) - rhs));
-        } while (old != atomicCompSwap(_data_i64_[addr], old, new));
-        return intBitsToFloat(old);
-      } double atomicMax_data_f64(int addr, double rhs) {
-        int old, new, ret;
-        do {
-          old = _data_i64_[addr];
-          new = floatBitsToInt(max(intBitsToFloat(old), rhs));
-        } while (old != atomicCompSwap(_data_i64_[addr], old, new));
-        return intBitsToFloat(old);
-      } double atomicMin_data_f64(int addr, double rhs) {
-        int old, new, ret;
-        do {
-          old = _data_i64_[addr];
-          new = floatBitsToInt(min(intBitsToFloat(old), rhs));
-        } while (old != atomicCompSwap(_data_i64_[addr], old, new));
-        return intBitsToFloat(old);
-      });
-#endif  // discussion:
-        // https://github.com/taichi-dev/taichi/pull/495#issuecomment-590074123
->>>>>>> f4647c2d
-      if (used.global_temp) {
-        kernel_header += STR(float atomicAdd_gtmp_f32(int addr, float rhs) {
-          int old, new, ret;
-          do {
-            old = _gtmp_i32_[addr];
-            new = floatBitsToInt((intBitsToFloat(old) + rhs));
-          } while (old != atomicCompSwap(_gtmp_i32_[addr], old, new));
-          return intBitsToFloat(old);
-        } float atomicSub_gtmp_f32(int addr, float rhs) {
-          int old, new, ret;
-          do {
-            old = _gtmp_i32_[addr];
-            new = floatBitsToInt((intBitsToFloat(old) - rhs));
-          } while (old != atomicCompSwap(_gtmp_i32_[addr], old, new));
-          return intBitsToFloat(old);
-        } float atomicMax_gtmp_f32(int addr, float rhs) {
-          int old, new, ret;
-          do {
-            old = _gtmp_i32_[addr];
-            new = floatBitsToInt(max(intBitsToFloat(old), rhs));
-          } while (old != atomicCompSwap(_gtmp_i32_[addr], old, new));
-          return intBitsToFloat(old);
-        } float atomicMin_gtmp_f32(int addr, float rhs) {
-          int old, new, ret;
-          do {
-            old = _gtmp_i32_[addr];
-            new = floatBitsToInt(min(intBitsToFloat(old), rhs));
-          } while (old != atomicCompSwap(_gtmp_i32_[addr], old, new));
-          return intBitsToFloat(old);
-        });
-      }
-<<<<<<< HEAD
       if (used.external_ptr) { // TODO: bake no macro atomics for ext_ns
         kernel_header += STR(
 float atomicAdd_ext_ns_f32(int addr, float rhs)
@@ -417,39 +321,7 @@
   return intBitsToFloat(old);
 }
 );
-      // clang-format on
-=======
-      if (used.external_ptr) {  // TODO: bake no macro atomics for ext_ns
-        kernel_header += STR(float atomicAdd_ext_ns_f32(int addr, float rhs) {
-          int old, new, ret;
-          do {
-            old = _ext_ns_i32(addr);
-            new = floatBitsToInt((intBitsToFloat(old) + rhs));
-          } while (old != atomicCompSwap((_ext_ns_i32(addr)), old, new));
-          return intBitsToFloat(old);
-        } float atomicSub_ext_ns_f32(int addr, float rhs) {
-          int old, new, ret;
-          do {
-            old = _ext_ns_i32(addr);
-            new = floatBitsToInt((intBitsToFloat(old) - rhs));
-          } while (old != atomicCompSwap((_ext_ns_i32(addr)), old, new));
-          return intBitsToFloat(old);
-        } float atomicMax_ext_ns_f32(int addr, float rhs) {
-          int old, new, ret;
-          do {
-            old = _ext_ns_i32(addr);
-            new = floatBitsToInt(max(intBitsToFloat(old), rhs));
-          } while (old != atomicCompSwap((_ext_ns_i32(addr)), old, new));
-          return intBitsToFloat(old);
-        } float atomicMin_ext_ns_f32(int addr, float rhs) {
-          int old, new, ret;
-          do {
-            old = _ext_ns_i32(addr);
-            new = floatBitsToInt(min(intBitsToFloat(old), rhs));
-          } while (old != atomicCompSwap((_ext_ns_i32(addr)), old, new));
-          return intBitsToFloat(old);
-        });
->>>>>>> f4647c2d
+// clang-format on
       }
     }                   // }}}
     if (used.random) {  // TODO(archibate): random in different offloads should
