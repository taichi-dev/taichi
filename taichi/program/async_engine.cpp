--- conflicted
+++ resolved
@@ -175,14 +175,9 @@
         auto config = kernel->program.config;
         auto ir = stmt;
         offload_to_executable(
-<<<<<<< HEAD
-            ir, config, false, /*lower_global_access=*/true,
-            /*make_thread_local=*/config.make_thread_local,
-=======
             ir, config, /*verbose=*/false,
             /*lower_global_access=*/true,
             /*make_thread_local=*/true,
->>>>>>> 6937b1e2
             /*make_block_local=*/
             is_extension_supported(config.arch, Extension::bls) &&
                 config.make_block_local);
