--- conflicted
+++ resolved
@@ -35,12 +35,7 @@
   }
 }
 
-<<<<<<< HEAD
-FunctionType LlvmProgramImpl::compile(Kernel *kernel,
-                                      OffloadedStmt *offloaded) {
-=======
 FunctionType LlvmProgramImpl::compile(Kernel *kernel) {
->>>>>>> a034184b
   auto codegen = KernelCodeGen::create(kernel->arch, kernel);
   return codegen->compile_to_function();
 }
