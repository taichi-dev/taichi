--- conflicted
+++ resolved
@@ -33,12 +33,8 @@
 
 void Callable::finalize_rets() {
   std::vector<const Type *> types;
-<<<<<<< HEAD
-  for (auto &ret : rets) {
-=======
   types.reserve(rets.size());
   for (const auto &ret : rets) {
->>>>>>> cd33d3ec
     types.push_back(ret.dt);
   }
   ret_type =
