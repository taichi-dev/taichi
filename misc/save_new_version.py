import os
from datetime import date

import requests

version = os.getenv('RELEASE_VERSION')
version = version[1:]
version_num = version.split('.')
major = int(version_num[0])
minor = int(version_num[1])
patch = int(version_num[2])
release_date = date.today().strftime('%Y-%m-%d')

payload = {
    'version': version,
    'major': major,
    'minor': minor,
    'patch': patch,
    'date': release_date
}

username = os.getenv('METADATA_USERNAME')
password = os.getenv('METADATA_PASSWORD')
url = os.getenv('METADATA_URL')

<<<<<<< HEAD
try:
    response = requests.post('http://'+url+'/add_version/main', json=payload, auth=(username, password), timeout=5)
    response.raise_for_status()
except requests.exceptions.ConnectionError as err:
    print('Updating latest version failed: No internet,', err)
    exit(1)
except requests.exceptions.HTTPError as err:
    print('Updating latest version failed: Server error,', err)
    exit(1)
except requests.exceptions.Timeout as err:
    print(
        'Updating latest version failed: Time out when connecting server,',
        err)
    exit(1)
except requests.exceptions.RequestException as err:
    print('Updating latest version failed:', err)
    exit(1)

response = response.json()
print(response['message'])
=======
response = requests.post('http://54.90.48.192/add_version/main',
                         json=payload,
                         auth=requests.auth.HTTPBasicAuth(username, password))
print(response.text)
>>>>>>> 18832cd7
<|MERGE_RESOLUTION|>--- conflicted
+++ resolved
@@ -23,7 +23,6 @@
 password = os.getenv('METADATA_PASSWORD')
 url = os.getenv('METADATA_URL')
 
-<<<<<<< HEAD
 try:
     response = requests.post('http://'+url+'/add_version/main', json=payload, auth=(username, password), timeout=5)
     response.raise_for_status()
@@ -43,10 +42,4 @@
     exit(1)
 
 response = response.json()
-print(response['message'])
-=======
-response = requests.post('http://54.90.48.192/add_version/main',
-                         json=payload,
-                         auth=requests.auth.HTTPBasicAuth(username, password))
-print(response.text)
->>>>>>> 18832cd7
+print(response['message'])