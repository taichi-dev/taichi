--- conflicted
+++ resolved
@@ -918,13 +918,8 @@
             raise TaichiSyntaxError(
                 "'else' clause for 'while' not supported in Taichi kernels")
 
-<<<<<<< HEAD
         with ctx.loop_scope_guard():
-            ti.core.begin_frontend_while(ti.Expr(1).ptr)
-=======
-        with ctx.control_scope_guard():
             _ti_core.begin_frontend_while(ti.Expr(1).ptr)
->>>>>>> b9159a48
             while_cond = build_stmt(ctx, node.test)
             ti.begin_frontend_if(while_cond)
             _ti_core.begin_frontend_if_true()
@@ -949,24 +944,14 @@
                 build_stmts(ctx, node.orelse)
             return node
 
-<<<<<<< HEAD
         with ctx.non_static_scope_guard():
             ti.begin_frontend_if(node.test.ptr)
-            ti.core.begin_frontend_if_true()
+            _ti_core.begin_frontend_if_true()
             build_stmts(ctx, node.body)
-            ti.core.pop_scope()
-            ti.core.begin_frontend_if_false()
+            _ti_core.pop_scope()
+            _ti_core.begin_frontend_if_false()
             build_stmts(ctx, node.orelse)
-            ti.core.pop_scope()
-=======
-        ti.begin_frontend_if(node.test.ptr)
-        _ti_core.begin_frontend_if_true()
-        build_stmts(ctx, node.body)
-        _ti_core.pop_scope()
-        _ti_core.begin_frontend_if_false()
-        build_stmts(ctx, node.orelse)
-        _ti_core.pop_scope()
->>>>>>> b9159a48
+            _ti_core.pop_scope()
         return None
 
     @staticmethod
