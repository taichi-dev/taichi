#pragma once

#include <string>

#include "taichi/rhi/arch.h"

namespace taichi::lang {

struct CompileConfig;
class Program;
class IRNode;
class SNode;
class Kernel;

std::string get_hashed_offline_cache_key_of_snode(SNode *snode);
std::string get_hashed_offline_cache_key(CompileConfig *config, Kernel *kernel);
void gen_offline_cache_key(Program *prog, IRNode *ast, std::ostream *os);

<<<<<<< HEAD
}  // namespace lang
}  // namespace taichi
=======
namespace offline_cache {

std::string get_cache_path_by_arch(const std::string &base_path, Arch arch);
bool enabled_wip_offline_cache(bool enable_hint);
std::string mangle_name(const std::string &primal_name, const std::string &key);
bool try_demangle_name(const std::string &mangled_name,
                       std::string &primal_name,
                       std::string &key);

}  // namespace offline_cache

}  // namespace taichi::lang
>>>>>>> 31f33df5
<|MERGE_RESOLUTION|>--- conflicted
+++ resolved
@@ -16,20 +16,4 @@
 std::string get_hashed_offline_cache_key(CompileConfig *config, Kernel *kernel);
 void gen_offline_cache_key(Program *prog, IRNode *ast, std::ostream *os);
 
-<<<<<<< HEAD
-}  // namespace lang
-}  // namespace taichi
-=======
-namespace offline_cache {
-
-std::string get_cache_path_by_arch(const std::string &base_path, Arch arch);
-bool enabled_wip_offline_cache(bool enable_hint);
-std::string mangle_name(const std::string &primal_name, const std::string &key);
-bool try_demangle_name(const std::string &mangled_name,
-                       std::string &primal_name,
-                       std::string &key);
-
-}  // namespace offline_cache
-
-}  // namespace taichi::lang
->>>>>>> 31f33df5
+}  // namespace taichi::lang