option(USE_STDCPP "Use -stdlib=libc++" OFF)
option(TI_WITH_LLVM "Build with LLVM backends" ON)
option(TI_WITH_METAL "Build with the Metal backend" ON)
option(TI_WITH_CUDA "Build with the CUDA backend" ON)
option(TI_WITH_CUDA_TOOLKIT "Build with the CUDA toolkit" OFF)
option(TI_WITH_OPENGL "Build with the OpenGL backend" ON)
option(TI_WITH_CC "Build with the C backend" ON)
option(TI_WITH_VULKAN "Build with the Vulkan backend" OFF)
option(TI_WITH_DX11 "Build with the DX11 backend" OFF)
option(TI_EMSCRIPTENED "Build using emscripten" OFF)

# Force symbols to be 'hidden' by default so nothing is exported from the Taichi
# library including the third-party dependencies.
# As Taichi can be used by external projects, some of the internal dependencies
# such as Vulkan, ImGui, etc. could be in conflict with the dependencies of those
# projects.
set(CMAKE_CXX_VISIBILITY_PRESET hidden)
set(CMAKE_VISIBILITY_INLINES_HIDDEN ON)
# Suppress warnings from submodules introduced by the above symbol visibility change
set(CMAKE_POLICY_DEFAULT_CMP0063 NEW)
set(CMAKE_POLICY_DEFAULT_CMP0077 NEW)
set(INSTALL_LIB_DIR ${CMAKE_INSTALL_PREFIX}/python/taichi/_lib)

if(ANDROID)
    set(TI_WITH_VULKAN ON)
    set(TI_EXPORT_CORE ON)
    set(TI_WITH_LLVM OFF)
    set(TI_WITH_METAL OFF)
    set(TI_WITH_CUDA OFF)
    set(TI_WITH_OPENGL OFF)
    set(TI_WITH_CC OFF)
    set(TI_WITH_DX11 OFF)
endif()

if(TI_EMSCRIPTENED)
    set(TI_WITH_LLVM OFF)
    set(TI_WITH_METAL OFF)
    set(TI_WITH_CUDA OFF)
    set(TI_WITH_OPENGL OFF)
    set(TI_WITH_CC OFF)
    set(TI_WITH_DX11 OFF)

    set(TI_WITH_VULKAN ON)
    set(CMAKE_CXX_FLAGS "${CMAKE_CXX_FLAGS} -DTI_EMSCRIPTENED")
endif()

if(UNIX AND NOT APPLE)
    # Handy helper for Linux
    # https://stackoverflow.com/a/32259072/12003165
    set(LINUX TRUE)
endif()

if (APPLE)
    if (TI_WITH_CUDA)
        set(TI_WITH_CUDA OFF)
        message(WARNING "CUDA backend not supported on OS X. Setting TI_WITH_CUDA to OFF.")
    endif()
    if (TI_WITH_OPENGL)
        set(TI_WITH_OPENGL OFF)
        message(WARNING "OpenGL backend not supported on OS X. Setting TI_WITH_OPENGL to OFF.")
    endif()
    if (TI_WITH_CC)
        set(TI_WITH_CC OFF)
        message(WARNING "C backend not supported on OS X. Setting TI_WITH_CC to OFF.")
    endif()
endif()

if (WIN32)
    if (TI_WITH_CC)
        set(TI_WITH_CC OFF)
        message(WARNING "C backend not supported on Windows. Setting TI_WITH_CC to OFF.")
    endif()
endif()

set(TI_WITH_GGUI OFF)
if(TI_WITH_VULKAN AND NOT TI_EMSCRIPTENED)
    set(TI_WITH_GGUI ON)
endif()


if (NOT EXISTS "${CMAKE_CURRENT_SOURCE_DIR}/external/glad/src/gl.c")
    set(TI_WITH_OPENGL OFF)
    message(WARNING "external/glad submodule not detected. Settings TI_WITH_OPENGL to OFF.")
endif()

if(NOT TI_WITH_LLVM)
    set(TI_WITH_CUDA OFF)
    set(TI_WITH_CUDA_TOOLKIT OFF)
endif()


## TODO 4832: Split source per target, do not include everything in taichi_core_source
file(GLOB TAICHI_CORE_SOURCE
    "taichi/analysis/*.cpp" "taichi/analysis/*.h" #IR
    "taichi/aot/*.cpp" "taichi/aot/*.h" #RT?
    "taichi/codegen/*.cpp" "taichi/codegen/*.h" #CODEGEN
<<<<<<< HEAD
    "taichi/codegen/metal/*.cpp" "taichi/codegen/metal/*.h" #CODEGEN
    "taichi/codegen/metal/shaders/*" #CODEGEN
=======
>>>>>>> 1295fb64
    "taichi/codegen/spirv/*" #CODEGEN
    "taichi/common/*"
    "taichi/ir/*"
    "taichi/jit/*"
    "taichi/llvm/*"
    "taichi/math/*"
    "taichi/program/*"
    "taichi/struct/*"
    "taichi/system/*"
    "taichi/transforms/*"
    "taichi/util/*"
    "taichi/gui/*"
    "taichi/platform/cuda/*" "taichi/platform/mac/*" "taichi/platform/windows/*"
    "taichi/lang_util.h" "taichi/lang_util.cpp"
    "taichi/runtime/*.h" "taichi/runtime/*.cpp"
    "taichi/backends/*.h" "taichi/backends/*.cpp"
)

file(GLOB TAICHI_CPU_SOURCE "taichi/backends/cpu/*.cpp" "taichi/backends/cpu/*.h")
file(GLOB TAICHI_CUDA_SOURCE "taichi/backends/cuda/*.cpp" "taichi/backends/cuda/*.h")

file(GLOB TAICHI_CC_SOURCE "taichi/backends/cc/*.h" "taichi/backends/cc/*.cpp")
file(GLOB TAICHI_INTEROP_SOURCE "taichi/backends/interop/*.cpp" "taichi/backends/interop/*.h")

file(GLOB TAICHI_GGUI_SOURCE
    "taichi/ui/*.cpp"  "taichi/ui/*/*.cpp" "taichi/ui/*/*/*.cpp"
    "taichi/ui/*/*/*/*.cpp" "taichi/ui/*/*/*/*/*.cpp" "taichi/ui/*.h"
    "taichi/ui/*/*.h" "taichi/ui/*/*/*.h" "taichi/ui/*/*/*/*.h" "taichi/ui/*/*/*/*/*.h"
)
file(GLOB TAICHI_GGUI_GLFW_SOURCE
  "taichi/ui/common/window_base.cpp"
  "taichi/ui/backends/vulkan/window.cpp"
)

if(TI_WITH_GGUI)
    add_definitions(-DTI_WITH_GGUI)

    # Remove GLFW dependencies from the build for Android
    if(ANDROID)
        list(REMOVE_ITEM TAICHI_GGUI_SOURCE ${TAICHI_GGUI_GLFW_SOURCE})
    endif()

    list(APPEND TAICHI_CORE_SOURCE ${TAICHI_GGUI_SOURCE})
endif()

# These files are compiled into .bc and loaded as LLVM module dynamically. They should not be compiled into libtaichi. So they're removed here
file(GLOB BYTECODE_SOURCE "taichi/runtime/llvm/runtime.cpp")
list(REMOVE_ITEM TAICHI_CORE_SOURCE ${BYTECODE_SOURCE})

<<<<<<< HEAD
=======

>>>>>>> 1295fb64
if(TI_WITH_LLVM)
    set(CMAKE_CXX_FLAGS "${CMAKE_CXX_FLAGS} -DTI_WITH_LLVM")
    list(APPEND TAICHI_CORE_SOURCE ${TAICHI_CPU_SOURCE})
else()
    file(GLOB TAICHI_LLVM_SOURCE "taichi/llvm/*.cpp" "taichi/llvm/*.h")
    list(REMOVE_ITEM TAICHI_CORE_SOURCE ${TAICHI_LLVM_SOURCE})
endif()

list(APPEND TAICHI_CORE_SOURCE ${TAICHI_INTEROP_SOURCE})


if (TI_WITH_CUDA)
  set(CMAKE_CXX_FLAGS "${CMAKE_CXX_FLAGS} -DTI_WITH_CUDA")
  list(APPEND TAICHI_CORE_SOURCE ${TAICHI_CUDA_SOURCE})
endif()

if(NOT CUDA_VERSION)
    set(CUDA_VERSION 10.0)
endif()

if (TI_WITH_CC)
  set(CMAKE_CXX_FLAGS "${CMAKE_CXX_FLAGS} -DTI_WITH_CC")
  list(APPEND TAICHI_CORE_SOURCE ${TAICHI_CC_SOURCE})
endif()


# This compiles all the libraries with -fPIC, which is critical to link a static
# library into a shared lib.
set(CMAKE_POSITION_INDEPENDENT_CODE ON)

# The short-term goal is to have a sub-library, "taichi_isolated_core", that is
# mostly Taichi-focused, free from the "application" layer such as pybind11 or
# GUI. At a minimum, we must decouple from pybind11/python-environment. Then we
# can 1) unit test a major part of Taichi, and 2) integrate a new frontend lang
# with "taichi_isolated_core".
#
# TODO(#2198): Long-term speaking, we should create a separate library for each
# sub-module. This way we can guarantee that the lib dependencies form a DAG.
file(GLOB TAICHI_PYBIND_SOURCE
      "taichi/python/*.cpp"
      "taichi/python/*.h"
)
list(REMOVE_ITEM TAICHI_CORE_SOURCE ${TAICHI_PYBIND_SOURCE})

file(GLOB TAICHI_EMBIND_SOURCE
      "taichi/javascript/*.cpp"
      "taichi/javascript/*.h"
)
if (TAICHI_EMBIND_SOURCE)
  list(REMOVE_ITEM TAICHI_CORE_SOURCE ${TAICHI_EMBIND_SOURCE})
endif()


# TODO(#2196): Rename these CMAKE variables:
# CORE_LIBRARY_NAME --> TAICHI_ISOLATED_CORE_LIB_NAME
# CORE_WITH_PYBIND_LIBRARY_NAME --> TAICHI_CORE_LIB_NAME
#
# However, the better strategy is probably to rename the actual library:
#
# taichi_core --> taichi_pylib (this requires python-side refactoring...)
# taichi_isolated_core --> taichi_core
#
# But this requires more efforts, because taichi_core is already referenced
# everywhere in python.
set(CORE_LIBRARY_NAME taichi_isolated_core)
add_library(${CORE_LIBRARY_NAME} OBJECT ${TAICHI_CORE_SOURCE})

if (APPLE)
    # Ask OS X to minic Linux dynamic linking behavior
    set_target_properties(${CORE_LIBRARY_NAME}
      PROPERTIES INTERFACE_LINK_LIBRARIES "-undefined dynamic_lookup"
    )
endif()

# TODO: replace these includes per target basis
target_include_directories(${CORE_LIBRARY_NAME} PRIVATE ${CMAKE_SOURCE_DIR})
target_include_directories(${CORE_LIBRARY_NAME} PRIVATE external/include)
target_include_directories(${CORE_LIBRARY_NAME} PRIVATE external/spdlog/include)
target_include_directories(${CORE_LIBRARY_NAME} PRIVATE external/SPIRV-Tools/include)
target_include_directories(${CORE_LIBRARY_NAME} PRIVATE external/PicoSHA2)
target_include_directories(${CORE_LIBRARY_NAME} PRIVATE external/eigen)

# By default, TI_WITH_METAL is ON for all platforms.
# As of right now, on non-macOS platforms, the metal backend won't work at all.
# We have future plans to allow metal AOT to run on non-macOS devices.

<<<<<<< HEAD
target_include_directories(${CORE_LIBRARY_NAME} PRIVATE external/FP16/include)
=======
if (TI_WITH_DX11)
    set(CMAKE_CXX_FLAGS "${CMAKE_CXX_FLAGS} -DTI_WITH_DX11")

    add_subdirectory(taichi/runtime/program_impls/dx)
    target_link_libraries(${CORE_LIBRARY_NAME} PRIVATE dx_program_impl)

    add_subdirectory(taichi/runtime/dx)
    target_link_libraries(${CORE_LIBRARY_NAME} PRIVATE dx_runtime)

    add_subdirectory(taichi/backends/dx)
endif()


if (TI_WITH_OPENGL)
    target_include_directories(${CORE_LIBRARY_NAME} PRIVATE external/glad/include)
endif()
    target_include_directories(${CORE_LIBRARY_NAME} PRIVATE external/FP16/include)
>>>>>>> 1295fb64

set(LIBRARY_NAME ${CORE_LIBRARY_NAME})

# GLFW not available on Android
if (TI_WITH_OPENGL OR TI_WITH_VULKAN AND NOT ANDROID AND NOT TI_EMSCRIPTENED)
  set(GLFW_BUILD_DOCS OFF CACHE BOOL "" FORCE)
  set(GLFW_BUILD_TESTS OFF CACHE BOOL "" FORCE)
  set(GLFW_BUILD_EXAMPLES OFF CACHE BOOL "" FORCE)

  if (APPLE)
    set(GLFW_VULKAN_STATIC ON CACHE BOOL "" FORCE)
  endif()

  message("Building with GLFW")
  add_subdirectory(external/glfw)
  target_link_libraries(${LIBRARY_NAME} PRIVATE glfw)
  target_include_directories(${CORE_LIBRARY_NAME} PRIVATE external/glfw/include)
endif()

if(DEFINED ENV{LLVM_DIR})
    set(LLVM_DIR $ENV{LLVM_DIR})
    message("Getting LLVM_DIR=${LLVM_DIR} from the environment variable")
endif()

if(TI_WITH_LLVM)
    # http://llvm.org/docs/CMake.html#embedding-llvm-in-your-project
    find_package(LLVM REQUIRED CONFIG)
    message(STATUS "Found LLVM ${LLVM_PACKAGE_VERSION}")
    if(${LLVM_PACKAGE_VERSION} VERSION_LESS "10.0")
        message(FATAL_ERROR "LLVM version < 10 is not supported")
    endif()
    message(STATUS "Using LLVMConfig.cmake in: ${LLVM_DIR}")
    target_include_directories(${CORE_LIBRARY_NAME} PUBLIC ${LLVM_INCLUDE_DIRS})

    message("LLVM include dirs ${LLVM_INCLUDE_DIRS}")
    message("LLVM library dirs ${LLVM_LIBRARY_DIRS}")
    add_definitions(${LLVM_DEFINITIONS})

    llvm_map_components_to_libnames(llvm_libs
            Core
            ExecutionEngine
            InstCombine
            OrcJIT
            RuntimeDyld
            TransformUtils
            BitReader
            BitWriter
            Object
            ScalarOpts
            Support
            native
            Linker
            Target
            MC
            Passes
            ipo
            Analysis
            )
    target_link_libraries(${LIBRARY_NAME} PRIVATE ${llvm_libs})

    if (APPLE AND "${CMAKE_SYSTEM_PROCESSOR}" STREQUAL "arm64")
        llvm_map_components_to_libnames(llvm_aarch64_libs AArch64)
        target_link_libraries(${LIBRARY_NAME} PRIVATE ${llvm_aarch64_libs})
    endif()

    if (TI_WITH_CUDA)
        llvm_map_components_to_libnames(llvm_ptx_libs NVPTX)
        target_link_libraries(${LIBRARY_NAME} PRIVATE ${llvm_ptx_libs})
    endif()

    add_subdirectory(taichi/codegen/wasm)
    target_link_libraries(${CORE_LIBRARY_NAME} PRIVATE wasm_codegen)

    add_subdirectory(taichi/runtime/wasm)
    target_link_libraries(${CORE_LIBRARY_NAME} PRIVATE wasm_runtime)
endif()

if (TI_WITH_CUDA_TOOLKIT)
    if("$ENV{CUDA_TOOLKIT_ROOT_DIR}" STREQUAL "")
        message(FATAL_ERROR "TI_WITH_CUDA_TOOLKIT is ON but CUDA_TOOLKIT_ROOT_DIR not found")
    else()
        message(STATUS "TI_WITH_CUDA_TOOLKIT = ON")
        message(STATUS "CUDA_TOOLKIT_ROOT_DIR=$ENV{CUDA_TOOLKIT_ROOT_DIR}")
        set(CMAKE_CXX_FLAGS "${CMAKE_CXX_FLAGS} -DTI_WITH_CUDA_TOOLKIT")
        target_include_directories(${CORE_LIBRARY_NAME} PRIVATE $ENV{CUDA_TOOLKIT_ROOT_DIR}/include)
        target_link_directories(${CORE_LIBRARY_NAME} PRIVATE $ENV{CUDA_TOOLKIT_ROOT_DIR}/lib64)
        #libraries for cuda kernel profiler CuptiToolkit
        target_link_libraries(${CORE_LIBRARY_NAME} PRIVATE cupti nvperf_host)
    endif()
else()
    message(STATUS "TI_WITH_CUDA_TOOLKIT = OFF")
endif()

if (TI_WITH_METAL)
    set(CMAKE_CXX_FLAGS "${CMAKE_CXX_FLAGS} -DTI_WITH_METAL")

    add_subdirectory(taichi/backends/metal)
    add_subdirectory(taichi/runtime/metal)
    add_subdirectory(taichi/runtime/program_impls/metal)
    add_subdirectory(taichi/codegen/metal)

    target_link_libraries(${CORE_LIBRARY_NAME} PRIVATE metal_codegen)
    target_link_libraries(${CORE_LIBRARY_NAME} PRIVATE metal_runtime)
    target_link_libraries(${CORE_LIBRARY_NAME} PRIVATE metal_program_impl)
endif()

if (TI_WITH_OPENGL)
    set(CMAKE_CXX_FLAGS "${CMAKE_CXX_FLAGS} -DTI_WITH_OPENGL")

<<<<<<< HEAD
    add_subdirectory(taichi/backends/opengl)
=======
>>>>>>> 1295fb64
    add_subdirectory(taichi/runtime/program_impls/opengl)
    target_link_libraries(${CORE_LIBRARY_NAME} PRIVATE opengl_program_impl)

    add_subdirectory(taichi/codegen/opengl)
    target_link_libraries(${CORE_LIBRARY_NAME} PRIVATE opengl_codegen)

<<<<<<< HEAD
    target_link_libraries(${CORE_LIBRARY_NAME} PRIVATE opengl_program_impl)
=======
    add_subdirectory(taichi/runtime/opengl)
    target_link_libraries(${CORE_LIBRARY_NAME} PRIVATE opengl_runtime)

    add_subdirectory(taichi/backends/opengl)
>>>>>>> 1295fb64
endif()

if (TI_WITH_DX11)
    set(SPIRV_CROSS_CLI false)
    #target_include_directories(${CORE_LIBRARY_NAME} PRIVATE external/SPIRV-Cross)
    target_link_libraries(${CORE_LIBRARY_NAME} PRIVATE spirv-cross-hlsl spirv-cross-core)
endif()

# SPIR-V codegen is always there, regardless of Vulkan
set(SPIRV_SKIP_EXECUTABLES true)
set(SPIRV-Headers_SOURCE_DIR ${CMAKE_CURRENT_SOURCE_DIR}/external/SPIRV-Headers)
add_subdirectory(external/SPIRV-Tools)
# NOTE: SPIRV-Tools-opt must come before SPIRV-Tools
# https://github.com/KhronosGroup/SPIRV-Tools/issues/1569#issuecomment-390250792
target_link_libraries(${CORE_LIBRARY_NAME} PRIVATE SPIRV-Tools-opt ${SPIRV_TOOLS})

target_include_directories(${CORE_LIBRARY_NAME} PRIVATE external/SPIRV-Headers/include)
target_include_directories(${CORE_LIBRARY_NAME} PRIVATE external/SPIRV-Reflect)

add_subdirectory(taichi/runtime/gfx)
target_link_libraries(${CORE_LIBRARY_NAME} PRIVATE gfx_runtime)


# Vulkan Device API
if (TI_WITH_VULKAN)
    set(CMAKE_CXX_FLAGS "${CMAKE_CXX_FLAGS} -DTI_WITH_VULKAN")
    if (APPLE)
        find_library(MOLTEN_VK libMoltenVK.dylib PATHS $HOMEBREW_CELLAR/molten-vk $VULKAN_SDK REQUIRED)
        configure_file(${MOLTEN_VK} ${CMAKE_BINARY_DIR}/libMoltenVK.dylib COPYONLY)
        message(STATUS "MoltenVK library ${MOLTEN_VK}")
        if (EXISTS ${CMAKE_BINARY_DIR}/libMoltenVK.dylib)
            install(FILES ${CMAKE_BINARY_DIR}/libMoltenVK.dylib DESTINATION ${INSTALL_LIB_DIR}/runtime)
        endif()
    endif()
    add_subdirectory(taichi/backends/vulkan)

    # TODO: this dependency is here because program.cpp includes vulkan_program.h
    # Should be removed
    target_link_libraries(${CORE_LIBRARY_NAME} PRIVATE vulkan_rhi)

    add_subdirectory(taichi/runtime/program_impls/vulkan)
    target_link_libraries(${CORE_LIBRARY_NAME} PRIVATE vulkan_program_impl)
endif ()


# Optional dependencies

if (APPLE)
  find_library(COCOA Cocoa)
  if (NOT COCOA)
    message(FATAL_ERROR "Cocoa not found")
  endif()
  find_library(METAL Metal)
  if (NOT METAL)
    message(FATAL_ERROR "Metal not found")
  endif()
  target_link_libraries(${CORE_LIBRARY_NAME}
    PRIVATE
      ${COCOA}
      ${METAL}
    )
endif ()

if (NOT WIN32)
    # Android has a custom toolchain so pthread is not available and should
    # link against other libraries as well for logcat and internal features.
    if (ANDROID)
        target_link_libraries(${CORE_LIBRARY_NAME} PRIVATE android log)
    else()
        target_link_libraries(${CORE_LIBRARY_NAME} PRIVATE pthread stdc++)
    endif()

    if (UNIX AND NOT ${CMAKE_SYSTEM_NAME} MATCHES "Linux")
	# OS X or BSD
    else()
        # Linux
        target_link_libraries(${CORE_LIBRARY_NAME} PRIVATE stdc++fs X11)

        target_link_options(${CORE_LIBRARY_NAME} PRIVATE -static-libgcc -static-libstdc++)
        if (${CMAKE_HOST_SYSTEM_PROCESSOR} STREQUAL "x86_64")
            # Avoid glibc dependencies
            if (TI_WITH_VULKAN)
                target_link_options(${CORE_LIBRARY_NAME} PRIVATE -Wl,--wrap=log2f)
            else()
                # Enforce compatibility with manylinux2014
                target_link_options(${CORE_LIBRARY_NAME} PRIVATE -Wl,--wrap=log2f -Wl,--wrap=exp2 -Wl,--wrap=log2 -Wl,--wrap=logf -Wl,--wrap=powf -Wl,--wrap=exp -Wl,--wrap=log -Wl,--wrap=pow)
            endif()
        endif()
    endif()
else()
    # windows
    target_link_libraries(${CORE_LIBRARY_NAME} PRIVATE Winmm)
endif ()

foreach (source IN LISTS TAICHI_CORE_SOURCE)
    file(RELATIVE_PATH source_rel ${CMAKE_CURRENT_LIST_DIR} ${source})
    get_filename_component(source_path "${source_rel}" PATH)
    string(REPLACE "/" "\\" source_path_msvc "${source_path}")
    source_group("${source_path_msvc}" FILES "${source}")
endforeach ()

message("PYTHON_LIBRARIES: " ${PYTHON_LIBRARIES})

if(TI_WITH_PYTHON AND NOT TI_EMSCRIPTENED)
    set(CORE_WITH_PYBIND_LIBRARY_NAME taichi_core)
    # Cannot compile Python source code with Android, but TI_EXPORT_CORE should be set and
    # Android should only use the isolated library ignoring those source code.
    if (NOT ANDROID)
	# NO_EXTRAS is required here to avoid llvm symbol error during build
	pybind11_add_module(${CORE_WITH_PYBIND_LIBRARY_NAME} NO_EXTRAS ${TAICHI_PYBIND_SOURCE})
    else()
        add_library(${CORE_WITH_PYBIND_LIBRARY_NAME} SHARED)
    endif ()

    # Remove symbols from static libs: https://stackoverflow.com/a/14863432/12003165
    if (LINUX)
        target_link_options(${CORE_WITH_PYBIND_LIBRARY_NAME} PUBLIC -Wl,--exclude-libs=ALL)
    endif()
    # It is actually possible to link with an OBJECT library
    # https://cmake.org/cmake/help/v3.13/command/target_link_libraries.html?highlight=target_link_libraries#linking-object-libraries
    target_link_libraries(${CORE_WITH_PYBIND_LIBRARY_NAME} PRIVATE ${CORE_LIBRARY_NAME})

    # TODO 4832: move some header dependencis to other targets, e.g., gui
    target_include_directories(${CORE_WITH_PYBIND_LIBRARY_NAME}
      PRIVATE
        ${PROJECT_SOURCE_DIR}
        ${PROJECT_SOURCE_DIR}/external/spdlog/include
        ${PROJECT_SOURCE_DIR}/external/eigen
        ${PROJECT_SOURCE_DIR}/external/volk
        ${PROJECT_SOURCE_DIR}/external/SPIRV-Tools/include
        ${PROJECT_SOURCE_DIR}/external/Vulkan-Headers/include
        ${PROJECT_SOURCE_DIR}/external/imgui
        ${PROJECT_SOURCE_DIR}/external/imgui/backends
      )
      target_include_directories(${CORE_WITH_PYBIND_LIBRARY_NAME} SYSTEM
        PRIVATE
          ${PROJECT_SOURCE_DIR}/external/VulkanMemoryAllocator/include
        )

    if (NOT ANDROID)
      target_include_directories(${CORE_WITH_PYBIND_LIBRARY_NAME}
        PRIVATE
          external/glfw/include
        )
    endif ()

    # These commands should apply to the DLL that is loaded from python, not the OBJECT library.
    if (MSVC)
        set_property(TARGET ${CORE_WITH_PYBIND_LIBRARY_NAME} APPEND PROPERTY LINK_FLAGS /DEBUG)
    endif ()

    if (WIN32)
        set_target_properties(${CORE_WITH_PYBIND_LIBRARY_NAME} PROPERTIES RUNTIME_OUTPUT_DIRECTORY
                "${CMAKE_CURRENT_SOURCE_DIR}/runtimes")
    endif ()

    install(TARGETS ${CORE_WITH_PYBIND_LIBRARY_NAME}
            RUNTIME DESTINATION ${INSTALL_LIB_DIR}/core
            LIBRARY DESTINATION ${INSTALL_LIB_DIR}/core)
endif()

if(TI_EMSCRIPTENED)
    set(CORE_WITH_EMBIND_LIBRARY_NAME taichi)
    add_executable(${CORE_WITH_EMBIND_LIBRARY_NAME} ${TAICHI_EMBIND_SOURCE})
    target_link_libraries(${CORE_WITH_EMBIND_LIBRARY_NAME} PRIVATE ${CORE_LIBRARY_NAME})
    target_compile_options(${CORE_WITH_EMBIND_LIBRARY_NAME} PRIVATE "-Oz")
    # target_compile_options(${CORE_LIBRARY_NAME} PRIVATE "-Oz")
    set_target_properties(${CORE_LIBRARY_NAME} PROPERTIES LINK_FLAGS "-s ERROR_ON_UNDEFINED_SYMBOLS=0 -s ASSERTIONS=1")
    set_target_properties(${CORE_WITH_EMBIND_LIBRARY_NAME} PROPERTIES LINK_FLAGS "--bind -s MODULARIZE=1 -s EXPORT_NAME=createTaichiModule -s WASM=0  --memory-init-file 0 -Oz --closure 1 -s ERROR_ON_UNDEFINED_SYMBOLS=0 -s ASSERTIONS=1 -s NO_DISABLE_EXCEPTION_CATCHING")
endif()

if(TI_WITH_GGUI)
    # PUBLIC as required by python module
    target_include_directories(${CORE_LIBRARY_NAME} PUBLIC external/glm)

    # Dear ImGui
    add_definitions(-DIMGUI_IMPL_VULKAN_NO_PROTOTYPES)
    set(IMGUI_DIR external/imgui)
if(ANDROID)
    add_library(imgui  ${IMGUI_DIR}/backends/imgui_impl_android.cpp ${IMGUI_DIR}/backends/imgui_impl_vulkan.cpp ${IMGUI_DIR}/imgui.cpp ${IMGUI_DIR}/imgui_draw.cpp  ${IMGUI_DIR}/imgui_tables.cpp ${IMGUI_DIR}/imgui_widgets.cpp)

target_include_directories(imgui PUBLIC ${IMGUI_DIR} ${IMGUI_DIR}/backends ..)

else()
    include_directories(external/glfw/include)
    add_library(imgui  ${IMGUI_DIR}/backends/imgui_impl_glfw.cpp ${IMGUI_DIR}/backends/imgui_impl_vulkan.cpp ${IMGUI_DIR}/imgui.cpp ${IMGUI_DIR}/imgui_draw.cpp  ${IMGUI_DIR}/imgui_tables.cpp ${IMGUI_DIR}/imgui_widgets.cpp)

    target_include_directories(imgui PUBLIC ${IMGUI_DIR} ${IMGUI_DIR}/backends ..)
    target_include_directories(imgui PRIVATE external/glfw/include)

endif()
    target_include_directories(imgui PRIVATE external/Vulkan-Headers/include)
    target_link_libraries(${CORE_LIBRARY_NAME} PRIVATE imgui)

endif()

if (NOT APPLE)
    install(FILES ${CMAKE_SOURCE_DIR}/external/cuda_libdevice/slim_libdevice.10.bc
            DESTINATION ${INSTALL_LIB_DIR}/runtime)
endif()<|MERGE_RESOLUTION|>--- conflicted
+++ resolved
@@ -94,11 +94,6 @@
     "taichi/analysis/*.cpp" "taichi/analysis/*.h" #IR
     "taichi/aot/*.cpp" "taichi/aot/*.h" #RT?
     "taichi/codegen/*.cpp" "taichi/codegen/*.h" #CODEGEN
-<<<<<<< HEAD
-    "taichi/codegen/metal/*.cpp" "taichi/codegen/metal/*.h" #CODEGEN
-    "taichi/codegen/metal/shaders/*" #CODEGEN
-=======
->>>>>>> 1295fb64
     "taichi/codegen/spirv/*" #CODEGEN
     "taichi/common/*"
     "taichi/ir/*"
@@ -148,10 +143,6 @@
 file(GLOB BYTECODE_SOURCE "taichi/runtime/llvm/runtime.cpp")
 list(REMOVE_ITEM TAICHI_CORE_SOURCE ${BYTECODE_SOURCE})
 
-<<<<<<< HEAD
-=======
-
->>>>>>> 1295fb64
 if(TI_WITH_LLVM)
     set(CMAKE_CXX_FLAGS "${CMAKE_CXX_FLAGS} -DTI_WITH_LLVM")
     list(APPEND TAICHI_CORE_SOURCE ${TAICHI_CPU_SOURCE})
@@ -238,9 +229,6 @@
 # As of right now, on non-macOS platforms, the metal backend won't work at all.
 # We have future plans to allow metal AOT to run on non-macOS devices.
 
-<<<<<<< HEAD
-target_include_directories(${CORE_LIBRARY_NAME} PRIVATE external/FP16/include)
-=======
 if (TI_WITH_DX11)
     set(CMAKE_CXX_FLAGS "${CMAKE_CXX_FLAGS} -DTI_WITH_DX11")
 
@@ -253,12 +241,7 @@
     add_subdirectory(taichi/backends/dx)
 endif()
 
-
-if (TI_WITH_OPENGL)
-    target_include_directories(${CORE_LIBRARY_NAME} PRIVATE external/glad/include)
-endif()
-    target_include_directories(${CORE_LIBRARY_NAME} PRIVATE external/FP16/include)
->>>>>>> 1295fb64
+target_include_directories(${CORE_LIBRARY_NAME} PRIVATE external/FP16/include)
 
 set(LIBRARY_NAME ${CORE_LIBRARY_NAME})
 
@@ -368,24 +351,9 @@
 if (TI_WITH_OPENGL)
     set(CMAKE_CXX_FLAGS "${CMAKE_CXX_FLAGS} -DTI_WITH_OPENGL")
 
-<<<<<<< HEAD
     add_subdirectory(taichi/backends/opengl)
-=======
->>>>>>> 1295fb64
     add_subdirectory(taichi/runtime/program_impls/opengl)
     target_link_libraries(${CORE_LIBRARY_NAME} PRIVATE opengl_program_impl)
-
-    add_subdirectory(taichi/codegen/opengl)
-    target_link_libraries(${CORE_LIBRARY_NAME} PRIVATE opengl_codegen)
-
-<<<<<<< HEAD
-    target_link_libraries(${CORE_LIBRARY_NAME} PRIVATE opengl_program_impl)
-=======
-    add_subdirectory(taichi/runtime/opengl)
-    target_link_libraries(${CORE_LIBRARY_NAME} PRIVATE opengl_runtime)
-
-    add_subdirectory(taichi/backends/opengl)
->>>>>>> 1295fb64
 endif()
 
 if (TI_WITH_DX11)
