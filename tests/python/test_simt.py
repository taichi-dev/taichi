<<<<<<< HEAD
import random

=======
>>>>>>> 9b887cbb
from pytest import approx

import taichi as ti
from tests import test_utils


@test_utils.test(arch=ti.cuda)
def test_all_nonzero():
    # TODO
    pass


@test_utils.test(arch=ti.cuda)
def test_any_nonzero():
    # TODO
    pass


@test_utils.test(arch=ti.cuda)
def test_unique():
    # TODO
    pass


@test_utils.test(arch=ti.cuda)
def test_ballot():
    a = ti.field(dtype=ti.u32, shape=32)
    b = ti.field(dtype=ti.u32, shape=32)

    @ti.kernel
    def foo():
        ti.loop_config(block_dim=32)
        for i in range(32):
            a[i] = ti.simt.warp.ballot(b[i])

    key = 0
    for i in range(32):
        b[i] = random.randint(1, 100) % 2
        key += b[i] * pow(2, i)

    foo()

    for i in range(32):
        assert a[i] == key


@test_utils.test(arch=ti.cuda)
def test_shfl_i32():
    # TODO
    pass


@test_utils.test(arch=ti.cuda)
def test_shfl_up_i32():
    # TODO
    pass


@test_utils.test(arch=ti.cuda)
def test_shfl_down_i32():
    a = ti.field(dtype=ti.i32, shape=32)
    b = ti.field(dtype=ti.i32, shape=32)

    @ti.kernel
    def foo():
        ti.loop_config(block_dim=32)
        for i in range(32):
            a[i] = ti.simt.warp.shfl_down_i32(ti.u32(0xFFFFFFFF), b[i], 1)

    for i in range(32):
        b[i] = i * i

    foo()

    for i in range(31):
        assert a[i] == b[i + 1]

    # TODO: make this test case stronger


@test_utils.test(arch=ti.cuda)
def test_shfl_up_i32():
    a = ti.field(dtype=ti.i32, shape=32)

    @ti.kernel
    def foo():
        ti.loop_config(block_dim=32)
        for i in range(32):
            a[i] = ti.simt.warp.shfl_up_i32(ti.u32(0xFFFFFFFF), a[i], 1)

    for i in range(32):
        a[i] = i * i

    foo()

    for i in range(1, 32):
        assert a[i] == (i - 1) * (i - 1)


@test_utils.test(arch=ti.cuda)
def test_shfl_up_f32():
    a = ti.field(dtype=ti.f32, shape=32)

    @ti.kernel
    def foo():
        ti.loop_config(block_dim=32)
        for i in range(32):
            a[i] = ti.simt.warp.shfl_up_f32(ti.u32(0xFFFFFFFF), a[i], 1)

    for i in range(32):
        a[i] = i * i * 0.9

    foo()

    for i in range(1, 32):
        assert a[i] == approx((i - 1) * (i - 1) * 0.9, abs=1e-4)


@test_utils.test(arch=ti.cuda)
def test_match_any():
    # TODO
    pass


@test_utils.test(arch=ti.cuda)
def test_match_all():
    # TODO
    pass


@test_utils.test(arch=ti.cuda)
def test_active_mask():
    # TODO
    pass


@test_utils.test(arch=ti.cuda)
def test_sync():
    # TODO
    pass<|MERGE_RESOLUTION|>--- conflicted
+++ resolved
@@ -1,13 +1,8 @@
-<<<<<<< HEAD
-import random
-
-=======
->>>>>>> 9b887cbb
 from pytest import approx
 
 import taichi as ti
 from tests import test_utils
-
+import random
 
 @test_utils.test(arch=ti.cuda)
 def test_all_nonzero():
