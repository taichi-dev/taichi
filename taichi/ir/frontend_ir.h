--- conflicted
+++ resolved
@@ -313,11 +313,7 @@
   DataType channel_format{PrimitiveType::f32};
   int lod{0};
 
-<<<<<<< HEAD
-  TexturePtrExpression(int arg_id, int num_dims)
-=======
-  explicit TexturePtrExpression(int arg_id, int num_dims = 2)
->>>>>>> bb1d101a
+  explicit TexturePtrExpression(int arg_id, int num_dims)
       : arg_id(arg_id), num_dims(num_dims) {
   }
 
