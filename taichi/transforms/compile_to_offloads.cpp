#include "taichi/ir/ir.h"
#include "taichi/ir/transforms.h"
#include "taichi/ir/analysis.h"
#include "taichi/ir/pass.h"
#include "taichi/ir/visitors.h"
#include "taichi/program/compile_config.h"
#include "taichi/program/extension.h"
#include "taichi/program/function.h"
#include "taichi/program/kernel.h"
#include "taichi/util/lang_util.h"

namespace taichi::lang {

namespace irpass {
namespace {

std::function<void(const std::string &)>
make_pass_printer(bool verbose, const std::string &kernel_name, IRNode *ir) {
  if (!verbose) {
    return [](const std::string &) {};
  }
  return [ir, kernel_name](const std::string &pass) {
    TI_INFO("[{}] {}:", kernel_name, pass);
    std::cout << std::flush;
    irpass::re_id(ir);
    irpass::print(ir);
    std::cout << std::flush;
  };
}

}  // namespace

void compile_to_offloads(IRNode *ir,
                         const CompileConfig &config,
                         const Kernel *kernel,
                         bool verbose,
                         AutodiffMode autodiff_mode,
                         bool ad_use_stack,
                         bool start_from_ast) {
  TI_AUTO_PROF;

  auto print = make_pass_printer(verbose, kernel->get_name(), ir);
  print("Initial IR");

  if (!verbose && config.print_preprocessed_ir && start_from_ast) {
    TI_INFO("[{}] {}:", kernel->get_name(), "Preprocessed IR");
    std::cout << std::flush;
    irpass::re_id(ir);
    irpass::print(ir);
    std::cout << std::flush;
  }

  if (autodiff_mode == AutodiffMode::kReverse) {
    irpass::reverse_segments(ir);
    print("Segment reversed (for autodiff)");
  }

  if (start_from_ast) {
    irpass::frontend_type_check(ir);
    irpass::lower_ast(ir);
    print("Lowered");
  }

  irpass::compile_taichi_functions(ir, config);

  irpass::eliminate_immutable_local_vars(ir);
  print("Immutable local vars eliminated");

  irpass::type_check(ir, config);
  print("Typechecked");
  irpass::analysis::verify(ir);

  // TODO: strictly enforce bit vectorization for x86 cpu and CUDA now
  //       create a separate CompileConfig flag for the new pass
  if (arch_is_cpu(config.arch) || config.arch == Arch::cuda ||
      config.arch == Arch::amdgpu) {
    irpass::bit_loop_vectorize(ir);
    irpass::type_check(ir, config);
    print("Bit Loop Vectorized");
    irpass::analysis::verify(ir);
  }

  // Removes MatrixOfMatrixPtrStmt & MatrixOfGlobalPtrStmt
  irpass::lower_matrix_ptr(ir);
  print("Matrix ptr lowered");

  irpass::full_simplify(
      ir, config,
      {false, /*autodiff_enabled*/ autodiff_mode != AutodiffMode::kNone});
  print("Simplified I");
  irpass::analysis::verify(ir);

  if (is_extension_supported(config.arch, Extension::mesh)) {
    irpass::analysis::gather_meshfor_relation_types(ir);
  }

  if (config.debug && autodiff_mode == AutodiffMode::kCheckAutodiffValid) {
    // Check whether the kernel obeys the autodiff limitation e.g., gloabl data
    // access rule
    // This check should be performed in the forward kernel i.e., autodiff_mode
    // == AutodiffMode::kCheckAutodiffValid
    irpass::demote_atomics(ir, config);
    irpass::differentiation_validation_check(ir, config, kernel->get_name());
    irpass::analysis::verify(ir);
  }

<<<<<<< HEAD
  // if (autodiff_mode == AutodiffMode::kReverse ||
  //     autodiff_mode == AutodiffMode::kForward) {
  //   // Remove local atomics here so that we don't have to handle their
  //   gradients irpass::demote_atomics(ir, config);

  //   irpass::full_simplify(ir, config, {false, /*autodiff_enabled*/ true});
  //   irpass::auto_diff(ir, config, autodiff_mode, ad_use_stack);
  //   // TODO: Be carefull with the full_simplify when do high-order autodiff
  //   irpass::full_simplify(ir, config, {false, /*autodiff_enabled*/ false});
  //   print("Gradient");
  //   irpass::analysis::verify(ir);
  // }
=======
  if (autodiff_mode == AutodiffMode::kReverse ||
      autodiff_mode == AutodiffMode::kForward) {
    // Remove local atomics here so that we don't have to handle their gradients
    irpass::demote_atomics(ir, config);

    irpass::full_simplify(ir, config, {false, /*autodiff_enabled*/ true});
    irpass::auto_diff(ir, config, autodiff_mode, ad_use_stack);
    // TODO: Be carefull with the full_simplify when do high-order autodiff
    irpass::full_simplify(ir, config, {false, /*autodiff_enabled*/ false});
    print("Gradient");
    irpass::analysis::verify(ir);
  }
>>>>>>> d8bf18c5

  if (config.real_matrix_scalarize) {
    irpass::scalarize(ir);

    // Remove redundant MatrixInitStmt inserted during scalarization
    irpass::die(ir);
    print("Scalarized");
  }

  if (config.check_out_of_bound) {
    irpass::check_out_of_bound(ir, config, {kernel->get_name()});
    print("Bound checked");
    irpass::analysis::verify(ir);
  }

  irpass::flag_access(ir);
  print("Access flagged I");
  irpass::analysis::verify(ir);

  if (config.real_matrix_scalarize) {
    irpass::scalarize(ir);

    // Remove redundant MatrixInitStmt inserted during scalarization
    irpass::die(ir);
    print("Scalarized");
  }

  irpass::full_simplify(ir, config, {false, /*autodiff_enabled*/ false});
  print("Simplified II");
  irpass::analysis::verify(ir);

  irpass::offload(ir, config);
  print("Offloaded");
  irpass::analysis::verify(ir);

  // TODO: This pass may be redundant as cfg_optimization() is already called
  //  in full_simplify().
  if (config.opt_level > 0 && config.cfg_optimization) {
    irpass::cfg_optimization(ir, false, /*autodiff_enabled*/ false,
                             !config.real_matrix_scalarize);
    print("Optimized by CFG");
    irpass::analysis::verify(ir);
  }

  irpass::flag_access(ir);
  print("Access flagged II");

  irpass::full_simplify(ir, config, {false, /*autodiff_enabled*/ false});
  print("Simplified III");
  irpass::analysis::verify(ir);
}

void offload_to_executable(IRNode *ir,
                           const CompileConfig &config,
                           const Kernel *kernel,
                           bool verbose,
                           bool determine_ad_stack_size,
                           bool lower_global_access,
                           bool make_thread_local,
                           bool make_block_local) {
  TI_AUTO_PROF;

  auto print = make_pass_printer(verbose, kernel->get_name(), ir);

  // TODO: This is just a proof that we can demote struct-fors after offloading.
  // Eventually we might want the order to be TLS/BLS -> demote struct-for.
  // For now, putting this after TLS will disable TLS, because it can only
  // handle range-fors at this point.

  auto amgr = std::make_unique<AnalysisManager>();

  print("Start offload_to_executable");
  irpass::analysis::verify(ir);

  if (config.detect_read_only) {
    irpass::detect_read_only(ir);
    print("Detect read-only accesses");
  }

  irpass::demote_atomics(ir, config);
  print("Atomics demoted I");
  irpass::analysis::verify(ir);
  if (config.cache_loop_invariant_global_vars) {
    irpass::cache_loop_invariant_global_vars(ir, config);
    print("Cache loop-invariant global vars");
  }

  if (config.demote_dense_struct_fors) {
    irpass::demote_dense_struct_fors(ir);
    irpass::type_check(ir, config);
    print("Dense struct-for demoted");
    irpass::analysis::verify(ir);
  }

  if (config.make_cpu_multithreading_loop && arch_is_cpu(config.arch)) {
    irpass::make_cpu_multithreaded_range_for(ir, config);
    irpass::type_check(ir, config);
    print("Make CPU multithreaded range-for");
    irpass::analysis::verify(ir);
  }

  if (is_extension_supported(config.arch, Extension::mesh) &&
      config.demote_no_access_mesh_fors) {
    irpass::demote_no_access_mesh_fors(ir);
    irpass::type_check(ir, config);
    print("No-access mesh-for demoted");
    irpass::analysis::verify(ir);
  }

  if (make_thread_local) {
    irpass::make_thread_local(ir, config);
    print("Make thread local");
  }

  if (is_extension_supported(config.arch, Extension::mesh)) {
    irpass::make_mesh_thread_local(ir, config, {kernel->get_name()});
    print("Make mesh thread local");
    if (config.make_mesh_block_local && config.arch == Arch::cuda) {
      irpass::make_mesh_block_local(ir, config, {kernel->get_name()});
      print("Make mesh block local");
      irpass::full_simplify(ir, config, {false, /*autodiff_enabled*/ false});
      print("Simplified X");
    }
  }

  if (make_block_local) {
    irpass::make_block_local(ir, config, {kernel->get_name()});
    print("Make block local");
  }

  if (is_extension_supported(config.arch, Extension::mesh)) {
    irpass::demote_mesh_statements(ir, config, {kernel->get_name()});
    print("Demote mesh statements");
  }

  irpass::demote_atomics(ir, config);
  print("Atomics demoted II");
  irpass::analysis::verify(ir);

  if (is_extension_supported(config.arch, Extension::quant) &&
      config.quant_opt_atomic_demotion) {
    irpass::analysis::gather_uniquely_accessed_bit_structs(ir, amgr.get());
  }

  irpass::remove_range_assumption(ir);
  print("Remove range assumption");

  irpass::remove_loop_unique(ir);
  print("Remove loop_unique");
  irpass::analysis::verify(ir);

  if (lower_global_access) {
    irpass::full_simplify(ir, config, {false, /*autodiff_enabled*/ false});
    print("Simplified before lower access");
    irpass::lower_access(ir, config, {kernel->no_activate, true});
    print("Access lowered");
    irpass::analysis::verify(ir);

    irpass::die(ir);
    print("DIE");
    irpass::analysis::verify(ir);

    irpass::flag_access(ir);
    print("Access flagged III");
    irpass::analysis::verify(ir);
  }

  irpass::demote_operations(ir, config);
  print("Operations demoted");

  irpass::full_simplify(ir, config,
                        {lower_global_access, /*autodiff_enabled*/ false});
  print("Simplified IV");

  if (determine_ad_stack_size) {
    irpass::determine_ad_stack_size(ir, config);
    print("Autodiff stack size determined");
  }

  if (is_extension_supported(config.arch, Extension::quant)) {
    irpass::optimize_bit_struct_stores(ir, config, amgr.get());
    print("Bit struct stores optimized");
  }

  if (config.arch == Arch::cuda && config.half2_vectorization &&
      !get_custom_cuda_library_path().empty()) {
    irpass::vectorize_half2(ir);

    irpass::type_check(ir, config);

    irpass::full_simplify(ir, config,
                          {lower_global_access, /*autodiff_enabled*/ false});

    irpass::flag_access(ir);
    print("Half2 vectorized");
  }

  // Final field registration correctness & type checking
  irpass::type_check(ir, config);
  irpass::analysis::verify(ir);
}

void compile_to_executable(IRNode *ir,
                           const CompileConfig &config,
                           const Kernel *kernel,
                           AutodiffMode autodiff_mode,
                           bool ad_use_stack,
                           bool verbose,
                           bool lower_global_access,
                           bool make_thread_local,
                           bool make_block_local,
                           bool start_from_ast) {
  TI_AUTO_PROF;

  compile_to_offloads(ir, config, kernel, verbose, autodiff_mode, ad_use_stack,
                      start_from_ast);

  offload_to_executable(
      ir, config, kernel, verbose,
      /*determine_ad_stack_size=*/autodiff_mode == AutodiffMode::kReverse &&
          ad_use_stack,
      lower_global_access, make_thread_local, make_block_local);
}

void compile_function(IRNode *ir,
                      const CompileConfig &config,
                      Function *func,
                      AutodiffMode autodiff_mode,
                      bool verbose,
                      bool start_from_ast) {
  TI_AUTO_PROF;

  auto print = make_pass_printer(verbose, func->get_name(), ir);
  print("Initial IR");

  if (autodiff_mode == AutodiffMode::kReverse) {
    irpass::reverse_segments(ir);
    print("Segment reversed (for autodiff)");
  }

  if (start_from_ast) {
    irpass::frontend_type_check(ir);
    irpass::lower_ast(ir);
    print("Lowered");
  }

  if (config.real_matrix_scalarize) {
    irpass::scalarize(ir);

    // Remove redundant MatrixInitStmt inserted during scalarization
    irpass::die(ir);
    print("Scalarized");
  }

  irpass::lower_access(ir, config, {{}, true});
  print("Access lowered");
  irpass::analysis::verify(ir);

  irpass::die(ir);
  print("DIE");
  irpass::analysis::verify(ir);

  irpass::flag_access(ir);
  print("Access flagged III");
  irpass::analysis::verify(ir);

  irpass::type_check(ir, config);
  print("Typechecked");

  irpass::demote_operations(ir, config);
  print("Operations demoted");

  irpass::full_simplify(ir, config,
                        {false, autodiff_mode != AutodiffMode::kNone});
  print("Simplified");
  irpass::analysis::verify(ir);
}

}  // namespace irpass

}  // namespace taichi::lang<|MERGE_RESOLUTION|>--- conflicted
+++ resolved
@@ -104,20 +104,6 @@
     irpass::analysis::verify(ir);
   }
 
-<<<<<<< HEAD
-  // if (autodiff_mode == AutodiffMode::kReverse ||
-  //     autodiff_mode == AutodiffMode::kForward) {
-  //   // Remove local atomics here so that we don't have to handle their
-  //   gradients irpass::demote_atomics(ir, config);
-
-  //   irpass::full_simplify(ir, config, {false, /*autodiff_enabled*/ true});
-  //   irpass::auto_diff(ir, config, autodiff_mode, ad_use_stack);
-  //   // TODO: Be carefull with the full_simplify when do high-order autodiff
-  //   irpass::full_simplify(ir, config, {false, /*autodiff_enabled*/ false});
-  //   print("Gradient");
-  //   irpass::analysis::verify(ir);
-  // }
-=======
   if (autodiff_mode == AutodiffMode::kReverse ||
       autodiff_mode == AutodiffMode::kForward) {
     // Remove local atomics here so that we don't have to handle their gradients
@@ -130,7 +116,6 @@
     print("Gradient");
     irpass::analysis::verify(ir);
   }
->>>>>>> d8bf18c5
 
   if (config.real_matrix_scalarize) {
     irpass::scalarize(ir);
