from taichi.lang.enums import Layout
from taichi.types.compound_types import CompoundType, TensorType


class NdarrayTypeMetadata:
    def __init__(self, element_type, shape=None):
        self.element_type = element_type
        self.shape = shape
        self.layout = Layout.AOS


class NdarrayType:
    """Type annotation for arbitrary arrays, including external arrays (numpy ndarrays and torch tensors) and Taichi ndarrays.

    For external arrays, we can treat it as a Taichi field with Vector or Matrix elements by specifying element dim.
    For Taichi vector/matrix ndarrays, we will automatically identify element dim. If they are explicitly specified, we will check compatibility between the actual arguments and the annotation.

    Args:
        element_dim (Union[Int, NoneType], optional): None if not specified (will be treated as 0 for external arrays), 0 if scalar elements, 1 if vector elements, and 2 if matrix elements.
        element_shape (Union[Tuple[Int], NoneType]): None if not specified, shapes of each element. For example, element_shape must be 1d for vector and 2d tuple for matrix. This argument is ignored for external arrays for now.
        field_dim (Union[Int, NoneType]): None if not specified, number of field dimensions. This argument is ignored for external arrays for now.
    """
    def __init__(self,
                 dtype=None,
                 element_dim=None,
                 element_shape=None,
                 field_dim=None):
        # TODO(Haidong) Remove the element_dim and element_shape memebers internally
        if element_dim is not None and (element_dim < 0 or element_dim > 2):
            raise ValueError(
                "Only scalars, vectors, and matrices are allowed as elements of ti.types.ndarray()"
            )
        if element_dim is not None and element_shape is not None and len(
                element_shape) != element_dim:
            raise ValueError(
                f"Both element_shape and element_dim are specified, but shape doesn't match specified dim: {len(element_shape)}!={element_dim}"
            )
        self.dtype = dtype

<<<<<<< HEAD
        # TODO (Haidong) remove the element_dim and element_shape memebers internally
=======
        # FIXME(Haidong) We cannot use iomport Vector/MatrixType due to circular import
        # Therefore we are using the CompuoundType to determine the specific typs.
        # TODO Replace CompoundType with MatrixType and VectorType

>>>>>>> afc033fa
        if isinstance(dtype, CompoundType):
            if dtype == TensorType:
                raise TypeError(
                    "TensorType is not supported for ndarray dtype annotation."
                )
            self.element_dim = dtype.ndim
            self.element_shape = (dtype.n, ) if dtype.ndim == 1 else (dtype.n,
                                                                      dtype.m)
            if not (self.element_dim > 0 and self.element_dim <= 2):
                raise TypeError(
                    f"Unexpected matrix data type {dtype} has dimension {dtype.ndim}, only vectors and matrices (ndim = 1,2) are accepted."
                )
        else:
            self.element_shape = element_shape
            self.element_dim = element_dim

        self.field_dim = field_dim
        self.layout = Layout.AOS

    def check_matched(self, ndarray_type: NdarrayTypeMetadata):
        if self.element_dim is not None and self.element_dim > 0:
            if not isinstance(ndarray_type.element_type, TensorType):
                raise TypeError(
                    f"Expect TensorType element for Ndarray with element_dim: {self.element_dim} > 0"
                )
            if self.element_dim != len(ndarray_type.element_type.shape()):
                raise ValueError(
                    f"Invalid argument into ti.types.ndarray() - required element_dim={self.element_dim}, but {len(ndarray_type.element_type.shape())} is provided"
                )

        if self.element_shape is not None and len(self.element_shape) > 0:
            if not isinstance(ndarray_type.element_type, TensorType):
                raise TypeError(
                    f"Expect TensorType element for Ndarray with element_shape: {self.element_shape}"
                )

            if self.element_shape != ndarray_type.element_type.shape():
                raise ValueError(
                    f"Invalid argument into ti.types.ndarray() - required element_shape={self.element_shape}, but {ndarray_type.element_type.shape()} is provided"
                )

        if self.field_dim is not None and \
            ndarray_type.shape is not None and \
            self.field_dim != len(ndarray_type.shape):
            raise ValueError(
                f"Invalid argument into ti.types.ndarray() - required field_dim={self.field_dim}, but {ndarray_type.element_type} is provided"
            )


ndarray = NdarrayType
"""Alias for :class:`~taichi.types.ndarray_type.NdarrayType`.

Example::

    >>> @ti.kernel
    >>> def to_numpy(x: ti.types.ndarray(), y: ti.types.ndarray()):
    >>>     for i in range(n):
    >>>         x[i] = y[i]
    >>>
    >>> y = ti.ndarray(ti.f64, shape=n)
    >>> ... # calculate y
    >>> x = numpy.zeros(n)
    >>> to_numpy(x, y)  # `x` will be filled with `y`'s data.
"""

__all__ = ['ndarray']<|MERGE_RESOLUTION|>--- conflicted
+++ resolved
@@ -37,14 +37,10 @@
             )
         self.dtype = dtype
 
-<<<<<<< HEAD
-        # TODO (Haidong) remove the element_dim and element_shape memebers internally
-=======
         # FIXME(Haidong) We cannot use iomport Vector/MatrixType due to circular import
         # Therefore we are using the CompuoundType to determine the specific typs.
         # TODO Replace CompoundType with MatrixType and VectorType
 
->>>>>>> afc033fa
         if isinstance(dtype, CompoundType):
             if dtype == TensorType:
                 raise TypeError(
