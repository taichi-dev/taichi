--- conflicted
+++ resolved
@@ -1,10 +1,4 @@
 import pytest
-
-<<<<<<< HEAD
-from numpy import float16
-
-=======
->>>>>>> f567be1be... [autodiff] Add the global data access rule checker
 
 import taichi as ti
 from tests import test_utils
