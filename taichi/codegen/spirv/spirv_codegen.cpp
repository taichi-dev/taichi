--- conflicted
+++ resolved
@@ -606,16 +606,10 @@
       //    ir_->int_immediate_number(ir_->i32_type(), offset_in_mem);
       // ir_->register_value(stmt->raw_name(), val);
     } else {
-<<<<<<< HEAD
-      bool has_buffer_ptr =
-          caps_->get(DeviceCapability::spirv_has_physical_storage_buffer);
-      bool is_bool = arg_type->is_primitive(PrimitiveTypeID::u1);
-      const auto val_type = is_bool ? ir_->u32_type() : ir_->from_taichi_type(arg_type, has_buffer_ptr);
-=======
       auto buffer_value =
           get_buffer_value(BufferType::Args, PrimitiveType::i32);
-      const auto val_type = args_struct_types_.at(arg_id);
->>>>>>> b192c8ac
+      bool is_bool = arg_type->is_primitive(PrimitiveTypeID::u1);
+      const auto val_type = is_bool ? ir_->u32_type() : args_struct_types_.at(arg_id);
       spirv::Value buffer_val = ir_->make_value(
           spv::OpAccessChain,
           ir_->get_pointer_type(val_type, spv::StorageClassUniform),
