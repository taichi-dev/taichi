--- conflicted
+++ resolved
@@ -59,16 +59,9 @@
   // By the time "add_field_per_backend()" is called,
   // SNodeTrees should have already been finalized,
   // with compiled info stored in LlvmProgramImpl::cache_data_.
-<<<<<<< HEAD
-  const LlvmProgramImpl *prog =
-      this->get_mutable_program()->get_llvm_program_impl();
-  LlvmOfflineCache::FieldCacheData field_cache =
-      prog->get_cached_field(snode_tree_id);
-=======
   TI_ASSERT(prog_ != nullptr);
   LlvmOfflineCache::FieldCacheData field_cache =
       prog_->get_cached_field(snode_tree_id);
->>>>>>> 692ed11a
 
   // 3. Update AOT Cache
   cache_.fields[snode_tree_id] = std::move(field_cache);
