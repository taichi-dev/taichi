--- conflicted
+++ resolved
@@ -90,14 +90,9 @@
             # TODO: do we really need this?
             if args.command.endswith(".py"):
                 TaichiMain._exec_python_file(args.command)
-<<<<<<< HEAD
-            print(f"{args.command} is not a valid command!")
-            self.main_parser.print_help()
-=======
             else:
                 print(f"{args.command} is not a valid command!")
                 self.main_parser.print_help()
->>>>>>> 3d92f86e
             return 1
 
         return getattr(self, args.command)(sys.argv[2:])
@@ -976,7 +971,6 @@
         ti.core.set_core_trigger_gdb_when_crash(True)
         os.environ['TI_DEBUG'] = '1'
 
-<<<<<<< HEAD
         runpy.run_path(args.filename, run_name='__main__')
 
     @register
@@ -988,9 +982,6 @@
 
         from .idle_hacker import main
         return main()
-=======
-        runpy.run_path(args.filename)
->>>>>>> 3d92f86e
 
     @register
     def task(self, arguments: list = sys.argv[2:]):
