--- conflicted
+++ resolved
@@ -55,8 +55,7 @@
 
 - if ``ti.init(arch=ti.cuda)`` and ``export TI_ARCH=opengl`` are specified at the same time,
   then Taichi will choose ``ti.opengl`` as backend.
-<<<<<<< HEAD
-- if ``ti.init(debug=True)`` and ``export TI_DEBUG=0`` is specied at the same time,
+- if ``ti.init(debug=True)`` and ``export TI_DEBUG=0`` are specified at the same time,
   then Taichi will disable debug mode.
 
 .. note::
@@ -69,8 +68,4 @@
         ti.init(debug=True)
         print(ti.cfg.debug)  # True
         ti.init()
-        print(ti.cfg.debug)  # False
-=======
-- if ``ti.init(debug=True)`` and ``export TI_DEBUG=0`` are specified at the same time,
-  then Taichi will disable debug mode.
->>>>>>> 6c9a36c8
+        print(ti.cfg.debug)  # False