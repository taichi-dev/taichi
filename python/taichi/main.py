--- conflicted
+++ resolved
@@ -12,13 +12,8 @@
 
 import numpy as np
 from colorama import Fore
-<<<<<<< HEAD
 from taichi._lib import core as _ti_core
-from taichi.tools import video
-=======
-from taichi.core import ti_core as _ti_core
 from taichi.tools import cc_compose, diagnose, video
->>>>>>> e2fae836
 
 import taichi as ti
 
