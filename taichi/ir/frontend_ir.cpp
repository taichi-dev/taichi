#include "taichi/ir/frontend_ir.h"

#include "taichi/ir/expression_printer.h"
#include "taichi/ir/statements.h"
#include "taichi/program/program.h"
#include "taichi/common/exceptions.h"

TLANG_NAMESPACE_BEGIN

#define TI_ASSERT_TYPE_CHECKED(x)                       \
  TI_ASSERT_INFO(x->ret_type != PrimitiveType::unknown, \
                 "[{}] was not type-checked",           \
                 ExpressionHumanFriendlyPrinter::expr_to_string(x))

FrontendSNodeOpStmt::FrontendSNodeOpStmt(SNodeOpType op_type,
                                         SNode *snode,
                                         const ExprGroup &indices,
                                         const Expr &val)
    : op_type(op_type), snode(snode), indices(indices), val(val) {
  if (val.expr != nullptr) {
    TI_ASSERT(op_type == SNodeOpType::append);
  } else {
    TI_ASSERT(op_type != SNodeOpType::append);
  }
}

FrontendAssignStmt::FrontendAssignStmt(const Expr &lhs, const Expr &rhs)
    : lhs(lhs), rhs(rhs) {
  TI_ASSERT(lhs->is_lvalue());
  if (lhs.is<IdExpression>() && lhs->ret_type == PrimitiveType::unknown) {
    lhs.expr->ret_type = rhs->ret_type;
  }
}

IRNode *FrontendContext::root() {
  return static_cast<IRNode *>(root_node_.get());
}

FrontendForStmt::FrontendForStmt(const ExprGroup &loop_var,
                                 const Expr &global_var,
                                 Arch arch,
                                 const ForLoopConfig &config)
    : global_var(global_var),
      is_bit_vectorized(config.is_bit_vectorized),
      num_cpu_threads(config.num_cpu_threads),
      strictly_serialized(config.strictly_serialized),
      mem_access_opt(config.mem_access_opt),
      block_dim(config.block_dim) {
  if (arch == Arch::cuda) {
    this->num_cpu_threads = 1;
    TI_ASSERT(this->block_dim <= taichi_max_gpu_block_dim);
  } else {
    // cpu
    if (this->num_cpu_threads == 0)
      this->num_cpu_threads = std::thread::hardware_concurrency();
  }
  loop_var_id.reserve(loop_var.size());
  for (int i = 0; i < (int)loop_var.size(); i++) {
    loop_var_id.push_back(loop_var[i].cast<IdExpression>()->id);
    loop_var[i].expr->ret_type = PrimitiveType::i32;
  }
}

FrontendForStmt::FrontendForStmt(const ExprGroup &loop_var,
                                 const mesh::MeshPtr &mesh,
                                 const mesh::MeshElementType &element_type,
                                 Arch arch,
                                 const ForLoopConfig &config)
    : is_bit_vectorized(config.is_bit_vectorized),
      num_cpu_threads(config.num_cpu_threads),
      mem_access_opt(config.mem_access_opt),
      block_dim(config.block_dim),
      mesh_for(true),
      mesh(mesh.ptr.get()),
      element_type(element_type) {
  if (arch == Arch::cuda) {
    this->num_cpu_threads = 1;
    TI_ASSERT(this->block_dim <= taichi_max_gpu_block_dim);
  } else {
    // cpu
    if (this->num_cpu_threads == 0)
      this->num_cpu_threads = std::thread::hardware_concurrency();
  }
  loop_var_id.reserve(loop_var.size());
  for (int i = 0; i < (int)loop_var.size(); i++) {
    loop_var_id.push_back(loop_var[i].cast<IdExpression>()->id);
  }
}

FrontendContext::FrontendContext(Arch arch) {
  root_node_ = std::make_unique<Block>();
  current_builder_ = std::make_unique<ASTBuilder>(root_node_.get(), arch);
}

FrontendForStmt::FrontendForStmt(const Expr &loop_var,
                                 const Expr &begin,
                                 const Expr &end,
                                 Arch arch,
                                 const ForLoopConfig &config)
    : begin(begin),
      end(end),
      is_bit_vectorized(config.is_bit_vectorized),
      num_cpu_threads(config.num_cpu_threads),
      strictly_serialized(config.strictly_serialized),
      mem_access_opt(config.mem_access_opt),
      block_dim(config.block_dim) {
  if (arch == Arch::cuda) {
    this->num_cpu_threads = 1;
  } else {
    if (this->num_cpu_threads == 0)
      this->num_cpu_threads = std::thread::hardware_concurrency();
  }
  loop_var_id.push_back(loop_var.cast<IdExpression>()->id);
  loop_var.expr->ret_type = PrimitiveType::i32;
}

void ArgLoadExpression::type_check(CompileConfig *) {
  TI_ASSERT_INFO(dt->is<PrimitiveType>() && dt != PrimitiveType::unknown,
                 "Invalid dt [{}] for ArgLoadExpression", dt->to_string());
  ret_type = dt;
}

void ArgLoadExpression::flatten(FlattenContext *ctx) {
  auto arg_load = std::make_unique<ArgLoadStmt>(arg_id, dt, is_ptr);
  ctx->push_back(std::move(arg_load));
  stmt = ctx->back_stmt();
}

void TexturePtrExpression::type_check(CompileConfig *config) {
}

void TexturePtrExpression::flatten(FlattenContext *ctx) {
  ctx->push_back<ArgLoadStmt>(arg_id, PrimitiveType::f32, true);
  ctx->push_back<TexturePtrStmt>(ctx->back_stmt(), num_dims, is_storage,
                                 num_channels, channel_format, lod);
  stmt = ctx->back_stmt();
}

void RandExpression::type_check(CompileConfig *) {
  TI_ASSERT_INFO(dt->is<PrimitiveType>() && dt != PrimitiveType::unknown,
                 "Invalid dt [{}] for RandExpression", dt->to_string());
  ret_type = dt;
}

void RandExpression::flatten(FlattenContext *ctx) {
  auto ran = std::make_unique<RandStmt>(dt);
  ctx->push_back(std::move(ran));
  stmt = ctx->back_stmt();
}

void UnaryOpExpression::type_check(CompileConfig *config) {
  TI_ASSERT_TYPE_CHECKED(operand);
  if (!operand->ret_type->is<PrimitiveType>())
    throw TaichiTypeError(
        fmt::format("unsupported operand type(s) for '{}': '{}'",
                    unary_op_type_name(type), operand->ret_type->to_string()));
  if ((type == UnaryOpType::round || type == UnaryOpType::floor ||
       type == UnaryOpType::ceil || is_trigonometric(type)) &&
      !is_real(operand->ret_type))
    throw TaichiTypeError(
        fmt::format("'{}' takes real inputs only, however '{}' is provided",
                    unary_op_type_name(type), operand->ret_type->to_string()));
  if ((type == UnaryOpType::sqrt || type == UnaryOpType::exp ||
       type == UnaryOpType::log) &&
      !is_real(operand->ret_type)) {
    ret_type = config->default_fp;
  } else {
    ret_type = is_cast() ? cast_type : operand->ret_type;
  }
}

bool UnaryOpExpression::is_cast() const {
  return unary_op_is_cast(type);
}

void UnaryOpExpression::flatten(FlattenContext *ctx) {
  flatten_rvalue(operand, ctx);
  auto unary = std::make_unique<UnaryOpStmt>(type, operand->stmt);
  if (is_cast()) {
    unary->cast_type = cast_type;
  }
  stmt = unary.get();
  stmt->tb = tb;
  ctx->push_back(std::move(unary));
}

void BinaryOpExpression::type_check(CompileConfig *config) {
  TI_ASSERT_TYPE_CHECKED(lhs);
  TI_ASSERT_TYPE_CHECKED(rhs);
  auto lhs_type = lhs->ret_type;
  auto rhs_type = rhs->ret_type;
  auto error = [&]() {
    throw TaichiTypeError(
        fmt::format("unsupported operand type(s) for '{}': '{}' and '{}'",
                    binary_op_type_symbol(type), lhs->ret_type->to_string(),
                    rhs->ret_type->to_string()));
  };
  if (!lhs_type->is<PrimitiveType>() || !rhs_type->is<PrimitiveType>())
    error();
  if (binary_is_bitwise(type) &&
      (!is_integral(lhs_type) || !is_integral(rhs_type)))
    error();
  if (binary_is_logical(type) &&
      (lhs_type != PrimitiveType::i32 || rhs_type != PrimitiveType::i32))
    error();
  if (is_comparison(type) || binary_is_logical(type)) {
    ret_type = PrimitiveType::i32;
    return;
  }
  if (is_shift_op(type)) {
    ret_type = lhs_type;
    return;
  }

  // Some backends such as vulkan doesn't support fp64
  // Try not promoting to fp64 unless necessary
  if (type == BinaryOpType::atan2) {
    if (lhs_type == PrimitiveType::f64 || rhs_type == PrimitiveType::f64) {
      ret_type = PrimitiveType::f64;
    } else {
      ret_type = PrimitiveType::f32;
    }
    return;
  }

  if (type == BinaryOpType::truediv) {
    auto default_fp = config->default_fp;
    if (!is_real(lhs_type)) {
      lhs_type = default_fp;
    }
    if (!is_real(rhs_type)) {
      rhs_type = default_fp;
    }
  }
  ret_type = promoted_type(lhs_type, rhs_type);
}

void BinaryOpExpression::flatten(FlattenContext *ctx) {
  // if (stmt)
  //  return;
  flatten_rvalue(lhs, ctx);
  if (binary_is_logical(type)) {
    auto result = ctx->push_back<AllocaStmt>(ret_type);
    ctx->push_back<LocalStoreStmt>(result, lhs->stmt);
    auto cond = ctx->push_back<LocalLoadStmt>(result);
    auto if_stmt = ctx->push_back<IfStmt>(cond);

    FlattenContext rctx;
    rctx.current_block = ctx->current_block;
    flatten_rvalue(rhs, &rctx);
    rctx.push_back<LocalStoreStmt>(result, rhs->stmt);

    auto true_block = std::make_unique<Block>();
    if (type == BinaryOpType::logical_and) {
      true_block->set_statements(std::move(rctx.stmts));
    }
    if_stmt->set_true_statements(std::move(true_block));

    auto false_block = std::make_unique<Block>();
    if (type == BinaryOpType::logical_or) {
      false_block->set_statements(std::move(rctx.stmts));
    }
    if_stmt->set_false_statements(std::move(false_block));

    auto ret = ctx->push_back<LocalLoadStmt>(result);
    ret->tb = tb;
    stmt = ret;
    return;
  }
  flatten_rvalue(rhs, ctx);
  ctx->push_back(std::make_unique<BinaryOpStmt>(type, lhs->stmt, rhs->stmt));
  ctx->stmts.back()->tb = tb;
  stmt = ctx->back_stmt();
}

void make_ifte(Expression::FlattenContext *ctx,
               DataType ret_type,
               Expr cond,
               Expr true_val,
               Expr false_val) {
  auto result = ctx->push_back<AllocaStmt>(ret_type);
  flatten_rvalue(cond, ctx);
  auto if_stmt = ctx->push_back<IfStmt>(cond->stmt);

  Expression::FlattenContext lctx;
  lctx.current_block = ctx->current_block;
  flatten_rvalue(true_val, &lctx);
  lctx.push_back<LocalStoreStmt>(result, true_val->stmt);

  Expression::FlattenContext rctx;
  rctx.current_block = ctx->current_block;
  flatten_rvalue(false_val, &rctx);
  rctx.push_back<LocalStoreStmt>(result, false_val->stmt);

  auto true_block = std::make_unique<Block>();
  true_block->set_statements(std::move(lctx.stmts));
  if_stmt->set_true_statements(std::move(true_block));

  auto false_block = std::make_unique<Block>();
  false_block->set_statements(std::move(rctx.stmts));
  if_stmt->set_false_statements(std::move(false_block));

  ctx->push_back<LocalLoadStmt>(result);
  return;
}

void TernaryOpExpression::type_check(CompileConfig *) {
  TI_ASSERT_TYPE_CHECKED(op1);
  TI_ASSERT_TYPE_CHECKED(op2);
  TI_ASSERT_TYPE_CHECKED(op3);
  auto op1_type = op1->ret_type;
  auto op2_type = op2->ret_type;
  auto op3_type = op3->ret_type;
  auto error = [&]() {
    throw TaichiTypeError(
        fmt::format("unsupported operand type(s) for '{}': '{}', '{}' and '{}'",
                    ternary_type_name(type), op1->ret_type->to_string(),
                    op2->ret_type->to_string(), op3->ret_type->to_string()));
  };
  if (op1_type != PrimitiveType::i32)
    error();
  if (!op2_type->is<PrimitiveType>() || !op3_type->is<PrimitiveType>())
    error();
  ret_type = promoted_type(op2_type, op3_type);
}

void TernaryOpExpression::flatten(FlattenContext *ctx) {
  // if (stmt)
  //  return;
  if (type == TernaryOpType::select) {
    flatten_rvalue(op1, ctx);
    flatten_rvalue(op2, ctx);
    flatten_rvalue(op3, ctx);
    ctx->push_back(
        std::make_unique<TernaryOpStmt>(type, op1->stmt, op2->stmt, op3->stmt));
  } else if (type == TernaryOpType::ifte) {
    make_ifte(ctx, ret_type, op1, op2, op3);
  }
  stmt = ctx->back_stmt();
  stmt->tb = tb;
}

void InternalFuncCallExpression::type_check(CompileConfig *) {
  for (auto &arg : args) {
    TI_ASSERT_TYPE_CHECKED(arg);
    // no arg type compatibility check for now due to lack of specification
  }
  // internal func calls have default return type
  ret_type = PrimitiveType::i32;
}

void InternalFuncCallExpression::flatten(FlattenContext *ctx) {
  std::vector<Stmt *> args_stmts(args.size());
  for (int i = 0; i < (int)args.size(); ++i) {
    flatten_rvalue(args[i], ctx);
    args_stmts[i] = args[i]->stmt;
  }
  ctx->push_back<InternalFuncStmt>(func_name, args_stmts, nullptr,
                                   with_runtime_context);
  stmt = ctx->back_stmt();
  stmt->tb = tb;
}

void ExternalTensorExpression::flatten(FlattenContext *ctx) {
  // https://github.com/taichi-dev/taichi/issues/5819
  // ArgLoadStmt keeps primitive types since all matrix-type gets
  // scalarized at python-scope
  //
  // FIXME(zhanlue): ArgLoadStmt should use TensorType once real_matrix is
  // turned-on by default.
  //                 The scalarization should happen after
  //                 irpass::lower_access()
<<<<<<< HEAD
  auto prim_dt = dt;
  if (!get_compile_config()->real_matrix) {
    prim_dt = dt.get_element_type();
  }
=======
  auto prim_dt = dt.get_element_type();

>>>>>>> 28b2b607
  auto ptr = Stmt::make<ArgLoadStmt>(arg_id, prim_dt, /*is_ptr=*/true);
  ptr->tb = tb;
  ctx->push_back(std::move(ptr));
  stmt = ctx->back_stmt();
}

void GlobalVariableExpression::flatten(FlattenContext *ctx) {
  TI_ASSERT(snode->num_active_indices == 0);
  auto ptr = Stmt::make<GlobalPtrStmt>(snode, std::vector<Stmt *>());
  ptr->tb = tb;
  ctx->push_back(std::move(ptr));
}

Stmt *make_field_access(Expression::FlattenContext *ctx,
                        Expr var,
                        ExprGroup indices) {
  std::vector<Stmt *> index_stmts;
  SNode *snode = var.cast<GlobalVariableExpression>()->snode;
  std::vector<int> offsets = snode->index_offsets;
  for (int i = 0; i < (int)indices.size(); i++) {
    flatten_rvalue(indices.exprs[i], ctx);
    Stmt *ind = indices.exprs[i]->stmt;
    if (!offsets.empty()) {
      auto offset = ctx->push_back<ConstStmt>(TypedConstant(offsets[i]));
      ind = ctx->push_back<BinaryOpStmt>(BinaryOpType::sub, ind, offset);
    }
    index_stmts.push_back(ind);
  }
  return ctx->push_back(std::make_unique<GlobalPtrStmt>(snode, index_stmts));
}

Stmt *make_ndarray_access(Expression::FlattenContext *ctx,
                          Expr var,
                          ExprGroup indices) {
  std::vector<Stmt *> index_stmts;
  for (int i = 0; i < (int)indices.size(); i++) {
    flatten_rvalue(indices.exprs[i], ctx);
    Stmt *ind = indices.exprs[i]->stmt;
    index_stmts.push_back(ind);
  }
  flatten_lvalue(var, ctx);
  auto expr = var.cast<ExternalTensorExpression>();
<<<<<<< HEAD
  auto external_ptr_stmt = std::make_unique<ExternalPtrStmt>(
      expr->stmt, index_stmts, expr->dt.get_shape(), expr->element_dim);
  external_ptr_stmt->ret_type = expr->dt;

  return ctx->push_back(std::move(external_ptr_stmt));
=======
  return ctx->push_back(std::make_unique<ExternalPtrStmt>(
      expr->stmt, index_stmts, expr->dt.get_shape(), expr->element_dim));
>>>>>>> 28b2b607
}

Stmt *make_tensor_access(Expression::FlattenContext *ctx,
                         Expr var,
                         ExprGroup indices,
                         std::vector<int> shape,
                         int stride) {
  flatten_lvalue(var, ctx);
  Stmt *offset_stmt = ctx->push_back<ConstStmt>(TypedConstant(0));
  for (int i = 0; i < (int)indices.size(); ++i) {
    flatten_rvalue(indices[i], ctx);
    Stmt *shape_stmt = ctx->push_back<ConstStmt>(TypedConstant(shape[i]));
    Stmt *mul_stmt = ctx->push_back<BinaryOpStmt>(BinaryOpType::mul,
                                                  offset_stmt, shape_stmt);
    offset_stmt = ctx->push_back<BinaryOpStmt>(BinaryOpType::add, mul_stmt,
                                               indices[i]->stmt);
  }
  if (stride != 1) {
    Stmt *stride_stmt = ctx->push_back<ConstStmt>(TypedConstant(stride));
    offset_stmt = ctx->push_back<BinaryOpStmt>(BinaryOpType::mul, offset_stmt,
                                               stride_stmt);
  }
  return ctx->push_back<PtrOffsetStmt>(var->stmt, offset_stmt);
}

void MatrixExpression::type_check(CompileConfig *config) {
  // TODO: typecheck matrix
  for (auto &arg : elements) {
    TI_ASSERT_TYPE_CHECKED(arg);
  }
  ret_type = dt;
}

void MatrixExpression::flatten(FlattenContext *ctx) {
  // TODO: implement flatten
  TI_ASSERT(this->dt->is<TensorType>());
  std::vector<Stmt *> values;
  for (auto &elt : elements) {
    flatten_rvalue(elt, ctx);
    values.push_back(elt->stmt);
  }
  stmt = ctx->push_back<MatrixInitStmt>(values);
  stmt->ret_type = this->dt;
}

bool IndexExpression::is_field() const {
  return var.is<GlobalVariableExpression>();
}

bool IndexExpression::is_ndarray() const {
  return var.is<ExternalTensorExpression>();
}

bool IndexExpression::is_tensor() const {
  return is_local() && var->ret_type->is<TensorType>();
}

bool IndexExpression::is_local() const {
  return !is_global();
}

bool IndexExpression::is_global() const {
<<<<<<< HEAD
  // Special case: Indexing into TensorType-element of
  // ExternalPtrStmt/GlobalPtrStmt In this case, we should treat them as global
  // ptrs
  if (var.is<IndexExpression>()) {
    if (var.cast<IndexExpression>()->is_field() ||
        var.cast<IndexExpression>()->is_ndarray()) {
      return true;
    }
  }

=======
>>>>>>> 28b2b607
  // Only Ndarray and Field comes outside from a kernel
  return is_field() || is_ndarray();
}

void IndexExpression::type_check(CompileConfig *) {
  // TODO: Change to type-based solution
  // Currently, dimension compatibility check happens in Python
  if (is_field()) {  // field
    ret_type = var.cast<GlobalVariableExpression>()->dt->get_compute_type();
  } else if (is_ndarray()) {  // ndarray
    auto external_tensor_expr = var.cast<ExternalTensorExpression>();
    int total_dim = external_tensor_expr->dim;
    int index_dim = indices.exprs.size();

    if (index_dim == total_dim) {
      // Access all the way to a single element
      ret_type = var.cast<ExternalTensorExpression>()->dt.get_element_type();
    } else {
      // Access to a Tensor
      ret_type = var.cast<ExternalTensorExpression>()->dt;
    }
  } else if (is_tensor()) {  // local tensor
    ret_type = var->ret_type->cast<TensorType>()->get_element_type();
  } else {
    throw TaichiTypeError(
        "Invalid IndexExpression: the source is not among field, ndarray or "
        "local tensor");
  }

  for (int i = 0; i < indices.exprs.size(); i++) {
    auto &expr = indices.exprs[i];
    TI_ASSERT_TYPE_CHECKED(expr);
    if (!is_integral(expr->ret_type))
      throw TaichiTypeError(
          fmt::format("indices must be integers, however '{}' is "
                      "provided as index {}",
                      expr->ret_type->to_string(), i));
  }
}

void IndexExpression::flatten(FlattenContext *ctx) {
  if (is_field()) {
    stmt = make_field_access(ctx, var, indices);
  } else if (is_ndarray()) {
    stmt = make_ndarray_access(ctx, var, indices);
  } else if (is_tensor()) {
    stmt = make_tensor_access(
        ctx, var, indices, var->ret_type->cast<TensorType>()->get_shape(), 1);
  } else {
    throw TaichiTypeError(
        "Invalid IndexExpression: the source is not among field, ndarray or "
        "local tensor");
  }
  stmt->tb = tb;
}

void StrideExpression::type_check(CompileConfig *) {
  // This is an ugly hack for global tensors
  if (var.is<IndexExpression>() &&
      var.cast<IndexExpression>()->var.is<GlobalVariableExpression>())
    ret_type = var->ret_type;
  else
    throw TaichiTypeError(
        "Invalid StrideExpression: The source being indexed must be an element "
        "of a field");
}

void StrideExpression::flatten(FlattenContext *ctx) {
  stmt = make_tensor_access(ctx, var, indices, shape, stride);
}

void RangeAssumptionExpression::type_check(CompileConfig *) {
  TI_ASSERT_TYPE_CHECKED(input);
  TI_ASSERT_TYPE_CHECKED(base);
  if (!input->ret_type->is<PrimitiveType>() ||
      !base->ret_type->is<PrimitiveType>() || input->ret_type != base->ret_type)
    throw TaichiTypeError(
        fmt::format("unsupported operand type(s) for "
                    "'range_assumption': '{}' and '{}'",
                    input->ret_type->to_string(), base->ret_type->to_string()));
  ret_type = input->ret_type;
}

void RangeAssumptionExpression::flatten(FlattenContext *ctx) {
  flatten_rvalue(input, ctx);
  flatten_rvalue(base, ctx);
  ctx->push_back(
      Stmt::make<RangeAssumptionStmt>(input->stmt, base->stmt, low, high));
  stmt = ctx->back_stmt();
}

void LoopUniqueExpression::type_check(CompileConfig *) {
  TI_ASSERT_TYPE_CHECKED(input);
  if (!input->ret_type->is<PrimitiveType>())
    throw TaichiTypeError(
        fmt::format("unsupported operand type(s) for 'loop_unique': '{}'",
                    input->ret_type->to_string()));
  ret_type = input->ret_type;
}

void LoopUniqueExpression::flatten(FlattenContext *ctx) {
  flatten_rvalue(input, ctx);
  ctx->push_back(Stmt::make<LoopUniqueStmt>(input->stmt, covers));
  stmt = ctx->back_stmt();
}

void IdExpression::flatten(FlattenContext *ctx) {
  stmt = ctx->current_block->lookup_var(id);
}

void AtomicOpExpression::type_check(CompileConfig *) {
  TI_ASSERT_TYPE_CHECKED(dest);
  TI_ASSERT_TYPE_CHECKED(val);
  auto error = [&]() {
    throw TaichiTypeError(fmt::format(
        "unsupported operand type(s) for 'atomic_{}': '{}' and '{}'",
        atomic_op_type_name(op_type), dest->ret_type->to_string(),
        val->ret_type->to_string()));
  };
  if (!val->ret_type->is<PrimitiveType>())
    error();
  if (is_quant(dest->ret_type)) {
    ret_type = dest->ret_type->get_compute_type();
  } else if (dest->ret_type->is<PrimitiveType>()) {
    ret_type = dest->ret_type;
  } else {
    error();
  }
}

void AtomicOpExpression::flatten(FlattenContext *ctx) {
  // replace atomic sub with negative atomic add
  if (op_type == AtomicOpType::sub) {
    if (val->ret_type != ret_type) {
      val.set(Expr::make<UnaryOpExpression>(UnaryOpType::cast_value, val,
                                            ret_type));
    }

    val.set(Expr::make<UnaryOpExpression>(UnaryOpType::neg, val));
    op_type = AtomicOpType::add;
  }
  // expand rhs
  flatten_rvalue(val, ctx);
  auto src_val = val->stmt;
  if (dest.is<IdExpression>()) {  // local variable
    // emit local store stmt
    auto alloca = ctx->current_block->lookup_var(dest.cast<IdExpression>()->id);
    ctx->push_back<AtomicOpStmt>(op_type, alloca, src_val);
  } else {
    TI_ASSERT(dest.is<IndexExpression>() || dest.is<StrideExpression>() ||
              (dest.is<ArgLoadExpression>() &&
               dest.cast<ArgLoadExpression>()->is_ptr));
    flatten_lvalue(dest, ctx);
    ctx->push_back<AtomicOpStmt>(op_type, dest->stmt, src_val);
  }
  stmt = ctx->back_stmt();
  stmt->tb = tb;
}

void SNodeOpExpression::type_check(CompileConfig *) {
  if (op_type == SNodeOpType::get_addr) {
    ret_type = PrimitiveType::u64;
  } else {
    ret_type = PrimitiveType::i32;
  }
}

void SNodeOpExpression::flatten(FlattenContext *ctx) {
  std::vector<Stmt *> indices_stmt;
  for (int i = 0; i < (int)indices.size(); i++) {
    flatten_rvalue(indices[i], ctx);
    indices_stmt.push_back(indices[i]->stmt);
  }
  auto ptr = ctx->push_back<GlobalPtrStmt>(snode, indices_stmt);
  ptr->tb = tb;
  if (op_type == SNodeOpType::is_active) {
    TI_ERROR_IF(snode->type != SNodeType::pointer &&
                    snode->type != SNodeType::hash &&
                    snode->type != SNodeType::bitmasked,
                "ti.is_active only works on pointer, hash or bitmasked nodes.");
    ctx->push_back<SNodeOpStmt>(SNodeOpType::is_active, snode, ptr, nullptr);
  } else if (op_type == SNodeOpType::length) {
    ctx->push_back<SNodeOpStmt>(SNodeOpType::length, snode, ptr, nullptr);
  } else if (op_type == SNodeOpType::get_addr) {
    ctx->push_back<SNodeOpStmt>(SNodeOpType::get_addr, snode, ptr, nullptr);
  } else if (op_type == SNodeOpType::append) {
    flatten_rvalue(value, ctx);
    ctx->push_back<SNodeOpStmt>(SNodeOpType::append, snode, ptr, value->stmt);
    TI_ERROR_IF(snode->type != SNodeType::dynamic,
                "ti.append only works on dynamic nodes.");
    TI_ERROR_IF(snode->ch.size() != 1,
                "ti.append only works on single-child dynamic nodes.");
    TI_ERROR_IF(data_type_size(snode->ch[0]->dt) != 4,
                "ti.append only works on i32/f32 nodes.");
  }
  stmt = ctx->back_stmt();
}

void TextureOpExpression::type_check(CompileConfig *config) {
  TI_ASSERT(texture_ptr.is<TexturePtrExpression>());
  auto ptr = texture_ptr.cast<TexturePtrExpression>();
  if (op == TextureOpType::kSampleLod) {
    // UV, Lod
    TI_ASSERT_INFO(args.size() == ptr->num_dims + 1,
                   "Invalid number of args for sample_lod Texture op with a "
                   "{}-dimension texture",
                   ptr->num_dims);
    for (int i = 0; i < ptr->num_dims; i++) {
      TI_ASSERT_TYPE_CHECKED(args[i]);
      if (args[i].get_ret_type() != PrimitiveType::f32) {
        throw TaichiTypeError(
            fmt::format("Invalid type for texture sample_lod: '{}', all "
                        "arguments must be f32",
                        args[i].get_ret_type()->to_string()));
      }
    }
  } else if (op == TextureOpType::kFetchTexel) {
    // index, int LOD
    TI_ASSERT_INFO(args.size() == ptr->num_dims + 1,
                   "Invalid number of args for fetch_texel Texture op with a "
                   "{}-dimension texture",
                   ptr->num_dims);
    for (int i = 0; i < ptr->num_dims; i++) {
      TI_ASSERT_TYPE_CHECKED(args[i]);
      if (args[i].get_ret_type() != PrimitiveType::i32) {
        throw TaichiTypeError(
            fmt::format("Invalid type for texture fetch_texel: '{}', all "
                        "arguments must be i32",
                        args[i].get_ret_type()->to_string()));
      }
    }
  } else if (op == TextureOpType::kLoad) {
    // index
    TI_ASSERT_INFO(args.size() == ptr->num_dims,
                   "Invalid number of args for load Texture op with a "
                   "{}-dimension texture",
                   ptr->num_dims);
    for (int i = 0; i < ptr->num_dims; i++) {
      TI_ASSERT_TYPE_CHECKED(args[i]);
      if (args[i].get_ret_type() != PrimitiveType::i32) {
        throw TaichiTypeError(
            fmt::format("Invalid type for texture load: '{}', all "
                        "arguments must be i32",
                        args[i].get_ret_type()->to_string()));
      }
    }
  } else if (op == TextureOpType::kStore) {
    // index, value
    TI_ASSERT_INFO(args.size() == ptr->num_dims + 4,
                   "Invalid number of args for store Texture op with a "
                   "{}-dimension texture",
                   ptr->num_dims);
    for (int i = 0; i < ptr->num_dims; i++) {
      TI_ASSERT_TYPE_CHECKED(args[i]);
      if (args[i].get_ret_type() != PrimitiveType::i32) {
        throw TaichiTypeError(
            fmt::format("Invalid type for texture load: '{}', index "
                        "arguments must be i32",
                        args[i].get_ret_type()->to_string()));
      }
    }
    for (int i = ptr->num_dims; i < ptr->num_dims + 4; i++) {
      TI_ASSERT_TYPE_CHECKED(args[i]);
      if (args[i].get_ret_type() != PrimitiveType::f32) {
        throw TaichiTypeError(
            fmt::format("Invalid type for texture load: '{}', value "
                        "arguments must be f32",
                        args[i].get_ret_type()->to_string()));
      }
    }
  } else {
    TI_ERROR("Invalid TextureOpType");
  }
  ret_type =
      TypeFactory::get_instance().get_pointer_type(PrimitiveType::f32,
                                                   /*is_bit_pointer=*/false);
}

void TextureOpExpression::flatten(FlattenContext *ctx) {
  flatten_rvalue(texture_ptr, ctx);
  std::vector<Stmt *> arg_stmts;
  for (Expr &arg : args.exprs) {
    flatten_rvalue(arg, ctx);
    arg_stmts.push_back(arg->stmt);
  }
  ctx->push_back<TextureOpStmt>(op, texture_ptr->stmt, arg_stmts);
  stmt = ctx->back_stmt();
}

void ConstExpression::type_check(CompileConfig *) {
  TI_ASSERT_INFO(
      val.dt->is<PrimitiveType>() && val.dt != PrimitiveType::unknown,
      "Invalid dt [{}] for ConstExpression", val.dt->to_string());
  ret_type = val.dt;
}

void ConstExpression::flatten(FlattenContext *ctx) {
  ctx->push_back(Stmt::make<ConstStmt>(val));
  stmt = ctx->back_stmt();
}

void ExternalTensorShapeAlongAxisExpression::type_check(CompileConfig *) {
  TI_ASSERT_INFO(ptr.is<ExternalTensorExpression>(),
                 "Invalid ptr [{}] for ExternalTensorShapeAlongAxisExpression",
                 ExpressionHumanFriendlyPrinter::expr_to_string(ptr));
  ret_type = PrimitiveType::i32;
}

void ExternalTensorShapeAlongAxisExpression::flatten(FlattenContext *ctx) {
  auto temp = ptr.cast<ExternalTensorExpression>();
  TI_ASSERT(0 <= axis && axis < temp->dim);
  ctx->push_back<ExternalTensorShapeAlongAxisStmt>(axis, temp->arg_id);
  stmt = ctx->back_stmt();
}

void FuncCallExpression::type_check(CompileConfig *) {
  for (auto &arg : args.exprs) {
    TI_ASSERT_TYPE_CHECKED(arg);
    // no arg type compatibility check for now due to lack of specification
  }
  TI_ASSERT_INFO(func->rets.size() <= 1,
                 "Too many (> 1) return values for FuncCallExpression");
  if (func->rets.size() == 1) {
    ret_type = func->rets[0].dt;
  }
}

void FuncCallExpression::flatten(FlattenContext *ctx) {
  std::vector<Stmt *> stmt_args;
  for (auto &arg : args.exprs) {
    flatten_rvalue(arg, ctx);
    stmt_args.push_back(arg->stmt);
  }
  ctx->push_back<FuncCallStmt>(func, stmt_args);
  stmt = ctx->back_stmt();
}

// Mesh related.

void MeshPatchIndexExpression::flatten(FlattenContext *ctx) {
  auto pid_stmt = std::make_unique<MeshPatchIndexStmt>();
  ctx->push_back(std::move(pid_stmt));
  stmt = ctx->back_stmt();
}

void MeshPatchIndexExpression::type_check(CompileConfig *) {
  ret_type = PrimitiveType::i32;
}

void MeshRelationAccessExpression::type_check(CompileConfig *) {
  ret_type = PrimitiveType::i32;
}

void MeshRelationAccessExpression::flatten(FlattenContext *ctx) {
  flatten_rvalue(mesh_idx, ctx);
  if (neighbor_idx) {
    flatten_rvalue(neighbor_idx, ctx);
    ctx->push_back<MeshRelationAccessStmt>(mesh, mesh_idx->stmt, to_type,
                                           neighbor_idx->stmt);
  } else {
    ctx->push_back<MeshRelationAccessStmt>(mesh, mesh_idx->stmt, to_type);
  }
  stmt = ctx->back_stmt();
}

void MeshIndexConversionExpression::type_check(CompileConfig *) {
  ret_type = PrimitiveType::i32;
}

void MeshIndexConversionExpression::flatten(FlattenContext *ctx) {
  flatten_rvalue(idx, ctx);
  ctx->push_back<MeshIndexConversionStmt>(mesh, idx_type, idx->stmt, conv_type);
  stmt = ctx->back_stmt();
}

void ReferenceExpression::type_check(CompileConfig *) {
  ret_type = var->ret_type;
}

void ReferenceExpression::flatten(FlattenContext *ctx) {
  flatten_lvalue(var, ctx);
  ctx->push_back<ReferenceStmt>(var->stmt);
  stmt = ctx->back_stmt();
}

Block *ASTBuilder::current_block() {
  if (stack_.empty())
    return nullptr;
  else
    return stack_.back();
}

Stmt *ASTBuilder::get_last_stmt() {
  TI_ASSERT(!stack_.empty());
  return stack_.back()->back();
}

void ASTBuilder::insert(std::unique_ptr<Stmt> &&stmt, int location) {
  TI_ASSERT(!stack_.empty());
  stack_.back()->insert(std::move(stmt), location);
}

void ASTBuilder::stop_gradient(SNode *snode) {
  TI_ASSERT(!stack_.empty());
  stack_.back()->stop_gradients.push_back(snode);
}

void ASTBuilder::insert_assignment(Expr &lhs,
                                   const Expr &rhs,
                                   const std::string &tb) {
  // Inside a kernel or a function
  // Create an assignment in the IR
  if (lhs.expr == nullptr) {
    lhs.set(rhs);
  } else if (lhs.expr->is_lvalue()) {
    auto stmt = std::make_unique<FrontendAssignStmt>(lhs, rhs);
    stmt->tb = tb;
    this->insert(std::move(stmt));

  } else {
    TI_ERROR("Cannot assign to non-lvalue: {}",
             ExpressionHumanFriendlyPrinter::expr_to_string(lhs));
  }
}

Expr ASTBuilder::make_var(const Expr &x, std::string tb) {
  auto var = this->expr_alloca();
  this->insert_assignment(var, x, tb);
  return var;
}

Expr ASTBuilder::make_id_expr(const std::string &name) {
  return Expr::make<IdExpression>(get_next_id(name));
}

void ASTBuilder::insert_for(const Expr &s,
                            const Expr &e,
                            const std::function<void(Expr)> &func) {
  auto i = Expr(std::make_shared<IdExpression>(get_next_id()));
  auto stmt_unique = std::make_unique<FrontendForStmt>(i, s, e, this->arch_,
                                                       for_loop_dec_.config);
  for_loop_dec_.reset();
  auto stmt = stmt_unique.get();
  this->insert(std::move(stmt_unique));
  this->create_scope(stmt->body);
  func(i);
  this->pop_scope();
}

Expr ASTBuilder::insert_thread_idx_expr() {
  auto loop = stack_.size() ? stack_.back()->parent_stmt : nullptr;
  TI_ERROR_IF(arch_ != Arch::cuda && !arch_is_cpu(arch_),
              "ti.thread_idx() is only available in cuda or cpu context.");
  if (loop != nullptr) {
    auto i = stack_.size() - 1;
    while (!(loop->is<FrontendForStmt>())) {
      loop = i > 0 ? stack_[--i]->parent_stmt : nullptr;
      if (loop == nullptr)
        break;
    }
  }
  TI_ERROR_IF(!(loop && loop->is<FrontendForStmt>()),
              "ti.thread_idx() is only valid within loops.");
  return Expr::make<InternalFuncCallExpression>(
      "linear_thread_idx", std::vector<Expr>{}, /*with_runtime_context=*/true);
}

Expr ASTBuilder::insert_patch_idx_expr() {
  auto loop = stack_.size() ? stack_.back()->parent_stmt : nullptr;
  if (loop != nullptr) {
    auto i = stack_.size() - 1;
    while (!(loop->is<FrontendForStmt>())) {
      loop = i > 0 ? stack_[--i]->parent_stmt : nullptr;
      if (loop == nullptr)
        break;
    }
  }
  TI_ERROR_IF(!(loop && loop->is<FrontendForStmt>() &&
                loop->as<FrontendForStmt>()->mesh_for),
              "ti.mesh_patch_idx() is only valid within mesh-for loops.");
  return Expr::make<MeshPatchIndexExpression>();
}

void ASTBuilder::create_kernel_exprgroup_return(const ExprGroup &group) {
  this->insert(Stmt::make<FrontendReturnStmt>(group));
}

void ASTBuilder::create_print(
    std::vector<std::variant<Expr, std::string>> contents) {
  this->insert(std::make_unique<FrontendPrintStmt>(contents));
}

void ASTBuilder::begin_func(const std::string &funcid) {
  auto stmt_unique = std::make_unique<FrontendFuncDefStmt>(funcid);
  auto stmt = stmt_unique.get();
  this->insert(std::move(stmt_unique));
  this->create_scope(stmt->body);
}

void ASTBuilder::end_func(const std::string &funcid) {
  this->pop_scope();
}

void ASTBuilder::begin_frontend_if(const Expr &cond) {
  auto stmt_tmp = std::make_unique<FrontendIfStmt>(cond);
  this->insert(std::move(stmt_tmp));
}

void ASTBuilder::begin_frontend_if_true() {
  auto if_stmt = this->get_last_stmt()->as<FrontendIfStmt>();
  this->create_scope(if_stmt->true_statements);
}

void ASTBuilder::begin_frontend_if_false() {
  auto if_stmt = this->get_last_stmt()->as<FrontendIfStmt>();
  this->create_scope(if_stmt->false_statements);
}

void ASTBuilder::insert_external_func_call(std::size_t func_addr,
                                           std::string source,
                                           std::string filename,
                                           std::string funcname,
                                           const ExprGroup &args,
                                           const ExprGroup &outputs) {
  auto stmt = Stmt::make<FrontendExternalFuncStmt>(
      (void *)func_addr, source, filename, funcname, args.exprs, outputs.exprs);
  this->insert(std::move(stmt));
}

Expr ASTBuilder::expr_alloca() {
  auto var = Expr(std::make_shared<IdExpression>(get_next_id()));
  this->insert(std::make_unique<FrontendAllocaStmt>(
      std::static_pointer_cast<IdExpression>(var.expr)->id,
      PrimitiveType::unknown));
  return var;
}

Expr ASTBuilder::make_matrix_expr(const std::vector<int> &shape,
                                  const DataType &dt,
                                  const std::vector<Expr> &elements) {
  return Expr(std::make_shared<MatrixExpression>(elements, shape, dt));
}

Expr ASTBuilder::expr_alloca_local_tensor(const std::vector<int> &shape,
                                          const DataType &element_type,
                                          const ExprGroup &elements,
                                          std::string tb) {
  auto var = Expr(std::make_shared<IdExpression>(get_next_id()));
  this->insert(std::make_unique<FrontendAllocaStmt>(
      std::static_pointer_cast<IdExpression>(var.expr)->id, shape,
      element_type));
  var->ret_type = this->get_last_stmt()->ret_type;
  for (int i = 0; i < (int)elements.exprs.size(); ++i) {
    ExprGroup reversed_indices;
    int linearized_index = i;
    for (int d = (int)shape.size() - 1; d >= 0; --d) {
      reversed_indices.push_back(
          Expr::make<ConstExpression, int32>(linearized_index % shape[d]));
      linearized_index /= shape[d];
    }
    ExprGroup indices;
    for (int d = 0; d < (int)shape.size(); ++d)
      indices.push_back(reversed_indices[(int)shape.size() - 1 - d]);
    this->insert(std::make_unique<FrontendAssignStmt>(
        Expr::make<IndexExpression>(var, indices, tb), elements.exprs[i]));
  }
  return var;
}

Expr ASTBuilder::expr_alloca_shared_array(const std::vector<int> &shape,
                                          const DataType &element_type) {
  auto var = Expr(std::make_shared<IdExpression>(get_next_id()));
  this->insert(std::make_unique<FrontendAllocaStmt>(
      std::static_pointer_cast<IdExpression>(var.expr)->id, shape, element_type,
      true));
  var->ret_type = this->get_last_stmt()->ret_type;
  return var;
}

void ASTBuilder::expr_assign(const Expr &lhs, const Expr &rhs, std::string tb) {
  TI_ASSERT(lhs->is_lvalue());
  auto stmt = std::make_unique<FrontendAssignStmt>(lhs, rhs);
  stmt->set_tb(tb);
  this->insert(std::move(stmt));
}

void ASTBuilder::create_assert_stmt(const Expr &cond,
                                    const std::string &msg,
                                    const std::vector<Expr> &args) {
  auto stmt_unique = std::make_unique<FrontendAssertStmt>(cond, msg, args);
  this->insert(std::move(stmt_unique));
}

void ASTBuilder::begin_frontend_range_for(const Expr &i,
                                          const Expr &s,
                                          const Expr &e) {
  auto stmt_unique =
      std::make_unique<FrontendForStmt>(i, s, e, arch_, for_loop_dec_.config);
  auto stmt = stmt_unique.get();
  this->insert(std::move(stmt_unique));
  this->create_scope(stmt->body,
                     for_loop_dec_.config.strictly_serialized ? While : For);
  for_loop_dec_.reset();
}

void ASTBuilder::begin_frontend_struct_for(const ExprGroup &loop_vars,
                                           const Expr &global) {
  TI_WARN_IF(
      for_loop_dec_.config.strictly_serialized,
      "ti.loop_config(serialize=True) does not have effect on the struct for. "
      "The execution order is not guaranteed.");
  auto stmt_unique = std::make_unique<FrontendForStmt>(loop_vars, global, arch_,
                                                       for_loop_dec_.config);
  for_loop_dec_.reset();
  auto stmt = stmt_unique.get();
  this->insert(std::move(stmt_unique));
  this->create_scope(stmt->body, For);
}

void ASTBuilder::begin_frontend_mesh_for(
    const Expr &i,
    const mesh::MeshPtr &mesh_ptr,
    const mesh::MeshElementType &element_type) {
  TI_WARN_IF(
      for_loop_dec_.config.strictly_serialized,
      "ti.loop_config(serialize=True) does not have effect on the mesh for. "
      "The execution order is not guaranteed.");
  auto stmt_unique = std::make_unique<FrontendForStmt>(
      i, mesh_ptr, element_type, arch_, for_loop_dec_.config);
  for_loop_dec_.reset();
  auto stmt = stmt_unique.get();
  this->insert(std::move(stmt_unique));
  this->create_scope(stmt->body, For);
}

void ASTBuilder::begin_frontend_while(const Expr &cond) {
  auto stmt_unique = std::make_unique<FrontendWhileStmt>(cond);
  auto stmt = stmt_unique.get();
  this->insert(std::move(stmt_unique));
  this->create_scope(stmt->body, While);
}

void ASTBuilder::insert_break_stmt() {
  if (loop_state_stack_.back() == Outermost) {
    throw TaichiSyntaxError("Cannot break in the outermost loop");
  }
  this->insert(Stmt::make<FrontendBreakStmt>());
}

void ASTBuilder::insert_continue_stmt() {
  this->insert(Stmt::make<FrontendContinueStmt>());
}

void ASTBuilder::insert_expr_stmt(const Expr &val) {
  this->insert(Stmt::make<FrontendExprStmt>(val));
}

void ASTBuilder::insert_snode_activate(SNode *snode,
                                       const ExprGroup &expr_group) {
  this->insert(Stmt::make<FrontendSNodeOpStmt>(SNodeOpType::activate, snode,
                                               expr_group));
}

void ASTBuilder::insert_snode_deactivate(SNode *snode,
                                         const ExprGroup &expr_group) {
  this->insert(Stmt::make<FrontendSNodeOpStmt>(SNodeOpType::deactivate, snode,
                                               expr_group));
}

void ASTBuilder::create_scope(std::unique_ptr<Block> &list, LoopType tp) {
  TI_ASSERT(list == nullptr);
  LoopState prev = loop_state_stack_.back();
  if (tp == NotLoop) {
    loop_state_stack_.push_back(prev);
  } else if (tp == For && stack_.size() == 1) {
    loop_state_stack_.push_back(Outermost);
  } else {
    loop_state_stack_.push_back(Inner);
  }
  list = std::make_unique<Block>();
  if (!stack_.empty()) {
    list->parent_stmt = get_last_stmt();
  }
  stack_.push_back(list.get());
}

void ASTBuilder::pop_scope() {
  stack_.pop_back();
  loop_state_stack_.pop_back();
}

void flatten_lvalue(Expr expr, Expression::FlattenContext *ctx) {
  expr->flatten(ctx);
}

void flatten_global_load(Expr ptr, Expression::FlattenContext *ctx) {
  ctx->push_back(std::make_unique<GlobalLoadStmt>(ptr->stmt));
  ptr->stmt = ctx->back_stmt();
}

void flatten_local_load(Expr ptr, Expression::FlattenContext *ctx) {
  ctx->push_back<LocalLoadStmt>(ptr->stmt);
  ptr->stmt = ctx->back_stmt();
}

void flatten_rvalue(Expr ptr, Expression::FlattenContext *ctx) {
  ptr->flatten(ctx);
  if (ptr.is<IdExpression>()) {
    if (ptr->stmt->is<AllocaStmt>()) {
      flatten_local_load(ptr, ctx);
    }
  } else if (ptr.is<IndexExpression>()) {
    auto ix = ptr.cast<IndexExpression>();
    if (ix->is_local()) {
      flatten_local_load(ptr, ctx);
    } else {
      flatten_global_load(ptr, ctx);
    }
  } else if (ptr.is<StrideExpression>()) {
    flatten_global_load(ptr, ctx);
  } else if (ptr.is<GlobalVariableExpression>()) {
    TI_ASSERT(ptr.cast<GlobalVariableExpression>()->snode->num_active_indices ==
              0);
    flatten_global_load(ptr[ExprGroup()], ctx);
  } else if (ptr.is<ArgLoadExpression>() &&
             ptr.cast<ArgLoadExpression>()->is_ptr) {
    flatten_global_load(ptr, ctx);
  }
}

TLANG_NAMESPACE_END<|MERGE_RESOLUTION|>--- conflicted
+++ resolved
@@ -370,15 +370,10 @@
   // turned-on by default.
   //                 The scalarization should happen after
   //                 irpass::lower_access()
-<<<<<<< HEAD
   auto prim_dt = dt;
   if (!get_compile_config()->real_matrix) {
     prim_dt = dt.get_element_type();
   }
-=======
-  auto prim_dt = dt.get_element_type();
-
->>>>>>> 28b2b607
   auto ptr = Stmt::make<ArgLoadStmt>(arg_id, prim_dt, /*is_ptr=*/true);
   ptr->tb = tb;
   ctx->push_back(std::move(ptr));
@@ -421,16 +416,11 @@
   }
   flatten_lvalue(var, ctx);
   auto expr = var.cast<ExternalTensorExpression>();
-<<<<<<< HEAD
   auto external_ptr_stmt = std::make_unique<ExternalPtrStmt>(
       expr->stmt, index_stmts, expr->dt.get_shape(), expr->element_dim);
   external_ptr_stmt->ret_type = expr->dt;
 
   return ctx->push_back(std::move(external_ptr_stmt));
-=======
-  return ctx->push_back(std::make_unique<ExternalPtrStmt>(
-      expr->stmt, index_stmts, expr->dt.get_shape(), expr->element_dim));
->>>>>>> 28b2b607
 }
 
 Stmt *make_tensor_access(Expression::FlattenContext *ctx,
@@ -493,7 +483,6 @@
 }
 
 bool IndexExpression::is_global() const {
-<<<<<<< HEAD
   // Special case: Indexing into TensorType-element of
   // ExternalPtrStmt/GlobalPtrStmt In this case, we should treat them as global
   // ptrs
@@ -504,8 +493,6 @@
     }
   }
 
-=======
->>>>>>> 28b2b607
   // Only Ndarray and Field comes outside from a kernel
   return is_field() || is_ndarray();
 }
