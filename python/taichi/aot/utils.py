from taichi.lang._ndarray import ScalarNdarray
from taichi.lang.enums import Layout
from taichi.lang.exception import TaichiCompilationError
from taichi.lang.matrix import Matrix, MatrixNdarray, MatrixType, VectorNdarray
from taichi.lang.util import cook_dtype
from taichi.types.annotations import template
from taichi.types.ndarray_type import NdarrayType

template_types = (NdarrayType, template)


def check_type_match(lhs, rhs):
    if cook_dtype(lhs) == cook_dtype(rhs):
        return True
    return False


def produce_injected_args_from_template(kernel, template_args):
    injected_args = []
    num_template_args = len([
        arg.annotation for arg in kernel.arguments
        if isinstance(arg.annotation, template_types)
    ])
    assert num_template_args == len(
        template_args
    ), f'Need {num_template_args} inputs to instantiate the template parameters, got {len(template_args)}'
    for arg in kernel.arguments:
        anno = arg.annotation
        if isinstance(anno, template_types):
            injected_args.append(template_args[arg.name])
        else:
            injected_args.append(0)
    return injected_args


def produce_injected_args(kernel, symbolic_args=None):
    injected_args = []
    for i, arg in enumerate(kernel.arguments):
        anno = arg.annotation
        if isinstance(anno, template_types):
            if not isinstance(anno, NdarrayType):
                raise TaichiCompilationError(
                    f'Expected Ndaray type, got {anno}')
            if symbolic_args is not None:
                element_shape = tuple(symbolic_args[i].element_shape)
                element_dim = len(element_shape)
                field_dim = symbolic_args[i].field_dim
                dtype = symbolic_args[i].dtype()
            else:
                element_shape = anno.element_shape
                element_dim = anno.element_dim
                field_dim = anno.field_dim
                dtype = anno.dtype

            if element_shape is None or anno.field_dim is None:
                raise TaichiCompilationError(
                    'Please either specify both `element_shape` and `field_dim` '
                    'in the param annotation, or provide an example '
                    f'ndarray for param={arg.name}')
            if field_dim != anno.field_dim:
                raise TaichiCompilationError(
                    f'{field_dim} from Arg {arg.name} doesn\'t match kernel\'s annotated field_dim={anno.field_dim}'
                )
<<<<<<< HEAD

            if not check_type_match(dtype, anno.dtype):
=======
            if anno.dtype is not None and dtype != anno.dtype:
>>>>>>> 7f97f9c4
                raise TaichiCompilationError(
                    f' Arg {arg.name}\'s dtype {dtype.to_string()} doesn\'t match kernel\'s annotated dtype={anno.dtype.to_string()}'
                )

            if element_dim is None or element_dim == 0:
                injected_args.append(
                    ScalarNdarray(dtype, (2, ) * anno.field_dim))
            elif element_dim == 1:
                injected_args.append(
                    VectorNdarray(element_shape[0],
                                  dtype=dtype,
                                  shape=(2, ) * anno.field_dim,
                                  layout=Layout.AOS))
            elif element_dim == 2:
                injected_args.append(
                    MatrixNdarray(element_shape[0],
                                  element_shape[1],
                                  dtype=dtype,
                                  shape=(2, ) * anno.field_dim,
                                  layout=Layout.AOS))
            else:
                raise RuntimeError('')
        elif isinstance(anno, MatrixType):
            if not isinstance(symbolic_args[i], list):
                raise RuntimeError('Expected a symbolic arg with Matrix type.')

            symbolic_mat_n = len(symbolic_args[i])
            symbolic_mat_m = len(symbolic_args[i][0])

            if symbolic_mat_m != anno.m or symbolic_mat_n != anno.n:
                raise RuntimeError(
                    f'Matrix dimension mismatch, expected ({anno.n}, {anno.m}) '
                    f'but dispatched shape ({symbolic_mat_n}, {symbolic_mat_m}).'
                )
            injected_args.append(Matrix([0] * anno.n * anno.m, dt=anno.dtype))
        else:
            if symbolic_args is not None:
                dtype = symbolic_args[i].dtype()
            else:
                dtype = anno

            if not check_type_match(dtype, anno):
                raise TaichiCompilationError(
                    f' Arg {arg.name}\'s dtype {dtype.to_string()} doesn\'t match kernel\'s annotated dtype={anno.to_string()}'
                )
            # For primitive types, we can just inject a dummy value.
            injected_args.append(0)
    return injected_args<|MERGE_RESOLUTION|>--- conflicted
+++ resolved
@@ -61,12 +61,8 @@
                 raise TaichiCompilationError(
                     f'{field_dim} from Arg {arg.name} doesn\'t match kernel\'s annotated field_dim={anno.field_dim}'
                 )
-<<<<<<< HEAD
 
-            if not check_type_match(dtype, anno.dtype):
-=======
-            if anno.dtype is not None and dtype != anno.dtype:
->>>>>>> 7f97f9c4
+            if anno.dtype is not None and not check_type_match(dtype, anno.dtype):
                 raise TaichiCompilationError(
                     f' Arg {arg.name}\'s dtype {dtype.to_string()} doesn\'t match kernel\'s annotated dtype={anno.dtype.to_string()}'
                 )
