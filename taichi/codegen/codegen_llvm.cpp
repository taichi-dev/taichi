#include "taichi/codegen/codegen_llvm.h"

#include <algorithm>

#ifdef TI_WITH_LLVM

#include "llvm/Bitcode/BitcodeReader.h"
#include "llvm/IR/Module.h"
#include "llvm/Linker/Linker.h"
#include "taichi/analysis/offline_cache_util.h"
#include "taichi/ir/statements.h"
#include "taichi/llvm/launch_arg_info.h"
#include "taichi/llvm/llvm_offline_cache.h"
#include "taichi/llvm/llvm_program.h"
#include "taichi/struct/struct_llvm.h"
#include "taichi/util/file_sequence_writer.h"

TLANG_NAMESPACE_BEGIN

// TODO: sort function definitions to match declaration order in header

// OffloadedTask

OffloadedTask::OffloadedTask(CodeGenLLVM *codegen) : codegen(codegen) {
}

void OffloadedTask::begin(const std::string &name) {
  this->name = name;
}

void OffloadedTask::end() {
  codegen->offloaded_tasks.push_back(*this);
}

// TODO(k-ye): Hide FunctionCreationGuard inside cpp file
FunctionCreationGuard::FunctionCreationGuard(
    CodeGenLLVM *mb,
    std::vector<llvm::Type *> arguments)
    : mb(mb) {
  // Create the loop body function
  auto body_function_type = llvm::FunctionType::get(
      llvm::Type::getVoidTy(*mb->llvm_context), arguments, false);

  body = llvm::Function::Create(body_function_type,
                                llvm::Function::InternalLinkage,
                                "function_body", mb->module.get());
  old_func = mb->func;
  // emit into loop body function
  mb->func = body;

  allocas = llvm::BasicBlock::Create(*mb->llvm_context, "allocs", body);
  old_entry = mb->entry_block;
  mb->entry_block = allocas;

  final = llvm::BasicBlock::Create(*mb->llvm_context, "final", body);
  old_final = mb->final_block;
  mb->final_block = final;

  entry = llvm::BasicBlock::Create(*mb->llvm_context, "entry", mb->func);

  ip = mb->builder->saveIP();
  mb->builder->SetInsertPoint(entry);

  auto body_bb =
      llvm::BasicBlock::Create(*mb->llvm_context, "function_body", mb->func);
  mb->builder->CreateBr(body_bb);
  mb->builder->SetInsertPoint(body_bb);
}

FunctionCreationGuard::~FunctionCreationGuard() {
  if (!mb->returned) {
    mb->builder->CreateBr(final);
  }
  mb->builder->SetInsertPoint(final);
  mb->builder->CreateRetVoid();
  mb->returned = false;

  mb->builder->SetInsertPoint(allocas);
  mb->builder->CreateBr(entry);

  mb->entry_block = old_entry;
  mb->final_block = old_final;
  mb->func = old_func;
  mb->builder->restoreIP(ip);

  TI_ASSERT(!llvm::verifyFunction(*body, &llvm::errs()));
}

namespace {

class CodeGenStmtGuard {
 public:
  using Getter = std::function<llvm::BasicBlock *(void)>;
  using Setter = std::function<void(llvm::BasicBlock *)>;

  explicit CodeGenStmtGuard(Getter getter, Setter setter)
      : saved_stmt_(getter()), setter_(std::move(setter)) {
  }

  ~CodeGenStmtGuard() {
    setter_(saved_stmt_);
  }

  CodeGenStmtGuard(CodeGenStmtGuard &&) = default;
  CodeGenStmtGuard &operator=(CodeGenStmtGuard &&) = default;

 private:
  llvm::BasicBlock *saved_stmt_;
  Setter setter_;
};

CodeGenStmtGuard make_loop_reentry_guard(CodeGenLLVM *cg) {
  return CodeGenStmtGuard([cg]() { return cg->current_loop_reentry; },
                          [cg](llvm::BasicBlock *saved_stmt) {
                            cg->current_loop_reentry = saved_stmt;
                          });
}

CodeGenStmtGuard make_while_after_loop_guard(CodeGenLLVM *cg) {
  return CodeGenStmtGuard([cg]() { return cg->current_while_after_loop; },
                          [cg](llvm::BasicBlock *saved_stmt) {
                            cg->current_while_after_loop = saved_stmt;
                          });
}

}  // namespace

// CodeGenLLVM
void CodeGenLLVM::visit(Block *stmt_list) {
  for (auto &stmt : stmt_list->statements) {
    stmt->accept(this);
    if (returned) {
      break;
    }
  }
}

void CodeGenLLVM::visit(AllocaStmt *stmt) {
  if (stmt->ret_type->is<TensorType>()) {
    auto tensor_type = stmt->ret_type->cast<TensorType>();
    auto type = tlctx->get_data_type(tensor_type->get_element_type());
    auto array_size = tlctx->get_constant(tensor_type->get_num_elements());
    // Return type is [array_size x type]*.
    llvm_val[stmt] = create_entry_block_alloca(type, 0, array_size);
  } else {
    TI_ASSERT(stmt->width() == 1);
    llvm_val[stmt] =
        create_entry_block_alloca(stmt->ret_type, stmt->ret_type.is_pointer());
    // initialize as zero if element is not a pointer
    if (!stmt->ret_type.is_pointer())
      builder->CreateStore(tlctx->get_constant(stmt->ret_type, 0),
                           llvm_val[stmt]);
  }
}

void CodeGenLLVM::visit(RandStmt *stmt) {
  if (stmt->ret_type->is_primitive(PrimitiveTypeID::f16)) {
    // Promoting to f32 since there's no rand_f16 support in runtime.cpp.
    auto val_f32 = create_call("rand_f32", {get_context()});
    llvm_val[stmt] =
        builder->CreateFPTrunc(val_f32, llvm::Type::getHalfTy(*llvm_context));
  } else {
    llvm_val[stmt] =
        create_call(fmt::format("rand_{}", data_type_name(stmt->ret_type)),
                    {get_context()});
  }
}

void CodeGenLLVM::emit_extra_unary(UnaryOpStmt *stmt) {
  auto input = llvm_val[stmt->operand];
  auto input_taichi_type = stmt->operand->ret_type;
  if (input_taichi_type->is_primitive(PrimitiveTypeID::f16)) {
    // Promote to f32 since we don't have f16 support for extra unary ops in in
    // runtime.cpp.
    input = builder->CreateFPExt(input, llvm::Type::getFloatTy(*llvm_context));
    input_taichi_type = PrimitiveType::f32;
  }

  auto op = stmt->op_type;
  auto input_type = input->getType();

#define UNARY_STD(x)                                                    \
  else if (op == UnaryOpType::x) {                                      \
    if (input_taichi_type->is_primitive(PrimitiveTypeID::f32)) {        \
      llvm_val[stmt] = create_call(#x "_f32", input);                   \
    } else if (input_taichi_type->is_primitive(PrimitiveTypeID::f64)) { \
      llvm_val[stmt] = create_call(#x "_f64", input);                   \
    } else if (input_taichi_type->is_primitive(PrimitiveTypeID::i32)) { \
      llvm_val[stmt] = create_call(#x "_i32", input);                   \
    } else {                                                            \
      TI_NOT_IMPLEMENTED                                                \
    }                                                                   \
  }
  if (false) {
  }
  UNARY_STD(abs)
  UNARY_STD(exp)
  UNARY_STD(log)
  UNARY_STD(tan)
  UNARY_STD(tanh)
  UNARY_STD(sgn)
  UNARY_STD(logic_not)
  UNARY_STD(acos)
  UNARY_STD(asin)
  UNARY_STD(cos)
  UNARY_STD(sin)
  else if (op == UnaryOpType::sqrt) {
    llvm_val[stmt] =
        builder->CreateIntrinsic(llvm::Intrinsic::sqrt, {input_type}, {input});
  }
  else {
    TI_P(unary_op_type_name(op));
    TI_NOT_IMPLEMENTED
  }
#undef UNARY_STD
  if (stmt->ret_type->is_primitive(PrimitiveTypeID::f16)) {
    // Convert back to f16
    llvm_val[stmt] = builder->CreateFPTrunc(
        llvm_val[stmt], llvm::Type::getHalfTy(*llvm_context));
  }
}

std::unique_ptr<RuntimeObject> CodeGenLLVM::emit_struct_meta_object(
    SNode *snode) {
  std::unique_ptr<RuntimeObject> meta;
  if (snode->type == SNodeType::dense) {
    meta = std::make_unique<RuntimeObject>("DenseMeta", this, builder.get());
    emit_struct_meta_base("Dense", meta->ptr, snode);
    meta->call("set_morton_dim", tlctx->get_constant((int)snode->_morton));
  } else if (snode->type == SNodeType::pointer) {
    meta = std::make_unique<RuntimeObject>("PointerMeta", this, builder.get());
    emit_struct_meta_base("Pointer", meta->ptr, snode);
  } else if (snode->type == SNodeType::root) {
    meta = std::make_unique<RuntimeObject>("RootMeta", this, builder.get());
    emit_struct_meta_base("Root", meta->ptr, snode);
  } else if (snode->type == SNodeType::dynamic) {
    meta = std::make_unique<RuntimeObject>("DynamicMeta", this, builder.get());
    emit_struct_meta_base("Dynamic", meta->ptr, snode);
    meta->call("set_chunk_size", tlctx->get_constant(snode->chunk_size));
  } else if (snode->type == SNodeType::bitmasked) {
    meta =
        std::make_unique<RuntimeObject>("BitmaskedMeta", this, builder.get());
    emit_struct_meta_base("Bitmasked", meta->ptr, snode);
  } else {
    TI_P(snode_type_name(snode->type));
    TI_NOT_IMPLEMENTED;
  }
  return meta;
}

void CodeGenLLVM::emit_struct_meta_base(const std::string &name,
                                        llvm::Value *node_meta,
                                        SNode *snode) {
  RuntimeObject common("StructMeta", this, builder.get(), node_meta);
  std::size_t element_size;
  if (snode->type == SNodeType::dense) {
    auto body_type =
        StructCompilerLLVM::get_llvm_body_type(module.get(), snode);
    auto element_ty = body_type->getArrayElementType();
    element_size = tlctx->get_type_size(element_ty);
  } else if (snode->type == SNodeType::pointer) {
    auto element_ty = StructCompilerLLVM::get_llvm_node_type(
        module.get(), snode->ch[0].get());
    element_size = tlctx->get_type_size(element_ty);
  } else {
    auto element_ty =
        StructCompilerLLVM::get_llvm_element_type(module.get(), snode);
    element_size = tlctx->get_type_size(element_ty);
  }
  common.set("snode_id", tlctx->get_constant(snode->id));
  common.set("element_size", tlctx->get_constant((uint64)element_size));
  common.set("max_num_elements",
             tlctx->get_constant(snode->max_num_elements()));
  common.set("context", get_context());

  /*
  uint8 *(*lookup_element)(uint8 *, int i);
  uint8 *(*from_parent_element)(uint8 *);
  bool (*is_active)(uint8 *, int i);
  int (*get_num_elements)(uint8 *);
  void (*refine_coordinates)(PhysicalCoordinates *inp_coord,
                             PhysicalCoordinates *refined_coord,
                             int index);
                             */

  std::vector<std::string> functions = {"lookup_element", "is_active",
                                        "get_num_elements"};

  for (auto const &f : functions)
    common.set(f, get_runtime_function(fmt::format("{}_{}", name, f)));

  // "from_parent_element", "refine_coordinates" are different for different
  // snodes, even if they have the same type.
  if (snode->parent)
    common.set("from_parent_element",
               get_runtime_function(snode->get_ch_from_parent_func_name()));

  if (snode->type != SNodeType::place)
    common.set("refine_coordinates",
               get_runtime_function(snode->refine_coordinates_func_name()));
}

CodeGenLLVM::CodeGenLLVM(Kernel *kernel,
                         IRNode *ir,
                         std::unique_ptr<llvm::Module> &&module)
    // TODO: simplify LLVMModuleBuilder ctor input
    : LLVMModuleBuilder(
<<<<<<< HEAD
          module == nullptr ? static_cast<LlvmProgramImpl *>(
                                  kernel->program->get_program_impl())
                                  ->get_llvm_context(kernel->arch)
                                  ->clone_struct_module()
                            : std::move(module),
          static_cast<LlvmProgramImpl *>(kernel->program->get_program_impl())
              ->get_llvm_context(kernel->arch)),
=======
          module == nullptr ? get_llvm_program(kernel->program)
                                  ->get_llvm_context(kernel->arch)
                                  ->clone_struct_module()
                            : std::move(module),
          get_llvm_program(kernel->program)->get_llvm_context(kernel->arch)),
>>>>>>> 8750b3cb
      kernel(kernel),
      ir(ir),
      prog(kernel->program) {
  if (ir == nullptr)
    this->ir = kernel->ir.get();
  initialize_context();

  context_ty = get_runtime_type("RuntimeContext");
  physical_coordinate_ty = get_runtime_type(kLLVMPhysicalCoordinatesName);

  kernel_name = kernel->name + "_kernel";
}

void CodeGenLLVM::visit(DecorationStmt *stmt) {
}

void CodeGenLLVM::visit(UnaryOpStmt *stmt) {
  auto input = llvm_val[stmt->operand];
  auto input_type = input->getType();
  auto op = stmt->op_type;

#define UNARY_INTRINSIC(x)                                                   \
  else if (op == UnaryOpType::x) {                                           \
    llvm_val[stmt] =                                                         \
        builder->CreateIntrinsic(llvm::Intrinsic::x, {input_type}, {input}); \
  }
  if (stmt->op_type == UnaryOpType::cast_value) {
    llvm::CastInst::CastOps cast_op;
    auto from = stmt->operand->ret_type;
    auto to = stmt->cast_type;
    if (from == to) {
      llvm_val[stmt] = llvm_val[stmt->operand];
    } else if (is_real(from) != is_real(to)) {
      if (is_real(from) && is_integral(to)) {
        cast_op = is_signed(to) ? llvm::Instruction::CastOps::FPToSI
                                : llvm::Instruction::CastOps::FPToUI;
      } else if (is_integral(from) && is_real(to)) {
        cast_op = is_signed(from) ? llvm::Instruction::CastOps::SIToFP
                                  : llvm::Instruction::CastOps::UIToFP;
      } else {
        TI_P(data_type_name(from));
        TI_P(data_type_name(to));
        TI_NOT_IMPLEMENTED;
      }
      auto cast_type = to->is_primitive(PrimitiveTypeID::f16)
                           ? PrimitiveType::f32
                           : stmt->cast_type;

      llvm_val[stmt] = builder->CreateCast(cast_op, llvm_val[stmt->operand],
                                           tlctx->get_data_type(cast_type));

      if (to->is_primitive(PrimitiveTypeID::f16)) {
        llvm_val[stmt] = builder->CreateFPTrunc(
            llvm_val[stmt], llvm::Type::getHalfTy(*llvm_context));
      }
    } else if (is_real(from) && is_real(to)) {
      if (data_type_size(from) < data_type_size(to)) {
        llvm_val[stmt] = builder->CreateFPExt(
            llvm_val[stmt->operand], tlctx->get_data_type(stmt->cast_type));
      } else {
        if (to->is_primitive(PrimitiveTypeID::f16)) {
          llvm_val[stmt] = builder->CreateFPTrunc(
              builder->CreateFPTrunc(llvm_val[stmt->operand],
                                     llvm::Type::getFloatTy(*llvm_context)),
              llvm::Type::getHalfTy(*llvm_context));
        } else {
          llvm_val[stmt] = builder->CreateFPTrunc(
              llvm_val[stmt->operand], tlctx->get_data_type(stmt->cast_type));
        }
      }
    } else if (!is_real(from) && !is_real(to)) {
      llvm_val[stmt] = builder->CreateIntCast(llvm_val[stmt->operand],
                                              llvm_type(to), is_signed(from));
    }
  } else if (stmt->op_type == UnaryOpType::cast_bits) {
    TI_ASSERT(data_type_size(stmt->ret_type) ==
              data_type_size(stmt->cast_type));
    if (stmt->operand->ret_type.is_pointer()) {
      TI_ASSERT(is_integral(stmt->cast_type));
      llvm_val[stmt] = builder->CreatePtrToInt(
          llvm_val[stmt->operand], tlctx->get_data_type(stmt->cast_type));
    } else {
      llvm_val[stmt] = builder->CreateBitCast(
          llvm_val[stmt->operand], tlctx->get_data_type(stmt->cast_type));
    }
  } else if (op == UnaryOpType::rsqrt) {
    llvm::Function *sqrt_fn = llvm::Intrinsic::getDeclaration(
        module.get(), llvm::Intrinsic::sqrt, input->getType());
    auto intermediate = builder->CreateCall(sqrt_fn, input, "sqrt");
    llvm_val[stmt] = builder->CreateFDiv(
        tlctx->get_constant(stmt->ret_type, 1.0), intermediate);
  } else if (op == UnaryOpType::bit_not) {
    llvm_val[stmt] = builder->CreateNot(input);
  } else if (op == UnaryOpType::neg) {
    if (is_real(stmt->operand->ret_type)) {
      llvm_val[stmt] = builder->CreateFNeg(input, "neg");
    } else {
      llvm_val[stmt] = builder->CreateNeg(input, "neg");
    }
  }
  UNARY_INTRINSIC(round)
  UNARY_INTRINSIC(floor)
  UNARY_INTRINSIC(ceil)
  else {
    emit_extra_unary(stmt);
  }
#undef UNARY_INTRINSIC
}

void CodeGenLLVM::visit(BinaryOpStmt *stmt) {
  auto op = stmt->op_type;
  auto ret_type = stmt->ret_type;

  if (op == BinaryOpType::add) {
    if (is_real(stmt->ret_type)) {
      llvm_val[stmt] =
          builder->CreateFAdd(llvm_val[stmt->lhs], llvm_val[stmt->rhs]);
    } else {
      llvm_val[stmt] =
          builder->CreateAdd(llvm_val[stmt->lhs], llvm_val[stmt->rhs]);
    }
  } else if (op == BinaryOpType::sub) {
    if (is_real(stmt->ret_type)) {
      llvm_val[stmt] =
          builder->CreateFSub(llvm_val[stmt->lhs], llvm_val[stmt->rhs]);
    } else {
      llvm_val[stmt] =
          builder->CreateSub(llvm_val[stmt->lhs], llvm_val[stmt->rhs]);
    }
  } else if (op == BinaryOpType::mul) {
    if (is_real(stmt->ret_type)) {
      llvm_val[stmt] =
          builder->CreateFMul(llvm_val[stmt->lhs], llvm_val[stmt->rhs]);
    } else {
      llvm_val[stmt] =
          builder->CreateMul(llvm_val[stmt->lhs], llvm_val[stmt->rhs]);
    }
  } else if (op == BinaryOpType::floordiv) {
    if (is_integral(ret_type))
      llvm_val[stmt] =
          create_call(fmt::format("floordiv_{}", data_type_name(ret_type)),
                      {llvm_val[stmt->lhs], llvm_val[stmt->rhs]});
    else {
      auto div = builder->CreateFDiv(llvm_val[stmt->lhs], llvm_val[stmt->rhs]);
      llvm_val[stmt] = builder->CreateIntrinsic(
          llvm::Intrinsic::floor, {tlctx->get_data_type(ret_type)}, {div});
    }
  } else if (op == BinaryOpType::div) {
    if (is_real(stmt->ret_type)) {
      llvm_val[stmt] =
          builder->CreateFDiv(llvm_val[stmt->lhs], llvm_val[stmt->rhs]);
    } else {
      llvm_val[stmt] =
          builder->CreateSDiv(llvm_val[stmt->lhs], llvm_val[stmt->rhs]);
    }
  } else if (op == BinaryOpType::mod) {
    llvm_val[stmt] =
        builder->CreateSRem(llvm_val[stmt->lhs], llvm_val[stmt->rhs]);
  } else if (op == BinaryOpType::bit_and) {
    llvm_val[stmt] =
        builder->CreateAnd(llvm_val[stmt->lhs], llvm_val[stmt->rhs]);
  } else if (op == BinaryOpType::bit_or) {
    llvm_val[stmt] =
        builder->CreateOr(llvm_val[stmt->lhs], llvm_val[stmt->rhs]);
  } else if (op == BinaryOpType::bit_xor) {
    llvm_val[stmt] =
        builder->CreateXor(llvm_val[stmt->lhs], llvm_val[stmt->rhs]);
  } else if (op == BinaryOpType::bit_shl) {
    llvm_val[stmt] =
        builder->CreateShl(llvm_val[stmt->lhs], llvm_val[stmt->rhs]);
  } else if (op == BinaryOpType::bit_sar) {
    if (is_signed(stmt->lhs->element_type())) {
      llvm_val[stmt] =
          builder->CreateAShr(llvm_val[stmt->lhs], llvm_val[stmt->rhs]);
    } else {
      llvm_val[stmt] =
          builder->CreateLShr(llvm_val[stmt->lhs], llvm_val[stmt->rhs]);
    }
  } else if (op == BinaryOpType::max) {
#define BINARYOP_MAX(x)                                                     \
  else if (ret_type->is_primitive(PrimitiveTypeID::x)) {                    \
    llvm_val[stmt] =                                                        \
        create_call("max_" #x, {llvm_val[stmt->lhs], llvm_val[stmt->rhs]}); \
  }

    if (is_real(ret_type)) {
      llvm_val[stmt] =
          builder->CreateMaxNum(llvm_val[stmt->lhs], llvm_val[stmt->rhs]);
    }
    BINARYOP_MAX(u16)
    BINARYOP_MAX(i16)
    BINARYOP_MAX(u32)
    BINARYOP_MAX(i32)
    BINARYOP_MAX(u64)
    BINARYOP_MAX(i64)
    else {
      TI_P(data_type_name(ret_type));
      TI_NOT_IMPLEMENTED
    }
  } else if (op == BinaryOpType::min) {
#define BINARYOP_MIN(x)                                                     \
  else if (ret_type->is_primitive(PrimitiveTypeID::x)) {                    \
    llvm_val[stmt] =                                                        \
        create_call("min_" #x, {llvm_val[stmt->lhs], llvm_val[stmt->rhs]}); \
  }

    if (is_real(ret_type)) {
      llvm_val[stmt] =
          builder->CreateMinNum(llvm_val[stmt->lhs], llvm_val[stmt->rhs]);
    }
    BINARYOP_MIN(u16)
    BINARYOP_MIN(i16)
    BINARYOP_MIN(u32)
    BINARYOP_MIN(i32)
    BINARYOP_MIN(u64)
    BINARYOP_MIN(i64)
    else {
      TI_P(data_type_name(ret_type));
      TI_NOT_IMPLEMENTED
    }
  } else if (is_comparison(op)) {
    llvm::Value *cmp = nullptr;
    auto input_type = stmt->lhs->ret_type;
    if (op == BinaryOpType::cmp_eq) {
      if (is_real(input_type)) {
        cmp = builder->CreateFCmpOEQ(llvm_val[stmt->lhs], llvm_val[stmt->rhs]);
      } else {
        cmp = builder->CreateICmpEQ(llvm_val[stmt->lhs], llvm_val[stmt->rhs]);
      }
    } else if (op == BinaryOpType::cmp_le) {
      if (is_real(input_type)) {
        cmp = builder->CreateFCmpOLE(llvm_val[stmt->lhs], llvm_val[stmt->rhs]);
      } else {
        if (is_signed(input_type)) {
          cmp =
              builder->CreateICmpSLE(llvm_val[stmt->lhs], llvm_val[stmt->rhs]);
        } else {
          cmp =
              builder->CreateICmpULE(llvm_val[stmt->lhs], llvm_val[stmt->rhs]);
        }
      }
    } else if (op == BinaryOpType::cmp_ge) {
      if (is_real(input_type)) {
        cmp = builder->CreateFCmpOGE(llvm_val[stmt->lhs], llvm_val[stmt->rhs]);
      } else {
        if (is_signed(input_type)) {
          cmp =
              builder->CreateICmpSGE(llvm_val[stmt->lhs], llvm_val[stmt->rhs]);
        } else {
          cmp =
              builder->CreateICmpUGE(llvm_val[stmt->lhs], llvm_val[stmt->rhs]);
        }
      }
    } else if (op == BinaryOpType::cmp_lt) {
      if (is_real(input_type)) {
        cmp = builder->CreateFCmpOLT(llvm_val[stmt->lhs], llvm_val[stmt->rhs]);
      } else {
        if (is_signed(input_type)) {
          cmp =
              builder->CreateICmpSLT(llvm_val[stmt->lhs], llvm_val[stmt->rhs]);
        } else {
          cmp =
              builder->CreateICmpULT(llvm_val[stmt->lhs], llvm_val[stmt->rhs]);
        }
      }
    } else if (op == BinaryOpType::cmp_gt) {
      if (is_real(input_type)) {
        cmp = builder->CreateFCmpOGT(llvm_val[stmt->lhs], llvm_val[stmt->rhs]);
      } else {
        if (is_signed(input_type)) {
          cmp =
              builder->CreateICmpSGT(llvm_val[stmt->lhs], llvm_val[stmt->rhs]);
        } else {
          cmp =
              builder->CreateICmpUGT(llvm_val[stmt->lhs], llvm_val[stmt->rhs]);
        }
      }
    } else if (op == BinaryOpType::cmp_ne) {
      if (is_real(input_type)) {
        cmp = builder->CreateFCmpONE(llvm_val[stmt->lhs], llvm_val[stmt->rhs]);
      } else {
        cmp = builder->CreateICmpNE(llvm_val[stmt->lhs], llvm_val[stmt->rhs]);
      }
    } else {
      TI_NOT_IMPLEMENTED
    }
    llvm_val[stmt] = builder->CreateSExt(cmp, llvm_type(PrimitiveType::i32));
  } else {
    // This branch contains atan2 and pow which use runtime.cpp function for
    // **real** type. We don't have f16 support there so promoting to f32 is
    // necessary.
    llvm::Value *lhs = llvm_val[stmt->lhs];
    llvm::Value *rhs = llvm_val[stmt->rhs];
    if (stmt->lhs->ret_type->is_primitive(PrimitiveTypeID::f16)) {
      lhs = builder->CreateFPExt(lhs, llvm::Type::getFloatTy(*llvm_context));
    }
    if (stmt->rhs->ret_type->is_primitive(PrimitiveTypeID::f16)) {
      rhs = builder->CreateFPExt(rhs, llvm::Type::getFloatTy(*llvm_context));
    }
    if (ret_type->is_primitive(PrimitiveTypeID::f16)) {
      ret_type = PrimitiveType::f32;
    }

    if (op == BinaryOpType::atan2) {
      if (arch_is_cpu(current_arch())) {
        if (ret_type->is_primitive(PrimitiveTypeID::f32)) {
          llvm_val[stmt] = create_call("atan2_f32", {lhs, rhs});
        } else if (ret_type->is_primitive(PrimitiveTypeID::f64)) {
          llvm_val[stmt] = create_call("atan2_f64", {lhs, rhs});
        } else {
          TI_P(data_type_name(ret_type));
          TI_NOT_IMPLEMENTED
        }
      } else {
        TI_NOT_IMPLEMENTED
      }
    } else if (op == BinaryOpType::pow) {
      if (arch_is_cpu(current_arch())) {
        if (ret_type->is_primitive(PrimitiveTypeID::f32)) {
          llvm_val[stmt] = create_call("pow_f32", {lhs, rhs});
        } else if (ret_type->is_primitive(PrimitiveTypeID::f64)) {
          llvm_val[stmt] = create_call("pow_f64", {lhs, rhs});
        } else if (ret_type->is_primitive(PrimitiveTypeID::i32)) {
          llvm_val[stmt] = create_call("pow_i32", {lhs, rhs});
        } else if (ret_type->is_primitive(PrimitiveTypeID::i64)) {
          llvm_val[stmt] = create_call("pow_i64", {lhs, rhs});
        } else {
          TI_P(data_type_name(ret_type));
          TI_NOT_IMPLEMENTED
        }
      } else {
        TI_NOT_IMPLEMENTED
      }
    } else {
      TI_P(binary_op_type_name(op));
      TI_NOT_IMPLEMENTED
    }

    // Convert back to f16 if applicable.
    if (stmt->ret_type->is_primitive(PrimitiveTypeID::f16)) {
      llvm_val[stmt] = builder->CreateFPTrunc(
          llvm_val[stmt], llvm::Type::getHalfTy(*llvm_context));
    }
  }
}

llvm::Type *CodeGenLLVM::llvm_type(DataType dt) {
  if (dt->is_primitive(PrimitiveTypeID::i8) ||
      dt->is_primitive(PrimitiveTypeID::u8)) {
    return llvm::Type::getInt8Ty(*llvm_context);
  } else if (dt->is_primitive(PrimitiveTypeID::i16) ||
             dt->is_primitive(PrimitiveTypeID::u16)) {
    return llvm::Type::getInt16Ty(*llvm_context);
  } else if (dt->is_primitive(PrimitiveTypeID::i32) ||
             dt->is_primitive(PrimitiveTypeID::u32)) {
    return llvm::Type::getInt32Ty(*llvm_context);
  } else if (dt->is_primitive(PrimitiveTypeID::i64) ||
             dt->is_primitive(PrimitiveTypeID::u64)) {
    return llvm::Type::getInt64Ty(*llvm_context);
  } else if (dt->is_primitive(PrimitiveTypeID::u1)) {
    return llvm::Type::getInt1Ty(*llvm_context);
  } else if (dt->is_primitive(PrimitiveTypeID::f32)) {
    return llvm::Type::getFloatTy(*llvm_context);
  } else if (dt->is_primitive(PrimitiveTypeID::f64)) {
    return llvm::Type::getDoubleTy(*llvm_context);
  } else if (dt->is_primitive(PrimitiveTypeID::f16)) {
    return llvm::Type::getHalfTy(*llvm_context);
  } else {
    TI_NOT_IMPLEMENTED;
  }
  return nullptr;
}

llvm::Type *CodeGenLLVM::llvm_ptr_type(DataType dt) {
  return llvm::PointerType::get(llvm_type(dt), 0);
}

void CodeGenLLVM::visit(TernaryOpStmt *stmt) {
  TI_ASSERT(stmt->op_type == TernaryOpType::select);
  llvm_val[stmt] = builder->CreateSelect(
      builder->CreateTrunc(llvm_val[stmt->op1], llvm_type(PrimitiveType::u1)),
      llvm_val[stmt->op2], llvm_val[stmt->op3]);
}

void CodeGenLLVM::visit(IfStmt *if_stmt) {
  // TODO: take care of vectorized cases
  llvm::BasicBlock *true_block =
      llvm::BasicBlock::Create(*llvm_context, "true_block", func);
  llvm::BasicBlock *false_block =
      llvm::BasicBlock::Create(*llvm_context, "false_block", func);
  llvm::BasicBlock *after_if =
      llvm::BasicBlock::Create(*llvm_context, "after_if", func);
  builder->CreateCondBr(
      builder->CreateICmpNE(llvm_val[if_stmt->cond], tlctx->get_constant(0)),
      true_block, false_block);
  builder->SetInsertPoint(true_block);
  if (if_stmt->true_statements) {
    if_stmt->true_statements->accept(this);
  }
  if (!returned) {
    builder->CreateBr(after_if);
  } else {
    returned = false;
  }
  builder->SetInsertPoint(false_block);
  if (if_stmt->false_statements) {
    if_stmt->false_statements->accept(this);
  }
  if (!returned) {
    builder->CreateBr(after_if);
  } else {
    returned = false;
  }
  builder->SetInsertPoint(after_if);
}

llvm::Value *CodeGenLLVM::create_print(std::string tag,
                                       DataType dt,
                                       llvm::Value *value) {
  if (!arch_is_cpu(kernel->arch)) {
    TI_WARN("print not supported on arch {}", arch_name(kernel->arch));
    return nullptr;
  }
  std::vector<llvm::Value *> args;
  std::string format = data_type_format(dt);
  auto runtime_printf = call("LLVMRuntime_get_host_printf", get_runtime());
  args.push_back(builder->CreateGlobalStringPtr(
      ("[llvm codegen debug] " + tag + " = " + format + "\n").c_str(),
      "format_string"));
  if (dt->is_primitive(PrimitiveTypeID::f32))
    value =
        builder->CreateFPExt(value, tlctx->get_data_type(PrimitiveType::f64));
  args.push_back(value);
  return create_call(runtime_printf, args);
}

llvm::Value *CodeGenLLVM::create_print(std::string tag, llvm::Value *value) {
  if (value->getType() == llvm::Type::getFloatTy(*llvm_context))
    return create_print(
        tag,
        TypeFactory::get_instance().get_primitive_type(PrimitiveTypeID::f32),
        value);
  else if (value->getType() == llvm::Type::getInt32Ty(*llvm_context))
    return create_print(
        tag,
        TypeFactory::get_instance().get_primitive_type(PrimitiveTypeID::i32),
        value);
  else if (value->getType() == llvm::Type::getHalfTy(*llvm_context)) {
    auto extended =
        builder->CreateFPExt(value, llvm::Type::getFloatTy(*llvm_context));
    return create_print(
        tag,
        TypeFactory::get_instance().get_primitive_type(PrimitiveTypeID::f32),
        extended);
  } else if (value->getType() == llvm::Type::getInt64Ty(*llvm_context))
    return create_print(
        tag,
        TypeFactory::get_instance().get_primitive_type(PrimitiveTypeID::i64),
        value);
  else if (value->getType() == llvm::Type::getInt16Ty(*llvm_context))
    return create_print(
        tag,
        TypeFactory::get_instance().get_primitive_type(PrimitiveTypeID::i16),
        value);
  else
    TI_NOT_IMPLEMENTED
}

void CodeGenLLVM::visit(PrintStmt *stmt) {
  TI_ASSERT(stmt->width() == 1);
  std::vector<llvm::Value *> args;
  std::string formats;
  for (auto const &content : stmt->contents) {
    if (std::holds_alternative<Stmt *>(content)) {
      auto arg_stmt = std::get<Stmt *>(content);
      auto value = llvm_val[arg_stmt];
      if (arg_stmt->ret_type->is_primitive(PrimitiveTypeID::f32) ||
          arg_stmt->ret_type->is_primitive(PrimitiveTypeID::f16))
        value = builder->CreateFPExt(value,
                                     tlctx->get_data_type(PrimitiveType::f64));
      args.push_back(value);
      formats += data_type_format(arg_stmt->ret_type);
    } else {
      auto arg_str = std::get<std::string>(content);
      auto value = builder->CreateGlobalStringPtr(arg_str, "content_string");
      args.push_back(value);
      formats += "%s";
    }
  }
  auto runtime_printf = call("LLVMRuntime_get_host_printf", get_runtime());
  args.insert(args.begin(),
              builder->CreateGlobalStringPtr(formats.c_str(), "format_string"));

  llvm_val[stmt] = create_call(runtime_printf, args);
}

void CodeGenLLVM::visit(ConstStmt *stmt) {
  TI_ASSERT(stmt->width() == 1);
  auto val = stmt->val[0];
  if (val.dt->is_primitive(PrimitiveTypeID::f32)) {
    llvm_val[stmt] =
        llvm::ConstantFP::get(*llvm_context, llvm::APFloat(val.val_float32()));
  } else if (val.dt->is_primitive(PrimitiveTypeID::f16)) {
    llvm_val[stmt] = llvm::ConstantFP::get(llvm::Type::getHalfTy(*llvm_context),
                                           val.val_float32());
  } else if (val.dt->is_primitive(PrimitiveTypeID::f64)) {
    llvm_val[stmt] =
        llvm::ConstantFP::get(*llvm_context, llvm::APFloat(val.val_float64()));
  } else if (val.dt->is_primitive(PrimitiveTypeID::i8)) {
    llvm_val[stmt] = llvm::ConstantInt::get(
        *llvm_context, llvm::APInt(8, (uint64)val.val_int8(), true));
  } else if (val.dt->is_primitive(PrimitiveTypeID::u8)) {
    llvm_val[stmt] = llvm::ConstantInt::get(
        *llvm_context, llvm::APInt(8, (uint64)val.val_uint8(), false));
  } else if (val.dt->is_primitive(PrimitiveTypeID::i16)) {
    llvm_val[stmt] = llvm::ConstantInt::get(
        *llvm_context, llvm::APInt(16, (uint64)val.val_int16(), true));
  } else if (val.dt->is_primitive(PrimitiveTypeID::u16)) {
    llvm_val[stmt] = llvm::ConstantInt::get(
        *llvm_context, llvm::APInt(16, (uint64)val.val_uint16(), false));
  } else if (val.dt->is_primitive(PrimitiveTypeID::i32)) {
    llvm_val[stmt] = llvm::ConstantInt::get(
        *llvm_context, llvm::APInt(32, (uint64)val.val_int32(), true));
  } else if (val.dt->is_primitive(PrimitiveTypeID::u32)) {
    llvm_val[stmt] = llvm::ConstantInt::get(
        *llvm_context, llvm::APInt(32, (uint64)val.val_uint32(), false));
  } else if (val.dt->is_primitive(PrimitiveTypeID::i64)) {
    llvm_val[stmt] = llvm::ConstantInt::get(
        *llvm_context, llvm::APInt(64, (uint64)val.val_int64(), true));
  } else if (val.dt->is_primitive(PrimitiveTypeID::u64)) {
    llvm_val[stmt] = llvm::ConstantInt::get(
        *llvm_context, llvm::APInt(64, val.val_uint64(), false));
  } else {
    TI_P(data_type_name(val.dt));
    TI_NOT_IMPLEMENTED;
  }
}

void CodeGenLLVM::visit(WhileControlStmt *stmt) {
  using namespace llvm;

  BasicBlock *after_break =
      BasicBlock::Create(*llvm_context, "after_break", func);
  TI_ASSERT(current_while_after_loop);
  auto cond =
      builder->CreateICmpEQ(llvm_val[stmt->cond], tlctx->get_constant(0));
  builder->CreateCondBr(cond, current_while_after_loop, after_break);
  builder->SetInsertPoint(after_break);
}

void CodeGenLLVM::visit(ContinueStmt *stmt) {
  using namespace llvm;
  auto stmt_in_off_range_for = [stmt]() {
    TI_ASSERT(stmt->scope != nullptr);
    if (auto *offl = stmt->scope->cast<OffloadedStmt>(); offl) {
      TI_ASSERT(offl->task_type == OffloadedStmt::TaskType::range_for ||
                offl->task_type == OffloadedStmt::TaskType::struct_for);
      return offl->task_type == OffloadedStmt::TaskType::range_for;
    }
    return false;
  };
  if (stmt_in_off_range_for()) {
    builder->CreateRetVoid();
  } else {
    TI_ASSERT(current_loop_reentry != nullptr);
    builder->CreateBr(current_loop_reentry);
  }
  // Stmts after continue are useless, so we switch the insertion point to
  // /dev/null. In LLVM IR, the "after_continue" label shows "No predecessors!".
  BasicBlock *after_continue =
      BasicBlock::Create(*llvm_context, "after_continue", func);
  builder->SetInsertPoint(after_continue);
}

void CodeGenLLVM::visit(WhileStmt *stmt) {
  using namespace llvm;
  BasicBlock *body = BasicBlock::Create(*llvm_context, "while_loop_body", func);
  builder->CreateBr(body);
  builder->SetInsertPoint(body);
  auto lrg = make_loop_reentry_guard(this);
  current_loop_reentry = body;

  BasicBlock *after_loop =
      BasicBlock::Create(*llvm_context, "after_while", func);
  auto walg = make_while_after_loop_guard(this);
  current_while_after_loop = after_loop;

  stmt->body->accept(this);

  if (!returned) {
    builder->CreateBr(body);  // jump to head
  } else {
    returned = false;
  }

  builder->SetInsertPoint(after_loop);
}

llvm::Value *CodeGenLLVM::cast_pointer(llvm::Value *val,
                                       std::string dest_ty_name,
                                       int addr_space) {
  return builder->CreateBitCast(
      val, llvm::PointerType::get(get_runtime_type(dest_ty_name), addr_space));
}

void CodeGenLLVM::emit_list_gen(OffloadedStmt *listgen) {
  auto snode_child = listgen->snode;
  auto snode_parent = listgen->snode->parent;
  auto meta_child = cast_pointer(emit_struct_meta(snode_child), "StructMeta");
  auto meta_parent = cast_pointer(emit_struct_meta(snode_parent), "StructMeta");
  if (snode_parent->type == SNodeType::root) {
    // Since there's only one container to expand, we need a special kernel for
    // more parallelism.
    call("element_listgen_root", get_runtime(), meta_parent, meta_child);
  } else {
    call("element_listgen_nonroot", get_runtime(), meta_parent, meta_child);
  }
}

void CodeGenLLVM::emit_gc(OffloadedStmt *stmt) {
  auto snode = stmt->snode->id;
  call("node_gc", get_runtime(), tlctx->get_constant(snode));
}

llvm::Value *CodeGenLLVM::create_call(llvm::Value *func,
                                      llvm::ArrayRef<llvm::Value *> args) {
  check_func_call_signature(func, args);
  return builder->CreateCall(func, args);
}

llvm::Value *CodeGenLLVM::create_call(std::string func_name,
                                      llvm::ArrayRef<llvm::Value *> args) {
  auto func = get_runtime_function(func_name);
  return create_call(func, args);
}

void CodeGenLLVM::create_increment(llvm::Value *ptr, llvm::Value *value) {
  builder->CreateStore(builder->CreateAdd(builder->CreateLoad(ptr), value),
                       ptr);
}

void CodeGenLLVM::create_naive_range_for(RangeForStmt *for_stmt) {
  using namespace llvm;
  BasicBlock *body = BasicBlock::Create(*llvm_context, "for_loop_body", func);
  BasicBlock *loop_inc =
      BasicBlock::Create(*llvm_context, "for_loop_inc", func);
  BasicBlock *after_loop = BasicBlock::Create(*llvm_context, "after_for", func);
  BasicBlock *loop_test =
      BasicBlock::Create(*llvm_context, "for_loop_test", func);

  auto loop_var = create_entry_block_alloca(PrimitiveType::i32);
  loop_vars_llvm[for_stmt].push_back(loop_var);

  if (!for_stmt->reversed) {
    builder->CreateStore(llvm_val[for_stmt->begin], loop_var);
  } else {
    builder->CreateStore(
        builder->CreateSub(llvm_val[for_stmt->end], tlctx->get_constant(1)),
        loop_var);
  }
  builder->CreateBr(loop_test);

  {
    // test block
    builder->SetInsertPoint(loop_test);
    llvm::Value *cond;
    if (!for_stmt->reversed) {
      cond = builder->CreateICmp(llvm::CmpInst::Predicate::ICMP_SLT,
                                 builder->CreateLoad(loop_var),
                                 llvm_val[for_stmt->end]);
    } else {
      cond = builder->CreateICmp(llvm::CmpInst::Predicate::ICMP_SGE,
                                 builder->CreateLoad(loop_var),
                                 llvm_val[for_stmt->begin]);
    }
    builder->CreateCondBr(cond, body, after_loop);
  }

  {
    {
      auto lrg = make_loop_reentry_guard(this);
      // The continue stmt should jump to the loop-increment block!
      current_loop_reentry = loop_inc;
      // body cfg
      builder->SetInsertPoint(body);

      for_stmt->body->accept(this);
    }
    if (!returned) {
      builder->CreateBr(loop_inc);
    } else {
      returned = false;
    }
    builder->SetInsertPoint(loop_inc);

    if (!for_stmt->reversed) {
      create_increment(loop_var, tlctx->get_constant(1));
    } else {
      create_increment(loop_var, tlctx->get_constant(-1));
    }
    builder->CreateBr(loop_test);
  }

  // next cfg
  builder->SetInsertPoint(after_loop);
}

void CodeGenLLVM::visit(RangeForStmt *for_stmt) {
  create_naive_range_for(for_stmt);
}

llvm::Value *CodeGenLLVM::bitcast_from_u64(llvm::Value *val, DataType type) {
  llvm::Type *dest_ty = nullptr;
  TI_ASSERT(!type->is<PointerType>());
  if (auto qit = type->cast<QuantIntType>()) {
    if (qit->get_is_signed())
      dest_ty = tlctx->get_data_type(PrimitiveType::i32);
    else
      dest_ty = tlctx->get_data_type(PrimitiveType::u32);
  } else {
    dest_ty = tlctx->get_data_type(type);
  }
  auto dest_bits = dest_ty->getPrimitiveSizeInBits();
  if (dest_ty == llvm::Type::getHalfTy(*llvm_context)) {
    // if dest_ty == half, CreateTrunc will only keep low 16bits of mantissa
    // which doesn't mean anything.
    // So we truncate to 32 bits first and then fptrunc to half if applicable
    auto truncated =
        builder->CreateTrunc(val, llvm::Type::getIntNTy(*llvm_context, 32));
    auto casted = builder->CreateBitCast(truncated,
                                         llvm::Type::getFloatTy(*llvm_context));
    return builder->CreateFPTrunc(casted, llvm::Type::getHalfTy(*llvm_context));
  } else {
    auto truncated = builder->CreateTrunc(
        val, llvm::Type::getIntNTy(*llvm_context, dest_bits));

    return builder->CreateBitCast(truncated, dest_ty);
  }
}

llvm::Value *CodeGenLLVM::bitcast_to_u64(llvm::Value *val, DataType type) {
  auto intermediate_bits = 0;
  if (type.is_pointer()) {
    return builder->CreatePtrToInt(val, tlctx->get_data_type<int64>());
  }
  if (auto qit = type->cast<QuantIntType>()) {
    intermediate_bits = data_type_bits(qit->get_compute_type());
  } else {
    intermediate_bits = tlctx->get_data_type(type)->getPrimitiveSizeInBits();
  }
  llvm::Type *dest_ty = tlctx->get_data_type<int64>();
  llvm::Type *intermediate_type = nullptr;
  if (val->getType() == llvm::Type::getHalfTy(*llvm_context)) {
    val = builder->CreateFPExt(val, tlctx->get_data_type<float>());
    intermediate_type = tlctx->get_data_type<int32>();
  } else {
    intermediate_type = llvm::Type::getIntNTy(*llvm_context, intermediate_bits);
  }
  return builder->CreateZExt(builder->CreateBitCast(val, intermediate_type),
                             dest_ty);
}

void CodeGenLLVM::visit(ArgLoadStmt *stmt) {
  auto raw_arg = call(builder.get(), "RuntimeContext_get_args", get_context(),
                      tlctx->get_constant(stmt->arg_id));

  llvm::Type *dest_ty = nullptr;
  if (stmt->is_ptr) {
    dest_ty = llvm::PointerType::get(
        tlctx->get_data_type(stmt->ret_type.ptr_removed()), 0);
    llvm_val[stmt] = builder->CreateIntToPtr(raw_arg, dest_ty);
  } else {
    llvm_val[stmt] = bitcast_from_u64(raw_arg, stmt->ret_type);
  }
}

void CodeGenLLVM::visit(ReturnStmt *stmt) {
  auto types = stmt->element_types();
  if (std::any_of(types.begin(), types.end(),
                  [](const DataType &t) { return t.is_pointer(); })) {
    TI_NOT_IMPLEMENTED
  } else {
    TI_ASSERT(stmt->values.size() <= taichi_max_num_ret_value);
    int idx{0};
    for (auto &value : stmt->values) {
      create_call(
          "RuntimeContext_store_result",
          {get_context(), bitcast_to_u64(llvm_val[value], value->ret_type),
           tlctx->get_constant<int32>(idx++)});
    }
  }
  builder->CreateBr(final_block);
  returned = true;
}

void CodeGenLLVM::visit(LocalLoadStmt *stmt) {
  TI_ASSERT(stmt->width() == 1);
  llvm_val[stmt] = builder->CreateLoad(llvm_val[stmt->src[0].var]);
}

void CodeGenLLVM::visit(LocalStoreStmt *stmt) {
  builder->CreateStore(llvm_val[stmt->val], llvm_val[stmt->dest]);
}

void CodeGenLLVM::visit(AssertStmt *stmt) {
  TI_ASSERT((int)stmt->args.size() <= taichi_error_message_max_num_arguments);
  auto argument_buffer_size = llvm::ArrayType::get(
      llvm::Type::getInt64Ty(*llvm_context), stmt->args.size());

  // TODO: maybe let all asserts in a single offload share a single buffer?
  auto arguments = create_entry_block_alloca(argument_buffer_size);

  std::vector<llvm::Value *> args;
  args.emplace_back(get_runtime());
  args.emplace_back(llvm_val[stmt->cond]);
  args.emplace_back(builder->CreateGlobalStringPtr(stmt->text));

  for (int i = 0; i < stmt->args.size(); i++) {
    auto arg = stmt->args[i];
    TI_ASSERT(llvm_val[arg]);

    // First convert the argument to an integral type with the same number of
    // bits:
    auto cast_type = llvm::Type::getIntNTy(
        *llvm_context, 8 * (std::size_t)data_type_size(arg->ret_type));
    auto cast_int = builder->CreateBitCast(llvm_val[arg], cast_type);

    // Then zero-extend the conversion result into int64:
    auto cast_int64 =
        builder->CreateZExt(cast_int, llvm::Type::getInt64Ty(*llvm_context));

    // Finally store the int64 value to the argument buffer:
    builder->CreateStore(
        cast_int64, builder->CreateGEP(arguments, {tlctx->get_constant(0),
                                                   tlctx->get_constant(i)}));
  }

  args.emplace_back(tlctx->get_constant((int)stmt->args.size()));
  args.emplace_back(builder->CreateGEP(
      arguments, {tlctx->get_constant(0), tlctx->get_constant(0)}));

  llvm_val[stmt] = create_call("taichi_assert_format", args);
}

void CodeGenLLVM::visit(SNodeOpStmt *stmt) {
  auto snode = stmt->snode;
  if (stmt->op_type == SNodeOpType::append) {
    TI_ASSERT(snode->type == SNodeType::dynamic);
    TI_ASSERT(stmt->ret_type->is_primitive(PrimitiveTypeID::i32));
    llvm_val[stmt] =
        call(snode, llvm_val[stmt->ptr], "append", {llvm_val[stmt->val]});
  } else if (stmt->op_type == SNodeOpType::length) {
    TI_ASSERT(snode->type == SNodeType::dynamic);
    llvm_val[stmt] = call(snode, llvm_val[stmt->ptr], "get_num_elements", {});
  } else if (stmt->op_type == SNodeOpType::is_active) {
    llvm_val[stmt] =
        call(snode, llvm_val[stmt->ptr], "is_active", {llvm_val[stmt->val]});
  } else if (stmt->op_type == SNodeOpType::activate) {
    llvm_val[stmt] =
        call(snode, llvm_val[stmt->ptr], "activate", {llvm_val[stmt->val]});
  } else if (stmt->op_type == SNodeOpType::deactivate) {
    if (snode->type == SNodeType::pointer || snode->type == SNodeType::hash ||
        snode->type == SNodeType::bitmasked) {
      llvm_val[stmt] =
          call(snode, llvm_val[stmt->ptr], "deactivate", {llvm_val[stmt->val]});
    } else if (snode->type == SNodeType::dynamic) {
      llvm_val[stmt] = call(snode, llvm_val[stmt->ptr], "deactivate", {});
    }
  } else {
    TI_NOT_IMPLEMENTED
  }
}

llvm::Value *CodeGenLLVM::optimized_reduction(AtomicOpStmt *stmt) {
  return nullptr;
}

llvm::Value *CodeGenLLVM::quant_type_atomic(AtomicOpStmt *stmt) {
  // TODO(type): support all AtomicOpTypes on quant types
  if (stmt->op_type != AtomicOpType::add) {
    return nullptr;
  }

  auto dst_type = stmt->dest->ret_type->as<PointerType>()->get_pointee_type();
  if (auto qit = dst_type->cast<QuantIntType>()) {
    return atomic_add_quant_int(stmt, qit);
  } else if (auto qfxt = dst_type->cast<QuantFixedType>()) {
    return atomic_add_quant_fixed(stmt, qfxt);
  } else {
    return nullptr;
  }
}

llvm::Value *CodeGenLLVM::integral_type_atomic(AtomicOpStmt *stmt) {
  if (!is_integral(stmt->val->ret_type)) {
    return nullptr;
  }

  std::unordered_map<AtomicOpType, llvm::AtomicRMWInst::BinOp> bin_op;
  bin_op[AtomicOpType::add] = llvm::AtomicRMWInst::BinOp::Add;
  if (is_signed(stmt->val->ret_type)) {
    bin_op[AtomicOpType::min] = llvm::AtomicRMWInst::BinOp::Min;
    bin_op[AtomicOpType::max] = llvm::AtomicRMWInst::BinOp::Max;
  } else {
    bin_op[AtomicOpType::min] = llvm::AtomicRMWInst::BinOp::UMin;
    bin_op[AtomicOpType::max] = llvm::AtomicRMWInst::BinOp::UMax;
  }
  bin_op[AtomicOpType::bit_and] = llvm::AtomicRMWInst::BinOp::And;
  bin_op[AtomicOpType::bit_or] = llvm::AtomicRMWInst::BinOp::Or;
  bin_op[AtomicOpType::bit_xor] = llvm::AtomicRMWInst::BinOp::Xor;
  TI_ASSERT(bin_op.find(stmt->op_type) != bin_op.end());
  return builder->CreateAtomicRMW(bin_op.at(stmt->op_type),
                                  llvm_val[stmt->dest], llvm_val[stmt->val],
                                  llvm::AtomicOrdering::SequentiallyConsistent);
}

llvm::Value *CodeGenLLVM::atomic_op_using_cas(
    llvm::Value *dest,
    llvm::Value *val,
    std::function<llvm::Value *(llvm::Value *, llvm::Value *)> op) {
  using namespace llvm;
  BasicBlock *body = BasicBlock::Create(*llvm_context, "while_loop_body", func);
  BasicBlock *after_loop =
      BasicBlock::Create(*llvm_context, "after_while", func);

  builder->CreateBr(body);
  builder->SetInsertPoint(body);

  llvm::Value *old_val;

  {
    old_val = builder->CreateLoad(dest);
    auto new_val = op(old_val, val);
    dest =
        builder->CreateBitCast(dest, llvm::Type::getInt16PtrTy(*llvm_context));
    auto atomicCmpXchg = builder->CreateAtomicCmpXchg(
        dest,
        builder->CreateBitCast(old_val, llvm::Type::getInt16Ty(*llvm_context)),
        builder->CreateBitCast(new_val, llvm::Type::getInt16Ty(*llvm_context)),
        AtomicOrdering::SequentiallyConsistent,
        AtomicOrdering::SequentiallyConsistent);
    // Check whether CAS was succussful
    auto ok = builder->CreateExtractValue(atomicCmpXchg, 1);
    builder->CreateCondBr(builder->CreateNot(ok), body, after_loop);
  }

  builder->SetInsertPoint(after_loop);

  return old_val;
}

llvm::Value *CodeGenLLVM::real_type_atomic(AtomicOpStmt *stmt) {
  if (!is_real(stmt->val->ret_type)) {
    return nullptr;
  }

  PrimitiveTypeID prim_type = stmt->val->ret_type->cast<PrimitiveType>()->type;
  AtomicOpType op = stmt->op_type;
  if (prim_type == PrimitiveTypeID::f16) {
    switch (op) {
      case AtomicOpType::add:
        return atomic_op_using_cas(
            llvm_val[stmt->dest], llvm_val[stmt->val],
            [&](auto v1, auto v2) { return builder->CreateFAdd(v1, v2); });
      case AtomicOpType::max:
        return atomic_op_using_cas(
            llvm_val[stmt->dest], llvm_val[stmt->val],
            [&](auto v1, auto v2) { return builder->CreateMaxNum(v1, v2); });
      case AtomicOpType::min:
        return atomic_op_using_cas(
            llvm_val[stmt->dest], llvm_val[stmt->val],
            [&](auto v1, auto v2) { return builder->CreateMinNum(v1, v2); });
      default:
        break;
    }
  }

  if (op == AtomicOpType::add) {
    return builder->CreateAtomicRMW(
        llvm::AtomicRMWInst::FAdd, llvm_val[stmt->dest], llvm_val[stmt->val],
        llvm::AtomicOrdering::SequentiallyConsistent);
  }

  std::unordered_map<PrimitiveTypeID,
                     std::unordered_map<AtomicOpType, std::string>>
      atomics;
  atomics[PrimitiveTypeID::f32][AtomicOpType::min] = "atomic_min_f32";
  atomics[PrimitiveTypeID::f64][AtomicOpType::min] = "atomic_min_f64";
  atomics[PrimitiveTypeID::f32][AtomicOpType::max] = "atomic_max_f32";
  atomics[PrimitiveTypeID::f64][AtomicOpType::max] = "atomic_max_f64";
  TI_ASSERT(atomics.find(prim_type) != atomics.end());
  TI_ASSERT(atomics.at(prim_type).find(op) != atomics.at(prim_type).end());
  return create_call(atomics.at(prim_type).at(op),
                     {llvm_val[stmt->dest], llvm_val[stmt->val]});
}

void CodeGenLLVM::visit(AtomicOpStmt *stmt) {
  bool is_local = stmt->dest->is<AllocaStmt>();
  if (is_local) {
    TI_ERROR("Local atomics should have been demoted.");
  }
  TI_ASSERT(stmt->width() == 1);
  for (int l = 0; l < stmt->width(); l++) {
    llvm::Value *old_value;

    if (llvm::Value *result = optimized_reduction(stmt)) {
      old_value = result;
    } else if (llvm::Value *result = quant_type_atomic(stmt)) {
      old_value = result;
    } else if (llvm::Value *result = real_type_atomic(stmt)) {
      old_value = result;
    } else if (llvm::Value *result = integral_type_atomic(stmt)) {
      old_value = result;
    } else {
      TI_NOT_IMPLEMENTED
    }
    llvm_val[stmt] = old_value;
  }
}

void CodeGenLLVM::visit(GlobalPtrStmt *stmt) {
  TI_ERROR("Global Ptrs should have been lowered.");
}

void CodeGenLLVM::visit(GlobalStoreStmt *stmt) {
  TI_ASSERT(llvm_val[stmt->val]);
  TI_ASSERT(llvm_val[stmt->dest]);
  auto ptr_type = stmt->dest->ret_type->as<PointerType>();
  if (ptr_type->is_bit_pointer()) {
    auto pointee_type = ptr_type->get_pointee_type();
    if (!pointee_type->is<QuantIntType>()) {
      if (stmt->dest->as<GetChStmt>()->input_snode->type ==
          SNodeType::bit_struct) {
        TI_ERROR(
            "Bit struct stores with type {} should have been "
            "handled by BitStructStoreStmt.",
            pointee_type->to_string());
      } else {
        TI_ERROR("Bit array only supports quant int type.");
      }
    }
    llvm::Value *store_value = nullptr;
    auto *qit = pointee_type->as<QuantIntType>();
    store_value = llvm_val[stmt->val];
    store_quant_int(llvm_val[stmt->dest], qit, store_value, /*atomic=*/true);
  } else {
    builder->CreateStore(llvm_val[stmt->val], llvm_val[stmt->dest]);
  }
}

void CodeGenLLVM::visit(GlobalLoadStmt *stmt) {
  int width = stmt->width();
  TI_ASSERT(width == 1);
  auto ptr_type = stmt->src->ret_type->as<PointerType>();
  if (ptr_type->is_bit_pointer()) {
    auto val_type = ptr_type->get_pointee_type();
    if (val_type->is<QuantIntType>()) {
      llvm_val[stmt] = load_quant_int(llvm_val[stmt->src], val_type);
    } else {
      TI_ASSERT(val_type->is<QuantFixedType>() ||
                val_type->is<QuantFloatType>());
      TI_ASSERT(stmt->src->is<GetChStmt>());
      llvm_val[stmt] = load_quant_fixed_or_quant_float(stmt->src);
    }
  } else {
    llvm_val[stmt] = builder->CreateLoad(tlctx->get_data_type(stmt->ret_type),
                                         llvm_val[stmt->src]);
  }
}

void CodeGenLLVM::visit(ElementShuffleStmt *stmt){
    TI_NOT_IMPLEMENTED
    /*
    auto init = stmt->elements.serialize(
        [](const VectorElement &elem) {
          return fmt::format("{}[{}]", elem.stmt->raw_name(), elem.index);
        },
        "{");
    if (stmt->pointer) {
      emit("{} * const {} [{}] {};", data_type_name(stmt->ret_type),
           stmt->raw_name(), stmt->width(), init);
    } else {
      emit("const {} {} ({});", stmt->ret_data_type_name(), stmt->raw_name(),
           init);
    }
    */
}

std::string CodeGenLLVM::get_runtime_snode_name(SNode *snode) {
  if (snode->type == SNodeType::root) {
    return "Root";
  } else if (snode->type == SNodeType::dense) {
    return "Dense";
  } else if (snode->type == SNodeType::dynamic) {
    return "Dynamic";
  } else if (snode->type == SNodeType::pointer) {
    return "Pointer";
  } else if (snode->type == SNodeType::hash) {
    return "Hash";
  } else if (snode->type == SNodeType::bitmasked) {
    return "Bitmasked";
  } else if (snode->type == SNodeType::bit_struct) {
    return "BitStruct";
  } else if (snode->type == SNodeType::bit_array) {
    return "BitArray";
  } else {
    TI_P(snode_type_name(snode->type));
    TI_NOT_IMPLEMENTED
  }
}

llvm::Value *CodeGenLLVM::call(SNode *snode,
                               llvm::Value *node_ptr,
                               const std::string &method,
                               const std::vector<llvm::Value *> &arguments) {
  auto prefix = get_runtime_snode_name(snode);
  auto s = emit_struct_meta(snode);
  auto s_ptr =
      builder->CreateBitCast(s, llvm::Type::getInt8PtrTy(*llvm_context));

  node_ptr =
      builder->CreateBitCast(node_ptr, llvm::Type::getInt8PtrTy(*llvm_context));

  std::vector<llvm::Value *> func_arguments{s_ptr, node_ptr};

  func_arguments.insert(func_arguments.end(), arguments.begin(),
                        arguments.end());

  return call(builder.get(), prefix + "_" + method, func_arguments);
}

void CodeGenLLVM::visit(GetRootStmt *stmt) {
  if (stmt->root() == nullptr)
    llvm_val[stmt] = builder->CreateBitCast(
        get_root(SNodeTree::kFirstID),
        llvm::PointerType::get(
            StructCompilerLLVM::get_llvm_node_type(
                module.get(), prog->get_snode_root(SNodeTree::kFirstID)),
            0));
  else
    llvm_val[stmt] = builder->CreateBitCast(
        get_root(stmt->root()->get_snode_tree_id()),
        llvm::PointerType::get(
            StructCompilerLLVM::get_llvm_node_type(module.get(), stmt->root()),
            0));
}

void CodeGenLLVM::visit(BitExtractStmt *stmt) {
  int mask = (1u << (stmt->bit_end - stmt->bit_begin)) - 1;
  llvm_val[stmt] = builder->CreateAnd(
      builder->CreateLShr(llvm_val[stmt->input], stmt->bit_begin),
      tlctx->get_constant(mask));
}

void CodeGenLLVM::visit(LinearizeStmt *stmt) {
  llvm::Value *val = tlctx->get_constant(0);
  for (int i = 0; i < (int)stmt->inputs.size(); i++) {
    val = builder->CreateAdd(
        builder->CreateMul(val, tlctx->get_constant(stmt->strides[i])),
        llvm_val[stmt->inputs[i]]);
  }
  llvm_val[stmt] = val;
}

void CodeGenLLVM::visit(IntegerOffsetStmt *stmt){TI_NOT_IMPLEMENTED}

llvm::Value *CodeGenLLVM::create_bit_ptr_struct(llvm::Value *byte_ptr_base,
                                                llvm::Value *bit_offset) {
  // 1. get the bit pointer LLVM struct
  // struct bit_pointer {
  //    i8* byte_ptr;
  //    i32 offset;
  // };
  auto struct_type = llvm::StructType::get(
      *llvm_context, {llvm::Type::getInt8PtrTy(*llvm_context),
                      llvm::Type::getInt32Ty(*llvm_context)});
  // 2. allocate the bit pointer struct
  auto bit_ptr_struct = create_entry_block_alloca(struct_type);
  // 3. store `byte_ptr_base` into `bit_ptr_struct` (if provided)
  if (byte_ptr_base) {
    auto byte_ptr = builder->CreateBitCast(
        byte_ptr_base, llvm::PointerType::getInt8PtrTy(*llvm_context));
    builder->CreateStore(
        byte_ptr, builder->CreateGEP(bit_ptr_struct, {tlctx->get_constant(0),
                                                      tlctx->get_constant(0)}));
  }
  // 4. store `offset` in `bit_ptr_struct` (if provided)
  if (bit_offset) {
    builder->CreateStore(
        bit_offset,
        builder->CreateGEP(bit_ptr_struct,
                           {tlctx->get_constant(0), tlctx->get_constant(1)}));
  }
  return bit_ptr_struct;
}

llvm::Value *CodeGenLLVM::offset_bit_ptr(llvm::Value *input_bit_ptr,
                                         int bit_offset_delta) {
  auto byte_ptr_base = builder->CreateLoad(builder->CreateGEP(
      input_bit_ptr, {tlctx->get_constant(0), tlctx->get_constant(0)}));
  auto input_offset = builder->CreateLoad(builder->CreateGEP(
      input_bit_ptr, {tlctx->get_constant(0), tlctx->get_constant(1)}));
  auto new_bit_offset =
      builder->CreateAdd(input_offset, tlctx->get_constant(bit_offset_delta));
  return create_bit_ptr_struct(byte_ptr_base, new_bit_offset);
}

std::tuple<llvm::Value *, llvm::Value *> CodeGenLLVM::load_bit_pointer(
    llvm::Value *ptr) {
  // 1. load byte pointer
  auto byte_ptr_in_bit_struct =
      builder->CreateGEP(ptr, {tlctx->get_constant(0), tlctx->get_constant(0)});
  auto byte_ptr = builder->CreateLoad(byte_ptr_in_bit_struct);
  TI_ASSERT(byte_ptr->getType()->getPointerElementType()->isIntegerTy(8));

  // 2. load bit offset
  auto bit_offset_in_bit_struct =
      builder->CreateGEP(ptr, {tlctx->get_constant(0), tlctx->get_constant(1)});
  auto bit_offset = builder->CreateLoad(bit_offset_in_bit_struct);
  TI_ASSERT(bit_offset->getType()->isIntegerTy(32));
  return std::make_tuple(byte_ptr, bit_offset);
}

void CodeGenLLVM::visit(SNodeLookupStmt *stmt) {
  llvm::Value *parent = nullptr;
  parent = llvm_val[stmt->input_snode];
  TI_ASSERT(parent);
  auto snode = stmt->snode;
  if (snode->type == SNodeType::root) {
    llvm_val[stmt] = builder->CreateGEP(parent, llvm_val[stmt->input_index]);
  } else if (snode->type == SNodeType::dense ||
             snode->type == SNodeType::pointer ||
             snode->type == SNodeType::dynamic ||
             snode->type == SNodeType::bitmasked) {
    if (stmt->activate) {
      call(snode, llvm_val[stmt->input_snode], "activate",
           {llvm_val[stmt->input_index]});
    }
    llvm_val[stmt] = call(snode, llvm_val[stmt->input_snode], "lookup_element",
                          {llvm_val[stmt->input_index]});
  } else if (snode->type == SNodeType::bit_struct) {
    llvm_val[stmt] = parent;
  } else if (snode->type == SNodeType::bit_array) {
    auto element_num_bits =
        snode->dt->as<BitArrayType>()->get_element_num_bits();
    auto offset = tlctx->get_constant(element_num_bits);
    offset = builder->CreateMul(offset, llvm_val[stmt->input_index]);
    llvm_val[stmt] = create_bit_ptr_struct(llvm_val[stmt->input_snode], offset);
  } else {
    TI_INFO(snode_type_name(snode->type));
    TI_NOT_IMPLEMENTED
  }
}

void CodeGenLLVM::visit(GetChStmt *stmt) {
  if (stmt->input_snode->type == SNodeType::bit_array) {
    llvm_val[stmt] = llvm_val[stmt->input_ptr];
  } else if (stmt->ret_type->as<PointerType>()->is_bit_pointer()) {
    auto bit_struct = stmt->input_snode->dt->cast<BitStructType>();
    auto bit_offset = bit_struct->get_member_bit_offset(
        stmt->input_snode->child_id(stmt->output_snode));
    auto offset = tlctx->get_constant(bit_offset);
    llvm_val[stmt] = create_bit_ptr_struct(llvm_val[stmt->input_ptr], offset);
  } else {
    auto ch = create_call(stmt->output_snode->get_ch_from_parent_func_name(),
                          {builder->CreateBitCast(
                              llvm_val[stmt->input_ptr],
                              llvm::PointerType::getInt8PtrTy(*llvm_context))});
    llvm_val[stmt] = builder->CreateBitCast(
        ch, llvm::PointerType::get(StructCompilerLLVM::get_llvm_node_type(
                                       module.get(), stmt->output_snode),
                                   0));
  }
}

void CodeGenLLVM::visit(PtrOffsetStmt *stmt) {
  if (stmt->is_local_ptr()) {
    llvm_val[stmt] =
        builder->CreateGEP(llvm_val[stmt->origin], llvm_val[stmt->offset]);
  } else {
    auto origin_address = builder->CreatePtrToInt(
        llvm_val[stmt->origin], llvm::Type::getInt64Ty(*llvm_context));
    auto address_offset = builder->CreateSExt(
        llvm_val[stmt->offset], llvm::Type::getInt64Ty(*llvm_context));
    auto target_address = builder->CreateAdd(origin_address, address_offset);
    auto dt = stmt->ret_type.ptr_removed();
    llvm_val[stmt] = builder->CreateIntToPtr(
        target_address, llvm::PointerType::get(tlctx->get_data_type(dt), 0));
  }
}

void CodeGenLLVM::visit(ExternalPtrStmt *stmt) {
  TI_ASSERT(stmt->width() == 1);

  auto argload = stmt->base_ptrs[0]->as<ArgLoadStmt>();
  auto arg_id = argload->arg_id;
  int num_indices = stmt->indices.size();
  std::vector<llvm::Value *> sizes(num_indices);
  const auto &element_shape = stmt->element_shape;
  const auto layout = stmt->element_dim <= 0 ? ExternalArrayLayout::kAOS
                                             : ExternalArrayLayout::kSOA;
  const size_t element_shape_index_offset =
      (layout == ExternalArrayLayout::kAOS) ? num_indices - element_shape.size()
                                            : 0;

  for (int i = 0; i < num_indices - element_shape.size(); i++) {
    auto raw_arg = create_call(
        "RuntimeContext_get_extra_args",
        {get_context(), tlctx->get_constant(arg_id), tlctx->get_constant(i)});
    sizes[i] = raw_arg;
  }

  auto dt = stmt->ret_type.ptr_removed();
  auto base = builder->CreateBitCast(
      llvm_val[stmt->base_ptrs[0]],
      llvm::PointerType::get(tlctx->get_data_type(dt), 0));

  auto linear_index = tlctx->get_constant(0);
  size_t size_var_index = 0;
  for (int i = 0; i < num_indices; i++) {
    if (i >= element_shape_index_offset &&
        i < element_shape_index_offset + element_shape.size()) {
      llvm::Value *size_var =
          tlctx->get_constant(element_shape[i - element_shape_index_offset]);
      linear_index = builder->CreateMul(linear_index, size_var);
    } else {
      linear_index = builder->CreateMul(linear_index, sizes[size_var_index++]);
    }
    linear_index = builder->CreateAdd(linear_index, llvm_val[stmt->indices[i]]);
  }
  TI_ASSERT(size_var_index == num_indices - element_shape.size())
  llvm_val[stmt] = builder->CreateGEP(base, linear_index);
}

void CodeGenLLVM::visit(ExternalTensorShapeAlongAxisStmt *stmt) {
  const auto arg_id = stmt->arg_id;
  const auto axis = stmt->axis;
  llvm_val[stmt] = create_call(
      "RuntimeContext_get_extra_args",
      {get_context(), tlctx->get_constant(arg_id), tlctx->get_constant(axis)});
}

std::string CodeGenLLVM::init_offloaded_task_function(OffloadedStmt *stmt,
                                                      std::string suffix) {
  current_loop_reentry = nullptr;
  current_while_after_loop = nullptr;

  task_function_type =
      llvm::FunctionType::get(llvm::Type::getVoidTy(*llvm_context),
                              {llvm::PointerType::get(context_ty, 0)}, false);

  auto task_kernel_name =
      fmt::format("{}_{}_{}{}", kernel_name, kernel->get_next_task_id(),
                  stmt->task_name(), suffix);
  func = llvm::Function::Create(task_function_type,
                                llvm::Function::ExternalLinkage,
                                task_kernel_name, module.get());

  current_task = std::make_unique<OffloadedTask>(this);
  current_task->begin(task_kernel_name);

  for (auto &arg : func->args()) {
    kernel_args.push_back(&arg);
  }
  kernel_args[0]->setName("context");

  if (kernel_argument_by_val())
    func->addParamAttr(0, llvm::Attribute::ByVal);

  // entry_block has all the allocas
  this->entry_block = llvm::BasicBlock::Create(*llvm_context, "entry", func);
  this->final_block = llvm::BasicBlock::Create(*llvm_context, "final", func);

  // The real function body
  func_body_bb = llvm::BasicBlock::Create(*llvm_context, "body", func);
  builder->SetInsertPoint(func_body_bb);
  return task_kernel_name;
}

void CodeGenLLVM::finalize_offloaded_task_function() {
  if (!returned) {
    builder->CreateBr(final_block);
  } else {
    returned = false;
  }
  builder->SetInsertPoint(final_block);
  builder->CreateRetVoid();

  // entry_block should jump to the body after all allocas are inserted
  builder->SetInsertPoint(entry_block);
  builder->CreateBr(func_body_bb);

  if (prog->config.print_kernel_llvm_ir) {
    static FileSequenceWriter writer("taichi_kernel_generic_llvm_ir_{:04d}.ll",
                                     "unoptimized LLVM IR (generic)");
    writer.write(module.get());
  }
  TI_ASSERT(!llvm::verifyFunction(*func, &llvm::errs()));
  // TI_INFO("Kernel function verified.");
}

std::tuple<llvm::Value *, llvm::Value *> CodeGenLLVM::get_range_for_bounds(
    OffloadedStmt *stmt) {
  llvm::Value *begin, *end;
  if (stmt->const_begin) {
    begin = tlctx->get_constant(stmt->begin_value);
  } else {
    auto begin_stmt = Stmt::make<GlobalTemporaryStmt>(
        stmt->begin_offset,
        TypeFactory::create_vector_or_scalar_type(1, PrimitiveType::i32));
    begin_stmt->accept(this);
    begin = builder->CreateLoad(llvm_val[begin_stmt.get()]);
  }
  if (stmt->const_end) {
    end = tlctx->get_constant(stmt->end_value);
  } else {
    auto end_stmt = Stmt::make<GlobalTemporaryStmt>(
        stmt->end_offset,
        TypeFactory::create_vector_or_scalar_type(1, PrimitiveType::i32));
    end_stmt->accept(this);
    end = builder->CreateLoad(llvm_val[end_stmt.get()]);
  }
  return std::tuple(begin, end);
}

void CodeGenLLVM::create_offload_struct_for(OffloadedStmt *stmt, bool spmd) {
  using namespace llvm;
  // TODO: instead of constructing tons of LLVM IR, writing the logic in
  // runtime.cpp may be a cleaner solution. See
  // CodeGenLLVMCPU::create_offload_range_for as an example.

  llvm::Function *body = nullptr;
  auto leaf_block = stmt->snode;

  // When looping over bit_arrays, we always vectorize and generate struct for
  // on their parent node (usually "dense") instead of itself for higher
  // performance. Also, note that the loop must be bit_vectorized for
  // bit_arrays, and their parent must be "dense".
  if (leaf_block->type == SNodeType::bit_array) {
    if (leaf_block->parent->type == SNodeType::dense) {
      leaf_block = leaf_block->parent;
    } else {
      TI_ERROR(
          "Struct-for looping through bit array but its parent is not dense")
    }
  }

  {
    // Create the loop body function
    auto guard = get_function_creation_guard({
        llvm::PointerType::get(get_runtime_type("RuntimeContext"), 0),
        get_tls_buffer_type(),
        llvm::PointerType::get(get_runtime_type("Element"), 0),
        tlctx->get_data_type<int>(),
        tlctx->get_data_type<int>(),
    });

    body = guard.body;

    /* Function structure:
     *
     * function_body (entry):
     *   loop_index = lower_bound;
     *   tls_prologue()
     *   bls_prologue()
     *   goto loop_test
     *
     * loop_test:
     *   if (loop_index < upper_bound)
     *     goto loop_body
     *   else
     *     goto func_exit
     *
     * loop_body:
     *   initialize_coordinates()
     *   if (bitmasked voxel is active)
     *     goto struct_for_body
     *   else
     *     goto loop_body_tail
     *
     * struct_for_body:
     *   ... (Run codegen on the StructForStmt::body Taichi Block)
     *   goto loop_body_tail
     *
     * loop_body_tail:
     *   loop_index += block_dim
     *   goto loop_test
     *
     * func_exit:
     *   bls_epilogue()
     *   tls_epilogue()
     *   return
     */

    auto loop_index =
        create_entry_block_alloca(llvm::Type::getInt32Ty(*llvm_context));

    RuntimeObject element("Element", this, builder.get(), get_arg(2));

    // Loop ranges
    auto lower_bound = get_arg(3);
    auto upper_bound = get_arg(4);

    parent_coordinates = element.get_ptr("pcoord");
    block_corner_coordinates =
        create_entry_block_alloca(physical_coordinate_ty);

    auto refine =
        get_runtime_function(leaf_block->refine_coordinates_func_name());
    // A block corner is the global coordinate/index of the lower-left corner
    // cell within that block, and is the same for all the cells within that
    // block.
    create_call(refine, {parent_coordinates, block_corner_coordinates,
                         tlctx->get_constant(0)});

    if (stmt->tls_prologue) {
      stmt->tls_prologue->accept(this);
    }

    if (stmt->bls_prologue) {
      call("block_barrier");  // "__syncthreads()"
      stmt->bls_prologue->accept(this);
      call("block_barrier");  // "__syncthreads()"
    }

    llvm::Value *thread_idx = nullptr, *block_dim = nullptr;

    if (spmd) {
      thread_idx =
          builder->CreateIntrinsic(Intrinsic::nvvm_read_ptx_sreg_tid_x, {}, {});
      block_dim = builder->CreateIntrinsic(Intrinsic::nvvm_read_ptx_sreg_ntid_x,
                                           {}, {});
      builder->CreateStore(builder->CreateAdd(thread_idx, lower_bound),
                           loop_index);
    } else {
      builder->CreateStore(lower_bound, loop_index);
    }

    auto loop_test_bb = BasicBlock::Create(*llvm_context, "loop_test", func);
    auto loop_body_bb = BasicBlock::Create(*llvm_context, "loop_body", func);
    auto body_tail_bb =
        BasicBlock::Create(*llvm_context, "loop_body_tail", func);
    auto func_exit = BasicBlock::Create(*llvm_context, "func_exit", func);
    auto struct_for_body_bb =
        BasicBlock::Create(*llvm_context, "struct_for_body_body", func);

    auto lrg = make_loop_reentry_guard(this);
    current_loop_reentry = body_tail_bb;

    builder->CreateBr(loop_test_bb);

    {
      // loop_test:
      //   if (loop_index < upper_bound)
      //     goto loop_body;
      //   else
      //     goto func_exit

      builder->SetInsertPoint(loop_test_bb);
      auto cond =
          builder->CreateICmp(llvm::CmpInst::Predicate::ICMP_SLT,
                              builder->CreateLoad(loop_index), upper_bound);
      builder->CreateCondBr(cond, loop_body_bb, func_exit);
    }

    // ***********************
    // Begin loop_body_bb:
    builder->SetInsertPoint(loop_body_bb);

    // initialize the coordinates
    auto new_coordinates = create_entry_block_alloca(physical_coordinate_ty);

    create_call(refine, {parent_coordinates, new_coordinates,
                         builder->CreateLoad(loop_index)});

    // One more refine step is needed for bit_arrays to make final coordinates
    // non-consecutive, since each thread will process multiple
    // coordinates via vectorization
    if (stmt->snode->type == SNodeType::bit_array && stmt->snode->parent) {
      if (stmt->snode->parent->type == SNodeType::dense) {
        refine =
            get_runtime_function(stmt->snode->refine_coordinates_func_name());

        create_call(refine,
                    {new_coordinates, new_coordinates, tlctx->get_constant(0)});
      } else {
        TI_ERROR(
            "Struct-for looping through bit array but its parent is not dense");
      }
    }

    current_coordinates = new_coordinates;

    // exec_cond: safe-guard the execution of loop body:
    //  - if non-POT field dim exists, make sure we don't go out of bounds
    //  - if leaf block is bitmasked, make sure we only loop over active
    //    voxels
    auto exec_cond = tlctx->get_constant(true);
    auto snode = stmt->snode;
    if (snode->type == SNodeType::bit_array && snode->parent) {
      if (snode->parent->type == SNodeType::dense) {
        snode = snode->parent;
      } else {
        TI_ERROR(
            "Struct-for looping through bit array but its parent is not dense");
      }
    }

    auto coord_object = RuntimeObject(kLLVMPhysicalCoordinatesName, this,
                                      builder.get(), new_coordinates);
    if (!prog->config.packed) {
      for (int i = 0; i < snode->num_active_indices; i++) {
        auto j = snode->physical_index_position[i];
        if (!bit::is_power_of_two(
                snode->extractors[j].num_elements_from_root)) {
          auto coord = coord_object.get("val", tlctx->get_constant(j));
          exec_cond = builder->CreateAnd(
              exec_cond, builder->CreateICmp(
                             llvm::CmpInst::ICMP_SLT, coord,
                             tlctx->get_constant(
                                 snode->extractors[j].num_elements_from_root)));
        }
      }
    }

    if (snode->type == SNodeType::bitmasked ||
        snode->type == SNodeType::pointer) {
      // test whether the current voxel is active or not
      auto is_active = call(snode, element.get("element"), "is_active",
                            {builder->CreateLoad(loop_index)});
      is_active =
          builder->CreateTrunc(is_active, llvm::Type::getInt1Ty(*llvm_context));
      exec_cond = builder->CreateAnd(exec_cond, is_active);
    }

    builder->CreateCondBr(exec_cond, struct_for_body_bb, body_tail_bb);

    {
      builder->SetInsertPoint(struct_for_body_bb);

      // The real loop body of the StructForStmt
      stmt->body->accept(this);

      builder->CreateBr(body_tail_bb);
    }

    {
      // body tail: increment loop_index and jump to loop_test
      builder->SetInsertPoint(body_tail_bb);

      if (spmd) {
        create_increment(loop_index, block_dim);
      } else {
        create_increment(loop_index, tlctx->get_constant(1));
      }
      builder->CreateBr(loop_test_bb);

      builder->SetInsertPoint(func_exit);
    }

    if (stmt->bls_epilogue) {
      call("block_barrier");  // "__syncthreads()"
      stmt->bls_epilogue->accept(this);
      call("block_barrier");  // "__syncthreads()"
    }

    if (stmt->tls_epilogue) {
      stmt->tls_epilogue->accept(this);
    }
  }

  int list_element_size = std::min(leaf_block->max_num_elements(),
                                   (int64)taichi_listgen_max_element_size);
  int num_splits = std::max(1, list_element_size / stmt->block_dim);

  auto struct_for_func = get_runtime_function("parallel_struct_for");

  if (arch_is_gpu(current_arch())) {
    // Note that on CUDA local array allocation must have a compile-time
    // constant size. Therefore, instead of passing in the tls_buffer_size
    // argument, we directly clone the "parallel_struct_for" function and
    // replace the "alignas(8) char tls_buffer[1]" statement with "alignas(8)
    // char tls_buffer[tls_buffer_size]" at compile time.

    auto value_map = llvm::ValueToValueMapTy();
    auto patched_struct_for_func =
        llvm::CloneFunction(struct_for_func, value_map);

    int replaced_alloca_types = 0;

    // Find the "1" in "char tls_buffer[1]" and replace it with
    // "tls_buffer_size"
    for (auto &bb : *patched_struct_for_func) {
      for (llvm::Instruction &inst : bb) {
        auto alloca = llvm::dyn_cast<AllocaInst>(&inst);
        if (!alloca || alloca->getAlignment() != 8)
          continue;
        auto alloca_type = alloca->getAllocatedType();
        auto char_type = llvm::Type::getInt8Ty(*llvm_context);
        // Allocated type should be array [1 x i8]
        if (alloca_type->isArrayTy() &&
            alloca_type->getArrayNumElements() == 1 &&
            alloca_type->getArrayElementType() == char_type) {
          auto new_type = llvm::ArrayType::get(char_type, stmt->tls_size);
          alloca->setAllocatedType(new_type);
          replaced_alloca_types += 1;
        }
      }
    }

    // There should be **exactly** one replacement.
    TI_ASSERT(replaced_alloca_types == 1);

    struct_for_func = patched_struct_for_func;
  }
  // Loop over nodes in the element list, in parallel
  create_call(
      struct_for_func,
      {get_context(), tlctx->get_constant(leaf_block->id),
       tlctx->get_constant(list_element_size), tlctx->get_constant(num_splits),
       body, tlctx->get_constant(stmt->tls_size),
       tlctx->get_constant(stmt->num_cpu_threads)});
  // TODO: why do we need num_cpu_threads on GPUs?

  current_coordinates = nullptr;
  parent_coordinates = nullptr;
  block_corner_coordinates = nullptr;
}

void CodeGenLLVM::visit(LoopIndexStmt *stmt) {
  if (stmt->loop->is<OffloadedStmt>() &&
      stmt->loop->as<OffloadedStmt>()->task_type ==
          OffloadedStmt::TaskType::struct_for) {
    llvm_val[stmt] = builder->CreateLoad(builder->CreateGEP(
        current_coordinates, {tlctx->get_constant(0), tlctx->get_constant(0),
                              tlctx->get_constant(stmt->index)}));
  } else {
    llvm_val[stmt] =
        builder->CreateLoad(loop_vars_llvm[stmt->loop][stmt->index]);
  }
}

void CodeGenLLVM::visit(LoopLinearIndexStmt *stmt) {
  if (stmt->loop->is<OffloadedStmt>() &&
      (stmt->loop->as<OffloadedStmt>()->task_type ==
           OffloadedStmt::TaskType::struct_for ||
       stmt->loop->as<OffloadedStmt>()->task_type ==
           OffloadedStmt::TaskType::mesh_for)) {
    llvm_val[stmt] = create_call("thread_idx");
  } else {
    TI_NOT_IMPLEMENTED;
  }
}

void CodeGenLLVM::visit(BlockCornerIndexStmt *stmt) {
  if (stmt->loop->is<OffloadedStmt>() &&
      stmt->loop->as<OffloadedStmt>()->task_type ==
          OffloadedStmt::TaskType::struct_for) {
    TI_ASSERT(block_corner_coordinates);
    llvm_val[stmt] = builder->CreateLoad(
        builder->CreateGEP(block_corner_coordinates,
                           {tlctx->get_constant(0), tlctx->get_constant(0),
                            tlctx->get_constant(stmt->index)}));
  } else {
    TI_NOT_IMPLEMENTED;
  }
}

void CodeGenLLVM::visit(GlobalTemporaryStmt *stmt) {
  auto runtime = get_runtime();
  auto buffer = call("get_temporary_pointer", runtime,
                     tlctx->get_constant((int64)stmt->offset));

  TI_ASSERT(stmt->width() == 1 || stmt->ret_type->is<TensorType>());
  if (stmt->ret_type->is<TensorType>()) {
    auto ptr_type = llvm::PointerType::get(
        tlctx->get_data_type(
            stmt->ret_type->cast<TensorType>()->get_element_type()),
        0);
    llvm_val[stmt] = builder->CreatePointerCast(buffer, ptr_type);
  } else {
    auto ptr_type = llvm::PointerType::get(
        tlctx->get_data_type(stmt->ret_type.ptr_removed()), 0);
    llvm_val[stmt] = builder->CreatePointerCast(buffer, ptr_type);
  }
}

void CodeGenLLVM::visit(ThreadLocalPtrStmt *stmt) {
  auto base = get_tls_base_ptr();
  TI_ASSERT(stmt->width() == 1);
  auto ptr = builder->CreateGEP(base, tlctx->get_constant(stmt->offset));
  auto ptr_type = llvm::PointerType::get(
      tlctx->get_data_type(stmt->ret_type.ptr_removed()), 0);
  llvm_val[stmt] = builder->CreatePointerCast(ptr, ptr_type);
}

void CodeGenLLVM::visit(BlockLocalPtrStmt *stmt) {
  TI_ASSERT(bls_buffer);
  auto base = bls_buffer;
  TI_ASSERT(stmt->width() == 1);
  auto ptr = builder->CreateGEP(
      base, {tlctx->get_constant(0), llvm_val[stmt->offset]});
  auto ptr_type = llvm::PointerType::get(
      tlctx->get_data_type(stmt->ret_type.ptr_removed()), 0);
  llvm_val[stmt] = builder->CreatePointerCast(ptr, ptr_type);
}

void CodeGenLLVM::visit(ClearListStmt *stmt) {
  auto snode_child = stmt->snode;
  auto snode_parent = stmt->snode->parent;
  auto meta_child = cast_pointer(emit_struct_meta(snode_child), "StructMeta");
  auto meta_parent = cast_pointer(emit_struct_meta(snode_parent), "StructMeta");
  call("clear_list", get_runtime(), meta_parent, meta_child);
}

void CodeGenLLVM::visit(InternalFuncStmt *stmt) {
  std::vector<llvm::Value *> args;

  if (stmt->with_runtime_context)
    args.push_back(get_context());

  for (auto s : stmt->args) {
    args.push_back(llvm_val[s]);
  }
  llvm_val[stmt] = create_call(stmt->func_name, args);
}

void CodeGenLLVM::visit(AdStackAllocaStmt *stmt) {
  TI_ASSERT(stmt->width() == 1);
  TI_ASSERT_INFO(stmt->max_size > 0,
                 "Adaptive autodiff stack's size should have been determined.");
  auto type = llvm::ArrayType::get(llvm::Type::getInt8Ty(*llvm_context),
                                   stmt->size_in_bytes());
  auto alloca = create_entry_block_alloca(type, sizeof(int64));
  llvm_val[stmt] = builder->CreateBitCast(
      alloca, llvm::PointerType::getInt8PtrTy(*llvm_context));
  call("stack_init", llvm_val[stmt]);
}

void CodeGenLLVM::visit(AdStackPopStmt *stmt) {
  call("stack_pop", llvm_val[stmt->stack]);
}

void CodeGenLLVM::visit(AdStackPushStmt *stmt) {
  auto stack = stmt->stack->as<AdStackAllocaStmt>();
  call("stack_push", llvm_val[stack], tlctx->get_constant(stack->max_size),
       tlctx->get_constant(stack->element_size_in_bytes()));
  auto primal_ptr = call("stack_top_primal", llvm_val[stack],
                         tlctx->get_constant(stack->element_size_in_bytes()));
  primal_ptr = builder->CreateBitCast(
      primal_ptr,
      llvm::PointerType::get(tlctx->get_data_type(stmt->ret_type), 0));
  builder->CreateStore(llvm_val[stmt->v], primal_ptr);
}

void CodeGenLLVM::visit(AdStackLoadTopStmt *stmt) {
  auto stack = stmt->stack->as<AdStackAllocaStmt>();
  auto primal_ptr = call("stack_top_primal", llvm_val[stack],
                         tlctx->get_constant(stack->element_size_in_bytes()));
  primal_ptr = builder->CreateBitCast(
      primal_ptr,
      llvm::PointerType::get(tlctx->get_data_type(stmt->ret_type), 0));
  llvm_val[stmt] = builder->CreateLoad(primal_ptr);
}

void CodeGenLLVM::visit(AdStackLoadTopAdjStmt *stmt) {
  auto stack = stmt->stack->as<AdStackAllocaStmt>();
  auto adjoint = call("stack_top_adjoint", llvm_val[stack],
                      tlctx->get_constant(stack->element_size_in_bytes()));
  adjoint = builder->CreateBitCast(
      adjoint, llvm::PointerType::get(tlctx->get_data_type(stmt->ret_type), 0));
  llvm_val[stmt] = builder->CreateLoad(adjoint);
}

void CodeGenLLVM::visit(AdStackAccAdjointStmt *stmt) {
  auto stack = stmt->stack->as<AdStackAllocaStmt>();
  auto adjoint_ptr = call("stack_top_adjoint", llvm_val[stack],
                          tlctx->get_constant(stack->element_size_in_bytes()));
  adjoint_ptr = builder->CreateBitCast(
      adjoint_ptr,
      llvm::PointerType::get(tlctx->get_data_type(stack->ret_type), 0));
  auto old_val = builder->CreateLoad(adjoint_ptr);
  TI_ASSERT(is_real(stmt->v->ret_type));
  auto new_val = builder->CreateFAdd(old_val, llvm_val[stmt->v]);
  builder->CreateStore(new_val, adjoint_ptr);
}

void CodeGenLLVM::visit(RangeAssumptionStmt *stmt) {
  llvm_val[stmt] = llvm_val[stmt->input];
}

void CodeGenLLVM::visit(LoopUniqueStmt *stmt) {
  llvm_val[stmt] = llvm_val[stmt->input];
}

void CodeGenLLVM::visit_call_bitcode(ExternalFuncCallStmt *stmt) {
  TI_ASSERT(stmt->type == ExternalFuncCallStmt::BITCODE);
  std::vector<llvm::Value *> arg_values;
  for (const auto &s : stmt->arg_stmts)
    arg_values.push_back(llvm_val[s]);
  // Link external module to the core module
  if (linked_modules.find(stmt->bc_filename) == linked_modules.end()) {
    linked_modules.insert(stmt->bc_filename);
    std::unique_ptr<llvm::Module> external_module =
        module_from_bitcode_file(stmt->bc_filename, llvm_context);
    auto *func_ptr = external_module->getFunction(stmt->bc_funcname);
    TI_ASSERT_INFO(func_ptr != nullptr, "{} is not found in {}.",
                   stmt->bc_funcname, stmt->bc_filename);
    auto link_error =
        llvm::Linker::linkModules(*module, std::move(external_module));
    TI_ASSERT(!link_error);
  }
  // Retrieve function again. Do it here to detect name conflicting.
  auto *func_ptr = module->getFunction(stmt->bc_funcname);
  // Convert pointer type from a[n * m] to a[n][m]
  for (int i = 0; i < func_ptr->getFunctionType()->getNumParams(); ++i) {
    TI_ASSERT_INFO(func_ptr->getArg(i)->getType()->getTypeID() ==
                       arg_values[i]->getType()->getTypeID(),
                   "TypeID {} != {} with {}",
                   (int)func_ptr->getArg(i)->getType()->getTypeID(),
                   (int)arg_values[i]->getType()->getTypeID(), i);
    auto tmp_value = arg_values[i];
    arg_values[i] =
        builder->CreatePointerCast(tmp_value, func_ptr->getArg(i)->getType());
  }
  create_call(func_ptr, arg_values);
}

void CodeGenLLVM::visit_call_shared_object(ExternalFuncCallStmt *stmt) {
  TI_ASSERT(stmt->type == ExternalFuncCallStmt::SHARED_OBJECT);
  std::vector<llvm::Type *> arg_types;
  std::vector<llvm::Value *> arg_values;

  for (const auto &s : stmt->arg_stmts) {
    TI_ASSERT(s->width() == 1);
    arg_types.push_back(tlctx->get_data_type(s->ret_type));
    arg_values.push_back(llvm_val[s]);
  }

  for (const auto &s : stmt->output_stmts) {
    TI_ASSERT(s->width() == 1);
    auto t = tlctx->get_data_type(s->ret_type);
    auto ptr = llvm::PointerType::get(t, 0);
    arg_types.push_back(ptr);
    arg_values.push_back(llvm_val[s]);
  }

  auto func_type = llvm::FunctionType::get(llvm::Type::getVoidTy(*llvm_context),
                                           arg_types, false);
  auto func_ptr_type = llvm::PointerType::get(func_type, 0);

  auto addr = tlctx->get_constant((std::size_t)stmt->so_func);
  auto func = builder->CreateIntToPtr(addr, func_ptr_type);
  create_call(func, arg_values);
}

void CodeGenLLVM::visit(ExternalFuncCallStmt *stmt) {
  TI_NOT_IMPLEMENTED
}

void CodeGenLLVM::visit(MeshPatchIndexStmt *stmt) {
  llvm_val[stmt] = get_arg(2);
}

void CodeGenLLVM::eliminate_unused_functions() {
  TaichiLLVMContext::eliminate_unused_functions(
      module.get(), [&](std::string func_name) {
        for (auto &task : offloaded_tasks) {
          if (task.name == func_name)
            return true;
        }
        return false;
      });
}

FunctionCreationGuard CodeGenLLVM::get_function_creation_guard(
    std::vector<llvm::Type *> argument_types) {
  return FunctionCreationGuard(this, argument_types);
}

void CodeGenLLVM::initialize_context() {
<<<<<<< HEAD
  tlctx = static_cast<LlvmProgramImpl *>(prog->get_program_impl())
              ->get_llvm_context(kernel->arch);
=======
  tlctx = get_llvm_program(prog)->get_llvm_context(kernel->arch);
>>>>>>> 8750b3cb
  llvm_context = tlctx->get_this_thread_context();
  builder = std::make_unique<llvm::IRBuilder<>>(*llvm_context);
}

llvm::Value *CodeGenLLVM::get_arg(int i) {
  std::vector<llvm::Value *> args;
  for (auto &arg : func->args()) {
    args.push_back(&arg);
  }
  return args[i];
}

llvm::Value *CodeGenLLVM::get_context() {
  return get_arg(0);
}

llvm::Value *CodeGenLLVM::get_tls_base_ptr() {
  return get_arg(1);
}

llvm::Type *CodeGenLLVM::get_tls_buffer_type() {
  return llvm::Type::getInt8PtrTy(*llvm_context);
}

std::vector<llvm::Type *> CodeGenLLVM::get_xlogue_argument_types() {
  return {llvm::PointerType::get(get_runtime_type("RuntimeContext"), 0),
          get_tls_buffer_type()};
}

std::vector<llvm::Type *> CodeGenLLVM::get_mesh_xlogue_argument_types() {
  return {llvm::PointerType::get(get_runtime_type("RuntimeContext"), 0),
          get_tls_buffer_type(), tlctx->get_data_type<uint32_t>()};
}

llvm::Type *CodeGenLLVM::get_xlogue_function_type() {
  return llvm::FunctionType::get(llvm::Type::getVoidTy(*llvm_context),
                                 get_xlogue_argument_types(), false);
}

llvm::Type *CodeGenLLVM::get_mesh_xlogue_function_type() {
  return llvm::FunctionType::get(llvm::Type::getVoidTy(*llvm_context),
                                 get_mesh_xlogue_argument_types(), false);
}

llvm::Value *CodeGenLLVM::get_root(int snode_tree_id) {
  return create_call("LLVMRuntime_get_roots",
                     {get_runtime(), tlctx->get_constant(snode_tree_id)});
}

llvm::Value *CodeGenLLVM::get_runtime() {
  auto runtime_ptr = create_call("RuntimeContext_get_runtime", {get_context()});
  return builder->CreateBitCast(
      runtime_ptr, llvm::PointerType::get(get_runtime_type("LLVMRuntime"), 0));
}

llvm::Value *CodeGenLLVM::emit_struct_meta(SNode *snode) {
  auto obj = emit_struct_meta_object(snode);
  TI_ASSERT(obj != nullptr);
  return obj->ptr;
}

void CodeGenLLVM::emit_to_module() {
  TI_AUTO_PROF
  ir->accept(this);
}

CodeGenLLVM::CompiledData CodeGenLLVM::run_compilation() {
  bool needs_cache = false;
  const auto &config = prog->config;
  std::string kernel_key;
  if (config.offline_cache && !config.async_mode &&
      this->supports_offline_cache() && !kernel->is_evaluator) {
    kernel_key = get_hashed_offline_cache_key(&kernel->program->config, kernel);
    CompiledData res;
    const bool ok = maybe_read_compilation_from_cache(kernel_key, &res);
    if (ok) {
      return res;
    }
    needs_cache = true;
  }

  if (!kernel->lowered()) {
    kernel->lower();
  }
  emit_to_module();
  eliminate_unused_functions();
  if (needs_cache) {
    cache_module(kernel_key);
  }
  CompiledData res;
  res.offloaded_tasks = std::move(this->offloaded_tasks);
  res.llvm_module = std::move(this->module);
  return res;
}

bool CodeGenLLVM::maybe_read_compilation_from_cache(
    const std::string &kernel_key,
    CompiledData *data) {
  const auto &config = prog->config;
  auto reader =
      LlvmOfflineCacheFileReader::make(config.offline_cache_file_path);
  if (!reader) {
    return false;
  }

  LlvmOfflineCache::KernelCacheData cache_data;
<<<<<<< HEAD
  auto *tlctx = static_cast<LlvmProgramImpl *>(prog->get_program_impl())
                    ->get_llvm_context(config.arch);
=======
  auto *tlctx = get_llvm_program(prog)->get_llvm_context(config.arch);
>>>>>>> 8750b3cb
  auto &llvm_ctx = *tlctx->get_this_thread_context();

  if (!reader->get_kernel_cache(cache_data, kernel_key, llvm_ctx)) {
    return false;
  }
  this->module = std::move(cache_data.owned_module);
  for (auto &task : cache_data.offloaded_task_list) {
    auto &t = this->offloaded_tasks.emplace_back(this);
    t.name = std::move(task.name);
    t.block_dim = task.block_dim;
    t.grid_dim = task.grid_dim;
  }
  kernel->set_from_offline_cache();
  data->offloaded_tasks = std::move(this->offloaded_tasks);
  data->llvm_module = std::move(this->module);
  return true;
}

FunctionType CodeGenLLVM::gen() {
  auto compiled_res = run_compilation();

<<<<<<< HEAD
  ModuleToFunctionConverter converter{
      tlctx, static_cast<LlvmProgramImpl *>(prog->get_program_impl())};
=======
  ModuleToFunctionConverter converter{tlctx, get_llvm_program(prog)};
>>>>>>> 8750b3cb
  return converter.convert(kernel, std::move(compiled_res.llvm_module),
                           std::move(compiled_res.offloaded_tasks));
}

llvm::Value *CodeGenLLVM::create_xlogue(std::unique_ptr<Block> &block) {
  llvm::Value *xlogue;

  auto xlogue_type = get_xlogue_function_type();
  auto xlogue_ptr_type = llvm::PointerType::get(xlogue_type, 0);

  if (block) {
    auto guard = get_function_creation_guard(get_xlogue_argument_types());
    block->accept(this);
    xlogue = guard.body;
  } else {
    xlogue = llvm::ConstantPointerNull::get(xlogue_ptr_type);
  }

  return xlogue;
}

llvm::Value *CodeGenLLVM::create_mesh_xlogue(std::unique_ptr<Block> &block) {
  llvm::Value *xlogue;

  auto xlogue_type = get_mesh_xlogue_function_type();
  auto xlogue_ptr_type = llvm::PointerType::get(xlogue_type, 0);

  if (block) {
    auto guard = get_function_creation_guard(get_mesh_xlogue_argument_types());
    block->accept(this);
    xlogue = guard.body;
  } else {
    xlogue = llvm::ConstantPointerNull::get(xlogue_ptr_type);
  }

  return xlogue;
}

void CodeGenLLVM::visit(ReferenceStmt *stmt) {
  llvm_val[stmt] = llvm_val[stmt->var];
}

void CodeGenLLVM::visit(FuncCallStmt *stmt) {
  if (!func_map.count(stmt->func)) {
    auto guard = get_function_creation_guard(
        {llvm::PointerType::get(get_runtime_type("RuntimeContext"), 0)});
    func_map.insert({stmt->func, guard.body});
    stmt->func->ir->accept(this);
  }
  llvm::Function *llvm_func = func_map[stmt->func];
  auto *new_ctx = builder->CreateAlloca(get_runtime_type("RuntimeContext"));
  call("RuntimeContext_set_runtime", new_ctx, get_runtime());
  for (int i = 0; i < stmt->args.size(); i++) {
    auto *val =
        bitcast_to_u64(llvm_val[stmt->args[i]], stmt->args[i]->ret_type);
    call("RuntimeContext_set_args", new_ctx,
         llvm::ConstantInt::get(*llvm_context, llvm::APInt(32, i, true)), val);
  }
  llvm::Value *result_buffer = nullptr;
  if (stmt->ret_type->is<PrimitiveType>() &&
      !stmt->ret_type->is_primitive(PrimitiveTypeID::unknown)) {
    result_buffer = builder->CreateAlloca(tlctx->get_data_type<uint64>());
    call("RuntimeContext_set_result_buffer", new_ctx, result_buffer);
    create_call(llvm_func, {new_ctx});
    auto *ret_val_u64 = builder->CreateLoad(result_buffer);
    llvm_val[stmt] = bitcast_from_u64(ret_val_u64, stmt->ret_type);
  } else {
    create_call(llvm_func, {new_ctx});
  }
}

void CodeGenLLVM::cache_module(const std::string &kernel_key) {
  using OffloadedTaskCache = LlvmOfflineCache::OffloadedTaskCacheData;
  std::vector<OffloadedTaskCache> offloaded_task_list;
  for (auto &task : offloaded_tasks) {
    auto &task_cache = offloaded_task_list.emplace_back();
    task_cache.name = task.name;
    task_cache.block_dim = task.block_dim;
    task_cache.grid_dim = task.grid_dim;
  }
<<<<<<< HEAD
  static_cast<LlvmProgramImpl *>(prog->get_program_impl())
      ->cache_kernel(kernel_key, this->module.get(), infer_launch_args(kernel),
                     std::move(offloaded_task_list));
=======
  get_llvm_program(prog)->cache_kernel(kernel_key, this->module.get(),
                                       infer_launch_args(kernel),
                                       std::move(offloaded_task_list));
>>>>>>> 8750b3cb
}

ModuleToFunctionConverter::ModuleToFunctionConverter(TaichiLLVMContext *tlctx,
                                                     LlvmProgramImpl *program)
    : tlctx_(tlctx), program_(program) {
}

FunctionType ModuleToFunctionConverter::convert(
    const std::string &kernel_name,
    const std::vector<LlvmLaunchArgInfo> &args,
    std::unique_ptr<llvm::Module> mod,
    std::vector<OffloadedTask> &&tasks) const {
  tlctx_->add_module(std::move(mod));

  using TaskFunc = int32 (*)(void *);
  std::vector<TaskFunc> task_funcs;
  task_funcs.reserve(tasks.size());
  for (auto &task : tasks) {
    auto *func_ptr = tlctx_->lookup_function_pointer(task.name);
    TI_ASSERT_INFO(func_ptr, "Offloaded task function {} not found", task.name);
    task_funcs.push_back((TaskFunc)(func_ptr));
  }
  // Do NOT capture `this`...
  return [program = this->program_, args, kernel_name,
          task_funcs](RuntimeContext &context) {
    TI_TRACE("Launching kernel {}", kernel_name);
    // For taichi ndarrays, context.args saves pointer to its
    // |DeviceAllocation|, CPU backend actually want to use the raw ptr here.
    for (int i = 0; i < (int)args.size(); i++) {
      if (args[i].is_array &&
          context.device_allocation_type[i] !=
              RuntimeContext::DevAllocType::kNone &&
          context.array_runtime_sizes[i] > 0) {
        DeviceAllocation *ptr =
            static_cast<DeviceAllocation *>(context.get_arg<void *>(i));
        uint64 host_ptr = (uint64)program->get_ndarray_alloc_info_ptr(*ptr);
        context.set_arg(i, host_ptr);
        context.set_array_device_allocation_type(
            i, RuntimeContext::DevAllocType::kNone);
      }
    }
    for (auto task : task_funcs) {
      task(&context);
    }
  };
}

FunctionType ModuleToFunctionConverter::convert(
    const Kernel *kernel,
    std::unique_ptr<llvm::Module> mod,
    std::vector<OffloadedTask> &&tasks) const {
  return convert(kernel->name, infer_launch_args(kernel), std::move(mod),
                 std::move(tasks));
}

TLANG_NAMESPACE_END

#endif  // #ifdef TI_WITH_LLVM<|MERGE_RESOLUTION|>--- conflicted
+++ resolved
@@ -305,21 +305,11 @@
                          std::unique_ptr<llvm::Module> &&module)
     // TODO: simplify LLVMModuleBuilder ctor input
     : LLVMModuleBuilder(
-<<<<<<< HEAD
-          module == nullptr ? static_cast<LlvmProgramImpl *>(
-                                  kernel->program->get_program_impl())
-                                  ->get_llvm_context(kernel->arch)
-                                  ->clone_struct_module()
-                            : std::move(module),
-          static_cast<LlvmProgramImpl *>(kernel->program->get_program_impl())
-              ->get_llvm_context(kernel->arch)),
-=======
           module == nullptr ? get_llvm_program(kernel->program)
                                   ->get_llvm_context(kernel->arch)
                                   ->clone_struct_module()
                             : std::move(module),
           get_llvm_program(kernel->program)->get_llvm_context(kernel->arch)),
->>>>>>> 8750b3cb
       kernel(kernel),
       ir(ir),
       prog(kernel->program) {
@@ -2301,12 +2291,7 @@
 }
 
 void CodeGenLLVM::initialize_context() {
-<<<<<<< HEAD
-  tlctx = static_cast<LlvmProgramImpl *>(prog->get_program_impl())
-              ->get_llvm_context(kernel->arch);
-=======
   tlctx = get_llvm_program(prog)->get_llvm_context(kernel->arch);
->>>>>>> 8750b3cb
   llvm_context = tlctx->get_this_thread_context();
   builder = std::make_unique<llvm::IRBuilder<>>(*llvm_context);
 }
@@ -2413,12 +2398,7 @@
   }
 
   LlvmOfflineCache::KernelCacheData cache_data;
-<<<<<<< HEAD
-  auto *tlctx = static_cast<LlvmProgramImpl *>(prog->get_program_impl())
-                    ->get_llvm_context(config.arch);
-=======
   auto *tlctx = get_llvm_program(prog)->get_llvm_context(config.arch);
->>>>>>> 8750b3cb
   auto &llvm_ctx = *tlctx->get_this_thread_context();
 
   if (!reader->get_kernel_cache(cache_data, kernel_key, llvm_ctx)) {
@@ -2440,12 +2420,7 @@
 FunctionType CodeGenLLVM::gen() {
   auto compiled_res = run_compilation();
 
-<<<<<<< HEAD
-  ModuleToFunctionConverter converter{
-      tlctx, static_cast<LlvmProgramImpl *>(prog->get_program_impl())};
-=======
   ModuleToFunctionConverter converter{tlctx, get_llvm_program(prog)};
->>>>>>> 8750b3cb
   return converter.convert(kernel, std::move(compiled_res.llvm_module),
                            std::move(compiled_res.offloaded_tasks));
 }
@@ -2526,15 +2501,9 @@
     task_cache.block_dim = task.block_dim;
     task_cache.grid_dim = task.grid_dim;
   }
-<<<<<<< HEAD
-  static_cast<LlvmProgramImpl *>(prog->get_program_impl())
-      ->cache_kernel(kernel_key, this->module.get(), infer_launch_args(kernel),
-                     std::move(offloaded_task_list));
-=======
   get_llvm_program(prog)->cache_kernel(kernel_key, this->module.get(),
                                        infer_launch_args(kernel),
                                        std::move(offloaded_task_list));
->>>>>>> 8750b3cb
 }
 
 ModuleToFunctionConverter::ModuleToFunctionConverter(TaichiLLVMContext *tlctx,
