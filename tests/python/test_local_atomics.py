import taichi as ti


@ti.all_archs
<<<<<<< HEAD
def test_explicit_local_atomic_add():
  A = ti.var(ti.f32, shape=())
=======
def test_explicit_local_atomics():
    A = ti.var(ti.f32, shape=())
>>>>>>> 192043ab

    @ti.kernel
    def func():
        a = 0
        for i in range(10):
            ti.atomic_add(a, i)
        A[None] = a

    func()
    assert A[None] == 45


@ti.all_archs
<<<<<<< HEAD
def test_implicit_local_atomic_add():
  A = ti.var(ti.f32, shape=())
=======
def test_implicit_local_atomics():
    A = ti.var(ti.f32, shape=())
>>>>>>> 192043ab

    @ti.kernel
    def func():
        a = 0
        for i in range(10):
            a += i
        A[None] = a

<<<<<<< HEAD
  func()
  assert A[None] == 45

@ti.all_archs
def test_explicit_local_atomic_sub():
  A = ti.var(ti.f32, shape=())

  @ti.kernel
  def func():
    a = 0
    for i in range(10):
      ti.atomic_sub(a, i)
    A[None] = a

  func()
  assert A[None] == -45


@ti.all_archs
def test_implicit_local_atomic_sub():
  A = ti.var(ti.f32, shape=())

  @ti.kernel
  def func():
    a = 0
    for i in range(10):
      a -= i
    A[None] = a

  func()
  assert A[None] == -45

@ti.all_archs
def test_explicit_local_atomic_min():
  A = ti.var(ti.f32, shape=())

  @ti.kernel
  def func():
    a = 1000
    for i in range(10):
      ti.atomic_min(a, i)
    A[None] = a

  func()
  assert A[None] == 0

@ti.all_archs
def test_explicit_local_atomic_max():
  A = ti.var(ti.f32, shape=())

  @ti.kernel
  def func():
    a = -1000
    for i in range(10):
      ti.atomic_max(a, i)
    A[None] = a

  func()
  assert A[None] == 9

@ti.all_archs
def test_explicit_local_atomic_and():
  A = ti.var(ti.i32, shape=())
  max_int = 2147483647
  @ti.kernel
  def func():
    a = 1023
    for i in range(10):
      ti.atomic_and(a, max_int - 2**i)
    A[None] = a

  func()
  assert A[None] == 0

@ti.all_archs
def test_implicit_local_atomic_and():
  A = ti.var(ti.i32, shape=())
  max_int = 2147483647
  @ti.kernel
  def func():
    a = 1023
    for i in range(10):
      a &= max_int - 2**i
    A[None] = a

  func()
  assert A[None] == 0

@ti.all_archs
def test_explicit_local_atomic_or():
  A = ti.var(ti.i32, shape=())
  @ti.kernel
  def func():
    a = 0
    for i in range(10):
      ti.atomic_or(a, 2**i)
    A[None] = a

  func()
  assert A[None] == 1023

@ti.all_archs
def test_implicit_local_atomic_or():
  A = ti.var(ti.i32, shape=())
  @ti.kernel
  def func():
    a = 0
    for i in range(10):
      a |= 2**i
    A[None] = a

  func()
  assert A[None] == 1023

@ti.all_archs
def test_explicit_local_atomic_xor():
  A = ti.var(ti.i32, shape=())
  @ti.kernel
  def func():
    a = 1023
    for i in range(10):
      ti.atomic_xor(a, 2**i)
    A[None] = a

  func()
  assert A[None] == 0

@ti.all_archs
def test_implicit_local_atomic_xor():
  A = ti.var(ti.i32, shape=())
  @ti.kernel
  def func():
    a = 1023
    for i in range(10):
      a ^= 2**i
    A[None] = a

  func()
  assert A[None] == 0
=======
    func()
    assert A[None] == 45
>>>>>>> 192043ab
<|MERGE_RESOLUTION|>--- conflicted
+++ resolved
@@ -2,13 +2,8 @@
 
 
 @ti.all_archs
-<<<<<<< HEAD
 def test_explicit_local_atomic_add():
-  A = ti.var(ti.f32, shape=())
-=======
-def test_explicit_local_atomics():
     A = ti.var(ti.f32, shape=())
->>>>>>> 192043ab
 
     @ti.kernel
     def func():
@@ -22,13 +17,8 @@
 
 
 @ti.all_archs
-<<<<<<< HEAD
 def test_implicit_local_atomic_add():
-  A = ti.var(ti.f32, shape=())
-=======
-def test_implicit_local_atomics():
     A = ti.var(ti.f32, shape=())
->>>>>>> 192043ab
 
     @ti.kernel
     def func():
@@ -36,148 +26,142 @@
         for i in range(10):
             a += i
         A[None] = a
-
-<<<<<<< HEAD
-  func()
-  assert A[None] == 45
+    func()
+    assert A[None] == 45
 
 @ti.all_archs
 def test_explicit_local_atomic_sub():
-  A = ti.var(ti.f32, shape=())
+    A = ti.var(ti.f32, shape=())
 
-  @ti.kernel
-  def func():
-    a = 0
-    for i in range(10):
-      ti.atomic_sub(a, i)
-    A[None] = a
+    @ti.kernel
+    def func():
+        a = 0
+        for i in range(10):
+            ti.atomic_sub(a, i)
+        A[None] = a
 
-  func()
-  assert A[None] == -45
+    func()
+    assert A[None] == -45
 
 
 @ti.all_archs
 def test_implicit_local_atomic_sub():
-  A = ti.var(ti.f32, shape=())
+    A = ti.var(ti.f32, shape=())
 
-  @ti.kernel
-  def func():
-    a = 0
-    for i in range(10):
-      a -= i
-    A[None] = a
+    @ti.kernel
+    def func():
+        a = 0
+        for i in range(10):
+            a -= i
+        A[None] = a
 
-  func()
-  assert A[None] == -45
+    func()
+    assert A[None] == -45
 
 @ti.all_archs
 def test_explicit_local_atomic_min():
-  A = ti.var(ti.f32, shape=())
+    A = ti.var(ti.f32, shape=())
 
-  @ti.kernel
-  def func():
-    a = 1000
-    for i in range(10):
-      ti.atomic_min(a, i)
-    A[None] = a
+    @ti.kernel
+    def func():
+        a = 1000
+        for i in range(10):
+            ti.atomic_min(a, i)
+        A[None] = a
 
-  func()
-  assert A[None] == 0
+    func()
+    assert A[None] == 0
 
 @ti.all_archs
 def test_explicit_local_atomic_max():
-  A = ti.var(ti.f32, shape=())
+    A = ti.var(ti.f32, shape=())
 
-  @ti.kernel
-  def func():
-    a = -1000
-    for i in range(10):
-      ti.atomic_max(a, i)
-    A[None] = a
+    @ti.kernel
+    def func():
+        a = -1000
+        for i in range(10):
+            ti.atomic_max(a, i)
+        A[None] = a
 
-  func()
-  assert A[None] == 9
+    func()
+    assert A[None] == 9
 
 @ti.all_archs
 def test_explicit_local_atomic_and():
-  A = ti.var(ti.i32, shape=())
-  max_int = 2147483647
-  @ti.kernel
-  def func():
-    a = 1023
-    for i in range(10):
-      ti.atomic_and(a, max_int - 2**i)
-    A[None] = a
+    A = ti.var(ti.i32, shape=())
+    max_int = 2147483647
+    @ti.kernel
+    def func():
+        a = 1023
+        for i in range(10):
+            ti.atomic_and(a, max_int - 2**i)
+        A[None] = a
 
-  func()
-  assert A[None] == 0
+    func()
+    assert A[None] == 0
 
 @ti.all_archs
 def test_implicit_local_atomic_and():
-  A = ti.var(ti.i32, shape=())
-  max_int = 2147483647
-  @ti.kernel
-  def func():
-    a = 1023
-    for i in range(10):
-      a &= max_int - 2**i
-    A[None] = a
+    A = ti.var(ti.i32, shape=())
+    max_int = 2147483647
+    @ti.kernel
+    def func():
+        a = 1023
+        for i in range(10):
+            a &= max_int - 2**i
+        A[None] = a
 
-  func()
-  assert A[None] == 0
+    func()
+    assert A[None] == 0
 
 @ti.all_archs
 def test_explicit_local_atomic_or():
-  A = ti.var(ti.i32, shape=())
-  @ti.kernel
-  def func():
-    a = 0
-    for i in range(10):
-      ti.atomic_or(a, 2**i)
-    A[None] = a
+    A = ti.var(ti.i32, shape=())
+    @ti.kernel
+    def func():
+        a = 0
+        for i in range(10):
+            ti.atomic_or(a, 2**i)
+        A[None] = a
 
-  func()
-  assert A[None] == 1023
+    func()
+    assert A[None] == 1023
 
 @ti.all_archs
 def test_implicit_local_atomic_or():
-  A = ti.var(ti.i32, shape=())
-  @ti.kernel
-  def func():
-    a = 0
-    for i in range(10):
-      a |= 2**i
-    A[None] = a
+    A = ti.var(ti.i32, shape=())
+    @ti.kernel
+    def func():
+        a = 0
+        for i in range(10):
+            a |= 2**i
+        A[None] = a
 
-  func()
-  assert A[None] == 1023
+    func()
+    assert A[None] == 1023
 
 @ti.all_archs
 def test_explicit_local_atomic_xor():
-  A = ti.var(ti.i32, shape=())
-  @ti.kernel
-  def func():
-    a = 1023
-    for i in range(10):
-      ti.atomic_xor(a, 2**i)
-    A[None] = a
+    A = ti.var(ti.i32, shape=())
+    @ti.kernel
+    def func():
+        a = 1023
+        for i in range(10):
+            ti.atomic_xor(a, 2**i)
+        A[None] = a
 
-  func()
-  assert A[None] == 0
+    func()
+    assert A[None] == 0
 
 @ti.all_archs
 def test_implicit_local_atomic_xor():
-  A = ti.var(ti.i32, shape=())
-  @ti.kernel
-  def func():
-    a = 1023
-    for i in range(10):
-      a ^= 2**i
-    A[None] = a
+    A = ti.var(ti.i32, shape=())
+    @ti.kernel
+    def func():
+        a = 1023
+        for i in range(10):
+            a ^= 2**i
+        A[None] = a
 
-  func()
-  assert A[None] == 0
-=======
     func()
-    assert A[None] == 45
->>>>>>> 192043ab
+    assert A[None] == 0