--- conflicted
+++ resolved
@@ -471,14 +471,11 @@
 RhiResult MetalCommandList::bind_shader_resources(ShaderResourceSet *res,
                                                   int set_index) noexcept {
   RHI_ASSERT(set_index == 0);
-<<<<<<< HEAD
+
   if (res == nullptr)
     return RhiResult::invalid_usage;
   MetalShaderResourceSet *res_metal =
       static_cast<MetalShaderResourceSet *>(res);
-=======
-  MetalShaderResourceSet *res_metal = (MetalShaderResourceSet *)res;
->>>>>>> 715a04c9
   current_shader_resource_set_ =
       std::make_unique<MetalShaderResourceSet>(*res_metal);
   return RhiResult::success;
