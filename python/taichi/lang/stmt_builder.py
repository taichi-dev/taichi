import ast
import copy

from taichi.lang import impl
from taichi.lang.ast_builder_utils import *
from taichi.lang.ast_resolver import ASTResolver
from taichi.lang.exception import TaichiSyntaxError
from taichi.lang.expr_builder import build_expr, build_exprs
from taichi.lang.sparse_matrix import SparseMatrixBuilder
from taichi.lang.util import to_taichi_type

import taichi as ti


class StmtBuilder(Builder):
    @staticmethod
    def set_subscript_index(node, value):
        assert isinstance(node, ast.Subscript), type(node)
        if isinstance(node.slice, ast.Index):
            node.slice.value = value
        else:
            node.slice = value

    @staticmethod
    def make_single_statement(stmts):
        template = 'if 1: pass'
        t = ast.parse(template).body[0]
        t.body = stmts
        return t

    @staticmethod
    def make_constant(value):
        # Do not use ast.Constant which does not exist in python3.5
        node = parse_expr('0')
        node.value = value
        return node

    @staticmethod
    def build_AugAssign(ctx, node):
        node.target = build_expr(ctx, node.target)
        node.value = build_expr(ctx, node.value)
        template = 'x.augassign(0, 0)'
        t = ast.parse(template).body[0]
        t.value.func.value = node.target
        t.value.func.value.ctx = ast.Load()
        t.value.args[0] = node.value
        t.value.args[1] = ast.Str(s=type(node.op).__name__,
                                  ctx=ast.Load(),
                                  kind=None)
        return ast.copy_location(t, node)

    @staticmethod
    def _is_string_mod_args(msg):
        # 1. str % (a, b, c, ...)
        # 2. str % single_item
        # Note that |msg.right| may not be a tuple.
        return isinstance(msg, ast.BinOp) and isinstance(
            msg.left, ast.Str) and isinstance(msg.op, ast.Mod)

    @staticmethod
    def _handle_string_mod_args(ctx, msg):
        assert StmtBuilder._is_string_mod_args(msg)
        s = msg.left.s
        t = None
        if isinstance(msg.right, ast.Tuple):
            t = msg.right
        else:
            # assuming the format is `str % single_item`
            t = ast.Tuple(elts=[msg.right], ctx=ast.Load())
        t = build_expr(ctx, t)
        return s, t

    @staticmethod
    def build_Assert(ctx, node):
        extra_args = ast.List(elts=[], ctx=ast.Load())
        if node.msg is not None:
            if isinstance(node.msg, ast.Constant):
                msg = node.msg.value
            elif isinstance(node.msg, ast.Str):
                msg = node.msg.s
            elif StmtBuilder._is_string_mod_args(node.msg):
                msg = build_expr(ctx, node.msg)
                msg, extra_args = StmtBuilder._handle_string_mod_args(ctx, msg)
            else:
                raise ValueError(
                    f"assert info must be constant, not {ast.dump(node.msg)}")
        else:
            import astor
            msg = astor.to_source(node.test)
        node.test = build_expr(ctx, node.test)

        new_node = parse_stmt('ti.ti_assert(0, 0, [])')
        new_node.value.args[0] = node.test
        new_node.value.args[1] = parse_expr("'{}'".format(msg.strip()))
        new_node.value.args[2] = extra_args
        new_node = ast.copy_location(new_node, node)
        return new_node

    @staticmethod
    def build_Assign(ctx, node):
        assert (len(node.targets) == 1)
        node.value = build_expr(ctx, node.value)
        node.targets = build_exprs(ctx, node.targets)

        is_static_assign = isinstance(
            node.value, ast.Call) and ASTResolver.resolve_to(
                node.value.func, ti.static, globals())
        if is_static_assign:
            return node

        if isinstance(node.targets[0], ast.Tuple):
            targets = node.targets[0].elts

            # Create
            stmts = []

            holder = parse_stmt('__tmp_tuple = ti.expr_init_list(0, '
                                f'{len(targets)})')
            holder.value.args[0] = node.value

            stmts.append(holder)

            def tuple_indexed(i):
                indexing = parse_stmt('__tmp_tuple[0]')
                StmtBuilder.set_subscript_index(indexing.value,
                                                parse_expr("{}".format(i)))
                return indexing.value

            for i, target in enumerate(targets):
                is_local = isinstance(target, ast.Name)
                if is_local and ctx.is_creation(target.id):
                    var_name = target.id
                    target.ctx = ast.Store()
                    # Create, no AST resolution needed
                    init = ast.Attribute(value=ast.Name(id='ti',
                                                        ctx=ast.Load()),
                                         attr='expr_init',
                                         ctx=ast.Load())
                    rhs = ast.Call(
                        func=init,
                        args=[tuple_indexed(i)],
                        keywords=[],
                    )
                    ctx.create_variable(var_name)
                    stmts.append(
                        ast.Assign(targets=[target],
                                   value=rhs,
                                   type_comment=None))
                else:
                    # Assign
                    target.ctx = ast.Load()
                    func = ast.Attribute(value=target,
                                         attr='assign',
                                         ctx=ast.Load())
                    call = ast.Call(func=func,
                                    args=[tuple_indexed(i)],
                                    keywords=[])
                    stmts.append(ast.Expr(value=call))

            for stmt in stmts:
                ast.copy_location(stmt, node)
            stmts.append(parse_stmt('del __tmp_tuple'))
            return StmtBuilder.make_single_statement(stmts)
        else:
            is_local = isinstance(node.targets[0], ast.Name)
            if is_local and ctx.is_creation(node.targets[0].id):
                var_name = node.targets[0].id
                # Create, no AST resolution needed
                init = ast.Attribute(value=ast.Name(id='ti', ctx=ast.Load()),
                                     attr='expr_init',
                                     ctx=ast.Load())
                rhs = ast.Call(
                    func=init,
                    args=[node.value],
                    keywords=[],
                )
                ctx.create_variable(var_name)
                return ast.copy_location(
                    ast.Assign(targets=node.targets,
                               value=rhs,
                               type_comment=None), node)
            else:
                # Assign
                node.targets[0].ctx = ast.Load()
                func = ast.Attribute(value=node.targets[0],
                                     attr='assign',
                                     ctx=ast.Load())
                call = ast.Call(func=func, args=[node.value], keywords=[])
                return ast.copy_location(ast.Expr(value=call), node)

    @staticmethod
    def build_Try(ctx, node):
        raise TaichiSyntaxError(
            "Keyword 'try' not supported in Taichi kernels")

    @staticmethod
    def build_While(ctx, node):
        if node.orelse:
            raise TaichiSyntaxError(
                "'else' clause for 'while' not supported in Taichi kernels")

        with ctx.control_scope():
            ctx.current_control_scope().append('while')

            template = '''
if 1:
  ti.core.begin_frontend_while(ti.Expr(1).ptr)
  __while_cond = 0
  if __while_cond:
    pass
  else:
    break
  ti.core.pop_scope()
'''
            cond = node.test
            t = ast.parse(template).body[0]
            t.body[1].value = cond
            t.body = t.body[:3] + node.body + t.body[3:]

            t.body = build_stmts(ctx, t.body)
            return ast.copy_location(t, node)

    @staticmethod
    def build_If(ctx, node):
        node.test = build_expr(ctx, node.test)
        node.body = build_stmts(ctx, node.body)
        node.orelse = build_stmts(ctx, node.orelse)

        is_static_if = isinstance(node.test, ast.Call) and isinstance(
            node.test.func, ast.Attribute)
        if is_static_if:
            attr = node.test.func
            if attr.attr == 'static':
                is_static_if = True
            else:
                is_static_if = False

        if is_static_if:
            # Do nothing
            return node

        template = '''
if 1:
  __cond = 0
  ti.begin_frontend_if(__cond)
  ti.core.begin_frontend_if_true()
  ti.core.pop_scope()
  ti.core.begin_frontend_if_false()
  ti.core.pop_scope()
'''
        t = ast.parse(template).body[0]
        cond = node.test
        t.body[0].value = cond
        t.body = t.body[:5] + node.orelse + t.body[5:]
        t.body = t.body[:3] + node.body + t.body[3:]
        return ast.copy_location(t, node)

    @staticmethod
    def get_for_loop_targets(node):
        """
        Returns the list of indices of the for loop |node|.
        See also: https://docs.python.org/3/library/ast.html#ast.For
        """
        if isinstance(node.target, ast.Name):
            return [node.target.id]
        else:
            assert isinstance(node.target, ast.Tuple)
            return [name.id for name in node.target.elts]

    @staticmethod
    def get_decorator(node):
        if not isinstance(node, ast.Call):
            return ''
        for wanted, name in [
            (ti.static, 'static'),
            (ti.grouped, 'grouped'),
            (ti.ndrange, 'ndrange'),
        ]:
            if ASTResolver.resolve_to(node.func, wanted, globals()):
                return name
        return ''

    @staticmethod
    def build_static_for(ctx, node, is_grouped):
        # for i in ti.static(range(n))
        # for i, j in ti.static(ti.ndrange(n))
        # for I in ti.static(ti.grouped(ti.ndrange(n, m)))

        ctx.current_control_scope().append('static')
        node.body = build_stmts(ctx, node.body)
        if is_grouped:
            assert len(node.iter.args[0].args) == 1
            template = '''
if 1:
    __ndrange_arg = 0
    from taichi.lang.exception import TaichiSyntaxError
    if not isinstance(__ndrange_arg, ti.ndrange):
        raise TaichiSyntaxError("Only 'ti.ndrange' is allowed in 'ti.static(ti.grouped(...))'.")
    pass
    del a
            '''
            t = ast.parse(template).body[0]
            t.body[0].value = node.iter.args[0].args[0]
            t.body[3] = node
            t.body[3].iter.args[0].args[0] = parse_expr('__ndrange_arg')
        else:
            t = parse_stmt('if 1: pass; del a')
            t.body[0] = node
        target = copy.deepcopy(node.target)
        target.ctx = ast.Del()
        if isinstance(target, ast.Tuple):
            for tar in target.elts:
                tar.ctx = ast.Del()
        t.body[-1].targets = [target]
        return t

    @staticmethod
    def build_range_for(ctx, node):
        # for i in range(n)
        node.body = build_stmts(ctx, node.body)
        loop_var = node.target.id
        ctx.check_loop_var(loop_var)
        template = '''
if 1:
    {} = ti.Expr(ti.core.make_id_expr(''))
    ___begin = ti.Expr(0)
    ___end = ti.Expr(0)
    ___begin = ti.cast(___begin, ti.i32)
    ___end = ti.cast(___end, ti.i32)
    ti.core.begin_frontend_range_for({}.ptr, ___begin.ptr, ___end.ptr)
    ti.core.end_frontend_range_for()
        '''.format(loop_var, loop_var)
        t = ast.parse(template).body[0]

        assert len(node.iter.args) in [1, 2]
        if len(node.iter.args) == 2:
            bgn = build_expr(ctx, node.iter.args[0])
            end = build_expr(ctx, node.iter.args[1])
        else:
            bgn = StmtBuilder.make_constant(value=0)
            end = build_expr(ctx, node.iter.args[0])

        t.body[1].value.args[0] = bgn
        t.body[2].value.args[0] = end
        t.body = t.body[:6] + node.body + t.body[6:]
        t.body.append(parse_stmt('del {}'.format(loop_var)))
        return ast.copy_location(t, node)

    @staticmethod
    def build_ndrange_for(ctx, node):
        # for i, j in ti.ndrange(n)
        template = f'''
if ti.static(1):
    __ndrange{id(node)} = 0
    for __ndrange_I{id(node)} in range(0):
        __I = __ndrange_I{id(node)}
        '''
        t = ast.parse(template).body[0]
        t.body[0].value = node.iter
        t_loop = t.body[1]
        t_loop.iter.args[0] = parse_expr(
            f'__ndrange{id(node)}.acc_dimensions[0]')
        targets = StmtBuilder.get_for_loop_targets(node)
        targets_tmp = ['__' + name for name in targets]
        loop_body = t_loop.body
        for i in range(len(targets)):
            if i + 1 < len(targets):
                stmt = '{} = __I // __ndrange{}.acc_dimensions[{}]'.format(
                    targets_tmp[i], id(node), i + 1)
            else:
                stmt = '{} = __I'.format(targets_tmp[i])
            loop_body.append(parse_stmt(stmt))
            stmt = '{} = {} + __ndrange{}.bounds[{}][0]'.format(
                targets[i], targets_tmp[i], id(node), i)
            loop_body.append(parse_stmt(stmt))
            if i + 1 < len(targets):
                stmt = '__I = __I - {} * __ndrange{}.acc_dimensions[{}]'.format(
                    targets_tmp[i], id(node), i + 1)
                loop_body.append(parse_stmt(stmt))
        loop_body += node.body

        node = ast.copy_location(t, node)
        return build_stmt(ctx, node)  # further translate as a range for

    @staticmethod
    def build_grouped_ndrange_for(ctx, node):
        # for I in ti.grouped(ti.ndrange(n, m))
        node.body = build_stmts(ctx, node.body)
        target = node.target.id
        template = '''
if ti.static(1):
    __ndrange = 0
    {} = ti.expr_init(ti.Vector([0] * len(__ndrange.dimensions), disable_local_tensor=True))
    ___begin = ti.Expr(0)
    ___end = __ndrange.acc_dimensions[0]
    ___begin = ti.cast(___begin, ti.i32)
    ___end = ti.cast(___end, ti.i32)
    __ndrange_I = ti.Expr(ti.core.make_id_expr(''))
    ti.core.begin_frontend_range_for(__ndrange_I.ptr, ___begin.ptr, ___end.ptr)
    __I = __ndrange_I
    for __grouped_I in range(len(__ndrange.dimensions)):
        __grouped_I_tmp = 0
        if __grouped_I + 1 < len(__ndrange.dimensions):
            __grouped_I_tmp = __I // __ndrange.acc_dimensions[__grouped_I + 1]
        else:
            __grouped_I_tmp = __I
        ti.subscript({}, __grouped_I).assign(__grouped_I_tmp + __ndrange.bounds[__grouped_I][0])
        if __grouped_I + 1 < len(__ndrange.dimensions):
            __I = __I - __grouped_I_tmp * __ndrange.acc_dimensions[__grouped_I + 1]
    ti.core.end_frontend_range_for()
        '''.format(target, target)
        t = ast.parse(template).body[0]
        t.body[0].value = node.iter.args[0]
        cut = len(t.body) - 1
        t.body = t.body[:cut] + node.body + t.body[cut:]
        return ast.copy_location(t, node)

    @staticmethod
    def build_struct_for(ctx, node, is_grouped):
        # for i, j in x
        # for I in ti.grouped(x)
        node.body = build_stmts(ctx, node.body)
        targets = StmtBuilder.get_for_loop_targets(node)

        for loop_var in targets:
            ctx.check_loop_var(loop_var)

        var_decl = ''.join(
            '    {} = ti.Expr(ti.core.make_id_expr(""))\n'.format(name)
            for name in targets)  # indent: 4 spaces
        vars = ', '.join(targets)
        if is_grouped:
            template = '''
if 1:
    ___loop_var = 0
    {} = ti.lang.expr.make_var_vector(size=len(___loop_var.shape))
    ___expr_group = ti.lang.expr.make_expr_group({})
    ti.begin_frontend_struct_for(___expr_group, ___loop_var)
    ti.core.end_frontend_range_for()
            '''.format(vars, vars)
            t = ast.parse(template).body[0]
            cut = 4
            t.body[0].value = node.iter
            t.body = t.body[:cut] + node.body + t.body[cut:]
        else:
            template = '''
if 1:
{}
    ___loop_var = 0
    ___expr_group = ti.lang.expr.make_expr_group({})
    ti.begin_frontend_struct_for(___expr_group, ___loop_var)
    ti.core.end_frontend_range_for()
            '''.format(var_decl, vars)
            t = ast.parse(template).body[0]
            cut = len(targets) + 3
            t.body[cut - 3].value = node.iter
            t.body = t.body[:cut] + node.body + t.body[cut:]
        for loop_var in reversed(targets):
            t.body.append(parse_stmt('del {}'.format(loop_var)))
        return ast.copy_location(t, node)

    @staticmethod
    def build_For(ctx, node):
        if node.orelse:
            raise TaichiSyntaxError(
                "'else' clause for 'for' not supported in Taichi kernels")

        with ctx.control_scope():
            ctx.current_control_scope().append('for')

            decorator = StmtBuilder.get_decorator(node.iter)
            double_decorator = ''
            if decorator != '' and len(node.iter.args) == 1:
                double_decorator = StmtBuilder.get_decorator(node.iter.args[0])
            ast.fix_missing_locations(node)

            if decorator == 'static':
                if double_decorator == 'static':
                    raise TaichiSyntaxError("'ti.static' cannot be nested")
                return StmtBuilder.build_static_for(
                    ctx, node, double_decorator == 'grouped')
            elif decorator == 'ndrange':
                if double_decorator != '':
                    raise TaichiSyntaxError(
                        "No decorator is allowed inside 'ti.ndrange")
                return StmtBuilder.build_ndrange_for(ctx, node)
            elif decorator == 'grouped':
                if double_decorator == 'static':
                    raise TaichiSyntaxError(
                        "'ti.static' is not allowed inside 'ti.grouped'")
                elif double_decorator == 'ndrange':
                    return StmtBuilder.build_grouped_ndrange_for(ctx, node)
                elif double_decorator == 'grouped':
                    raise TaichiSyntaxError("'ti.grouped' cannot be nested")
                else:
                    return StmtBuilder.build_struct_for(ctx,
                                                        node,
                                                        is_grouped=True)
            elif isinstance(node.iter, ast.Call) and isinstance(
                    node.iter.func, ast.Name) and node.iter.func.id == 'range':
                return StmtBuilder.build_range_for(ctx, node)
            else:  # Struct for
                return StmtBuilder.build_struct_for(ctx,
                                                    node,
                                                    is_grouped=False)

    @staticmethod
    def build_Break(ctx, node):
        if 'static' in ctx.current_control_scope():
            return node
        else:
            return parse_stmt('ti.core.insert_break_stmt()')

    @staticmethod
    def build_Continue(ctx, node):
        if 'static' in ctx.current_control_scope():
            return node
        else:
            return parse_stmt('ti.core.insert_continue_stmt()')

    @staticmethod
    def build_FunctionDef(ctx, node):
        args = node.args
        assert args.vararg is None
        assert args.kwonlyargs == []
        assert args.kw_defaults == []
        assert args.kwarg is None

        arg_decls = []

        def transform_as_kernel():
            # Treat return type
            if node.returns is not None:
                ret_init = parse_stmt(
                    'ti.lang.kernel_arguments.decl_scalar_ret(0)')
                ret_init.value.args[0] = node.returns
                ctx.returns = node.returns
                arg_decls.append(ret_init)
                node.returns = None

            for i, arg in enumerate(args.args):
                # Directly pass in template arguments,
                # such as class instances ("self"), fields, SNodes, etc.
                if isinstance(ctx.func.argument_annotations[i], ti.template):
                    continue
                if isinstance(ctx.func.argument_annotations[i], ti.ext_arr):
                    arg_init = parse_stmt(
                        'x = ti.lang.kernel_arguments.decl_ext_arr_arg(0, 0)')
                    arg_init.targets[0].id = arg.arg
                    ctx.create_variable(arg.arg)
                    array_dt = ctx.arg_features[i][0]
                    array_dim = ctx.arg_features[i][1]
                    array_dt = to_taichi_type(array_dt)
                    dt_expr = 'ti.' + ti.core.data_type_name(array_dt)
                    dt = parse_expr(dt_expr)
                    arg_init.value.args[0] = dt
                    arg_init.value.args[1] = parse_expr("{}".format(array_dim))
                    arg_decls.append(arg_init)
<<<<<<< HEAD
                elif ctx.func.argument_annotations[i] is SparseMatrixBuilder:
                    arg_init = parse_stmt(
                        'x = ti.lang.kernel_arguments.decl_sparse_matrix()')
                    arg_init.targets[0].id = arg.arg
                    ctx.create_variable(arg.arg)
=======
                elif isinstance(ctx.func.argument_annotations[i], ti.any_arr):
                    arg_init = parse_stmt(
                        'x = ti.lang.kernel_arguments.decl_any_arr_arg(0, 0, 0, 0)'
                    )
                    arg_init.targets[0].id = arg.arg
                    ctx.create_variable(arg.arg)
                    array_dt = ctx.arg_features[i][0]
                    array_dim = ctx.arg_features[i][1]
                    array_element_shape = ctx.arg_features[i][2]
                    array_is_soa = ctx.arg_features[i][3]
                    array_dt = to_taichi_type(array_dt)
                    dt_expr = 'ti.' + ti.core.data_type_name(array_dt)
                    dt = parse_expr(dt_expr)
                    arg_init.value.args[0] = dt
                    arg_init.value.args[1] = parse_expr("{}".format(array_dim))
                    arg_init.value.args[2] = parse_expr(
                        "{}".format(array_element_shape))
                    arg_init.value.args[3] = parse_expr(
                        "{}".format(array_is_soa))
>>>>>>> 6295f24f
                    arg_decls.append(arg_init)
                else:
                    arg_init = parse_stmt(
                        'x = ti.lang.kernel_arguments.decl_scalar_arg(0)')
                    arg_init.targets[0].id = arg.arg
                    dt = arg.annotation
                    arg_init.value.args[0] = dt
                    arg_decls.append(arg_init)
            # remove original args
            node.args.args = []

        if ctx.is_kernel:  # ti.kernel
            for decorator in node.decorator_list:
                if ASTResolver.resolve_to(decorator, ti.func, globals()):
                    raise TaichiSyntaxError(
                        "Function definition not allowed in 'ti.kernel'.")
            transform_as_kernel()

        else:  # ti.func
            for decorator in node.decorator_list:
                if ASTResolver.resolve_to(decorator, ti.func, globals()):
                    raise TaichiSyntaxError(
                        "Function definition not allowed in 'ti.func'.")
            if impl.get_runtime().experimental_real_function:
                transform_as_kernel()
            else:
                # Transform as func (all parameters passed by value)
                arg_decls = []
                for i, arg in enumerate(args.args):
                    # Directly pass in template arguments,
                    # such as class instances ("self"), fields, SNodes, etc.
                    if isinstance(ctx.func.argument_annotations[i],
                                  ti.template):
                        continue
                    # Create a copy for non-template arguments,
                    # so that they are passed by value.
                    arg_init = parse_stmt('x = ti.expr_init_func(0)')
                    arg_init.targets[0].id = arg.arg
                    ctx.create_variable(arg.arg)
                    arg_init.value.args[0] = parse_expr(arg.arg +
                                                        '_by_value__')
                    args.args[i].arg += '_by_value__'
                    arg_decls.append(arg_init)

        with ctx.variable_scope():
            node.body = build_stmts(ctx, node.body)

        node.body = arg_decls + node.body
        node.body = [parse_stmt('import taichi as ti')] + node.body
        return node

    @staticmethod
    def build_Return(ctx, node):
        node.value = build_expr(ctx, node.value)
        if ctx.is_kernel or impl.get_runtime().experimental_real_function:
            # TODO: check if it's at the end of a kernel, throw TaichiSyntaxError if not
            if node.value is not None:
                if ctx.returns is None:
                    raise TaichiSyntaxError(
                        f'A {"kernel" if ctx.is_kernel else "function"} '
                        'with a return value must be annotated '
                        'with a return type, e.g. def func() -> ti.f32')
                ret_expr = parse_expr('ti.cast(ti.Expr(0), 0)')
                ret_expr.args[0].args[0] = node.value
                ret_expr.args[1] = ctx.returns
                ret_stmt = parse_stmt('ti.core.create_kernel_return(ret.ptr)')
                # For args[0], it is an ast.Attribute, because it loads the
                # attribute, |ptr|, of the expression |ret_expr|. Therefore we
                # only need to replace the object part, i.e. args[0].value
                ret_stmt.value.args[0].value = ret_expr
                return ret_stmt
        return node

    @staticmethod
    def build_Module(ctx, node):
        with ctx.variable_scope():
            # Do NOT use |build_stmts| which inserts 'del' statements to the
            # end and deletes parameters passed into the module
            node.body = [build_stmt(ctx, stmt) for stmt in list(node.body)]
        return node

    @staticmethod
    def build_Global(ctx, node):
        raise TaichiSyntaxError(
            "Keyword 'global' not supported in Taichi kernels")

    @staticmethod
    def build_Nonlocal(ctx, node):
        raise TaichiSyntaxError(
            "Keyword 'nonlocal' not supported in Taichi kernels")

    @staticmethod
    def build_Raise(ctx, node):
        node.exc = build_expr(ctx, node.exc)
        return node

    @staticmethod
    def build_Expr(ctx, node):
        if not isinstance(node.value, ast.Call):
            # A statement with a single expression.
            return node

        # A function call.
        node.value = build_expr(ctx, node.value)
        # Note that we can only return an ast.Expr instead of an ast.Call.

        if impl.get_runtime().experimental_real_function:
            # Generates code that inserts a FrontendExprStmt if the function
            # called is a Taichi function.
            # We cannot insert the FrontendExprStmt here because we do not
            # know if the function is a Taichi function now.
            node.value.args = [node.value.func] + node.value.args
            node.value.func = parse_expr('ti.insert_expr_stmt_if_ti_func')
        return node

    @staticmethod
    def build_Import(ctx, node):
        return node

    @staticmethod
    def build_ImportFrom(ctx, node):
        return node

    @staticmethod
    def build_Pass(ctx, node):
        return node


build_stmt = StmtBuilder()


def build_stmts(ctx, stmts):
    result = []
    with ctx.variable_scope(result):
        for stmt in list(stmts):
            result.append(build_stmt(ctx, stmt))
    return result<|MERGE_RESOLUTION|>--- conflicted
+++ resolved
@@ -556,13 +556,12 @@
                     arg_init.value.args[0] = dt
                     arg_init.value.args[1] = parse_expr("{}".format(array_dim))
                     arg_decls.append(arg_init)
-<<<<<<< HEAD
                 elif ctx.func.argument_annotations[i] is SparseMatrixBuilder:
                     arg_init = parse_stmt(
                         'x = ti.lang.kernel_arguments.decl_sparse_matrix()')
                     arg_init.targets[0].id = arg.arg
                     ctx.create_variable(arg.arg)
-=======
+                    arg_decls.append(arg_init)
                 elif isinstance(ctx.func.argument_annotations[i], ti.any_arr):
                     arg_init = parse_stmt(
                         'x = ti.lang.kernel_arguments.decl_any_arr_arg(0, 0, 0, 0)'
@@ -582,7 +581,6 @@
                         "{}".format(array_element_shape))
                     arg_init.value.args[3] = parse_expr(
                         "{}".format(array_is_soa))
->>>>>>> 6295f24f
                     arg_decls.append(arg_init)
                 else:
                     arg_init = parse_stmt(
