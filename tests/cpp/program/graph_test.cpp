--- conflicted
+++ resolved
@@ -30,21 +30,13 @@
   auto g = std::make_unique<Graph>("test");
   auto seq = g->seq();
   auto arr_arg = aot::Arg{
-<<<<<<< HEAD
-      aot::ArgKind::NDARRAY, "arr", PrimitiveType::i32.to_string(), {}};
-  seq->emplace(ker1.get(), {arr_arg});
-  seq->emplace(ker2.get(), {arr_arg, aot::Arg{
-                                         aot::ArgKind::SCALAR,
-                                         "x",
-                                         PrimitiveType::i32.to_string(),
-                                     }});
-=======
-      "arr", PrimitiveType::i32.to_string(), aot::ArgKind::NDARRAY, {}};
+      aot::ArgKind::kNdarray, "arr", PrimitiveType::i32.to_string(), {}};
   seq->dispatch(ker1.get(), {arr_arg});
-  seq->dispatch(ker2.get(),
-                {arr_arg, aot::Arg{"x", PrimitiveType::i32.to_string(),
-                                   aot::ArgKind::SCALAR}});
->>>>>>> affe9218
+  seq->dispatch(ker2.get(), {arr_arg, aot::Arg{
+                                          aot::ArgKind::kScalar,
+                                          "x",
+                                          PrimitiveType::i32.to_string(),
+                                      }});
   g->compile();
 
   auto array = Ndarray(test_prog.prog(), PrimitiveType::i32, {size});
