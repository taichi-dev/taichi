--- conflicted
+++ resolved
@@ -162,12 +162,8 @@
       .def_readwrite("make_block_local", &CompileConfig::make_block_local)
       .def_readwrite("detect_read_only", &CompileConfig::detect_read_only)
       .def_readwrite("cc_compile_cmd", &CompileConfig::cc_compile_cmd)
-<<<<<<< HEAD
       .def_readwrite("cc_linkage_cmd", &CompileConfig::cc_linkage_cmd)
-=======
-      .def_readwrite("cc_link_cmd", &CompileConfig::cc_link_cmd)
       .def_readwrite("async_opt_passes", &CompileConfig::async_opt_passes)
->>>>>>> af8cd343
       .def_readwrite("async_opt_fusion", &CompileConfig::async_opt_fusion)
       .def_readwrite("async_opt_listgen", &CompileConfig::async_opt_listgen)
       .def_readwrite("async_opt_activation_demotion",
