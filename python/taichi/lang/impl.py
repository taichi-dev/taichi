--- conflicted
+++ resolved
@@ -112,43 +112,43 @@
 
 
 @taichi_scope
-def subscript(value, *indices):  # pylint: disable=W0621
+def subscript(value, *_indices):
     _taichi_skip_traceback = 1
     if isinstance(value, np.ndarray):
-        return value.__getitem__(*indices)
+        return value.__getitem__(*_indices)
 
     if isinstance(value, (tuple, list, dict)):
-        assert len(indices) == 1
-        return value[indices[0]]
+        assert len(_indices) == 1
+        return value[_indices[0]]
 
     flattened_indices = []
-    for index in indices:  # pylint: disable=W0621
-        if is_taichi_class(index):
-            ind = index.entries
+    for _index in _indices:
+        if is_taichi_class(_index):
+            ind = _index.entries
         else:
-            ind = [index]
+            ind = [_index]
         flattened_indices += ind
-    indices = tuple(flattened_indices)
-    if isinstance(indices, tuple) and len(indices) == 1 and indices[0] is None:
-        indices = ()
-    indices_expr_group = make_expr_group(*indices)
+    _indices = tuple(flattened_indices)
+    if isinstance(_indices, tuple) and len(_indices) == 1 and _indices[0] is None:
+        _indices = ()
+    indices_expr_group = make_expr_group(*_indices)
     index_dim = indices_expr_group.size()
 
     if is_taichi_class(value):
-        return value.subscript(*indices)
+        return value.subscript(*_indices)
     if isinstance(value, SparseMatrixProxy):
-        return value.subscript(*indices)
+        return value.subscript(*_indices)
     if isinstance(value, Field):
-        var = value.get_field_members()[0].ptr  # pylint: disable=W0621
-        if var.snode() is None:
-            if var.is_primal():
+        _var = value.get_field_members()[0].ptr
+        if _var.snode() is None:
+            if _var.is_primal():
                 raise RuntimeError(
-                    f"{var.get_expr_name()} has not been placed.")
+                    f"{_var.get_expr_name()} has not been placed.")
             else:
                 raise RuntimeError(
                     f"Gradient {var.get_expr_name()} has not been placed, check whether `needs_grad=True`"
                 )
-        field_dim = int(var.get_attribute("dim"))
+        field_dim = int(_var.get_attribute("dim"))
         if field_dim != index_dim:
             raise IndexError(
                 f'Field with dim {field_dim} accessed with indices of dim {index_dim}'
@@ -160,9 +160,9 @@
             ])
         if isinstance(value, StructField):
             return ti.Struct(
-                {k: subscript(v, *indices)
+                {k: subscript(v, *_indices)
                  for k, v in value.items})
-        return Expr(_ti_core.subscript(var, indices_expr_group))
+        return Expr(_ti_core.subscript(_var, indices_expr_group))
     if isinstance(value, AnyArray):
         # TODO: deprecate using get_attribute to get dim
         field_dim = int(value.ptr.get_attribute("dim"))
@@ -175,7 +175,7 @@
             return Expr(_ti_core.subscript(value.ptr, indices_expr_group))
         n = value.element_shape[0]
         m = 1 if element_dim == 1 else value.element_shape[1]
-        any_array_access = AnyArrayAccess(value, indices)
+        any_array_access = AnyArrayAccess(value, _indices)
         ret = ti.Matrix.with_entries(n, m, [
             any_array_access.subscript(i, j) for i in range(n)
             for j in range(m)
@@ -191,21 +191,20 @@
             )
         return Expr(_ti_core.subscript(value.ptr, indices_expr_group))
     # Directly evaluate in Python for non-Taichi types
-    return value.__getitem__(*indices)
-
-
-@taichi_scope
-def local_subscript_with_offset(var, indices, shape):  # pylint: disable=W0621
+    return value.__getitem__(*_indices)
+
+@taichi_scope
+def local_subscript_with_offset(_var, _indices, shape):
     return Expr(
-        _ti_core.local_subscript_with_offset(var, make_expr_group(*indices),
+        _ti_core.local_subscript_with_offset(_var, make_expr_group(*_indices),
                                              shape))
 
 
 @taichi_scope
-def global_subscript_with_offset(var, indices, shape, is_aos):  # pylint: disable=W0621
+def global_subscript_with_offset(_var, _indices, shape, is_aos):
     return Expr(
-        _ti_core.global_subscript_with_offset(var.ptr,
-                                              make_expr_group(*indices), shape,
+        _ti_core.global_subscript_with_offset(_var.ptr,
+                                              make_expr_group(*_indices), shape,
                                               is_aos))
 
 
@@ -331,9 +330,9 @@
 
         self.materialized = True
         not_placed = []
-        for var in self.global_vars:  # pylint: disable=W0621
-            if var.ptr.snode() is None:
-                tb = getattr(var, 'declaration_tb', str(var.ptr))
+        for _var in self.global_vars:
+            if _var.ptr.snode() is None:
+                tb = getattr(_var, 'declaration_tb', str(_var.ptr))
                 not_placed.append(tb)
 
         if len(not_placed):
@@ -643,59 +642,44 @@
 
 
 @taichi_scope
-<<<<<<< HEAD
-def ti_print(*vars, sep=' ', end='\n'):
-    def entry2content(var):  # pylint: disable=W0621
-=======
 def ti_print(*_vars, sep=' ', end='\n'):
-    def entry2content(var):
->>>>>>> 26cbdf81
-        if isinstance(var, str):
-            return var
-        return Expr(var).ptr
-
-    def list_ti_repr(var):  # pylint: disable=W0621
+    def entry2content(_var):
+        if isinstance(_var, str):
+            return _var
+        return Expr(_var).ptr
+
+    def list_ti_repr(_var):
         yield '['  # distinguishing tuple & list will increase maintainance cost
-        for i, v in enumerate(var):
+        for i, v in enumerate(_var):
             if i:
                 yield ', '
             yield v
         yield ']'
 
-<<<<<<< HEAD
-    def vars2entries(vars):
-        for var in vars:  # pylint: disable=W0621
-=======
     def vars2entries(_vars):
-        for var in _vars:
->>>>>>> 26cbdf81
-            if hasattr(var, '__ti_repr__'):
-                res = var.__ti_repr__()
-            elif isinstance(var, (list, tuple)):
-                res = var
+        for _var in _vars:
+            if hasattr(_var, '__ti_repr__'):
+                res = _var.__ti_repr__()
+            elif isinstance(_var, (list, tuple)):
+                res = _var
                 # If the first element is '__ti_format__', this list is the result of ti_format.
-                if len(var) > 0 and isinstance(
-                        var[0], str) and var[0] == '__ti_format__':
-                    res = var[1:]
+                if len(_var) > 0 and isinstance(
+                        _var[0], str) and _var[0] == '__ti_format__':
+                    res = _var[1:]
                 else:
-                    res = list_ti_repr(var)
+                    res = list_ti_repr(_var)
             else:
-                yield var
+                yield _var
                 continue
 
             for v in vars2entries(res):
                 yield v
 
-<<<<<<< HEAD
-    def add_separators(vars):
-        for i, var in enumerate(vars):  # pylint: disable=W0621
-=======
     def add_separators(_vars):
-        for i, var in enumerate(_vars):
->>>>>>> 26cbdf81
+        for i, _var in enumerate(_vars):
             if i:
                 yield sep
-            yield var
+            yield _var
         yield end
 
     def fused_string(entries):
@@ -762,19 +746,19 @@
 
 
 @taichi_scope
-def ti_int(var):  # pylint: disable=W0621
+def ti_int(_var):
     _taichi_skip_traceback = 1
-    if hasattr(var, '__ti_int__'):
-        return var.__ti_int__()
-    return int(var)
-
-
-@taichi_scope
-def ti_float(var):  # pylint: disable=W0621
+    if hasattr(_var, '__ti_int__'):
+        return _var.__ti_int__()
+    return int(_var)
+
+
+@taichi_scope
+def ti_float(_var):
     _taichi_skip_traceback = 1
-    if hasattr(var, '__ti_float__'):
-        return var.__ti_float__()
-    return float(var)
+    if hasattr(_var, '__ti_float__'):
+        return _var.__ti_float__()
+    return float(_var)
 
 
 @taichi_scope
