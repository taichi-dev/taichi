import numbers
import numpy as np
from taichi.core import ti_core
from .util import deprecated


class GUI:
    class Event:
        pass

    # Event keys
    SHIFT = 'Shift'
    ALT = 'Alt'
    CTRL = 'Control'
    ESCAPE = 'Escape'
    RETURN = 'Return'
    TAB = 'Tab'
    BACKSPACE = 'BackSpace'
    SPACE = ' '
    UP = 'Up'
    DOWN = 'Down'
    LEFT = 'Left'
    RIGHT = 'Right'
    CAPSLOCK = 'Caps_Lock'
    LMB = 'LMB'
    MMB = 'MMB'
    RMB = 'RMB'
    EXIT = 'WMClose'
    WHEEL = 'Wheel'
    MOVE = 'Motion'

    # Event types
    MOTION = ti_core.KeyEvent.EType.Move
    PRESS = ti_core.KeyEvent.EType.Press
    RELEASE = ti_core.KeyEvent.EType.Release

    def __init__(self, name, res=512, background_color=0x0):
        import taichi as ti
        self.name = name
        if isinstance(res, numbers.Number):
            res = (res, res)
        self.res = res
        # The GUI canvas uses RGBA for storage, therefore we need NxMx4 for an image.
        self.img = np.ascontiguousarray(np.zeros(self.res + (4, ), np.float32))
        self.core = ti.core.GUI(name, ti.veci(*res))
        self.canvas = self.core.get_canvas()
        self.background_color = background_color
        self.key_pressed = set()
        self.event = None
        self.frame = 0
        self.clear()

    def __enter__(self):
        return self

    def __exit__(self, type, val, tb):
        self.core = None  # dereference to call GUI::~GUI()

    ## Widget system

    class WidgetValue:
        def __init__(self, gui, wid):
            self.gui = gui
            self.wid = wid

        @property
        def value(self):
            return self.gui.core.get_widget_value(self.wid)

        @value.setter
        def value(self, value):
            self.gui.core.set_widget_value(self.wid, value)

    def slider(self, text, minimum, maximum, step=1):
        wid = self.core.make_slider(text, minimum, minimum, maximum, step)
        return GUI.WidgetValue(self, wid)

    def label(self, text):
        wid = self.core.make_label(text, 0)
        return GUI.WidgetValue(self, wid)

    def button(self, text, event_name=None):
        event_name = event_name or f'WidgetButton_{text}'
        self.core.make_button(text, event_name)
        return event_name

    ## Drawing system

    def clear(self, color=None):
        if color is None:
            color = self.background_color
        self.canvas.clear(color)

    def cook_image(self, img):
        if img.dtype in [np.uint8, np.uint16, np.uint32, np.uint64]:
            img = img.astype(np.float32) * (1 / np.iinfo(img.dtype).max)
        elif img.dtype in [np.float32, np.float64]:
            img = img.astype(np.float32)
        else:
            raise ValueError(
                f'Data type {img.dtype} not supported in GUI.set_image')

        if len(img.shape) == 2:
            img = img[..., None]

        if img.shape[2] == 1:
            img = img + np.zeros((1, 1, 4), np.float32)
        if img.shape[2] == 3:
            zeros = np.zeros((img.shape[0], img.shape[1], 1), np.float32)
            img = np.concatenate([img, zeros], axis=2)

        res = img.shape[:2]
        assert res == self.res, "Image resolution does not match GUI resolution"
        return np.ascontiguousarray(img)

    def get_image(self):
        self.img = np.ascontiguousarray(self.img)
        self.core.get_img(self.img.ctypes.data)
        return self.img

    def set_image(self, img):
        import numpy as np
        import taichi as ti

        if isinstance(img, ti.Expr):
            if ti.core.is_integral(img.dtype) or len(img.shape) != 2:
                # Images of uint is not optimized by xxx_to_image
                self.img = self.cook_image(img.to_numpy())
            else:
                # Type matched! We can use an optimized copy kernel.
                assert img.shape \
                 == self.res, "Image resolution does not match GUI resolution"
                from taichi.lang.meta import tensor_to_image
                tensor_to_image(img, self.img)
                ti.sync()

        elif isinstance(img, ti.Matrix):
            if ti.core.is_integral(img.dtype):
                self.img = self.cook_image(img.to_numpy())
            else:
                # Type matched! We can use an optimized copy kernel.
                assert img.shape \
                 == self.res, "Image resolution does not match GUI resolution"
                assert img.n in [
                    3, 4
                ], "Only greyscale, RGB or RGBA images are supported in GUI.set_image"
                assert img.m == 1
                from taichi.lang.meta import vector_to_image
                vector_to_image(img, self.img)
                ti.sync()

        elif isinstance(img, np.ndarray):
            self.img = self.cook_image(img)

        else:
            raise ValueError(
                f"GUI.set_image only takes a Taichi tensor or NumPy array, not {type(img)}"
            )

        self.core.set_img(self.img.ctypes.data)

    def circle(self, pos, color=0xFFFFFF, radius=1):
        self.canvas.circle_single(pos[0], pos[1], color, radius)

    def circles(self, pos, color=0xFFFFFF, radius=1):
        n = pos.shape[0]
        if len(pos.shape) == 3:
            assert pos.shape[2] == 1
            pos = pos[:, :, 0]

        assert pos.shape == (n, 2)
        pos = np.ascontiguousarray(pos.astype(np.float32))
        # Note: do not use "pos = int(pos.ctypes.data)" here
        # Otherwise pos will get garbage collected by Python
        # and the pointer to its data becomes invalid
        pos_ptr = int(pos.ctypes.data)

        if isinstance(color, np.ndarray):
            assert color.shape == (n, )
            color = np.ascontiguousarray(color.astype(np.uint32))
            color_array = int(color.ctypes.data)
            color_single = 0
        elif isinstance(color, int):
            color_array = 0
            color_single = color
        else:
            raise ValueError(
                'Color must be an ndarray or int (e.g., 0x956333)')

        if isinstance(radius, np.ndarray):
            assert radius.shape == (n, )
            radius = np.ascontiguousarray(radius.astype(np.float32))
            radius_array = int(radius.ctypes.data)
            radius_single = 0
        elif isinstance(radius, numbers.Number):
            radius_array = 0
            radius_single = radius
        else:
            raise ValueError('Radius must be an ndarray or float (e.g., 0.4)')

        self.canvas.circles_batched(n, pos_ptr, color_single, color_array,
                                    radius_single, radius_array)

    def triangles(self, a, b, c, color=0xFFFFFF):
        assert a.shape == b.shape
        assert a.shape == c.shape
        n = a.shape[0]
        if len(a.shape) == 3:
            assert a.shape[2] == 1
            a = a[:, :, 0]
            b = b[:, :, 0]
            c = c[:, :, 0]

        assert a.shape == (n, 2)
        a = np.ascontiguousarray(a.astype(np.float32))
        b = np.ascontiguousarray(b.astype(np.float32))
        c = np.ascontiguousarray(c.astype(np.float32))
        # Note: do not use "a = int(a.ctypes.data)" here
        # Otherwise a will get garbage collected by Python
        # and the pointer to its data becomes invalid
        a_ptr = int(a.ctypes.data)
        b_ptr = int(b.ctypes.data)
        c_ptr = int(c.ctypes.data)

        if isinstance(color, np.ndarray):
            assert color.shape == (n, )
            color = np.ascontiguousarray(color.astype(np.uint32))
            color_array = int(color.ctypes.data)
            color_single = 0
        elif isinstance(color, int):
            color_array = 0
            color_single = color
        else:
            raise ValueError(
                '"color" must be an ndarray or int (e.g., 0x956333)')

        self.canvas.triangles_batched(n, a_ptr, b_ptr, c_ptr, color_single,
                                      color_array)

    def triangle(self, a, b, c, color=0xFFFFFF):
        self.canvas.triangle_single(a[0], a[1], b[0], b[1], c[0], c[1], color)

    def line(self, begin, end, radius=1, color=0xFFFFFF):
        self.canvas.path_single(begin[0], begin[1], end[0], end[1], color,
                                radius)

    def rect(self, topleft, bottomright, radius=1, color=0xFFFFFF):
        a = topleft[0], topleft[1]
        b = bottomright[0], topleft[1]
        c = bottomright[0], bottomright[1]
        d = topleft[0], bottomright[1]
        self.line(a, b, radius, color)
        self.line(b, c, radius, color)
        self.line(c, d, radius, color)
        self.line(d, a, radius, color)

    def text(self, content, pos, font_size=15, color=0xFFFFFF):
        import taichi as ti
        # TODO: refactor Canvas::text
        font_size = float(font_size)
        pos = ti.vec(*pos)
        r, g, b = (color >> 16) & 0xff, (color >> 8) & 0xff, color & 0xff
        color = ti.vec(r / 255, g / 255, b / 255, 1)
        self.canvas.text(content, pos, font_size, color)

    def show(self, file=None):
        self.core.update()
        if file:
            self.core.screenshot(file)
        self.frame += 1
        self.clear()
        self.frame += 1

    ## Event system

    class EventFilter:
        def __init__(self, *filter):
            self.filter = set()
            for ent in filter:
                if isinstance(ent, (list, tuple)):
                    type, key = ent
                    ent = (type, key)
                self.filter.add(ent)

        def match(self, e):
            if (e.type, e.key) in self.filter:
                return True
            if e.type in self.filter:
                return True
            if e.key in self.filter:
                return True
            return False

    def has_key_event(self):
        return self.core.has_key_event()

    def get_event(self, *filter):
        for e in self.get_events(*filter):
            self.event = e
            return True
        else:
            return False

    def get_events(self, *filter):
        filter = filter and GUI.EventFilter(*filter) or None

        while True:
            if not self.has_key_event():
                break
            e = self.get_key_event()
            if filter is None or filter.match(e):
                yield e

    def get_key_event(self):
        self.core.wait_key_event()

        e = GUI.Event()
        event = self.core.get_key_event_head()

        e.type = event.type
        e.key = event.key
        e.pos = self.core.canvas_untransform(event.pos)
        e.pos = (e.pos[0], e.pos[1])
        e.modifier = []

        if e.key == GUI.WHEEL:
            e.delta = event.delta
        else:
            e.delta = (0, 0)

        for mod in ['Shift', 'Alt', 'Control']:
            if self.is_pressed(mod):
                e.modifier.append(mod)

        if e.type == GUI.PRESS:
            self.key_pressed.add(e.key)
        else:
            self.key_pressed.discard(e.key)

        self.core.pop_key_event_head()
        return e

    def is_pressed(self, *keys):
        for key in keys:
            if key in ['Shift', 'Alt', 'Control']:
                if key + '_L' in self.key_pressed or key + '_R' in self.key_pressed:
                    return True
            if key in self.key_pressed:
                return True
        else:
            return False

    def get_cursor_pos(self):
        pos = self.core.get_cursor_pos()
        return pos[0], pos[1]

    @deprecated('gui.has_key_pressed()', 'gui.get_event()')
    def has_key_pressed(self):
        if self.has_key_event():
            self.get_key_event()  # pop to update self.key_pressed
        return len(self.key_pressed) != 0

    @property
    def running(self):
        return not self.core.should_close

    @running.setter
    def running(self, value):
        if value:
            self.core.should_close = 0
        elif not self.core.should_close:
            self.core.should_close = 1


def rgb_to_hex(c):
<<<<<<< HEAD
    to255 = lambda x: min(255, max(0, int(x * 255)))
    return 65536 * to255(c[0]) + 256 * to255(c[1]) + to255(c[2])


__all__ = [
    'GUI',
    'rgb_to_hex',
]
=======
    to255 = lambda x: np.clip(np.int32(x * 255), 0, 255)
    return 65536 * to255(c[0]) + 256 * to255(c[1]) + to255(c[2])
>>>>>>> e5189817
<|MERGE_RESOLUTION|>--- conflicted
+++ resolved
@@ -373,16 +373,11 @@
 
 
 def rgb_to_hex(c):
-<<<<<<< HEAD
-    to255 = lambda x: min(255, max(0, int(x * 255)))
+    to255 = lambda x: np.clip(np.int32(x * 255), 0, 255)
     return 65536 * to255(c[0]) + 256 * to255(c[1]) + to255(c[2])
 
 
 __all__ = [
     'GUI',
     'rgb_to_hex',
-]
-=======
-    to255 = lambda x: np.clip(np.int32(x * 255), 0, 255)
-    return 65536 * to255(c[0]) + 256 * to255(c[1]) + to255(c[2])
->>>>>>> e5189817
+]