#include "taichi/runtime/llvm/llvm_runtime_executor.h"

#include "taichi/runtime/llvm/llvm_offline_cache.h"
#include "taichi/runtime/llvm/runtime_module/mem_request.h"
#include "taichi/rhi/cpu/cpu_device.h"
#include "taichi/rhi/cuda/cuda_device.h"
#include "taichi/platform/cuda/detect_cuda.h"
#include "taichi/rhi/cuda/cuda_driver.h"

#if defined(TI_WITH_CUDA)
#include "taichi/rhi/cuda/cuda_context.h"
#endif

#if defined(TI_WITH_AMDGPU)
#include "taichi/rhi/amdgpu/amdgpu_driver.h"
#include "taichi/rhi/amdgpu/amdgpu_device.h"
#include "taichi/rhi/amdgpu/amdgpu_context.h"
#endif

namespace taichi::lang {
namespace {
void assert_failed_host(const char *msg) {
  TI_ERROR("Assertion failure: {}", msg);
}

void *taichi_allocate_aligned(MemoryPool *memory_pool,
                              std::size_t size,
                              std::size_t alignment) {
  return memory_pool->allocate(size, alignment);
}
}  // namespace

LlvmRuntimeExecutor::LlvmRuntimeExecutor(CompileConfig &config,
                                         KernelProfilerBase *profiler)
    : config_(config) {
  if (config.arch == Arch::cuda) {
#if defined(TI_WITH_CUDA)
    if (!is_cuda_api_available()) {
      TI_WARN("No CUDA driver API detected.");
      config.arch = host_arch();
    } else if (!CUDAContext::get_instance().detected()) {
      TI_WARN("No CUDA device detected.");
      config.arch = host_arch();
    } else {
      // CUDA runtime created successfully
    }
#else
    TI_WARN("Taichi is not compiled with CUDA.");
    config.arch = host_arch();
#endif

    if (config.arch != Arch::cuda) {
      TI_WARN("Falling back to {}.", arch_name(host_arch()));
    }
  }

  if (config.kernel_profiler) {
    profiler_ = profiler;
  }

  snode_tree_buffer_manager_ = std::make_unique<SNodeTreeBufferManager>(this);
  thread_pool_ = std::make_unique<ThreadPool>(config.cpu_max_num_threads);
  preallocated_device_buffer_ = nullptr;

  llvm_runtime_ = nullptr;
<<<<<<< HEAD
=======
  llvm_context_host_ = std::make_unique<TaichiLLVMContext>(config, host_arch());
>>>>>>> 593cabaa

  if (arch_is_cpu(config.arch)) {
    config.max_block_dim = 1024;
    device_ = std::make_shared<cpu::CpuDevice>();
  }
#if defined(TI_WITH_CUDA)
  else if (config.arch == Arch::cuda) {
    int num_SMs{1};
    CUDADriver::get_instance().device_get_attribute(
        &num_SMs, CU_DEVICE_ATTRIBUTE_MULTIPROCESSOR_COUNT, nullptr);
    int query_max_block_dim{1024};
    CUDADriver::get_instance().device_get_attribute(
        &query_max_block_dim, CU_DEVICE_ATTRIBUTE_MAX_BLOCK_DIM_X, nullptr);
    int version{0};
    CUDADriver::get_instance().driver_get_version(&version);
    int query_max_block_per_sm{16};
    if (version >= 11000) {
      // query this attribute only when CUDA version is above 11.0
      CUDADriver::get_instance().device_get_attribute(
          &query_max_block_per_sm,
          CU_DEVICE_ATTRIBUTE_MAX_BLOCKS_PER_MULTIPROCESSOR, nullptr);
    }

    if (config.max_block_dim == 0) {
      config.max_block_dim = query_max_block_dim;
    }

    if (config.saturating_grid_dim == 0) {
      if (version >= 11000) {
        TI_TRACE("CUDA max blocks per SM = {}", query_max_block_per_sm);
      }
      config.saturating_grid_dim = num_SMs * query_max_block_per_sm * 2;
    }
    if (config.kernel_profiler) {
      CUDAContext::get_instance().set_profiler(profiler);
    } else {
      CUDAContext::get_instance().set_profiler(nullptr);
    }
    CUDAContext::get_instance().set_debug(config.debug);
    device_ = std::make_shared<cuda::CudaDevice>();
  }
#endif

#if defined(TI_WITH_AMDGPU)
  else if (config.arch == Arch::amdgpu) {
    AMDGPUContext::get_instance().set_debug(config.debug);
    device_ = std::make_shared<amdgpu::AmdgpuDevice>();
  }
#endif

#ifdef TI_WITH_DX12
  else if (config.arch == Arch::dx12) {
    // FIXME: add dx12 device.
    // FIXME: set value based on DX12.
    config.max_block_dim = 1024;
    device_ = std::make_shared<cpu::CpuDevice>();
<<<<<<< HEAD
=======

    llvm_context_device_ =
        std::make_unique<TaichiLLVMContext>(config, Arch::dx12);
    // FIXME: add dx12 JIT.
    llvm_context_device_->init_runtime_jit_module();
>>>>>>> 593cabaa
  }
#endif
  else {
    TI_NOT_IMPLEMENTED
  }
  llvm_context_ = std::make_unique<TaichiLLVMContext>(
      config_, arch_is_cpu(config.arch) ? host_arch() : config.arch);
  llvm_context_->init_runtime_jit_module();
}

<<<<<<< HEAD
TaichiLLVMContext *LlvmRuntimeExecutor::get_llvm_context() {
  return llvm_context_.get();
=======
void LlvmRuntimeExecutor::initialize_host() {
  // Note this cannot be placed inside LlvmProgramImpl constructor, see doc
  // string for init_runtime_jit_module() for more details.
  llvm_context_host_->init_runtime_jit_module();
}

void LlvmRuntimeExecutor::maybe_initialize_cuda_llvm_context() {
  if (config_.arch == Arch::cuda && llvm_context_device_ == nullptr) {
    llvm_context_device_ =
        std::make_unique<TaichiLLVMContext>(config_, Arch::cuda);
    llvm_context_device_->init_runtime_jit_module();
  }
}

void LlvmRuntimeExecutor::maybe_initialize_amdgpu_llvm_context() {
  if (config_.arch == Arch::amdgpu && llvm_context_device_ == nullptr) {
    llvm_context_device_ =
        std::make_unique<TaichiLLVMContext>(config_, Arch::amdgpu);
    llvm_context_device_->init_runtime_jit_module();
  }
>>>>>>> 593cabaa
}

void LlvmRuntimeExecutor::print_list_manager_info(void *list_manager,
                                                  uint64 *result_buffer) {
  auto list_manager_len = runtime_query<int32>("ListManager_get_num_elements",
                                               result_buffer, list_manager);

  auto element_size = runtime_query<int32>("ListManager_get_element_size",
                                           result_buffer, list_manager);

  auto elements_per_chunk =
      runtime_query<int32>("ListManager_get_max_num_elements_per_chunk",
                           result_buffer, list_manager);

  auto num_active_chunks = runtime_query<int32>(
      "ListManager_get_num_active_chunks", result_buffer, list_manager);

  auto size_MB = 1e-6f * num_active_chunks * elements_per_chunk * element_size;

  fmt::print(
      " length={:n}     {:n} chunks x [{:n} x {:n} B]  total={:.4f} MB\n",
      list_manager_len, num_active_chunks, elements_per_chunk, element_size,
      size_MB);
}

void LlvmRuntimeExecutor::synchronize() {
  if (config_.arch == Arch::cuda) {
#if defined(TI_WITH_CUDA)
    CUDADriver::get_instance().stream_synchronize(nullptr);
#else
    TI_ERROR("No CUDA support");
#endif
  }
  fflush(stdout);
}

uint64 LlvmRuntimeExecutor::fetch_result_uint64(int i, uint64 *result_buffer) {
  // TODO: We are likely doing more synchronization than necessary. Simplify the
  // sync logic when we fetch the result.
  synchronize();
  uint64 ret;
  if (config_.arch == Arch::cuda) {
#if defined(TI_WITH_CUDA)
    CUDADriver::get_instance().memcpy_device_to_host(&ret, result_buffer + i,
                                                     sizeof(uint64));
#else
    TI_NOT_IMPLEMENTED;
#endif
  } else {
    ret = result_buffer[i];
  }
  return ret;
}

std::size_t LlvmRuntimeExecutor::get_snode_num_dynamically_allocated(
    SNode *snode,
    uint64 *result_buffer) {
  TI_ASSERT(arch_uses_llvm(config_.arch));

  auto node_allocator =
      runtime_query<void *>("LLVMRuntime_get_node_allocators", result_buffer,
                            llvm_runtime_, snode->id);
  auto data_list = runtime_query<void *>("NodeManager_get_data_list",
                                         result_buffer, node_allocator);

  return (std::size_t)runtime_query<int32>("ListManager_get_num_elements",
                                           result_buffer, data_list);
}

void LlvmRuntimeExecutor::check_runtime_error(uint64 *result_buffer) {
  synchronize();
  auto *runtime_jit_module = llvm_context_->runtime_jit_module;
  runtime_jit_module->call<void *>("runtime_retrieve_and_reset_error_code",
                                   llvm_runtime_);
  auto error_code =
      fetch_result<int64>(taichi_result_buffer_error_id, result_buffer);

  if (error_code) {
    std::string error_message_template;

    // Here we fetch the error_message_template char by char.
    // This is not efficient, but fortunately we only need to do this when an
    // assertion fails. Note that we may not have unified memory here, so using
    // "fetch_result" that works across device/host memory is necessary.
    for (int i = 0;; i++) {
      runtime_jit_module->call<void *>("runtime_retrieve_error_message",
                                       llvm_runtime_, i);
      auto c = fetch_result<char>(taichi_result_buffer_error_id, result_buffer);
      error_message_template += c;
      if (c == '\0') {
        break;
      }
    }

    if (error_code == 1) {
      const auto error_message_formatted = format_error_message(
          error_message_template,
          [runtime_jit_module, result_buffer, this](int argument_id) {
            runtime_jit_module->call<void *>(
                "runtime_retrieve_error_message_argument", llvm_runtime_,
                argument_id);
            return fetch_result<uint64>(taichi_result_buffer_error_id,
                                        result_buffer);
          });
      throw TaichiAssertionError(error_message_formatted);
    } else {
      TI_NOT_IMPLEMENTED
    }
  }
}

void LlvmRuntimeExecutor::print_memory_profiler_info(
    std::vector<std::unique_ptr<SNodeTree>> &snode_trees_,
    uint64 *result_buffer) {
  TI_ASSERT(arch_uses_llvm(config_.arch));

  fmt::print("\n[Memory Profiler]\n");

  std::locale::global(std::locale("en_US.UTF-8"));
  // So that thousand separators are added to "{:n}" slots in fmtlib.
  // E.g., 10000 is printed as "10,000".
  // TODO: is there a way to set locale only locally in this function?

  std::function<void(SNode *, int)> visit = [&](SNode *snode, int depth) {
    auto element_list =
        runtime_query<void *>("LLVMRuntime_get_element_lists", result_buffer,
                              llvm_runtime_, snode->id);

    if (snode->type != SNodeType::place) {
      fmt::print("SNode {:10}\n", snode->get_node_type_name_hinted());

      if (element_list) {
        fmt::print("  active element list:");
        print_list_manager_info(element_list, result_buffer);

        auto node_allocator =
            runtime_query<void *>("LLVMRuntime_get_node_allocators",
                                  result_buffer, llvm_runtime_, snode->id);

        if (node_allocator) {
          auto free_list = runtime_query<void *>("NodeManager_get_free_list",
                                                 result_buffer, node_allocator);
          auto recycled_list = runtime_query<void *>(
              "NodeManager_get_recycled_list", result_buffer, node_allocator);

          auto free_list_len = runtime_query<int32>(
              "ListManager_get_num_elements", result_buffer, free_list);

          auto recycled_list_len = runtime_query<int32>(
              "ListManager_get_num_elements", result_buffer, recycled_list);

          auto free_list_used = runtime_query<int32>(
              "NodeManager_get_free_list_used", result_buffer, node_allocator);

          auto data_list = runtime_query<void *>("NodeManager_get_data_list",
                                                 result_buffer, node_allocator);
          fmt::print("  data list:          ");
          print_list_manager_info(data_list, result_buffer);

          fmt::print(
              "  Allocated elements={:n}; free list length={:n}; recycled list "
              "length={:n}\n",
              free_list_used, free_list_len, recycled_list_len);
        }
      }
    }
    for (const auto &ch : snode->ch) {
      visit(ch.get(), depth + 1);
    }
  };

  for (auto &a : snode_trees_) {
    visit(a->root(), /*depth=*/0);
  }

  auto total_requested_memory = runtime_query<std::size_t>(
      "LLVMRuntime_get_total_requested_memory", result_buffer, llvm_runtime_);

  fmt::print(
      "Total requested dynamic memory (excluding alignment padding): {:n} B\n",
      total_requested_memory);
}

DevicePtr LlvmRuntimeExecutor::get_snode_tree_device_ptr(int tree_id) {
  DeviceAllocation tree_alloc = snode_tree_allocs_[tree_id];
  return tree_alloc.get_ptr();
}

void LlvmRuntimeExecutor::initialize_llvm_runtime_snodes(
    const LlvmOfflineCache::FieldCacheData &field_cache_data,
    uint64 *result_buffer) {
<<<<<<< HEAD
  auto *const runtime_jit = llvm_context_->runtime_jit_module;
=======
  TaichiLLVMContext *tlctx = nullptr;
  if (config_.arch == Arch::cuda) {
#if defined(TI_WITH_CUDA)
    tlctx = llvm_context_device_.get();
#else
    TI_NOT_IMPLEMENTED
#endif
  } else {
    tlctx = llvm_context_host_.get();
  }

  auto *const runtime_jit = tlctx->runtime_jit_module;
>>>>>>> 593cabaa
  // By the time this creator is called, "this" is already destroyed.
  // Therefore it is necessary to capture members by values.
  size_t root_size = field_cache_data.root_size;
  const auto snode_metas = field_cache_data.snode_metas;
  const int tree_id = field_cache_data.tree_id;
  const int root_id = field_cache_data.root_id;

  TI_TRACE("Allocating data structure of size {} bytes", root_size);
  std::size_t rounded_size = taichi::iroundup(root_size, taichi_page_size);

  Ptr root_buffer = snode_tree_buffer_manager_->allocate(
      runtime_jit, llvm_runtime_, rounded_size, taichi_page_size, tree_id,
      result_buffer);
  if (config_.arch == Arch::cuda) {
#if defined(TI_WITH_CUDA)
    CUDADriver::get_instance().memset(root_buffer, 0, rounded_size);
#else
    TI_NOT_IMPLEMENTED
#endif
  } else {
    std::memset(root_buffer, 0, rounded_size);
  }

  DeviceAllocation alloc{kDeviceNullAllocation};

  if (config_.arch == Arch::cuda) {
#if defined(TI_WITH_CUDA)
    alloc = cuda_device()->import_memory(root_buffer, rounded_size);
#else
    TI_NOT_IMPLEMENTED
#endif
  } else {
    alloc = cpu_device()->import_memory(root_buffer, rounded_size);
  }

  snode_tree_allocs_[tree_id] = alloc;

  bool all_dense = config_.demote_dense_struct_fors;
  for (size_t i = 0; i < snode_metas.size(); i++) {
    if (snode_metas[i].type != SNodeType::dense &&
        snode_metas[i].type != SNodeType::place &&
        snode_metas[i].type != SNodeType::root) {
      all_dense = false;
      break;
    }
  }

  runtime_jit->call<void *, std::size_t, int, int, int, std::size_t, Ptr>(
      "runtime_initialize_snodes", llvm_runtime_, root_size, root_id,
      (int)snode_metas.size(), tree_id, rounded_size, root_buffer, all_dense);

  for (size_t i = 0; i < snode_metas.size(); i++) {
    if (is_gc_able(snode_metas[i].type)) {
      const auto snode_id = snode_metas[i].id;
      std::size_t node_size;
      auto element_size = snode_metas[i].cell_size_bytes;
      if (snode_metas[i].type == SNodeType::pointer) {
        // pointer. Allocators are for single elements
        node_size = element_size;
      } else {
        // dynamic. Allocators are for the chunks
        node_size = sizeof(void *) + element_size * snode_metas[i].chunk_size;
      }
      TI_TRACE("Initializing allocator for snode {} (node size {})", snode_id,
               node_size);
      runtime_jit->call<void *, int, std::size_t>(
          "runtime_NodeAllocator_initialize", llvm_runtime_, snode_id,
          node_size);
      TI_TRACE("Allocating ambient element for snode {} (node size {})",
               snode_id, node_size);
      runtime_jit->call<void *, int>("runtime_allocate_ambient", llvm_runtime_,
                                     snode_id, node_size);
    }
  }
}

cuda::CudaDevice *LlvmRuntimeExecutor::cuda_device() {
  if (config_.arch != Arch::cuda) {
    TI_ERROR("arch is not cuda");
  }
  return static_cast<cuda::CudaDevice *>(device_.get());
}

cpu::CpuDevice *LlvmRuntimeExecutor::cpu_device() {
  TI_ERROR_IF(!arch_is_cpu(config_.arch), "arch is not cpu");
  return static_cast<cpu::CpuDevice *>(device_.get());
}

LlvmDevice *LlvmRuntimeExecutor::llvm_device() {
  TI_ASSERT(dynamic_cast<LlvmDevice *>(device_.get()));
  return static_cast<LlvmDevice *>(device_.get());
}

DeviceAllocation LlvmRuntimeExecutor::allocate_memory_ndarray(
    std::size_t alloc_size,
    uint64 *result_buffer) {
  return llvm_device()->allocate_memory_runtime(
      {{alloc_size, /*host_write=*/false, /*host_read=*/false,
        /*export_sharing=*/false, AllocUsage::Storage},
<<<<<<< HEAD
       config_->ndarray_use_cached_allocator,
       llvm_context_->runtime_jit_module,
=======
       config_.ndarray_use_cached_allocator,
       tlctx->runtime_jit_module,
>>>>>>> 593cabaa
       get_llvm_runtime(),
       result_buffer});
}

void LlvmRuntimeExecutor::deallocate_memory_ndarray(DeviceAllocation handle) {
  cuda_device()->dealloc_memory(handle);
}

void LlvmRuntimeExecutor::fill_ndarray(const DeviceAllocation &alloc,
                                       std::size_t size,
                                       uint32_t data) {
  auto ptr = get_ndarray_alloc_info_ptr(alloc);
  if (config_.arch == Arch::cuda) {
#if defined(TI_WITH_CUDA)
    CUDADriver::get_instance().memsetd32((void *)ptr, data, size);
#else
    TI_NOT_IMPLEMENTED
#endif
  } else {
    std::fill((uint32_t *)ptr, (uint32_t *)ptr + size, data);
  }
}

uint64_t *LlvmRuntimeExecutor::get_ndarray_alloc_info_ptr(
    const DeviceAllocation &alloc) {
  if (config_.arch == Arch::cuda) {
#if defined(TI_WITH_CUDA)
    return (uint64_t *)cuda_device()->get_alloc_info(alloc).ptr;
#else
    TI_NOT_IMPLEMENTED
#endif
  } else {
    return (uint64_t *)cpu_device()->get_alloc_info(alloc).ptr;
  }
}

void LlvmRuntimeExecutor::finalize() {
  profiler_ = nullptr;
#if defined(TI_WITH_CUDA)
  if (preallocated_device_buffer_ != nullptr) {
    cuda_device()->dealloc_memory(preallocated_device_buffer_alloc_);
  }
#endif
}

void LlvmRuntimeExecutor::materialize_runtime(MemoryPool *memory_pool,
                                              KernelProfilerBase *profiler,
                                              uint64 **result_buffer_ptr) {
  std::size_t prealloc_size = 0;
<<<<<<< HEAD
  if (config_->arch == Arch::cuda) {
=======
  TaichiLLVMContext *tlctx = nullptr;
  if (config_.arch == Arch::cuda) {
>>>>>>> 593cabaa
#if defined(TI_WITH_CUDA)
    CUDADriver::get_instance().malloc(
        (void **)result_buffer_ptr,
        sizeof(uint64) * taichi_result_buffer_entries);
    const auto total_mem = CUDAContext::get_instance().get_total_memory();
    if (config_.device_memory_fraction == 0) {
      TI_ASSERT(config_.device_memory_GB > 0);
      prealloc_size = std::size_t(config_.device_memory_GB * (1UL << 30));
    } else {
      prealloc_size = std::size_t(config_.device_memory_fraction * total_mem);
    }
    TI_ASSERT(prealloc_size <= total_mem);

    TI_TRACE("Allocating device memory {:.2f} GB",
             1.0 * prealloc_size / (1UL << 30));

    Device::AllocParams preallocated_device_buffer_alloc_params;
    preallocated_device_buffer_alloc_params.size = prealloc_size;
    preallocated_device_buffer_alloc_ =
        cuda_device()->allocate_memory(preallocated_device_buffer_alloc_params);
    cuda::CudaDevice::AllocInfo preallocated_device_buffer_alloc_info =
        cuda_device()->get_alloc_info(preallocated_device_buffer_alloc_);
    preallocated_device_buffer_ = preallocated_device_buffer_alloc_info.ptr;

    CUDADriver::get_instance().memset(preallocated_device_buffer_, 0,
                                      prealloc_size);
#else
    TI_NOT_IMPLEMENTED
#endif
  } else {
    *result_buffer_ptr = (uint64 *)memory_pool->allocate(
        sizeof(uint64) * taichi_result_buffer_entries, 8);
  }
  auto *const runtime_jit = llvm_context_->runtime_jit_module;

  // Starting random state for the program calculated using the random seed.
  // The seed is multiplied by 1048391 so that two programs with different seeds
  // will not have overlapping random states in any thread.
  int starting_rand_state = config_.random_seed * 1048391;

  // Number of random states. One per CPU/CUDA thread.
  int num_rand_states = 0;

  if (config_.arch == Arch::cuda) {
#if defined(TI_WITH_CUDA)
    // It is important to make sure that every CUDA thread has its own random
    // state so that we do not need expensive per-state locks.
    num_rand_states = config_.saturating_grid_dim * config_.max_block_dim;
#else
    TI_NOT_IMPLEMENTED
#endif
  } else {
    num_rand_states = config_.cpu_max_num_threads;
  }

  TI_TRACE("Launching runtime_initialize");

  runtime_jit
      ->call<void *, void *, std::size_t, void *, int, void *, void *, void *>(
          "runtime_initialize", *result_buffer_ptr, memory_pool, prealloc_size,
          preallocated_device_buffer_, num_rand_states,
          (void *)&taichi_allocate_aligned, (void *)std::printf,
          (void *)std::vsnprintf);

  TI_TRACE("LLVMRuntime initialized (excluding `root`)");
  llvm_runtime_ = fetch_result<void *>(taichi_result_buffer_ret_value_id,
                                       *result_buffer_ptr);
  TI_TRACE("LLVMRuntime pointer fetched");

  if (config_.arch == Arch::cuda) {
    TI_TRACE("Initializing {} random states using CUDA", num_rand_states);
    runtime_jit->launch<void *, int>(
        "runtime_initialize_rand_states_cuda", config_.saturating_grid_dim,
        config_.max_block_dim, 0, llvm_runtime_, starting_rand_state);
  } else {
    TI_TRACE("Initializing {} random states (serially)", num_rand_states);
    runtime_jit->call<void *, int>("runtime_initialize_rand_states_serial",
                                   llvm_runtime_, starting_rand_state);
  }

  if (arch_use_host_memory(config_.arch)) {
    runtime_jit->call<void *>("runtime_get_mem_req_queue", llvm_runtime_);
    auto mem_req_queue = fetch_result<void *>(taichi_result_buffer_ret_value_id,
                                              *result_buffer_ptr);
    memory_pool->set_queue((MemRequestQueue *)mem_req_queue);
  }

  if (arch_use_host_memory(config_.arch)) {
    runtime_jit->call<void *, void *, void *>(
        "LLVMRuntime_initialize_thread_pool", llvm_runtime_, thread_pool_.get(),
        (void *)ThreadPool::static_run);

    runtime_jit->call<void *, void *>("LLVMRuntime_set_assert_failed",
                                      llvm_runtime_,
                                      (void *)assert_failed_host);
  }
  if (arch_is_cpu(config_.arch) && (profiler != nullptr)) {
    // Profiler functions can only be called on CPU kernels
    runtime_jit->call<void *, void *>("LLVMRuntime_set_profiler", llvm_runtime_,
                                      profiler);
    runtime_jit->call<void *, void *>(
        "LLVMRuntime_set_profiler_start", llvm_runtime_,
        (void *)&KernelProfilerBase::profiler_start);
    runtime_jit->call<void *, void *>(
        "LLVMRuntime_set_profiler_stop", llvm_runtime_,
        (void *)&KernelProfilerBase::profiler_stop);
  }
  if (arch_is_cpu(config_.arch) || config_.arch == Arch::cuda) {
    runtime_jit->call<void *>("runtime_initialize_runtime_context_buffer",
                              llvm_runtime_);
  }
}

void LlvmRuntimeExecutor::destroy_snode_tree(SNodeTree *snode_tree) {
<<<<<<< HEAD
  get_llvm_context()->delete_snode_tree(snode_tree->id());
=======
  get_llvm_context(config_.arch)->delete_snode_tree(snode_tree->id());
>>>>>>> 593cabaa
  snode_tree_buffer_manager_->destroy(snode_tree);
}

Device *LlvmRuntimeExecutor::get_compute_device() {
  return device_.get();
}

LLVMRuntime *LlvmRuntimeExecutor::get_llvm_runtime() {
  return static_cast<LLVMRuntime *>(llvm_runtime_);
}

void LlvmRuntimeExecutor::prepare_runtime_context(RuntimeContext *ctx) {
  ctx->runtime = get_llvm_runtime();
}

}  // namespace taichi::lang<|MERGE_RESOLUTION|>--- conflicted
+++ resolved
@@ -63,10 +63,6 @@
   preallocated_device_buffer_ = nullptr;
 
   llvm_runtime_ = nullptr;
-<<<<<<< HEAD
-=======
-  llvm_context_host_ = std::make_unique<TaichiLLVMContext>(config, host_arch());
->>>>>>> 593cabaa
 
   if (arch_is_cpu(config.arch)) {
     config.max_block_dim = 1024;
@@ -123,14 +119,6 @@
     // FIXME: set value based on DX12.
     config.max_block_dim = 1024;
     device_ = std::make_shared<cpu::CpuDevice>();
-<<<<<<< HEAD
-=======
-
-    llvm_context_device_ =
-        std::make_unique<TaichiLLVMContext>(config, Arch::dx12);
-    // FIXME: add dx12 JIT.
-    llvm_context_device_->init_runtime_jit_module();
->>>>>>> 593cabaa
   }
 #endif
   else {
@@ -141,31 +129,8 @@
   llvm_context_->init_runtime_jit_module();
 }
 
-<<<<<<< HEAD
 TaichiLLVMContext *LlvmRuntimeExecutor::get_llvm_context() {
   return llvm_context_.get();
-=======
-void LlvmRuntimeExecutor::initialize_host() {
-  // Note this cannot be placed inside LlvmProgramImpl constructor, see doc
-  // string for init_runtime_jit_module() for more details.
-  llvm_context_host_->init_runtime_jit_module();
-}
-
-void LlvmRuntimeExecutor::maybe_initialize_cuda_llvm_context() {
-  if (config_.arch == Arch::cuda && llvm_context_device_ == nullptr) {
-    llvm_context_device_ =
-        std::make_unique<TaichiLLVMContext>(config_, Arch::cuda);
-    llvm_context_device_->init_runtime_jit_module();
-  }
-}
-
-void LlvmRuntimeExecutor::maybe_initialize_amdgpu_llvm_context() {
-  if (config_.arch == Arch::amdgpu && llvm_context_device_ == nullptr) {
-    llvm_context_device_ =
-        std::make_unique<TaichiLLVMContext>(config_, Arch::amdgpu);
-    llvm_context_device_->init_runtime_jit_module();
-  }
->>>>>>> 593cabaa
 }
 
 void LlvmRuntimeExecutor::print_list_manager_info(void *list_manager,
@@ -357,22 +322,7 @@
 void LlvmRuntimeExecutor::initialize_llvm_runtime_snodes(
     const LlvmOfflineCache::FieldCacheData &field_cache_data,
     uint64 *result_buffer) {
-<<<<<<< HEAD
   auto *const runtime_jit = llvm_context_->runtime_jit_module;
-=======
-  TaichiLLVMContext *tlctx = nullptr;
-  if (config_.arch == Arch::cuda) {
-#if defined(TI_WITH_CUDA)
-    tlctx = llvm_context_device_.get();
-#else
-    TI_NOT_IMPLEMENTED
-#endif
-  } else {
-    tlctx = llvm_context_host_.get();
-  }
-
-  auto *const runtime_jit = tlctx->runtime_jit_module;
->>>>>>> 593cabaa
   // By the time this creator is called, "this" is already destroyed.
   // Therefore it is necessary to capture members by values.
   size_t root_size = field_cache_data.root_size;
@@ -472,13 +422,8 @@
   return llvm_device()->allocate_memory_runtime(
       {{alloc_size, /*host_write=*/false, /*host_read=*/false,
         /*export_sharing=*/false, AllocUsage::Storage},
-<<<<<<< HEAD
-       config_->ndarray_use_cached_allocator,
+       config_.ndarray_use_cached_allocator,
        llvm_context_->runtime_jit_module,
-=======
-       config_.ndarray_use_cached_allocator,
-       tlctx->runtime_jit_module,
->>>>>>> 593cabaa
        get_llvm_runtime(),
        result_buffer});
 }
@@ -528,12 +473,7 @@
                                               KernelProfilerBase *profiler,
                                               uint64 **result_buffer_ptr) {
   std::size_t prealloc_size = 0;
-<<<<<<< HEAD
-  if (config_->arch == Arch::cuda) {
-=======
-  TaichiLLVMContext *tlctx = nullptr;
-  if (config_.arch == Arch::cuda) {
->>>>>>> 593cabaa
+  if (config_.arch == Arch::cuda) {
 #if defined(TI_WITH_CUDA)
     CUDADriver::get_instance().malloc(
         (void **)result_buffer_ptr,
@@ -648,11 +588,7 @@
 }
 
 void LlvmRuntimeExecutor::destroy_snode_tree(SNodeTree *snode_tree) {
-<<<<<<< HEAD
   get_llvm_context()->delete_snode_tree(snode_tree->id());
-=======
-  get_llvm_context(config_.arch)->delete_snode_tree(snode_tree->id());
->>>>>>> 593cabaa
   snode_tree_buffer_manager_->destroy(snode_tree);
 }
 
