# Optional environment variables supported by setup.py:
#   DEBUG
#     build the C++ taichi_core extension with debug symbols.
#
#   TAICHI_CMAKE_ARGS
#     extra cmake args for C++ taichi_core extension.

import glob
import multiprocessing
import os
import platform
import shutil
import subprocess
import sys
from distutils.command.clean import clean
from distutils.dir_util import remove_tree

from setuptools import Extension, find_packages, setup
from setuptools.command.build_ext import build_ext
from setuptools.command.build_py import build_py
from setuptools.command.egg_info import egg_info

classifiers = [
    'Development Status :: 2 - Pre-Alpha',
    'Topic :: Software Development :: Compilers',
    'Topic :: Multimedia :: Graphics',
    'Topic :: Games/Entertainment :: Simulation',
    'Intended Audience :: Science/Research',
    'Intended Audience :: Developers',
    'License :: OSI Approved :: MIT License',
    'Programming Language :: Python :: 3.6',
    'Programming Language :: Python :: 3.7',
    'Programming Language :: Python :: 3.8',
    'Programming Language :: Python :: 3.9',
]

project_name = os.getenv('PROJECT_NAME', 'taichi')
TI_VERSION_MAJOR = 0
TI_VERSION_MINOR = 8
TI_VERSION_PATCH = 8
version = f'{TI_VERSION_MAJOR}.{TI_VERSION_MINOR}.{TI_VERSION_PATCH}'

data_files = glob.glob('python/_lib/runtime/*')
print(data_files)
packages = find_packages('python')
print(packages)

# Our python package root dir is python/
package_dir = 'python'

root_dir = os.path.abspath(os.path.dirname(__file__))


def get_python_executable():
    return sys.executable.replace('\\', '/')


def get_os_name():
    name = platform.platform()
    # in python 3.8, platform.platform() uses mac_ver() on macOS
    # it will return 'macOS-XXXX' instead of 'Darwin-XXXX'
    if name.lower().startswith('darwin') or name.lower().startswith('macos'):
        return 'osx'
    elif name.lower().startswith('windows'):
        return 'win'
    elif name.lower().startswith('linux'):
        return 'linux'
    elif 'bsd' in name.lower():
        return 'unix'
    assert False, "Unknown platform name %s" % name


def remove_tmp(taichi_dir):
    shutil.rmtree(os.path.join(taichi_dir, 'assets'), ignore_errors=True)


def remove_files_with_extension(dir_name, extension):
    for file in os.listdir(dir_name):
        if file.endswith(extension):
            os.remove(os.path.join(dir_name, file))


class CMakeExtension(Extension):
    def __init__(self, name):
        Extension.__init__(self, name, sources=[])


class EggInfo(egg_info):
    def run(self):
        taichi_dir = os.path.join(package_dir, 'taichi')
        remove_tmp(taichi_dir)

        shutil.copytree('external/assets', os.path.join(taichi_dir, 'assets'))

        egg_info.run(self)


# python setup.py build runs the following commands in order:
#   python setup.py build_py
#   python setup.py build_ext
class BuildPy(build_py):
    def run(self):
        build_py.run(self)
        taichi_dir = os.path.join(package_dir, 'taichi')
        remove_tmp(taichi_dir)


class CMakeBuild(build_ext):
    def parse_cmake_args_from_env(self):
        # Source: TAICHI_CMAKE_ARGS=... python setup.py ...
        import shlex
        cmake_args = os.getenv('TAICHI_CMAKE_ARGS', '')
        return shlex.split(cmake_args.strip())

    def run(self):
        try:
            subprocess.check_call(['cmake', '--version'])
        except OSError:
            raise RuntimeError(
                "CMake must be installed to build the following extensions: " +
                ", ".join(e.name for e in self.extensions))

        # CMakeLists.txt is in the same directory as this setup.py file
        cmake_list_dir = root_dir
        self.build_temp = os.path.join(cmake_list_dir, 'build')

        build_directory = os.path.abspath(self.build_temp)

        cmake_args = self.parse_cmake_args_from_env()

        cmake_args += [
            f'-DCMAKE_LIBRARY_OUTPUT_DIRECTORY={build_directory}',
            f'-DPYTHON_EXECUTABLE={get_python_executable()}',
            f'-DTI_VERSION_MAJOR={TI_VERSION_MAJOR}',
            f'-DTI_VERSION_MINOR={TI_VERSION_MINOR}',
            f'-DTI_VERSION_PATCH={TI_VERSION_PATCH}',
        ]

        if shutil.which('ninja'):
            cmake_args += ['-GNinja']

        self.debug = os.getenv('DEBUG', '0') in ('1', 'ON')
        cfg = 'Debug' if self.debug else 'Release'
        build_args = ['--config', cfg]

        cmake_args += ['-DCMAKE_BUILD_TYPE=' + cfg]

        # Assuming Makefiles
        if get_os_name() != 'win':
            num_threads = os.getenv('BUILD_NUM_THREADS',
                                    multiprocessing.cpu_count())
            build_args += ['--', f'-j{num_threads}']

        self.build_args = build_args

        env = os.environ.copy()
        os.makedirs(self.build_temp, exist_ok=True)

        print('-' * 10, 'Running CMake prepare', '-' * 40)
        subprocess.check_call(['cmake', cmake_list_dir] + cmake_args,
                              cwd=self.build_temp,
                              env=env)

        print('-' * 10, 'Building extensions', '-' * 40)
        cmake_cmd = ['cmake', '--build', '.'] + self.build_args
        subprocess.check_call(cmake_cmd, cwd=self.build_temp)

        self.prepare_package()

    def prepare_package(self):
        # We need to make sure these additional files are ready for
        #   - develop mode: must exist in local python/taichi/lib/ folder
        #   - install mode: must exist in self.build_lib/taichi/lib
<<<<<<< HEAD
        taichi_lib_dir = os.path.join('taichi', '_lib')
        for target in (
                os.path.join(package_dir, taichi_lib_dir),
                os.path.join(self.build_lib, taichi_lib_dir),
        ):
            runtime_dir = os.path.join(target, "runtime")
            core_dir = os.path.join(target, "core")
            os.makedirs(runtime_dir, exist_ok=True)
            os.makedirs(core_dir, exist_ok=True)

            if get_os_name() == 'linux' or get_os_name(
            ) == 'unix' or get_os_name() == 'osx':
                remove_files_with_extension(core_dir, ".so")
            else:
                remove_files_with_extension(core_dir, ".pyd")
            if get_os_name() == 'osx':
                remove_files_with_extension(runtime_dir, ".dylib")
            remove_files_with_extension(runtime_dir, ".bc")

            if get_os_name() == 'linux' or get_os_name() == 'unix':
                shutil.copy(os.path.join(self.build_temp, 'libtaichi_core.so'),
                            os.path.join(core_dir, 'taichi_core.so'))
            elif get_os_name() == 'osx':
                shutil.copy(
                    os.path.join(self.build_temp, 'libtaichi_core.dylib'),
                    os.path.join(core_dir, 'taichi_core.so'))
                moltenvk_path = os.path.join(self.build_temp,
                                             'libMoltenVK.dylib')
                if os.path.exists(moltenvk_path):
                    shutil.copy(moltenvk_path,
                                os.path.join(runtime_dir, 'libMoltenVK.dylib'))
            else:
                shutil.copy('runtimes/taichi_core.dll',
                            os.path.join(core_dir, 'taichi_core.pyd'))

            if get_os_name() != 'osx':
                libdevice_path = 'external/cuda_libdevice/slim_libdevice.10.bc'
                print("copying libdevice:", libdevice_path)
                assert os.path.exists(libdevice_path)
                shutil.copy(libdevice_path,
                            os.path.join(runtime_dir, 'slim_libdevice.10.bc'))

            llvm_runtime_dir = 'taichi/runtime/llvm'
            for f in os.listdir(llvm_runtime_dir):
                if f.startswith('runtime_') and f.endswith('.bc'):
                    print(f"Fetching runtime file {f} to {target} folder")
                    shutil.copy(os.path.join(llvm_runtime_dir, f), runtime_dir)
=======
        base_dir = package_dir if self.inplace else self.build_lib
        taichi_lib_dir = os.path.join(base_dir, 'taichi', '_lib')

        runtime_dir = os.path.join(taichi_lib_dir, "runtime")
        core_dir = os.path.join(taichi_lib_dir, "core")
        os.makedirs(runtime_dir, exist_ok=True)
        os.makedirs(core_dir, exist_ok=True)

        if (get_os_name() == 'linux' or get_os_name() == 'unix'
                or get_os_name() == 'osx'):
            remove_files_with_extension(core_dir, ".so")
        else:
            remove_files_with_extension(core_dir, ".pyd")
        if get_os_name() == 'osx':
            remove_files_with_extension(runtime_dir, ".dylib")
        remove_files_with_extension(runtime_dir, ".bc")

        if get_os_name() == 'linux' or get_os_name() == 'unix':
            self.copy_file(os.path.join(self.build_temp, 'libtaichi_core.so'),
                           os.path.join(core_dir, 'taichi_core.so'))
        elif get_os_name() == 'osx':
            self.copy_file(
                os.path.join(self.build_temp, 'libtaichi_core.dylib'),
                os.path.join(core_dir, 'taichi_core.so'))
            moltenvk_path = os.path.join(self.build_temp, 'libMoltenVK.dylib')
            if os.path.exists(moltenvk_path):
                self.copy_file(moltenvk_path,
                               os.path.join(runtime_dir, 'libMoltenVK.dylib'))
        else:
            self.copy_file('runtimes/Release/taichi_core.dll',
                           os.path.join(core_dir, 'taichi_core.pyd'))

        if get_os_name() != 'osx':
            libdevice_path = 'external/cuda_libdevice/slim_libdevice.10.bc'
            print("copying libdevice:", libdevice_path)
            assert os.path.exists(libdevice_path)
            self.copy_file(libdevice_path,
                           os.path.join(runtime_dir, 'slim_libdevice.10.bc'))

        llvm_runtime_dir = 'taichi/runtime/llvm'
        for f in os.listdir(llvm_runtime_dir):
            if f.startswith('runtime_') and f.endswith('.bc'):
                print(f"Fetching runtime file {f} to {taichi_lib_dir} folder")
                self.copy_file(os.path.join(llvm_runtime_dir, f), runtime_dir)
>>>>>>> 5211ec6c


class Clean(clean):
    def run(self):
        super().run()
        self.build_temp = os.path.join(root_dir, 'build')
        if os.path.exists(self.build_temp):
            remove_tree(self.build_temp, dry_run=self.dry_run)
        generated_folders = ('bin', 'dist', 'python/taichi/assets',
                             'python/taichi/_lib/runtime',
                             'python/taichi.egg-info')
        for d in generated_folders:
            if os.path.exists(d):
                remove_tree(d, dry_run=self.dry_run)
        generated_files = [
            'taichi/common/commit_hash.h', 'taichi/common/version.h'
        ]
        generated_files += glob.glob('taichi/runtime/llvm/runtime_*.bc')
        generated_files += glob.glob('taichi/runtime/llvm/runtime_*.ll')
        generated_files += glob.glob('python/taichi/_lib/core/*.so')
        generated_files += glob.glob('python/taichi/_lib/core/*.pyd')
        for f in generated_files:
            if os.path.exists(f):
                print(f'removing generated file {f}')
                if not self.dry_run:
                    os.remove(f)


setup(name=project_name,
      packages=packages,
      package_dir={"": package_dir},
      version=version,
      description='The Taichi Programming Language',
      author='Taichi developers',
      author_email='yuanmhu@gmail.com',
      url='https://github.com/taichi-dev/taichi',
      python_requires=">=3.6,<3.10",
      install_requires=[
          'numpy',
          'sourceinspect>=0.0.4',
          'colorama',
          'astor',
      ],
      data_files=[(os.path.join('_lib', 'runtime'), data_files)],
      keywords=['graphics', 'simulation'],
      license='MIT',
      include_package_data=True,
      entry_points={
          'console_scripts': [
              'ti=taichi.main:main',
          ],
      },
      classifiers=classifiers,
      ext_modules=[CMakeExtension('taichi_core')],
      cmdclass=dict(egg_info=EggInfo,
                    build_py=BuildPy,
                    build_ext=CMakeBuild,
                    clean=Clean),
      has_ext_modules=lambda: True)<|MERGE_RESOLUTION|>--- conflicted
+++ resolved
@@ -171,55 +171,6 @@
         # We need to make sure these additional files are ready for
         #   - develop mode: must exist in local python/taichi/lib/ folder
         #   - install mode: must exist in self.build_lib/taichi/lib
-<<<<<<< HEAD
-        taichi_lib_dir = os.path.join('taichi', '_lib')
-        for target in (
-                os.path.join(package_dir, taichi_lib_dir),
-                os.path.join(self.build_lib, taichi_lib_dir),
-        ):
-            runtime_dir = os.path.join(target, "runtime")
-            core_dir = os.path.join(target, "core")
-            os.makedirs(runtime_dir, exist_ok=True)
-            os.makedirs(core_dir, exist_ok=True)
-
-            if get_os_name() == 'linux' or get_os_name(
-            ) == 'unix' or get_os_name() == 'osx':
-                remove_files_with_extension(core_dir, ".so")
-            else:
-                remove_files_with_extension(core_dir, ".pyd")
-            if get_os_name() == 'osx':
-                remove_files_with_extension(runtime_dir, ".dylib")
-            remove_files_with_extension(runtime_dir, ".bc")
-
-            if get_os_name() == 'linux' or get_os_name() == 'unix':
-                shutil.copy(os.path.join(self.build_temp, 'libtaichi_core.so'),
-                            os.path.join(core_dir, 'taichi_core.so'))
-            elif get_os_name() == 'osx':
-                shutil.copy(
-                    os.path.join(self.build_temp, 'libtaichi_core.dylib'),
-                    os.path.join(core_dir, 'taichi_core.so'))
-                moltenvk_path = os.path.join(self.build_temp,
-                                             'libMoltenVK.dylib')
-                if os.path.exists(moltenvk_path):
-                    shutil.copy(moltenvk_path,
-                                os.path.join(runtime_dir, 'libMoltenVK.dylib'))
-            else:
-                shutil.copy('runtimes/taichi_core.dll',
-                            os.path.join(core_dir, 'taichi_core.pyd'))
-
-            if get_os_name() != 'osx':
-                libdevice_path = 'external/cuda_libdevice/slim_libdevice.10.bc'
-                print("copying libdevice:", libdevice_path)
-                assert os.path.exists(libdevice_path)
-                shutil.copy(libdevice_path,
-                            os.path.join(runtime_dir, 'slim_libdevice.10.bc'))
-
-            llvm_runtime_dir = 'taichi/runtime/llvm'
-            for f in os.listdir(llvm_runtime_dir):
-                if f.startswith('runtime_') and f.endswith('.bc'):
-                    print(f"Fetching runtime file {f} to {target} folder")
-                    shutil.copy(os.path.join(llvm_runtime_dir, f), runtime_dir)
-=======
         base_dir = package_dir if self.inplace else self.build_lib
         taichi_lib_dir = os.path.join(base_dir, 'taichi', '_lib')
 
@@ -249,7 +200,7 @@
                 self.copy_file(moltenvk_path,
                                os.path.join(runtime_dir, 'libMoltenVK.dylib'))
         else:
-            self.copy_file('runtimes/Release/taichi_core.dll',
+            self.copy_file('runtimes/taichi_core.dll',
                            os.path.join(core_dir, 'taichi_core.pyd'))
 
         if get_os_name() != 'osx':
@@ -264,8 +215,6 @@
             if f.startswith('runtime_') and f.endswith('.bc'):
                 print(f"Fetching runtime file {f} to {taichi_lib_dir} folder")
                 self.copy_file(os.path.join(llvm_runtime_dir, f), runtime_dir)
->>>>>>> 5211ec6c
-
 
 class Clean(clean):
     def run(self):
