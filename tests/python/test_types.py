--- conflicted
+++ resolved
@@ -15,13 +15,8 @@
   assert x[None] == 3
 
 @pytest.mark.parametrize('dt', _TI_TYPES)
-<<<<<<< HEAD
 # OpenGL only supports i1, i32, u32, f32, f64 in GLSL.
-# Metal backend doesn't support arg type other than 32-bit yet.
-@ti.archs_excluding(ti.metal, ti.opengl)
-=======
-@ti.all_archs
->>>>>>> 9c96fb81
+@ti.archs_excluding(ti.opengl)
 def test_type_assign_argument(dt):
   _test_type_assign_argument(dt)
 
