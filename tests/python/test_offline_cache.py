--- conflicted
+++ resolved
@@ -1,6 +1,8 @@
 import atexit
 import functools
 import math
+import os
+import shutil
 import os
 import shutil
 import threading
@@ -18,13 +20,9 @@
 OFFLINE_CACHE_TEMP_DIR = mkdtemp()
 atexit.register(lambda: rmdir(OFFLINE_CACHE_TEMP_DIR))
 
-<<<<<<< HEAD
 supported_llvm_archs = {ti.cpu, ti.cuda}
 supported_gfx_archs = {ti.vulkan, ti.opengl}
 supported_archs_offline_cache = supported_llvm_archs | supported_gfx_archs
-=======
-supported_archs_offline_cache = [ti.cpu, ti.cuda, ti.vulkan]
->>>>>>> 1b4006f4
 supported_archs_offline_cache = [
     v for v in supported_archs_offline_cache
     if v in test_utils.expected_archs()
@@ -45,19 +43,13 @@
     return result
 
 
-def expected_num_cache_files(arch, num_offloads: List[int] = None) -> int:
+def get_expected_num_cache_files(num_offloads: List[int] = None) -> int:
     if not num_offloads:
         return 0
     result = sum(num_offloads)
-<<<<<<< HEAD
     if arch in supported_llvm_archs:
         result += 2  # metadata.{json, tcb}
     elif arch in supported_gfx_archs:
-=======
-    if arch in [ti.cpu, ti.cuda]:
-        result += 2  # metadata.{json, tcb}
-    elif arch in [ti.vulkan]:
->>>>>>> 1b4006f4
         result += 3  # metadata.{json, tcb}, graphs.tcb
     return result
 
@@ -67,15 +59,9 @@
 
 
 def backend_specified_cache_path(arch):
-<<<<<<< HEAD
     if arch in supported_llvm_archs:
         return join(tmp_offline_cache_file_path(), 'llvm')
     elif arch in supported_gfx_archs:
-=======
-    if arch in [ti.cpu, ti.cuda]:
-        return join(tmp_offline_cache_file_path(), 'llvm')
-    elif arch in [ti.vulkan]:
->>>>>>> 1b4006f4
         return join(tmp_offline_cache_file_path(), 'gfx')
     assert False
 
@@ -492,11 +478,7 @@
 
 # FIXME: Currently, the Vulkan offline cache doesn't support cache cleaning
 @pytest.mark.parametrize(
-<<<<<<< HEAD
     'curr_arch', list(set(supported_archs_offline_cache) - supported_gfx_archs))
-=======
-    'curr_arch', list(set(supported_archs_offline_cache) - {ti.vulkan}))
->>>>>>> 1b4006f4
 @pytest.mark.parametrize('factor', [0.0, 0.25, 0.85, 1.0])
 @pytest.mark.parametrize('policy', ['never', 'version', 'lru', 'fifo'])
 @_test_offline_cache_dec
