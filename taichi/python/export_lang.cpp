// Bindings for the python frontend

#include <optional>
#include <string>
#include "taichi/ir/snode.h"

#if TI_WITH_LLVM
#include "llvm/Config/llvm-config.h"
#endif

#include "pybind11/functional.h"
#include "pybind11/pybind11.h"
#include "pybind11/eigen.h"
#include "pybind11/numpy.h"

#include "taichi/ir/expression_ops.h"
#include "taichi/ir/frontend_ir.h"
#include "taichi/ir/statements.h"
#include "taichi/program/graph_builder.h"
#include "taichi/program/extension.h"
#include "taichi/program/ndarray.h"
#include "taichi/python/export.h"
#include "taichi/math/svd.h"
#include "taichi/util/statistics.h"
#include "taichi/util/action_recorder.h"
#include "taichi/system/timeline.h"
#include "taichi/python/snode_registry.h"
#include "taichi/program/sparse_matrix.h"
#include "taichi/program/sparse_solver.h"
#include "taichi/aot/graph_data.h"
#include "taichi/ir/mesh.h"

#include "taichi/program/kernel_profiler.h"

#if defined(TI_WITH_CUDA)
#include "taichi/rhi/cuda/cuda_context.h"
#endif

TI_NAMESPACE_BEGIN
bool test_threading();

TI_NAMESPACE_END

TLANG_NAMESPACE_BEGIN

Expr expr_index(const Expr &expr, const Expr &index) {
  return expr[index];
}

std::string libdevice_path();

TLANG_NAMESPACE_END

TI_NAMESPACE_BEGIN
void export_lang(py::module &m) {
  using namespace taichi::lang;
  using namespace std::placeholders;

  py::register_exception<TaichiTypeError>(m, "TaichiTypeError",
                                          PyExc_TypeError);
  py::register_exception<TaichiSyntaxError>(m, "TaichiSyntaxError",
                                            PyExc_SyntaxError);
  py::register_exception<TaichiRuntimeError>(m, "TaichiRuntimeError",
                                             PyExc_RuntimeError);
  py::register_exception<TaichiAssertionError>(m, "TaichiAssertionError",
                                               PyExc_AssertionError);
  py::enum_<Arch>(m, "Arch", py::arithmetic())
#define PER_ARCH(x) .value(#x, Arch::x)
#include "taichi/inc/archs.inc.h"
#undef PER_ARCH
      .export_values();

  m.def("arch_name", arch_name);
  m.def("arch_from_name", arch_from_name);

  py::enum_<SNodeType>(m, "SNodeType", py::arithmetic())
#define PER_SNODE(x) .value(#x, SNodeType::x)
#include "taichi/inc/snodes.inc.h"
#undef PER_SNODE
      .export_values();

  py::enum_<Extension>(m, "Extension", py::arithmetic())
#define PER_EXTENSION(x) .value(#x, Extension::x)
#include "taichi/inc/extensions.inc.h"
#undef PER_EXTENSION
      .export_values();

  py::enum_<ExternalArrayLayout>(m, "Layout", py::arithmetic())
      .value("AOS", ExternalArrayLayout::kAOS)
      .value("SOA", ExternalArrayLayout::kSOA)
      .value("NULL", ExternalArrayLayout::kNull)
      .export_values();

  py::enum_<AutodiffMode>(m, "AutodiffMode", py::arithmetic())
      .value("NONE", AutodiffMode::kNone)
      .value("VALIDATION", AutodiffMode::kCheckAutodiffValid)
      .value("FORWARD", AutodiffMode::kForward)
      .value("REVERSE", AutodiffMode::kReverse)
      .export_values();

  py::enum_<SNodeGradType>(m, "SNodeGradType", py::arithmetic())
      .value("PRIMAL", SNodeGradType::kPrimal)
      .value("ADJOINT", SNodeGradType::kAdjoint)
      .value("DUAL", SNodeGradType::kDual)
      .value("ADJOINT_CHECKBIT", SNodeGradType::kAdjointCheckbit)
      .export_values();

  // TODO(type): This should be removed
  py::class_<DataType>(m, "DataType")
      .def(py::init<Type *>())
      .def(py::self == py::self)
      .def("__hash__", &DataType::hash)
      .def("to_string", &DataType::to_string)
      .def("__str__", &DataType::to_string)
      .def("shape", &DataType::get_shape)
      .def("element_type", &DataType::get_element_type)
      .def(
          "get_ptr", [](DataType *dtype) -> Type * { return *dtype; },
          py::return_value_policy::reference)
      .def(py::pickle(
          [](const DataType &dt) {
            // Note: this only works for primitive types, which is fine for now.
            auto primitive =
                dynamic_cast<const PrimitiveType *>((const Type *)dt);
            TI_ASSERT(primitive);
            return py::make_tuple((std::size_t)primitive->type);
          },
          [](py::tuple t) {
            if (t.size() != 1)
              throw std::runtime_error("Invalid state!");

            DataType dt =
                PrimitiveType::get((PrimitiveTypeID)(t[0].cast<std::size_t>()));

            return dt;
          }));

  py::class_<CompileConfig>(m, "CompileConfig")
      .def(py::init<>())
      .def_readwrite("arch", &CompileConfig::arch)
      .def_readwrite("opt_level", &CompileConfig::opt_level)
      .def_readwrite("packed", &CompileConfig::packed)
      .def_readwrite("print_ir", &CompileConfig::print_ir)
      .def_readwrite("print_preprocessed_ir",
                     &CompileConfig::print_preprocessed_ir)
      .def_readwrite("debug", &CompileConfig::debug)
      .def_readwrite("cfg_optimization", &CompileConfig::cfg_optimization)
      .def_readwrite("check_out_of_bound", &CompileConfig::check_out_of_bound)
      .def_readwrite("validate_autodiff", &CompileConfig::validate_autodiff)
      .def_readwrite("print_accessor_ir", &CompileConfig::print_accessor_ir)
      .def_readwrite("print_evaluator_ir", &CompileConfig::print_evaluator_ir)
      .def_readwrite("use_llvm", &CompileConfig::use_llvm)
      .def_readwrite("print_benchmark_stat",
                     &CompileConfig::print_benchmark_stat)
      .def_readwrite("print_struct_llvm_ir",
                     &CompileConfig::print_struct_llvm_ir)
      .def_readwrite("print_kernel_llvm_ir",
                     &CompileConfig::print_kernel_llvm_ir)
      .def_readwrite("print_kernel_llvm_ir_optimized",
                     &CompileConfig::print_kernel_llvm_ir_optimized)
      .def_readwrite("print_kernel_nvptx", &CompileConfig::print_kernel_nvptx)
      .def_readwrite("simplify_before_lower_access",
                     &CompileConfig::simplify_before_lower_access)
      .def_readwrite("simplify_after_lower_access",
                     &CompileConfig::simplify_after_lower_access)
      .def_readwrite("lower_access", &CompileConfig::lower_access)
      .def_readwrite("move_loop_invariant_outside_if",
                     &CompileConfig::move_loop_invariant_outside_if)
      .def_readwrite("default_cpu_block_dim",
                     &CompileConfig::default_cpu_block_dim)
      .def_readwrite("cpu_block_dim_adaptive",
                     &CompileConfig::cpu_block_dim_adaptive)
      .def_readwrite("default_gpu_block_dim",
                     &CompileConfig::default_gpu_block_dim)
      .def_readwrite("gpu_max_reg", &CompileConfig::gpu_max_reg)
      .def_readwrite("saturating_grid_dim", &CompileConfig::saturating_grid_dim)
      .def_readwrite("max_block_dim", &CompileConfig::max_block_dim)
      .def_readwrite("cpu_max_num_threads", &CompileConfig::cpu_max_num_threads)
      .def_readwrite("random_seed", &CompileConfig::random_seed)
      .def_readwrite("verbose_kernel_launches",
                     &CompileConfig::verbose_kernel_launches)
      .def_readwrite("verbose", &CompileConfig::verbose)
      .def_readwrite("demote_dense_struct_fors",
                     &CompileConfig::demote_dense_struct_fors)
      .def_readwrite("kernel_profiler", &CompileConfig::kernel_profiler)
      .def_readwrite("timeline", &CompileConfig::timeline)
      .def_readwrite("default_fp", &CompileConfig::default_fp)
      .def_readwrite("default_ip", &CompileConfig::default_ip)
      .def_readwrite("default_up", &CompileConfig::default_up)
      .def_readwrite("device_memory_GB", &CompileConfig::device_memory_GB)
      .def_readwrite("device_memory_fraction",
                     &CompileConfig::device_memory_fraction)
      .def_readwrite("fast_math", &CompileConfig::fast_math)
      .def_readwrite("advanced_optimization",
                     &CompileConfig::advanced_optimization)
      .def_readwrite("ad_stack_size", &CompileConfig::ad_stack_size)
      .def_readwrite("dynamic_index", &CompileConfig::dynamic_index)
      .def_readwrite("flatten_if", &CompileConfig::flatten_if)
      .def_readwrite("make_thread_local", &CompileConfig::make_thread_local)
      .def_readwrite("make_block_local", &CompileConfig::make_block_local)
      .def_readwrite("detect_read_only", &CompileConfig::detect_read_only)
      .def_readwrite("ndarray_use_cached_allocator",
                     &CompileConfig::ndarray_use_cached_allocator)
      .def_readwrite("use_mesh", &CompileConfig::use_mesh)
      .def_readwrite("real_matrix", &CompileConfig::real_matrix)
      .def_readwrite("real_matrix_scalarize",
                     &CompileConfig::real_matrix_scalarize)
      .def_readwrite("cc_compile_cmd", &CompileConfig::cc_compile_cmd)
      .def_readwrite("cc_link_cmd", &CompileConfig::cc_link_cmd)
      .def_readwrite("quant_opt_store_fusion",
                     &CompileConfig::quant_opt_store_fusion)
      .def_readwrite("quant_opt_atomic_demotion",
                     &CompileConfig::quant_opt_atomic_demotion)
      .def_readwrite("allow_nv_shader_extension",
                     &CompileConfig::allow_nv_shader_extension)
      .def_readwrite("use_gles", &CompileConfig::use_gles)
      .def_readwrite("make_mesh_block_local",
                     &CompileConfig::make_mesh_block_local)
      .def_readwrite("mesh_localize_to_end_mapping",
                     &CompileConfig::mesh_localize_to_end_mapping)
      .def_readwrite("mesh_localize_from_end_mapping",
                     &CompileConfig::mesh_localize_from_end_mapping)
      .def_readwrite("optimize_mesh_reordered_mapping",
                     &CompileConfig::optimize_mesh_reordered_mapping)
      .def_readwrite("mesh_localize_all_attr_mappings",
                     &CompileConfig::mesh_localize_all_attr_mappings)
      .def_readwrite("demote_no_access_mesh_fors",
                     &CompileConfig::demote_no_access_mesh_fors)
      .def_readwrite("experimental_auto_mesh_local",
                     &CompileConfig::experimental_auto_mesh_local)
      .def_readwrite("auto_mesh_local_default_occupacy",
                     &CompileConfig::auto_mesh_local_default_occupacy)
      .def_readwrite("offline_cache", &CompileConfig::offline_cache)
      .def_readwrite("offline_cache_file_path",
                     &CompileConfig::offline_cache_file_path)
      .def_readwrite("offline_cache_cleaning_policy",
                     &CompileConfig::offline_cache_cleaning_policy)
      .def_readwrite("offline_cache_max_size_of_files",
                     &CompileConfig::offline_cache_max_size_of_files)
      .def_readwrite("offline_cache_cleaning_factor",
                     &CompileConfig::offline_cache_cleaning_factor)
      .def_readwrite("num_compile_threads", &CompileConfig::num_compile_threads)
      .def_readwrite("vk_api_version", &CompileConfig::vk_api_version);

  m.def("reset_default_compile_config",
        [&]() { default_compile_config = CompileConfig(); });

  m.def(
      "default_compile_config",
      [&]() -> CompileConfig & { return default_compile_config; },
      py::return_value_policy::reference);

  py::class_<Program::KernelProfilerQueryResult>(m, "KernelProfilerQueryResult")
      .def_readwrite("counter", &Program::KernelProfilerQueryResult::counter)
      .def_readwrite("min", &Program::KernelProfilerQueryResult::min)
      .def_readwrite("max", &Program::KernelProfilerQueryResult::max)
      .def_readwrite("avg", &Program::KernelProfilerQueryResult::avg);

  py::class_<KernelProfileTracedRecord>(m, "KernelProfileTracedRecord")
      .def_readwrite("register_per_thread",
                     &KernelProfileTracedRecord::register_per_thread)
      .def_readwrite("shared_mem_per_block",
                     &KernelProfileTracedRecord::shared_mem_per_block)
      .def_readwrite("grid_size", &KernelProfileTracedRecord::grid_size)
      .def_readwrite("block_size", &KernelProfileTracedRecord::block_size)
      .def_readwrite(
          "active_blocks_per_multiprocessor",
          &KernelProfileTracedRecord::active_blocks_per_multiprocessor)
      .def_readwrite("kernel_time",
                     &KernelProfileTracedRecord::kernel_elapsed_time_in_ms)
      .def_readwrite("base_time", &KernelProfileTracedRecord::time_since_base)
      .def_readwrite("name", &KernelProfileTracedRecord::name)
      .def_readwrite("metric_values",
                     &KernelProfileTracedRecord::metric_values);

  py::enum_<SNodeAccessFlag>(m, "SNodeAccessFlag", py::arithmetic())
      .value("block_local", SNodeAccessFlag::block_local)
      .value("read_only", SNodeAccessFlag::read_only)
      .value("mesh_local", SNodeAccessFlag::mesh_local)
      .export_values();

  // Export ASTBuilder
  py::class_<ASTBuilder>(m, "ASTBuilder")
      .def("make_id_expr", &ASTBuilder::make_id_expr)
      .def("create_kernel_exprgroup_return",
           &ASTBuilder::create_kernel_exprgroup_return)
      .def("create_print", &ASTBuilder::create_print)
      .def("begin_func", &ASTBuilder::begin_func)
      .def("end_func", &ASTBuilder::end_func)
      .def("stop_grad", &ASTBuilder::stop_gradient)
      .def("begin_frontend_if", &ASTBuilder::begin_frontend_if)
      .def("begin_frontend_if_true", &ASTBuilder::begin_frontend_if_true)
      .def("pop_scope", &ASTBuilder::pop_scope)
      .def("begin_frontend_if_false", &ASTBuilder::begin_frontend_if_false)
      .def("insert_deactivate", &ASTBuilder::insert_snode_deactivate)
      .def("insert_activate", &ASTBuilder::insert_snode_activate)
      .def("insert_external_func_call", &ASTBuilder::insert_external_func_call)
      .def("make_matrix_expr", &ASTBuilder::make_matrix_expr)
      .def("expr_alloca", &ASTBuilder::expr_alloca)
      .def("expr_alloca_local_tensor", &ASTBuilder::expr_alloca_local_tensor)
      .def("expr_alloca_shared_array", &ASTBuilder::expr_alloca_shared_array)
      .def("create_assert_stmt", &ASTBuilder::create_assert_stmt)
      .def("expr_assign", &ASTBuilder::expr_assign)
      .def("begin_frontend_range_for", &ASTBuilder::begin_frontend_range_for)
      .def("end_frontend_range_for", &ASTBuilder::pop_scope)
      .def("begin_frontend_struct_for_on_snode",
           &ASTBuilder::begin_frontend_struct_for_on_snode)
      .def("begin_frontend_struct_for_on_external_tensor",
           &ASTBuilder::begin_frontend_struct_for_on_external_tensor)
      .def("end_frontend_struct_for", &ASTBuilder::pop_scope)
      .def("begin_frontend_mesh_for", &ASTBuilder::begin_frontend_mesh_for)
      .def("end_frontend_mesh_for", &ASTBuilder::pop_scope)
      .def("begin_frontend_while", &ASTBuilder::begin_frontend_while)
      .def("insert_break_stmt", &ASTBuilder::insert_break_stmt)
      .def("insert_continue_stmt", &ASTBuilder::insert_continue_stmt)
      .def("insert_expr_stmt", &ASTBuilder::insert_expr_stmt)
      .def("insert_thread_idx_expr", &ASTBuilder::insert_thread_idx_expr)
      .def("insert_patch_idx_expr", &ASTBuilder::insert_patch_idx_expr)
      .def("sifakis_svd_f32", sifakis_svd_export<float32, int32>)
      .def("sifakis_svd_f64", sifakis_svd_export<float64, int64>)
      .def("expr_var", &ASTBuilder::make_var)
      .def("bit_vectorize", &ASTBuilder::bit_vectorize)
      .def("parallelize", &ASTBuilder::parallelize)
      .def("strictly_serialize", &ASTBuilder::strictly_serialize)
      .def("block_dim", &ASTBuilder::block_dim)
      .def("insert_snode_access_flag", &ASTBuilder::insert_snode_access_flag)
      .def("reset_snode_access_flag", &ASTBuilder::reset_snode_access_flag);

  py::class_<Program>(m, "Program")
      .def(py::init<>())
      .def_readonly("config", &Program::config)
      .def("sync_kernel_profiler",
           [](Program *program) { program->profiler->sync(); })
      .def("update_kernel_profiler",
           [](Program *program) { program->profiler->update(); })
      .def("clear_kernel_profiler",
           [](Program *program) { program->profiler->clear(); })
      .def("query_kernel_profile_info",
           [](Program *program, const std::string &name) {
             return program->query_kernel_profile_info(name);
           })
      .def("get_kernel_profiler_records",
           [](Program *program) {
             return program->profiler->get_traced_records();
           })
      .def(
          "get_kernel_profiler_device_name",
          [](Program *program) { return program->profiler->get_device_name(); })
      .def("get_compute_stream_device_time_elapsed_us",
           [](Program *program) {
             return program->get_compute_device()
                 ->get_compute_stream()
                 ->device_time_elapsed_us();
           })
      .def("reinit_kernel_profiler_with_metrics",
           [](Program *program, const std::vector<std::string> metrics) {
             return program->profiler->reinit_with_metrics(metrics);
           })
      .def("kernel_profiler_total_time",
           [](Program *program) { return program->profiler->get_total_time(); })
      .def("set_kernel_profiler_toolkit",
           [](Program *program, const std::string toolkit_name) {
             return program->profiler->set_profiler_toolkit(toolkit_name);
           })
      .def("timeline_clear",
           [](Program *) { Timelines::get_instance().clear(); })
      .def("timeline_save",
           [](Program *, const std::string &fn) {
             Timelines::get_instance().save(fn);
           })
      .def("print_memory_profiler_info", &Program::print_memory_profiler_info)
      .def("finalize", &Program::finalize)
      .def("get_total_compilation_time", &Program::get_total_compilation_time)
      .def("visualize_layout", &Program::visualize_layout)
      .def("get_snode_num_dynamically_allocated",
           &Program::get_snode_num_dynamically_allocated)
      .def("synchronize", &Program::synchronize)
      .def("materialize_runtime", &Program::materialize_runtime)
      .def("make_aot_module_builder", &Program::make_aot_module_builder)
      .def("get_snode_tree_size", &Program::get_snode_tree_size)
      .def("get_snode_root", &Program::get_snode_root,
           py::return_value_policy::reference)
      .def("current_ast_builder", &Program::current_ast_builder,
           py::return_value_policy::reference)
      .def(
          "create_kernel",
          [](Program *program, const std::function<void(Kernel *)> &body,
             const std::string &name, AutodiffMode autodiff_mode) -> Kernel * {
            py::gil_scoped_release release;
            return &program->kernel(body, name, autodiff_mode);
          },
          py::return_value_policy::reference)
      .def("create_function", &Program::create_function,
           py::return_value_policy::reference)
      .def("create_sparse_matrix_builder",
           [](Program *program, int n, int m, uint64 max_num_entries,
              DataType dtype, const std::string &storage_format) {
             TI_ERROR_IF(!arch_is_cpu(program->config.arch),
                         "SparseMatrix Builder only supports CPU for now.");
             return SparseMatrixBuilder(n, m, max_num_entries, dtype,
                                        storage_format);
           })
      .def("create_sparse_matrix",
           [](Program *program, int n, int m, DataType dtype,
              std::string storage_format) {
             TI_ERROR_IF(!arch_is_cpu(program->config.arch) &&
                             !arch_is_cuda(program->config.arch),
                         "SparseMatrix only supports CPU and CUDA for now.");
             if (arch_is_cpu(program->config.arch))
               return make_sparse_matrix(n, m, dtype, storage_format);
             else
               return make_cu_sparse_matrix(n, m, dtype);
           })
      .def("make_sparse_matrix_from_ndarray",
           [](Program *program, SparseMatrix &sm, const Ndarray &ndarray) {
             TI_ERROR_IF(!arch_is_cpu(program->config.arch) &&
                             !arch_is_cuda(program->config.arch),
                         "SparseMatrix only supports CPU and CUDA for now.");
             return make_sparse_matrix_from_ndarray(program, sm, ndarray);
           })
      .def("make_sparse_matrix_from_ndarray_cusparse",
           [](Program *program, CuSparseMatrix &sm, const Ndarray &row_coo,
              const Ndarray &col_coo, const Ndarray &val_coo) {
             TI_ERROR_IF(
                 !arch_is_cuda(program->config.arch),
                 "SparseMatrix based on GPU only supports CUDA for now.");
             return make_sparse_matrix_from_ndarray_cusparse(
                 program, sm, row_coo, col_coo, val_coo);
           })
      .def("no_activate",
           [](Program *program, SNode *snode) {
             // TODO(#2193): Also apply to @ti.func?
             auto *kernel = dynamic_cast<Kernel *>(program->current_callable);
             TI_ASSERT(kernel);
             kernel->no_activate.push_back(snode);
           })
      .def("decl_scalar_arg",
           [&](Program *program, const DataType &dt) {
             return program->current_callable->insert_scalar_arg(dt);
           })
      .def("decl_arr_arg",
           [&](Program *program, const DataType &dt, int total_dim,
               std::vector<int> shape) {
             return program->current_callable->insert_arr_arg(dt, total_dim,
                                                              shape);
           })
      .def("decl_texture_arg",
           [&](Program *program, const DataType &dt) {
             return program->current_callable->insert_texture_arg(dt);
           })
      .def("decl_ret",
           [&](Program *program, const DataType &dt) {
             return program->current_callable->insert_ret(dt);
           })
      .def("make_id_expr",
           [](Program *program, const std::string &name) {
             return Expr::make<IdExpression>(program->get_next_global_id(name));
           })
      .def(
          "create_ndarray",
          [&](Program *program, const DataType &dt,
              const std::vector<int> &shape,
              ExternalArrayLayout layout) -> Ndarray * {
            return program->create_ndarray(dt, shape, layout);
          },
          py::arg("dt"), py::arg("shape"),
          py::arg("layout") = ExternalArrayLayout::kNull,
          py::return_value_policy::reference)
      .def(
          "create_texture",
          [&](Program *program, const DataType &dt, int num_channels,
              const std::vector<int> &shape) -> Texture * {
            return program->create_texture(dt, num_channels, shape);
          },
          py::arg("dt"), py::arg("num_channels"),
          py::arg("shape") = py::tuple(), py::return_value_policy::reference)
      .def("get_ndarray_data_ptr_as_int",
           [](Program *program, Ndarray *ndarray) {
             return program->get_ndarray_data_ptr_as_int(ndarray);
           })
      .def("fill_float",
           [](Program *program, Ndarray *ndarray, float val) {
             program->fill_ndarray_fast(ndarray,
                                        reinterpret_cast<uint32_t &>(val));
           })
      .def("fill_int",
           [](Program *program, Ndarray *ndarray, int32_t val) {
             program->fill_ndarray_fast(ndarray,
                                        reinterpret_cast<int32_t &>(val));
           })
      .def("fill_uint", [](Program *program, Ndarray *ndarray, uint32_t val) {
        program->fill_ndarray_fast(ndarray, val);
      });

  py::class_<AotModuleBuilder>(m, "AotModuleBuilder")
      .def("add_field", &AotModuleBuilder::add_field)
      .def("add", &AotModuleBuilder::add)
      .def("add_kernel_template", &AotModuleBuilder::add_kernel_template)
      .def("add_graph", &AotModuleBuilder::add_graph)
      .def("dump", &AotModuleBuilder::dump);

  py::class_<Axis>(m, "Axis").def(py::init<int>());
  py::class_<SNode>(m, "SNode")
      .def(py::init<>())
      .def_readwrite("parent", &SNode::parent)
      .def_readonly("type", &SNode::type)
      .def_readonly("id", &SNode::id)
      .def("dense",
           (SNode & (SNode::*)(const std::vector<Axis> &,
                               const std::vector<int> &, bool))(&SNode::dense),
           py::return_value_policy::reference)
      .def(
          "pointer",
          (SNode & (SNode::*)(const std::vector<Axis> &,
                              const std::vector<int> &, bool))(&SNode::pointer),
          py::return_value_policy::reference)
      .def("hash",
           (SNode & (SNode::*)(const std::vector<Axis> &,
                               const std::vector<int> &, bool))(&SNode::hash),
           py::return_value_policy::reference)
      .def("dynamic", &SNode::dynamic, py::return_value_policy::reference)
      .def("bitmasked",
           (SNode & (SNode::*)(const std::vector<Axis> &,
                               const std::vector<int> &,
                               bool))(&SNode::bitmasked),
           py::return_value_policy::reference)
      .def("bit_struct", &SNode::bit_struct, py::return_value_policy::reference)
      .def("quant_array", &SNode::quant_array,
           py::return_value_policy::reference)
      .def("place", &SNode::place)
      .def("data_type", [](SNode *snode) { return snode->dt; })
      .def("name", [](SNode *snode) { return snode->name; })
      .def("get_num_ch",
           [](SNode *snode) -> int { return (int)snode->ch.size(); })
      .def(
          "get_ch",
          [](SNode *snode, int i) -> SNode * { return snode->ch[i].get(); },
          py::return_value_policy::reference)
      .def("lazy_grad", &SNode::lazy_grad)
      .def("lazy_dual", &SNode::lazy_dual)
      .def("allocate_adjoint_checkbit", &SNode::allocate_adjoint_checkbit)
      .def("read_int", &SNode::read_int)
      .def("read_uint", &SNode::read_uint)
      .def("read_float", &SNode::read_float)
      .def("has_adjoint", &SNode::has_adjoint)
      .def("has_adjoint_checkbit", &SNode::has_adjoint_checkbit)
      .def("get_snode_grad_type", &SNode::get_snode_grad_type)
      .def("has_dual", &SNode::has_dual)
      .def("is_primal", &SNode::is_primal)
      .def("is_place", &SNode::is_place)
      .def("get_expr", &SNode::get_expr)
      .def("write_int", &SNode::write_int)
      .def("write_float", &SNode::write_float)
      .def("get_shape_along_axis", &SNode::shape_along_axis)
      .def("get_physical_index_position",
           [](SNode *snode) {
             return std::vector<int>(
                 snode->physical_index_position,
                 snode->physical_index_position + taichi_max_num_indices);
           })
      .def("num_active_indices",
           [](SNode *snode) { return snode->num_active_indices; })
      .def_readonly("cell_size_bytes", &SNode::cell_size_bytes)
      .def_readonly("offset_bytes_in_parent_cell",
                    &SNode::offset_bytes_in_parent_cell);

  py::class_<SNodeTree>(m, "SNodeTree")
      .def("id", &SNodeTree::id)
      .def("destroy_snode_tree", [](SNodeTree *snode_tree, Program *program) {
        program->destroy_snode_tree(snode_tree);
      });

  py::class_<Ndarray>(m, "Ndarray")
      .def("device_allocation_ptr", &Ndarray::get_device_allocation_ptr_as_int)
      .def("element_size", &Ndarray::get_element_size)
      .def("nelement", &Ndarray::get_nelement)
      .def("read_int", &Ndarray::read_int)
      .def("read_uint", &Ndarray::read_uint)
      .def("read_float", &Ndarray::read_float)
      .def("write_int", &Ndarray::write_int)
      .def("write_float", &Ndarray::write_float)
      .def("total_shape", &Ndarray::total_shape)
      .def("element_shape", &Ndarray::get_element_shape)
      .def("element_data_type", &Ndarray::get_element_data_type)
      .def_readonly("dtype", &Ndarray::dtype)
      .def_readonly("shape", &Ndarray::shape);

  py::class_<Texture>(m, "Texture")
      .def("device_allocation_ptr", &Texture::get_device_allocation_ptr_as_int)
      .def("from_ndarray", &Texture::from_ndarray)
      .def("from_snode", &Texture::from_snode);

  py::enum_<aot::ArgKind>(m, "ArgKind")
      .value("SCALAR", aot::ArgKind::kScalar)
      .value("NDARRAY", aot::ArgKind::kNdarray)
      // Using this MATRIX as Scalar alias, we can move to native matrix type
      // when supported
      .value("MATRIX", aot::ArgKind::kMatrix)
      .value("TEXTURE", aot::ArgKind::kTexture)
      .value("RWTEXTURE", aot::ArgKind::kRWTexture)
      .export_values();

  py::class_<aot::Arg>(m, "Arg")
      .def(py::init<aot::ArgKind, std::string, DataType &, size_t,
                    std::vector<int>>(),
           py::arg("tag"), py::arg("name"), py::arg("dtype"),
           py::arg("field_dim"), py::arg("element_shape"))
      .def(py::init<aot::ArgKind, std::string, DataType &, size_t,
                    std::vector<int>>(),
           py::arg("tag"), py::arg("name"), py::arg("channel_format"),
           py::arg("num_channels"), py::arg("shape"))
      .def_readonly("name", &aot::Arg::name)
      .def_readonly("element_shape", &aot::Arg::element_shape)
      .def_readonly("texture_shape", &aot::Arg::element_shape)
      .def_readonly("field_dim", &aot::Arg::field_dim)
      .def_readonly("num_channels", &aot::Arg::num_channels)
      .def("dtype", &aot::Arg::dtype)
      .def("channel_format", &aot::Arg::dtype);

  py::class_<Node>(m, "Node");

  py::class_<Sequential, Node>(m, "Sequential")
      .def(py::init<GraphBuilder *>())
      .def("append", &Sequential::append)
      .def("dispatch", &Sequential::dispatch);

  py::class_<GraphBuilder>(m, "GraphBuilder")
      .def(py::init<>())
      .def("dispatch", &GraphBuilder::dispatch)
      .def("compile", &GraphBuilder::compile)
      .def("create_sequential", &GraphBuilder::new_sequential_node,
           py::return_value_policy::reference)
      .def("seq", &GraphBuilder::seq, py::return_value_policy::reference);

  py::class_<aot::CompiledGraph>(m, "CompiledGraph")
      .def("run", [](aot::CompiledGraph *self, const py::dict &pyargs) {
        std::unordered_map<std::string, aot::IValue> args;
        for (auto it : pyargs) {
          std::string arg_name = py::cast<std::string>(it.first);
          auto tag = self->args[arg_name].tag;
          if (tag == aot::ArgKind::kNdarray) {
            auto &val = it.second.cast<Ndarray &>();
            args.insert(
                {py::cast<std::string>(it.first), aot::IValue::create(val)});
          } else if (tag == aot::ArgKind::kTexture ||
                     tag == aot::ArgKind::kRWTexture) {
            auto &val = it.second.cast<Texture &>();
            args.insert(
                {py::cast<std::string>(it.first), aot::IValue::create(val)});

          } else if (tag == aot::ArgKind::kScalar ||
                     tag == aot::ArgKind::kMatrix) {
            std::string arg_name = py::cast<std::string>(it.first);
            auto expected_dtype = self->args[arg_name].dtype();
            if (expected_dtype == PrimitiveType::i32) {
              args.insert(
                  {arg_name, aot::IValue::create(py::cast<int>(it.second))});
            } else if (expected_dtype == PrimitiveType::i64) {
              args.insert(
                  {arg_name, aot::IValue::create(py::cast<int64>(it.second))});
            } else if (expected_dtype == PrimitiveType::f32) {
              args.insert(
                  {arg_name, aot::IValue::create(py::cast<float>(it.second))});
            } else if (expected_dtype == PrimitiveType::f64) {
              args.insert(
                  {arg_name, aot::IValue::create(py::cast<double>(it.second))});
            } else if (expected_dtype == PrimitiveType::i16) {
              args.insert(
                  {arg_name, aot::IValue::create(py::cast<int16>(it.second))});
            } else if (expected_dtype == PrimitiveType::u32) {
              args.insert(
                  {arg_name, aot::IValue::create(py::cast<uint32>(it.second))});
            } else if (expected_dtype == PrimitiveType::u64) {
              args.insert(
                  {arg_name, aot::IValue::create(py::cast<uint64>(it.second))});
            } else if (expected_dtype == PrimitiveType::u16) {
              args.insert(
                  {arg_name, aot::IValue::create(py::cast<uint16>(it.second))});
            } else if (expected_dtype == PrimitiveType::u8) {
              args.insert({arg_name,
                           aot::IValue::create(py::cast<uint8_t>(it.second))});
            } else if (expected_dtype == PrimitiveType::i8) {
              args.insert(
                  {arg_name, aot::IValue::create(py::cast<int8_t>(it.second))});
            } else {
              TI_NOT_IMPLEMENTED;
            }
          } else {
            TI_NOT_IMPLEMENTED;
          }
        }
        self->run(args);
      });

  py::class_<Kernel>(m, "Kernel")
      .def("get_ret_int", &Kernel::get_ret_int)
      .def("get_ret_float", &Kernel::get_ret_float)
      .def("get_ret_int_tensor", &Kernel::get_ret_int_tensor)
      .def("get_ret_float_tensor", &Kernel::get_ret_float_tensor)
      .def("make_launch_context", &Kernel::make_launch_context)
      .def(
          "ast_builder",
          [](Kernel *self) -> ASTBuilder * {
            return &self->context->builder();
          },
          py::return_value_policy::reference)
      .def("__call__",
           [](Kernel *kernel, Kernel::LaunchContextBuilder &launch_ctx) {
             py::gil_scoped_release release;
             kernel->operator()(launch_ctx);
           });

  py::class_<Kernel::LaunchContextBuilder>(m, "KernelLaunchContext")
      .def("set_arg_int", &Kernel::LaunchContextBuilder::set_arg_int)
      .def("set_arg_float", &Kernel::LaunchContextBuilder::set_arg_float)
      .def("set_arg_external_array_with_shape",
           &Kernel::LaunchContextBuilder::set_arg_external_array_with_shape)
      .def("set_arg_ndarray", &Kernel::LaunchContextBuilder::set_arg_ndarray)
      .def("set_arg_texture", &Kernel::LaunchContextBuilder::set_arg_texture)
      .def("set_arg_rw_texture",
           &Kernel::LaunchContextBuilder::set_arg_rw_texture)
      .def("set_extra_arg_int",
           &Kernel::LaunchContextBuilder::set_extra_arg_int);

  py::class_<Function>(m, "Function")
      .def("set_function_body",
           py::overload_cast<const std::function<void()> &>(
               &Function::set_function_body))
      .def(
          "ast_builder",
          [](Function *self) -> ASTBuilder * {
            return &self->context->builder();
          },
          py::return_value_policy::reference);

  py::class_<Expr> expr(m, "Expr");
  expr.def("snode", &Expr::snode, py::return_value_policy::reference)
      .def("is_external_tensor_expr",
           [](Expr *expr) { return expr->is<ExternalTensorExpression>(); })
      .def("is_index_expr",
           [](Expr *expr) { return expr->is<IndexExpression>(); })
      .def("is_primal",
           [](Expr *expr) {
             return expr->cast<FieldExpression>()->snode_grad_type ==
                    SNodeGradType::kPrimal;
           })
      .def("set_tb", &Expr::set_tb)
      .def("set_name",
           [&](Expr *expr, std::string na) {
             expr->cast<FieldExpression>()->name = na;
           })
      .def("set_grad_type",
           [&](Expr *expr, SNodeGradType t) {
             expr->cast<FieldExpression>()->snode_grad_type = t;
           })
      .def("set_adjoint", &Expr::set_adjoint)
      .def("set_adjoint_checkbit", &Expr::set_adjoint_checkbit)
      .def("set_dual", &Expr::set_dual)
      .def("set_dynamic_index_stride",
           [&](Expr *expr, int dynamic_index_stride) {
             auto matrix_field = expr->cast<MatrixFieldExpression>();
             matrix_field->dynamic_indexable = true;
             matrix_field->dynamic_index_stride = dynamic_index_stride;
           })
      .def("get_dynamic_indexable",
           [&](Expr *expr) -> bool {
             return expr->cast<MatrixFieldExpression>()->dynamic_indexable;
           })
      .def("get_dynamic_index_stride",
           [&](Expr *expr) -> int {
             return expr->cast<MatrixFieldExpression>()->dynamic_index_stride;
           })
      .def(
          "get_dt",
          [&](Expr *expr) -> const Type * {
            return expr->cast<FieldExpression>()->dt;
          },
          py::return_value_policy::reference)
      .def("get_ret_type", &Expr::get_ret_type)
      .def("type_check", &Expr::type_check)
      .def("get_expr_name",
           [](Expr *expr) { return expr->cast<FieldExpression>()->name; })
      .def("get_raw_address", [](Expr *expr) { return (uint64)expr; })
      .def("get_underlying_ptr_address", [](Expr *e) {
        // The reason that there are both get_raw_address() and
        // get_underlying_ptr_address() is that Expr itself is mostly wrapper
        // around its underlying |expr| (of type Expression). Expr |e| can be
        // temporary, while the underlying |expr| is mostly persistent.
        //
        // Same get_raw_address() implies that get_underlying_ptr_address() are
        // also the same. The reverse is not true.
        return (uint64)e->expr.get();
      });

  py::class_<ExprGroup>(m, "ExprGroup")
      .def(py::init<>())
      .def("size", [](ExprGroup *eg) { return eg->exprs.size(); })
      .def("push_back", &ExprGroup::push_back);

  py::class_<Stmt>(m, "Stmt");

  m.def("expr_snode_get_addr", &snode_get_addr);
  m.def("expr_snode_append", &snode_append);
  m.def("expr_snode_is_active", &snode_is_active);
  m.def("expr_snode_length", &snode_length);

  m.def("insert_internal_func_call",
        [&](const std::string &func_name, const ExprGroup &args,
            bool with_runtime_context) {
          return Expr::make<InternalFuncCallExpression>(func_name, args.exprs,
                                                        with_runtime_context);
        });

  m.def("make_func_call_expr",
        Expr::make<FuncCallExpression, Function *, const ExprGroup &>);

  m.def("value_cast", static_cast<Expr (*)(const Expr &expr, DataType)>(cast));
  m.def("bits_cast",
        static_cast<Expr (*)(const Expr &expr, DataType)>(bit_cast));

  m.def("expr_atomic_add", [&](const Expr &a, const Expr &b) {
    return Expr::make<AtomicOpExpression>(AtomicOpType::add, a, b);
  });

  m.def("expr_atomic_sub", [&](const Expr &a, const Expr &b) {
    return Expr::make<AtomicOpExpression>(AtomicOpType::sub, a, b);
  });

  m.def("expr_atomic_min", [&](const Expr &a, const Expr &b) {
    return Expr::make<AtomicOpExpression>(AtomicOpType::min, a, b);
  });

  m.def("expr_atomic_max", [&](const Expr &a, const Expr &b) {
    return Expr::make<AtomicOpExpression>(AtomicOpType::max, a, b);
  });

  m.def("expr_atomic_bit_and", [&](const Expr &a, const Expr &b) {
    return Expr::make<AtomicOpExpression>(AtomicOpType::bit_and, a, b);
  });

  m.def("expr_atomic_bit_or", [&](const Expr &a, const Expr &b) {
    return Expr::make<AtomicOpExpression>(AtomicOpType::bit_or, a, b);
  });

  m.def("expr_atomic_bit_xor", [&](const Expr &a, const Expr &b) {
    return Expr::make<AtomicOpExpression>(AtomicOpType::bit_xor, a, b);
  });

  m.def("expr_index", expr_index);

  m.def("expr_assume_in_range", assume_range);

  m.def("expr_loop_unique", loop_unique);

  m.def("expr_field", expr_field);

  m.def("expr_matrix_field", expr_matrix_field);

#define DEFINE_EXPRESSION_OP(x) m.def("expr_" #x, expr_##x);

  DEFINE_EXPRESSION_OP(neg)
  DEFINE_EXPRESSION_OP(sqrt)
  DEFINE_EXPRESSION_OP(round)
  DEFINE_EXPRESSION_OP(floor)
  DEFINE_EXPRESSION_OP(ceil)
  DEFINE_EXPRESSION_OP(abs)
  DEFINE_EXPRESSION_OP(sin)
  DEFINE_EXPRESSION_OP(asin)
  DEFINE_EXPRESSION_OP(cos)
  DEFINE_EXPRESSION_OP(acos)
  DEFINE_EXPRESSION_OP(tan)
  DEFINE_EXPRESSION_OP(tanh)
  DEFINE_EXPRESSION_OP(inv)
  DEFINE_EXPRESSION_OP(rcp)
  DEFINE_EXPRESSION_OP(rsqrt)
  DEFINE_EXPRESSION_OP(exp)
  DEFINE_EXPRESSION_OP(log)

  DEFINE_EXPRESSION_OP(select)
  DEFINE_EXPRESSION_OP(ifte)

  DEFINE_EXPRESSION_OP(cmp_le)
  DEFINE_EXPRESSION_OP(cmp_lt)
  DEFINE_EXPRESSION_OP(cmp_ge)
  DEFINE_EXPRESSION_OP(cmp_gt)
  DEFINE_EXPRESSION_OP(cmp_ne)
  DEFINE_EXPRESSION_OP(cmp_eq)

  DEFINE_EXPRESSION_OP(bit_and)
  DEFINE_EXPRESSION_OP(bit_or)
  DEFINE_EXPRESSION_OP(bit_xor)
  DEFINE_EXPRESSION_OP(bit_shl)
  DEFINE_EXPRESSION_OP(bit_shr)
  DEFINE_EXPRESSION_OP(bit_sar)
  DEFINE_EXPRESSION_OP(bit_not)

  DEFINE_EXPRESSION_OP(logic_not)
  DEFINE_EXPRESSION_OP(logical_and)
  DEFINE_EXPRESSION_OP(logical_or)

  DEFINE_EXPRESSION_OP(add)
  DEFINE_EXPRESSION_OP(sub)
  DEFINE_EXPRESSION_OP(mul)
  DEFINE_EXPRESSION_OP(div)
  DEFINE_EXPRESSION_OP(truediv)
  DEFINE_EXPRESSION_OP(floordiv)
  DEFINE_EXPRESSION_OP(mod)
  DEFINE_EXPRESSION_OP(max)
  DEFINE_EXPRESSION_OP(min)
  DEFINE_EXPRESSION_OP(atan2)
  DEFINE_EXPRESSION_OP(pow)

#undef DEFINE_EXPRESSION_OP

  m.def("make_global_load_stmt", Stmt::make<GlobalLoadStmt, Stmt *>);
  m.def("make_global_store_stmt", Stmt::make<GlobalStoreStmt, Stmt *, Stmt *>);
  m.def("make_frontend_assign_stmt",
        Stmt::make<FrontendAssignStmt, const Expr &, const Expr &>);

  m.def("make_arg_load_expr",
        Expr::make<ArgLoadExpression, int, const DataType &, bool>);

  m.def("make_reference", Expr::make<ReferenceExpression, const Expr &>);

  m.def("make_external_tensor_expr",
        Expr::make<ExternalTensorExpression, const DataType &, int, int, int,
                   const std::vector<int> &>);

  m.def("make_rand_expr", Expr::make<RandExpression, const DataType &>);

  m.def("make_const_expr_int",
        Expr::make<ConstExpression, const DataType &, int64>);

  m.def("make_const_expr_fp",
        Expr::make<ConstExpression, const DataType &, float64>);

  m.def("make_texture_ptr_expr", Expr::make<TexturePtrExpression, int, int>);
  m.def("make_rw_texture_ptr_expr",
        Expr::make<TexturePtrExpression, int, int, int, const DataType &, int>);

  auto &&texture =
      py::enum_<TextureOpType>(m, "TextureOpType", py::arithmetic());
  for (int t = 0; t <= (int)TextureOpType::kStore; t++)
    texture.value(texture_op_type_name(TextureOpType(t)).c_str(),
                  TextureOpType(t));
  texture.export_values();
  m.def("make_texture_op_expr",
        Expr::make<TextureOpExpression, const TextureOpType &, const Expr &,
                   const ExprGroup &>);

  auto &&bin = py::enum_<BinaryOpType>(m, "BinaryOpType", py::arithmetic());
  for (int t = 0; t <= (int)BinaryOpType::undefined; t++)
    bin.value(binary_op_type_name(BinaryOpType(t)).c_str(), BinaryOpType(t));
  bin.export_values();
  m.def("make_binary_op_expr",
        Expr::make<BinaryOpExpression, const BinaryOpType &, const Expr &,
                   const Expr &>);

  auto &&unary = py::enum_<UnaryOpType>(m, "UnaryOpType", py::arithmetic());
  for (int t = 0; t <= (int)UnaryOpType::undefined; t++)
    unary.value(unary_op_type_name(UnaryOpType(t)).c_str(), UnaryOpType(t));
  unary.export_values();
  m.def("make_unary_op_expr",
        Expr::make<UnaryOpExpression, const UnaryOpType &, const Expr &>);
#define PER_TYPE(x)                                                  \
  m.attr(("DataType_" + data_type_name(PrimitiveType::x)).c_str()) = \
      PrimitiveType::x;
#include "taichi/inc/data_type.inc.h"
#undef PER_TYPE

  m.def("data_type_size", data_type_size);
  m.def("is_quant", is_quant);
  m.def("is_integral", is_integral);
  m.def("is_signed", is_signed);
  m.def("is_real", is_real);
  m.def("is_unsigned", is_unsigned);
  m.def("is_tensor", is_tensor);

  m.def("data_type_name", data_type_name);

  m.def("subscript",
        [](const Expr &expr, const ExprGroup &expr_group, std::string tb) {
          Expr idx_expr = expr[expr_group];
          idx_expr.set_tb(tb);
          return idx_expr;
        });

  m.def("make_stride_expr",
        Expr::make<StrideExpression, const Expr &, const ExprGroup &,
                   const std::vector<int> &, int>);

  m.def("get_external_tensor_element_dim", [](const Expr &expr) {
    TI_ASSERT(expr.is<ExternalTensorExpression>());
    return expr.cast<ExternalTensorExpression>()->element_dim;
  });

  m.def("get_external_tensor_element_shape", [](const Expr &expr) {
    TI_ASSERT(expr.is<ExternalTensorExpression>());
    auto external_tensor_expr = expr.cast<ExternalTensorExpression>();
    return external_tensor_expr->dt.get_shape();
  });

  m.def("get_external_tensor_dim", [](const Expr &expr) {
    TI_ASSERT(expr.is<ExternalTensorExpression>());
    return expr.cast<ExternalTensorExpression>()->dim;
  });

  m.def("get_external_tensor_shape_along_axis",
        Expr::make<ExternalTensorShapeAlongAxisExpression, const Expr &, int>);

  // Mesh related.
  m.def("get_relation_size", [](mesh::MeshPtr mesh_ptr, const Expr &mesh_idx,
                                mesh::MeshElementType to_type) {
    return Expr::make<MeshRelationAccessExpression>(mesh_ptr.ptr.get(),
                                                    mesh_idx, to_type);
  });

  m.def("get_relation_access",
        [](mesh::MeshPtr mesh_ptr, const Expr &mesh_idx,
           mesh::MeshElementType to_type, const Expr &neighbor_idx) {
          return Expr::make<MeshRelationAccessExpression>(
              mesh_ptr.ptr.get(), mesh_idx, to_type, neighbor_idx);
        });

  m.def("get_index_conversion",
        [](mesh::MeshPtr mesh_ptr, mesh::MeshElementType idx_type,
           const Expr &idx, mesh::ConvType &conv_type) {
          return Expr::make<MeshIndexConversionExpression>(
              mesh_ptr.ptr.get(), idx_type, idx, conv_type);
        });

  py::class_<FunctionKey>(m, "FunctionKey")
      .def(py::init<const std::string &, int, int>())
      .def_readonly("instance_id", &FunctionKey::instance_id);

  m.def("test_throw", [] {
    try {
      throw IRModified();
    } catch (IRModified) {
      TI_INFO("caught");
    }
  });

  m.def("test_throw", [] { throw IRModified(); });

#if TI_WITH_LLVM
  m.def("libdevice_path", libdevice_path);
#endif

  m.def("host_arch", host_arch);

  m.def("set_lib_dir", [&](const std::string &dir) { compiled_lib_dir = dir; });
  m.def("set_tmp_dir", [&](const std::string &dir) { runtime_tmp_dir = dir; });

  m.def("get_commit_hash", get_commit_hash);
  m.def("get_version_string", get_version_string);
  m.def("get_version_major", get_version_major);
  m.def("get_version_minor", get_version_minor);
  m.def("get_version_patch", get_version_patch);
  m.def("get_llvm_target_support", [] {
#if defined(TI_WITH_LLVM)
    return LLVM_VERSION_STRING;
#else
    return "targets unsupported";
#endif
  });
  m.def("test_printf", [] { printf("test_printf\n"); });
  m.def("test_logging", [] { TI_INFO("test_logging"); });
  m.def("trigger_crash", [] { *(int *)(1) = 0; });
  m.def("get_max_num_indices", [] { return taichi_max_num_indices; });
  m.def("get_max_num_args", [] { return taichi_max_num_args; });
  m.def("test_threading", test_threading);
  m.def("is_extension_supported", is_extension_supported);

  m.def("print_stat", [] { stat.print(); });
  m.def("stat", [] {
    std::string result;
    stat.print(&result);
    return result;
  });

  m.def("record_action_entry",
        [](std::string name,
           std::vector<std::pair<std::string,
                                 std::variant<std::string, int, float>>> args) {
          std::vector<ActionArg> acts;
          for (auto const &[k, v] : args) {
            if (std::holds_alternative<int>(v)) {
              acts.push_back(ActionArg(k, std::get<int>(v)));
            } else if (std::holds_alternative<float>(v)) {
              acts.push_back(ActionArg(k, std::get<float>(v)));
            } else {
              acts.push_back(ActionArg(k, std::get<std::string>(v)));
            }
          }
          ActionRecorder::get_instance().record(name, acts);
        });

  m.def("start_recording", [](const std::string &fn) {
    ActionRecorder::get_instance().start_recording(fn);
  });

  m.def("stop_recording",
        []() { ActionRecorder::get_instance().stop_recording(); });

  m.def("query_int64", [](const std::string &key) {
    if (key == "cuda_compute_capability") {
#if defined(TI_WITH_CUDA)
      return CUDAContext::get_instance().get_compute_capability();
#else
    TI_NOT_IMPLEMENTED
#endif
    } else {
      TI_ERROR("Key {} not supported in query_int64", key);
    }
  });

  // Type system

  py::class_<Type>(m, "Type").def("to_string", &Type::to_string);

  // Note that it is important to specify py::return_value_policy::reference for
  // the factory methods, otherwise pybind11 will delete the Types owned by
  // TypeFactory on Python-scope pointer destruction.
  py::class_<TypeFactory>(m, "TypeFactory")
      .def("get_quant_int_type", &TypeFactory::get_quant_int_type,
           py::arg("num_bits"), py::arg("is_signed"), py::arg("compute_type"),
           py::return_value_policy::reference)
      .def("get_quant_fixed_type", &TypeFactory::get_quant_fixed_type,
           py::arg("digits_type"), py::arg("compute_type"), py::arg("scale"),
           py::return_value_policy::reference)
      .def("get_quant_float_type", &TypeFactory::get_quant_float_type,
           py::arg("digits_type"), py::arg("exponent_type"),
           py::arg("compute_type"), py::return_value_policy::reference)
      .def(
          "get_tensor_type",
          [&](TypeFactory *factory, std::vector<int> shape,
              const DataType &element_type) {
            return factory->create_tensor_type(shape, element_type);
          },
          py::return_value_policy::reference);

  m.def("get_type_factory_instance", TypeFactory::get_instance,
        py::return_value_policy::reference);

  py::class_<BitStructType>(m, "BitStructType");
  py::class_<BitStructTypeBuilder>(m, "BitStructTypeBuilder")
      .def(py::init<int>())
      .def("begin_placing_shared_exponent",
           &BitStructTypeBuilder::begin_placing_shared_exponent)
      .def("end_placing_shared_exponent",
           &BitStructTypeBuilder::end_placing_shared_exponent)
      .def("add_member", &BitStructTypeBuilder::add_member)
      .def("build", &BitStructTypeBuilder::build,
           py::return_value_policy::reference);

  m.def("decl_tensor_type",
        [&](std::vector<int> shape, const DataType &element_type) {
          return TypeFactory::create_tensor_type(shape, element_type);
        });

  py::class_<SNodeRegistry>(m, "SNodeRegistry")
      .def(py::init<>())
      .def("create_root", &SNodeRegistry::create_root,
           py::return_value_policy::reference);

  m.def(
      "finalize_snode_tree",
      [](SNodeRegistry *registry, const SNode *root, Program *program,
         bool compile_only) -> SNodeTree * {
        return program->add_snode_tree(registry->finalize(root), compile_only);
      },
      py::return_value_policy::reference);

  // Sparse Matrix
  py::class_<SparseMatrixBuilder>(m, "SparseMatrixBuilder")
      .def("print_triplets", &SparseMatrixBuilder::print_triplets)
      .def("build", &SparseMatrixBuilder::build)
      .def("get_addr", [](SparseMatrixBuilder *mat) { return uint64(mat); });

  py::class_<SparseMatrix>(m, "SparseMatrix")
      .def(py::init<>())
      .def(py::init<int, int, DataType>(), py::arg("rows"), py::arg("cols"),
           py::arg("dt") = PrimitiveType::f32)
      .def(py::init<SparseMatrix &>())
      .def("to_string", &SparseMatrix::to_string)
      .def("get_element", &SparseMatrix::get_element<float32>)
      .def("set_element", &SparseMatrix::set_element<float32>)
      .def("num_rows", &SparseMatrix::num_rows)
      .def("num_cols", &SparseMatrix::num_cols);

#define MAKE_SPARSE_MATRIX(TYPE, STORAGE, VTYPE)                             \
  using STORAGE##TYPE##EigenMatrix =                                         \
      Eigen::SparseMatrix<float##TYPE, Eigen::STORAGE>;                      \
  py::class_<EigenSparseMatrix<STORAGE##TYPE##EigenMatrix>, SparseMatrix>(   \
      m, #VTYPE #STORAGE "_EigenSparseMatrix")                               \
      .def(py::init<int, int, DataType>())                                   \
      .def(py::init<EigenSparseMatrix<STORAGE##TYPE##EigenMatrix> &>())      \
      .def(py::init<const STORAGE##TYPE##EigenMatrix &>())                   \
      .def(py::self += py::self)                                             \
      .def(py::self + py::self)                                              \
      .def(py::self -= py::self)                                             \
      .def(py::self - py::self)                                              \
      .def(py::self *= float##TYPE())                                        \
      .def(py::self *float##TYPE())                                          \
      .def(float##TYPE() * py::self)                                         \
      .def(py::self *py::self)                                               \
      .def("matmul", &EigenSparseMatrix<STORAGE##TYPE##EigenMatrix>::matmul) \
      .def("transpose",                                                      \
           &EigenSparseMatrix<STORAGE##TYPE##EigenMatrix>::transpose)        \
      .def("get_element",                                                    \
           &EigenSparseMatrix<STORAGE##TYPE##EigenMatrix>::get_element<      \
               float##TYPE>)                                                 \
      .def("set_element",                                                    \
           &EigenSparseMatrix<STORAGE##TYPE##EigenMatrix>::set_element<      \
               float##TYPE>)                                                 \
      .def("mat_vec_mul",                                                    \
           &EigenSparseMatrix<STORAGE##TYPE##EigenMatrix>::mat_vec_mul<      \
               Eigen::VectorX##VTYPE>);

  MAKE_SPARSE_MATRIX(32, ColMajor, f);
  MAKE_SPARSE_MATRIX(32, RowMajor, f);
  MAKE_SPARSE_MATRIX(64, ColMajor, d);
  MAKE_SPARSE_MATRIX(64, RowMajor, d);

  py::class_<CuSparseMatrix, SparseMatrix>(m, "CuSparseMatrix")
<<<<<<< HEAD
      .def("spmv", &CuSparseMatrix::spmv)
      .def(py::self + py::self)
      .def(py::self - py::self)
      .def(py::self *float32())
      .def(float32()*py::self)
      .def("matmul", &CuSparseMatrix::matmul)
      .def("transpose", &CuSparseMatrix::transpose)
      .def("to_string", &SparseMatrix::to_string);
=======
      .def(py::init<int, int, DataType>())
      .def("spmv", &CuSparseMatrix::spmv);
>>>>>>> 966f7fa8

  py::class_<SparseSolver>(m, "SparseSolver")
      .def("compute", &SparseSolver::compute)
      .def("analyze_pattern", &SparseSolver::analyze_pattern)
      .def("factorize", &SparseSolver::factorize)
      .def("solve", &SparseSolver::solve)
      .def("solve_cu", &SparseSolver::solve_cu)
      .def("info", &SparseSolver::info);

  m.def("make_sparse_solver", &make_sparse_solver);
  m.def("make_cusparse_solver", &make_cusparse_solver);

  // Mesh Class
  // Mesh related.
  py::enum_<mesh::MeshTopology>(m, "MeshTopology", py::arithmetic())
      .value("Triangle", mesh::MeshTopology::Triangle)
      .value("Tetrahedron", mesh::MeshTopology::Tetrahedron)
      .export_values();

  py::enum_<mesh::MeshElementType>(m, "MeshElementType", py::arithmetic())
      .value("Vertex", mesh::MeshElementType::Vertex)
      .value("Edge", mesh::MeshElementType::Edge)
      .value("Face", mesh::MeshElementType::Face)
      .value("Cell", mesh::MeshElementType::Cell)
      .export_values();

  py::enum_<mesh::MeshRelationType>(m, "MeshRelationType", py::arithmetic())
      .value("VV", mesh::MeshRelationType::VV)
      .value("VE", mesh::MeshRelationType::VE)
      .value("VF", mesh::MeshRelationType::VF)
      .value("VC", mesh::MeshRelationType::VC)
      .value("EV", mesh::MeshRelationType::EV)
      .value("EE", mesh::MeshRelationType::EE)
      .value("EF", mesh::MeshRelationType::EF)
      .value("EC", mesh::MeshRelationType::EC)
      .value("FV", mesh::MeshRelationType::FV)
      .value("FE", mesh::MeshRelationType::FE)
      .value("FF", mesh::MeshRelationType::FF)
      .value("FC", mesh::MeshRelationType::FC)
      .value("CV", mesh::MeshRelationType::CV)
      .value("CE", mesh::MeshRelationType::CE)
      .value("CF", mesh::MeshRelationType::CF)
      .value("CC", mesh::MeshRelationType::CC)
      .export_values();

  py::enum_<mesh::ConvType>(m, "ConvType", py::arithmetic())
      .value("l2g", mesh::ConvType::l2g)
      .value("l2r", mesh::ConvType::l2r)
      .value("g2r", mesh::ConvType::g2r)
      .export_values();

  py::class_<mesh::Mesh>(m, "Mesh");
  py::class_<mesh::MeshPtr>(m, "MeshPtr");

  m.def("element_order", mesh::element_order);
  m.def("from_end_element_order", mesh::from_end_element_order);
  m.def("to_end_element_order", mesh::to_end_element_order);
  m.def("relation_by_orders", mesh::relation_by_orders);
  m.def("inverse_relation", mesh::inverse_relation);
  m.def("element_type_name", mesh::element_type_name);

  m.def(
      "create_mesh",
      []() {
        auto mesh_shared = std::make_shared<mesh::Mesh>();
        mesh::MeshPtr mesh_ptr = mesh::MeshPtr{mesh_shared};
        return mesh_ptr;
      },
      py::return_value_policy::reference);

  // ad-hoc setters
  m.def("set_owned_offset",
        [](mesh::MeshPtr &mesh_ptr, mesh::MeshElementType type, SNode *snode) {
          mesh_ptr.ptr->owned_offset.insert(std::pair(type, snode));
        });
  m.def("set_total_offset",
        [](mesh::MeshPtr &mesh_ptr, mesh::MeshElementType type, SNode *snode) {
          mesh_ptr.ptr->total_offset.insert(std::pair(type, snode));
        });
  m.def("set_num_patches", [](mesh::MeshPtr &mesh_ptr, int num_patches) {
    mesh_ptr.ptr->num_patches = num_patches;
  });

  m.def("set_num_elements", [](mesh::MeshPtr &mesh_ptr,
                               mesh::MeshElementType type, int num_elements) {
    mesh_ptr.ptr->num_elements.insert(std::pair(type, num_elements));
  });

  m.def("get_num_elements",
        [](mesh::MeshPtr &mesh_ptr, mesh::MeshElementType type) {
          return mesh_ptr.ptr->num_elements.find(type)->second;
        });

  m.def("set_patch_max_element_num",
        [](mesh::MeshPtr &mesh_ptr, mesh::MeshElementType type,
           int max_element_num) {
          mesh_ptr.ptr->patch_max_element_num.insert(
              std::pair(type, max_element_num));
        });

  m.def("set_index_mapping",
        [](mesh::MeshPtr &mesh_ptr, mesh::MeshElementType element_type,
           mesh::ConvType conv_type, SNode *snode) {
          mesh_ptr.ptr->index_mapping.insert(
              std::make_pair(std::make_pair(element_type, conv_type), snode));
        });

  m.def("set_relation_fixed",
        [](mesh::MeshPtr &mesh_ptr, mesh::MeshRelationType type, SNode *value) {
          mesh_ptr.ptr->relations.insert(
              std::pair(type, mesh::MeshLocalRelation(value)));
        });

  m.def("set_relation_dynamic",
        [](mesh::MeshPtr &mesh_ptr, mesh::MeshRelationType type, SNode *value,
           SNode *patch_offset, SNode *offset) {
          mesh_ptr.ptr->relations.insert(std::pair(
              type, mesh::MeshLocalRelation(value, patch_offset, offset)));
        });

  m.def("wait_for_debugger", []() {
#ifdef WIN32
    while (!::IsDebuggerPresent())
      ::Sleep(100);
#endif
  });
}

TI_NAMESPACE_END<|MERGE_RESOLUTION|>--- conflicted
+++ resolved
@@ -1224,7 +1224,7 @@
   MAKE_SPARSE_MATRIX(64, RowMajor, d);
 
   py::class_<CuSparseMatrix, SparseMatrix>(m, "CuSparseMatrix")
-<<<<<<< HEAD
+      .def(py::init<int, int, DataType>())
       .def("spmv", &CuSparseMatrix::spmv)
       .def(py::self + py::self)
       .def(py::self - py::self)
@@ -1233,10 +1233,6 @@
       .def("matmul", &CuSparseMatrix::matmul)
       .def("transpose", &CuSparseMatrix::transpose)
       .def("to_string", &SparseMatrix::to_string);
-=======
-      .def(py::init<int, int, DataType>())
-      .def("spmv", &CuSparseMatrix::spmv);
->>>>>>> 966f7fa8
 
   py::class_<SparseSolver>(m, "SparseSolver")
       .def("compute", &SparseSolver::compute)
