--- conflicted
+++ resolved
@@ -88,11 +88,7 @@
             exit 0
           fi
           # Make sure pylint doesn't regress
-<<<<<<< HEAD
-          pylint python/taichi/ --disable=all --enable=C0121,C0415,W0201
-=======
-          pylint python/taichi/ --disable=all --enable=C0121,C0415,W0401
->>>>>>> eb8fe187
+          pylint python/taichi/ --disable=all --enable=C0121,C0415,W0202,W0401
           if [ $? -eq 0 ]
           then
             echo "PASSED: pylint is happy"
