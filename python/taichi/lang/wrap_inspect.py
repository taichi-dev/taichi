import inspect
import os
import sys
import tempfile


def _blender_get_text_name(filename: str):
    if filename.startswith(os.path.sep) and filename.count(os.path.sep) == 1:
        return filename[1:]

    index = filename.rfind('.blend' + os.path.sep)
    if index != -1:
        return filename[index + 7:]

    return None


def _blender_find_source_text(obj):
    try:
        import bpy  # pylint: disable=import-outside-toplevel
    except ImportError:
        raise IOError('Not in Blender environment!')

    filename = inspect.getfile(obj)
    text_name = _blender_get_text_name(filename)
    if text_name is None:
<<<<<<< HEAD
        raise IOError('Object `{obj.__name__}` is not defined in a .blend file!')
=======
        raise IOError(
            'Object `{object.__name__}` is not defined in a .blend file!')
>>>>>>> eb145c00

    lines = bpy.data.texts[text_name].as_string()
    return lines, text_name


def _blender_findsource(obj):
    lines, text_name = _blender_find_source_text(obj)

    try:
        filename = _blender_findsource._saved_inspect_cache[lines]
    except KeyError:
        fd, filename = tempfile.mkstemp(prefix='SI_Blender_',
                                        suffix=f'_{text_name}.py')
        os.close(fd)

        with open(filename, 'w') as f:
            f.write(lines)

        _blender_findsource._saved_inspect_cache[lines] = filename

    def wrapped_getfile(o):
        if id(o) == id(obj):
            return filename

        return inspect._saved_getfile(o)

    inspect._saved_getfile = inspect.getfile
    inspect.getfile = wrapped_getfile
    ret = inspect.findsource(obj)
    inspect.getfile = inspect._saved_getfile
    del inspect._saved_getfile
    return ret


_blender_findsource._saved_inspect_cache = {}


def _Python_IPython_findsource(obj):
    try:
        return inspect._saved_findsource(obj)
    except IOError:
        filename = inspect.getfile(obj)
        if (filename in {"<timed exec>", "<magic-timeit>"}
<<<<<<< HEAD
            and "IPython" in sys.modules
        ):
            from IPython import get_ipython  # pylint: disable=import-outside-toplevel
=======
                and "IPython" in sys.modules):
            from IPython import get_ipython
>>>>>>> eb145c00
            ip = get_ipython()
            if ip is not None:
                session_id = ip.history_manager.get_last_session_id()
                fd, filename = tempfile.mkstemp(prefix='_IPython_',
                                                suffix=f'_{session_id}.py')
                os.close(fd)

                lines = ip.history_manager._i00
                index = lines.find("%time")
                lines_stripped = lines[index:]
                lines_stripped = lines_stripped.split(maxsplit=1)[1]

                with open(filename, 'w') as f:
                    f.write(lines_stripped)

                inspect._saved_getfile = inspect.getfile
                inspect.getfile = lambda obj: filename
                ret = inspect.findsource(obj)
                inspect.getfile = inspect._saved_getfile
                del inspect._saved_getfile
                return ret
<<<<<<< HEAD
            
        raise IOError(f"Cannot find source code for Object: {obj}")
=======

        raise IOError(f"Cannot find source code for Object: {object}")
>>>>>>> eb145c00


def _custom_findsource(obj):
    try:
        return _Python_IPython_findsource(obj)
    except IOError:
        try:
            return _blender_findsource(obj)
        except:
            raise IOError(f"Cannot find source code for Object: {obj} ")


class _InspectContextManager:
    def __enter__(self):
        inspect._saved_findsource = inspect.findsource
        inspect.findsource = _custom_findsource
        return self

    def __exit__(self, *_):
        inspect.findsource = inspect._saved_findsource
        del inspect._saved_findsource


def getsourcelines(obj):
    with _InspectContextManager():
        return inspect.getsourcelines(obj)


def getsourcefile(obj):
    with _InspectContextManager():
        ret = inspect.getsourcefile(obj)
        if ret is None:
            try:
                ret = inspect.getfile(obj)
            except:
                pass
        return ret


__all__ = ["getsourcelines", "getsourcefile"]<|MERGE_RESOLUTION|>--- conflicted
+++ resolved
@@ -24,12 +24,7 @@
     filename = inspect.getfile(obj)
     text_name = _blender_get_text_name(filename)
     if text_name is None:
-<<<<<<< HEAD
         raise IOError('Object `{obj.__name__}` is not defined in a .blend file!')
-=======
-        raise IOError(
-            'Object `{object.__name__}` is not defined in a .blend file!')
->>>>>>> eb145c00
 
     lines = bpy.data.texts[text_name].as_string()
     return lines, text_name
@@ -73,14 +68,9 @@
     except IOError:
         filename = inspect.getfile(obj)
         if (filename in {"<timed exec>", "<magic-timeit>"}
-<<<<<<< HEAD
             and "IPython" in sys.modules
         ):
             from IPython import get_ipython  # pylint: disable=import-outside-toplevel
-=======
-                and "IPython" in sys.modules):
-            from IPython import get_ipython
->>>>>>> eb145c00
             ip = get_ipython()
             if ip is not None:
                 session_id = ip.history_manager.get_last_session_id()
@@ -102,14 +92,8 @@
                 inspect.getfile = inspect._saved_getfile
                 del inspect._saved_getfile
                 return ret
-<<<<<<< HEAD
-            
+
         raise IOError(f"Cannot find source code for Object: {obj}")
-=======
-
-        raise IOError(f"Cannot find source code for Object: {object}")
->>>>>>> eb145c00
-
 
 def _custom_findsource(obj):
     try:
