import os

import numpy as np
import pytest
<<<<<<< HEAD
from taichi.lang.util import to_numpy_type
=======
from taichi._testing import make_temp_file
>>>>>>> e7dcf8e5

import taichi as ti


# jpg is also supported but hard to test here since it's lossy:
@pytest.mark.parametrize('comp,ext', [(3, 'bmp'), (1, 'png'), (3, 'png'),
                                      (4, 'png')])
@pytest.mark.parametrize('resx,resy', [(201, 173)])
@pytest.mark.parametrize('is_field', [False, True])
@pytest.mark.parametrize('dt', [ti.u8])
@ti.test(arch=ti.get_host_arch_list())
def test_image_io(resx, resy, comp, ext, is_field, dt):
    if comp != 1:
        shape = (resx, resy, comp)
    else:
        shape = (resx, resy)
    if is_field:
        pixel_t = ti.field(dt, shape)
    pixel = np.random.randint(256, size=shape, dtype=to_numpy_type(dt))
    if is_field:
        pixel_t.from_numpy(pixel)
    fn = make_temp_file(suffix='.' + ext)
    if is_field:
        ti.imwrite(pixel_t, fn)
    else:
        ti.imwrite(pixel, fn)
    pixel_r = ti.imread(fn)
    if comp == 1:
        # from (resx, resy, 1) to (resx, resy)
        pixel_r = pixel_r.reshape((resx, resy))
    assert (pixel_r == pixel).all()
    os.remove(fn)


@pytest.mark.parametrize('comp,ext', [(3, 'png'), (4, 'png')])
@pytest.mark.parametrize('resx,resy', [(91, 81)])
@pytest.mark.parametrize('dt', [ti.f32, ti.f64])
@ti.test(arch=ti.get_host_arch_list())
def test_image_io_vector(resx, resy, comp, ext, dt):
    shape = (resx, resy)
    pixel = np.random.rand(*shape, comp).astype(to_numpy_type(dt))
    pixel_t = ti.Vector.field(comp, dt, shape)
    pixel_t.from_numpy(pixel)
    fn = make_temp_file(suffix='.' + ext)
    ti.imwrite(pixel_t, fn)
    pixel_r = (ti.imread(fn).astype(to_numpy_type(dt)) + 0.5) / 256.0
    assert np.allclose(pixel_r, pixel, atol=2e-2)
    os.remove(fn)


@pytest.mark.parametrize('comp,ext', [(3, 'png')])
@pytest.mark.parametrize('resx,resy', [(91, 81)])
@pytest.mark.parametrize('dt', [ti.u16, ti.u32, ti.u64])
@ti.test(arch=ti.get_host_arch_list())
def test_image_io_uint(resx, resy, comp, ext, dt):
    shape = (resx, resy)
    np_type = to_numpy_type(dt)
    # When saving to disk, pixel data will be truncated into 8 bits.
    # Be careful here if you want lossless saving.
    np_max = np.iinfo(np_type).max // 256
    pixel = np.random.randint(256, size=(*shape, comp), dtype=np_type) * np_max
    pixel_t = ti.Vector.field(comp, dt, shape)
    pixel_t.from_numpy(pixel)
    fn = make_temp_file(suffix='.' + ext)
    ti.imwrite(pixel_t, fn)
    pixel_r = ti.imread(fn).astype(np_type) * np_max
    assert (pixel_r == pixel).all()
    os.remove(fn)


@pytest.mark.parametrize('comp', [1, 3])
@pytest.mark.parametrize('resx,resy', [(91, 81)])
@pytest.mark.parametrize('scale', [1, 2, 3])
@ti.test(arch=ti.get_host_arch_list())
def test_image_resize_sum(resx, resy, comp, scale):
    shape = (resx, resy)
    if comp != 1:
        shape = shape + (comp, )
    old_img = np.random.rand(*shape).astype(np.float32)
    if resx == resy:
        new_img = ti.imresize(old_img, resx * scale)
    else:
        new_img = ti.imresize(old_img, resx * scale, resy * scale)
    assert np.sum(old_img) * scale**2 == ti._testing.approx(np.sum(new_img))<|MERGE_RESOLUTION|>--- conflicted
+++ resolved
@@ -2,11 +2,8 @@
 
 import numpy as np
 import pytest
-<<<<<<< HEAD
 from taichi.lang.util import to_numpy_type
-=======
 from taichi._testing import make_temp_file
->>>>>>> e7dcf8e5
 
 import taichi as ti
 
