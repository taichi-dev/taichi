--- conflicted
+++ resolved
@@ -222,11 +222,7 @@
     )
 
 
-<<<<<<< HEAD
-@test_utils.test(exclude=[ti.cc])
-=======
 @test_utils.test()
->>>>>>> 0acc9a14
 def test_struct_arg():
     s0 = ti.types.struct(a=ti.i16, b=ti.f32)
     s1 = ti.types.struct(a=ti.f32, b=s0)
