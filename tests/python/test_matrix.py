import math
import operator

import numpy as np
import pytest
from taichi.lang import impl
from taichi.lang.exception import TaichiCompilationError
from taichi.lang.misc import get_host_arch_list

import taichi as ti
from tests import test_utils

matrix_operation_types = [operator.add, operator.sub, operator.matmul]
test_matrix_arrays = [
    np.array([[1, 2], [3, 4]]),
    np.array([[5, 6], [7, 8]]),
    np.array([[2, 8], [-1, 3]])
]

vector_operation_types = [operator.add, operator.sub]
test_vector_arrays = [
    np.array([42, 42]),
    np.array([24, 24]),
    np.array([83, 12])
]


@test_utils.test(arch=get_host_arch_list())
def test_python_scope_vector_operations():
    for ops in vector_operation_types:
        a, b = test_vector_arrays[:2]
        m1, m2 = ti.Vector(a), ti.Vector(b)
        c = ops(m1, m2)
        assert np.allclose(c.to_numpy(), ops(a, b))


@test_utils.test(arch=get_host_arch_list())
def test_python_scope_matrix_operations():
    for ops in matrix_operation_types:
        a, b = test_matrix_arrays[:2]
        m1, m2 = ti.Matrix(a), ti.Matrix(b)
        c = ops(m1, m2)
        assert np.allclose(c.to_numpy(), ops(a, b))


# TODO: Loops inside the function will cause AssertionError:
# No new variables can be declared after kernel invocations
# or Python-scope field accesses.
# ideally we should use pytest.fixture to parameterize the tests
# over explicit loops
@pytest.mark.parametrize('ops', vector_operation_types)
@test_utils.test(arch=get_host_arch_list())
def test_python_scope_vector_field(ops):
    t1 = ti.Vector.field(2, dtype=ti.i32, shape=())
    t2 = ti.Vector.field(2, dtype=ti.i32, shape=())
    a, b = test_vector_arrays[:2]
    t1[None], t2[None] = a.tolist(), b.tolist()

    c = ops(t1[None], t2[None])
    assert np.allclose(c.to_numpy(), ops(a, b))


@pytest.mark.parametrize('ops', matrix_operation_types)
@test_utils.test(arch=get_host_arch_list())
def test_python_scope_matrix_field(ops):
    t1 = ti.Matrix.field(2, 2, dtype=ti.i32, shape=())
    t2 = ti.Matrix.field(2, 2, dtype=ti.i32, shape=())
    a, b = test_matrix_arrays[:2]
    # ndarray not supported here
    t1[None], t2[None] = a.tolist(), b.tolist()

    c = ops(t1[None], t2[None])
    print(c)

    assert np.allclose(c.to_numpy(), ops(a, b))


@test_utils.test(arch=get_host_arch_list())
def test_constant_matrices():
    assert ti.cos(math.pi / 3) == test_utils.approx(0.5)
    assert np.allclose((-ti.Vector([2, 3])).to_numpy(), np.array([-2, -3]))
    assert ti.cos(ti.Vector([2, 3])).to_numpy() == test_utils.approx(
        np.cos(np.array([2, 3])))
    assert ti.max(2, 3) == 3
    res = ti.max(4, ti.Vector([3, 4, 5]))
    assert np.allclose(res.to_numpy(), np.array([4, 4, 5]))
    res = ti.Vector([2, 3]) + ti.Vector([3, 4])
    assert np.allclose(res.to_numpy(), np.array([5, 7]))
    res = ti.atan2(ti.Vector([2, 3]), ti.Vector([3, 4]))
    assert res.to_numpy() == test_utils.approx(
        np.arctan2(np.array([2, 3]), np.array([3, 4])))
    res = ti.Matrix([[2, 3], [4, 5]]) @ ti.Vector([2, 3])
    assert np.allclose(res.to_numpy(), np.array([13, 23]))
    v = ti.Vector([3, 4])
    w = ti.Vector([5, -12])
    r = ti.Vector([1, 2, 3, 4])
    s = ti.Matrix([[1, 2], [3, 4]])
    assert v.normalized().to_numpy() == test_utils.approx(np.array([0.6, 0.8]))
    assert v.cross(w) == test_utils.approx(-12 * 3 - 4 * 5)
    w.y = v.x * w[0]
    r.x = r.y
    r.y = r.z
    r.z = r.w
    r.w = r.x
    assert np.allclose(w.to_numpy(), np.array([5, 15]))
    assert ti.select(ti.Vector([1, 0]), ti.Vector([2, 3]),
                     ti.Vector([4, 5])) == ti.Vector([2, 5])
    s[0, 1] = 2
    assert s[0, 1] == 2

    @ti.kernel
    def func(t: ti.i32):
        m = ti.Matrix([[2, 3], [4, t]])
        print(m @ ti.Vector([2, 3]))
        m += ti.Matrix([[3, 4], [5, t]])
        print(m @ v)
        print(r.x, r.y, r.z, r.w)
        s = w @ m
        print(s)
        print(m)

    func(5)


def _test_taichi_scope_vector_operations_with_global_vectors():
    for ops in vector_operation_types:
        a, b, c = test_vector_arrays[:3]
        m1, m2 = ti.Vector(a), ti.Vector(b)
        r1 = ti.Vector.field(2, dtype=ti.i32, shape=())
        r2 = ti.Vector.field(2, dtype=ti.i32, shape=())
        m3 = ti.Vector.field(2, dtype=ti.i32, shape=())
        m3.from_numpy(c)

        @ti.kernel
        def run():
            r1[None] = ops(m1, m2)
            r2[None] = ops(m1, m3[None])

        run()

        assert np.allclose(r1[None].to_numpy(), ops(a, b))
        assert np.allclose(r2[None].to_numpy(), ops(a, c))


@test_utils.test(arch=get_host_arch_list())
def test_taichi_scope_vector_operations_with_global_vectors():
    _test_taichi_scope_vector_operations_with_global_vectors()


@test_utils.test(arch=get_host_arch_list(),
                 real_matrix=True,
                 real_matrix_scalarize=True)
def test_taichi_scope_vector_operations_with_global_vectors_matrix_scalarize():
    _test_taichi_scope_vector_operations_with_global_vectors()


def _test_taichi_scope_matrix_operations_with_global_matrices():
    for ops in matrix_operation_types:
        a, b, c = test_matrix_arrays[:3]
        m1, m2 = ti.Matrix(a), ti.Matrix(b)
        r1 = ti.Matrix.field(2, 2, dtype=ti.i32, shape=())
        r2 = ti.Matrix.field(2, 2, dtype=ti.i32, shape=())
        m3 = ti.Matrix.field(2, 2, dtype=ti.i32, shape=())
        m3.from_numpy(c)

        @ti.kernel
        def run():
            r1[None] = ops(m1, m2)
            r2[None] = ops(m1, m3[None])

        run()

        assert np.allclose(r1[None].to_numpy(), ops(a, b))
        assert np.allclose(r2[None].to_numpy(), ops(a, c))


@test_utils.test(arch=get_host_arch_list())
def test_taichi_scope_matrix_operations_with_global_matrices():
    _test_taichi_scope_matrix_operations_with_global_matrices()


@test_utils.test(arch=get_host_arch_list(),
                 real_matrix=True,
                 real_matrix_scalarize=True)
def test_taichi_scope_matrix_operations_with_global_matrices_matrix_scalarize(
):
    _test_taichi_scope_matrix_operations_with_global_matrices()


def _test_local_matrix_non_constant_index():
    @ti.kernel
    def func1():
        tmp = ti.Vector([1, 2, 3])
        for i in range(3):
            vec = ti.Vector([4, 5, 6])
            for j in range(3):
                vec[tmp[i] % 3] += vec[j]
            tmp[i] = vec[tmp[i] % 3]
        assert tmp[0] == 24
        assert tmp[1] == 30
        assert tmp[2] == 19

    func1()

    @ti.kernel
    def func2(i: ti.i32, j: ti.i32, k: ti.i32):
        tmp = ti.Matrix([[k, k * 2], [k * 2, k * 3]])
        assert tmp[i, j] == k * (i + j + 1)

    for i in range(2):
        for j in range(2):
            func2(i, j, 10)


@test_utils.test(require=ti.extension.dynamic_index,
                 dynamic_index=True,
                 debug=True)
def test_local_matrix_non_constant_index():
    _test_local_matrix_non_constant_index()


@test_utils.test(require=ti.extension.dynamic_index,
                 real_matrix=True,
                 real_matrix_scalarize=False,
                 debug=True)
def test_local_matrix_non_constant_index_real_matrix():
    _test_local_matrix_non_constant_index()


@test_utils.test(require=ti.extension.dynamic_index,
                 dynamic_index=True,
                 real_matrix=True,
                 real_matrix_scalarize=True,
                 debug=True)
def test_local_matrix_non_constant_index_real_matrix_scalarize():
    _test_local_matrix_non_constant_index()


@test_utils.test(exclude=[ti.cc])
def test_matrix_ndarray_non_constant_index():
    @ti.kernel
    def func1(a: ti.types.ndarray(dtype=ti.math.mat2)):
        for i in range(5):
            for j, k in ti.ndrange(2, 2):
                a[i][j, k] = j * j + k * k

    m = np.empty((5, 2, 2), dtype=np.int32)
    func1(m)
    assert m[1][0, 1] == 1
    assert m[2][1, 0] == 1
    assert m[3][1, 1] == 2
    assert m[4][0, 1] == 1

    @ti.kernel
    def func2(b: ti.types.ndarray(dtype=ti.types.vector(n=10, dtype=ti.i32))):
        for i in range(5):
            for j in range(4):
                b[i][j * j] = j * j

    v = np.empty((5, 10), dtype=np.int32)
    func2(v)
    assert v[0][0] == 0
    assert v[1][1] == 1
    assert v[2][4] == 4
    assert v[3][9] == 9


def _test_matrix_field_non_constant_index():
    m = ti.Matrix.field(2, 2, ti.i32, 5)
    v = ti.Vector.field(10, ti.i32, 5)

    @ti.kernel
    def func1():
        for i in range(5):
            for j, k in ti.ndrange(2, 2):
                m[i][j, k] = j * j + k * k

    func1()
    assert m[1][0, 1] == 1
    assert m[2][1, 0] == 1
    assert m[3][1, 1] == 2
    assert m[4][0, 1] == 1

    @ti.kernel
    def func2():
        for i in range(5):
            for j in range(4):
                v[i][j * j] = j * j

    func2()
    assert v[1][0] == 0
    assert v[1][1] == 1
    assert v[1][4] == 4
    assert v[1][9] == 9


@test_utils.test(require=ti.extension.dynamic_index, dynamic_index=True)
def test_matrix_field_non_constant_index():
    _test_matrix_field_non_constant_index()


@test_utils.test(require=ti.extension.dynamic_index, real_matrix=True)
def test_matrix_field_non_constant_index_real_matrix():
    _test_matrix_field_non_constant_index()


def _test_matrix_field_constant_index():
    m = ti.Matrix.field(2, 2, ti.i32, 5)

    @ti.kernel
    def func():
        for i in range(5):
            for j, k in ti.static(ti.ndrange(2, 2)):
                m[i][j, k] = 12

    func()

    assert np.allclose(m.to_numpy(), np.ones((5, 2, 2), np.int32) * 12)


@test_utils.test()
def test_matrix_field_constant_index():
    _test_matrix_field_constant_index()


@test_utils.test(arch=[ti.cuda, ti.cpu], real_matrix=True)
def test_matrix_field_constant_index_real_matrix():
    _test_matrix_field_constant_index()


@test_utils.test(arch=ti.cpu)
def test_vector_to_list():
    a = ti.Vector.field(2, float, ())

    data = [2, 3]
    b = ti.Vector(data)
    assert list(b) == data
    assert len(b) == len(data)

    a[None] = b
    assert all(a[None] == ti.Vector(data))


@test_utils.test(arch=ti.cpu)
def test_matrix_to_list():
    a = ti.Matrix.field(2, 3, float, ())

    data = [[2, 3, 4], [5, 6, 7]]
    b = ti.Matrix(data)
    assert list(b) == data
    assert len(b) == len(data)

    a[None] = b
    assert all(a[None] == ti.Matrix(data))


@test_utils.test()
def test_matrix_needs_grad():
    # Just make sure the usage doesn't crash, see https://github.com/taichi-dev/taichi/pull/1545
    n = 8
    m1 = ti.Matrix.field(2, 2, ti.f32, n, needs_grad=True)
    m2 = ti.Matrix.field(2, 2, ti.f32, n, needs_grad=True)
    gr = ti.Matrix.field(2, 2, ti.f32, n)

    @ti.kernel
    def func():
        for i in range(n):
            gr[i] = m1.grad[i] + m2.grad[i]

    func()


@test_utils.test(debug=True)
def test_copy_python_scope_matrix_to_taichi_scope():
    a = ti.Vector([1, 2, 3])

    @ti.kernel
    def test():
        b = a
        assert b[0] == 1
        assert b[1] == 2
        assert b[2] == 3
        b = ti.Vector([4, 5, 6])
        assert b[0] == 4
        assert b[1] == 5
        assert b[2] == 6

    test()


@test_utils.test(exclude=[ti.cc], debug=True)
def test_copy_matrix_field_element_to_taichi_scope():
    a = ti.Vector.field(3, ti.i32, shape=())
    a[None] = ti.Vector([1, 2, 3])

    @ti.kernel
    def test():
        b = a[None]
        assert b[0] == 1
        assert b[1] == 2
        assert b[2] == 3
        b[0] = 5
        b[1] = 9
        b[2] = 7
        assert b[0] == 5
        assert b[1] == 9
        assert b[2] == 7
        assert a[None][0] == 1
        assert a[None][1] == 2
        assert a[None][2] == 3

    test()


@test_utils.test(debug=True)
def test_copy_matrix_in_taichi_scope():
    @ti.kernel
    def test():
        a = ti.Vector([1, 2, 3])
        b = a
        assert b[0] == 1
        assert b[1] == 2
        assert b[2] == 3
        b[0] = 5
        b[1] = 9
        b[2] = 7
        assert b[0] == 5
        assert b[1] == 9
        assert b[2] == 7
        assert a[0] == 1
        assert a[1] == 2
        assert a[2] == 3

    test()


@test_utils.test(arch=[ti.cpu, ti.cuda], dynamic_index=True, debug=True)
def test_matrix_field_dynamic_index_stride():
    # placeholders
    temp_a = ti.field(ti.f32)
    temp_b = ti.field(ti.f32)
    temp_c = ti.field(ti.f32)
    # target
    v = ti.Vector.field(3, ti.i32)
    x = v.get_scalar_field(0)
    y = v.get_scalar_field(1)
    z = v.get_scalar_field(2)

    S0 = ti.root
    S1 = S0.pointer(ti.i, 4)
    S2 = S1.dense(ti.i, 2)
    S3 = S2.pointer(ti.i, 8)
    S3.place(temp_a)
    S4 = S2.dense(ti.i, 16)
    S4.place(x)
    S5 = S1.dense(ti.i, 2)
    S6 = S5.pointer(ti.i, 8)
    S6.place(temp_b)
    S7 = S5.dense(ti.i, 16)
    S7.place(y)
    S8 = S1.dense(ti.i, 2)
    S9 = S8.dense(ti.i, 32)
    S9.place(temp_c)
    S10 = S8.dense(ti.i, 16)
    S10.place(z)

    @ti.kernel
    def check_stride():
        for i in range(128):
            assert ti.get_addr(y, i) - ti.get_addr(
                x, i) == v._get_dynamic_index_stride()
            assert ti.get_addr(z, i) - ti.get_addr(
                y, i) == v._get_dynamic_index_stride()

    check_stride()

    @ti.kernel
    def run():
        for i in range(128):
            for j in range(3):
                v[i][j] = i * j

    run()
    for i in range(128):
        for j in range(3):
            assert v[i][j] == i * j


@test_utils.test(arch=[ti.cpu, ti.cuda])
def test_matrix_field_dynamic_index_different_path_length():
    v = ti.Vector.field(2, ti.i32)
    x = v.get_scalar_field(0)
    y = v.get_scalar_field(1)

    ti.root.dense(ti.i, 8).place(x)
    ti.root.dense(ti.i, 2).dense(ti.i, 4).place(y)

    impl.get_runtime().materialize()
    assert v._get_dynamic_index_stride() is None


@test_utils.test(arch=[ti.cpu, ti.cuda])
def test_matrix_field_dynamic_index_not_pure_dense():
    v = ti.Vector.field(2, ti.i32)
    x = v.get_scalar_field(0)
    y = v.get_scalar_field(1)

    ti.root.dense(ti.i, 2).pointer(ti.i, 4).place(x)
    ti.root.dense(ti.i, 2).dense(ti.i, 4).place(y)

    impl.get_runtime().materialize()
    assert v._get_dynamic_index_stride() is None


@test_utils.test(arch=[ti.cpu, ti.cuda])
def test_matrix_field_dynamic_index_different_cell_size_bytes():
    temp = ti.field(ti.f32)

    v = ti.Vector.field(2, ti.i32)
    x = v.get_scalar_field(0)
    y = v.get_scalar_field(1)

    ti.root.dense(ti.i, 8).place(x, temp)
    ti.root.dense(ti.i, 8).place(y)

    impl.get_runtime().materialize()
    assert v._get_dynamic_index_stride() is None


@test_utils.test(arch=[ti.cpu, ti.cuda])
def test_matrix_field_dynamic_index_different_offset_bytes_in_parent_cell():
    temp_a = ti.field(ti.f32)
    temp_b = ti.field(ti.f32)

    v = ti.Vector.field(2, ti.i32)
    x = v.get_scalar_field(0)
    y = v.get_scalar_field(1)

    ti.root.dense(ti.i, 8).place(temp_a, x)
    ti.root.dense(ti.i, 8).place(y, temp_b)

    impl.get_runtime().materialize()
    assert v._get_dynamic_index_stride() is None


@test_utils.test(arch=[ti.cpu, ti.cuda])
def test_matrix_field_dynamic_index_different_stride():
    temp = ti.field(ti.f32)

    v = ti.Vector.field(3, ti.i32)
    x = v.get_scalar_field(0)
    y = v.get_scalar_field(1)
    z = v.get_scalar_field(2)

    ti.root.dense(ti.i, 8).place(x, y, temp, z)

    impl.get_runtime().materialize()
    assert v._get_dynamic_index_stride() is None


@test_utils.test(arch=[ti.cpu, ti.cuda], dynamic_index=True)
def test_matrix_field_dynamic_index_multiple_materialize():
    @ti.kernel
    def empty():
        pass

    empty()

    n = 5
    a = ti.Vector.field(3, dtype=ti.i32, shape=n)

    @ti.kernel
    def func():
        for i in a:
            a[i][i % 3] = i

    func()
    for i in range(n):
        for j in range(3):
            assert a[i][j] == (i if j == i % 3 else 0)


@test_utils.test(arch=[ti.cpu, ti.cuda], dynamic_index=True, debug=True)
def test_local_vector_initialized_in_a_loop():
    @ti.kernel
    def foo():
        for c in range(10):
            p = ti.Vector([c, c * 2])
            for i in range(2):
                assert p[i] == c * (i + 1)

    foo()


@test_utils.test(debug=True)
def test_vector_dtype():
    @ti.kernel
    def foo():
        a = ti.Vector([1, 2, 3], ti.f32)
        a /= 2
        assert all(abs(a - (0.5, 1., 1.5)) < 1e-6)
        b = ti.Vector([1.5, 2.5, 3.5], ti.i32)
        assert all(b == (1, 2, 3))

    foo()


@test_utils.test(debug=True)
def test_matrix_dtype():
    @ti.kernel
    def foo():
        a = ti.Matrix([[1, 2], [3, 4]], ti.f32)
        a /= 2
        assert all(abs(a - ((0.5, 1.), (1.5, 2.))) < 1e-6)
        b = ti.Matrix([[1.5, 2.5], [3.5, 4.5]], ti.i32)
        assert all(b == ((1, 2), (3, 4)))

    foo()


inplace_operation_types = [
    operator.iadd, operator.isub, operator.imul, operator.ifloordiv,
    operator.imod, operator.ilshift, operator.irshift, operator.ior,
    operator.ixor, operator.iand
]


@test_utils.test()
def test_python_scope_inplace_operator():
    for ops in inplace_operation_types:
        a, b = test_matrix_arrays[:2]
        m1, m2 = ti.Matrix(a), ti.Matrix(b)
        m1 = ops(m1, m2)
        assert np.allclose(m1.to_numpy(), ops(a, b))


def _test_indexing():
    @ti.kernel
    def foo():
        m = ti.Matrix([[0., 0., 0., 0.] for _ in range(4)])
        print(m[0])

    with pytest.raises(TaichiCompilationError,
                       match=r'Expected 2 indices, got 1'):
        foo()

    @ti.kernel
    def bar():
        vec = ti.Vector([1, 2, 3, 4])
        print(vec[0, 0])

    with pytest.raises(TaichiCompilationError,
                       match=r'Expected 1 indices, got 2'):
        bar()


def _test_indexing_in_fields():
    f = ti.Matrix.field(3, 3, ti.f32, shape=())

    @ti.kernel
    def foo():
        f[None][0, 0] = 1.0
        print(f[None][0])

    with pytest.raises(TaichiCompilationError,
                       match=r'Expected 2 indices, got 1'):
        foo()

    g = ti.Vector.field(3, ti.f32, shape=())

    @ti.kernel
    def bar():
        g[None][0] = 1.0
        print(g[None][0, 0])

    with pytest.raises(TaichiCompilationError,
                       match=r'Expected 1 indices, got 2'):
        bar()


def _test_indexing_in_struct():
    @ti.kernel
    def foo():
        s = ti.Struct(a=ti.Vector([0, 0, 0]), b=2)
        print(s.a[0, 0])

    with pytest.raises(TaichiCompilationError,
                       match=r'Expected 1 indices, got 2'):
        foo()

    @ti.kernel
    def bar():
        s = ti.Struct(m=ti.Matrix([[0, 0, 0], [0, 0, 0]]), n=2)
        print(s.m[0])

    with pytest.raises(TaichiCompilationError,
                       match=r'Expected 2 indices, got 1'):
        bar()


def _test_indexing_in_struct_field():

    s = ti.Struct.field(
        {
            'v': ti.types.vector(3, ti.f32),
            'm': ti.types.matrix(3, 3, ti.f32)
        },
        shape=())

    @ti.kernel
    def foo():
        print(s[None].v[0, 0])

    with pytest.raises(TaichiCompilationError,
                       match=r'Expected 1 indices, got 2'):
        foo()

    @ti.kernel
    def bar():
        print(s[None].m[0])

    with pytest.raises(TaichiCompilationError,
                       match=r'Expected 2 indices, got 1'):
        bar()


@test_utils.test()
def test_indexing_in_struct_field():
    _test_indexing_in_struct_field()


@test_utils.test()
def test_indexing_in_struct():
    _test_indexing_in_struct()


@test_utils.test()
def test_indexing_in_fields():
    _test_indexing_in_fields()


@test_utils.test()
def test_indexing():
    _test_indexing()


@test_utils.test(real_matrix=True, real_matrix_scalarize=True)
def test_indexing_in_struct_field_matrix_scalarize():
    _test_indexing_in_struct_field()


@test_utils.test(real_matrix=True, real_matrix_scalarize=True)
def test_indexing_in_struct_matrix_scalarize():
    _test_indexing_in_struct()


@test_utils.test(real_matrix=True, real_matrix_scalarize=True)
def test_indexing_in_fields_matrix_scalarize():
    _test_indexing_in_fields()


@test_utils.test(real_matrix=True, real_matrix_scalarize=True)
def test_indexing_matrix_scalarize():
    _test_indexing()


@test_utils.test(arch=get_host_arch_list(), debug=True)
def test_matrix_vector_multiplication():
    mat = ti.math.mat3(1)
    vec = ti.math.vec3(3)
    r = mat @ vec
    for i in range(3):
        assert r[i] == 9

    @ti.kernel
    def foo():
        mat = ti.math.mat3(1)
        vec = ti.math.vec3(3)
        r = mat @ vec
        assert r[0] == r[1] == r[2] == 9

    foo()


@test_utils.test(arch=[ti.cuda, ti.cpu],
                 real_matrix=True,
                 real_matrix_scalarize=False)
def test_local_matrix_read():

    s = ti.field(ti.i32, shape=())

    @ti.kernel
    def get_index(i: ti.i32, j: ti.i32):
        mat = ti.Matrix([[x * 3 + y for y in range(3)] for x in range(3)])
        s[None] = mat[i, j]

    for i in range(3):
        for j in range(3):
            get_index(i, j)
            assert s[None] == i * 3 + j


@test_utils.test(arch=[ti.cuda, ti.cpu],
                 real_matrix=True,
                 real_matrix_scalarize=False)
def test_local_matrix_read_without_assign():
    @ti.kernel
    def local_vector_read(i: ti.i32) -> ti.i32:
        return ti.Vector([0, 1, 2])[i]

    for i in range(3):
        assert local_vector_read(i) == i


@test_utils.test(arch=[ti.cuda, ti.cpu],
                 real_matrix=True,
                 real_matrix_scalarize=False)
def test_local_matrix_indexing_in_loop():
    s = ti.field(ti.i32, shape=(3, 3))

    @ti.kernel
    def test():
        mat = ti.Matrix([[x * 3 + y for y in range(3)] for x in range(3)])
        for i in range(3):
            for j in range(3):
                s[i, j] = mat[i, j] + 1

    test()
    for i in range(3):
        for j in range(3):
            assert s[i, j] == i * 3 + j + 1


@test_utils.test(arch=[ti.cuda, ti.cpu],
                 real_matrix=True,
                 real_matrix_scalarize=False)
def test_local_matrix_indexing_ops():
    @ti.kernel
    def element_write() -> ti.i32:
        mat = ti.Matrix([[x * 3 + y for y in range(3)] for x in range(3)])
        s = 0
        for i in range(3):
            for j in range(3):
                mat[i, j] = 10
                s += mat[i, j]
        return s

    f = ti.field(ti.i32, shape=(3, 3))

    @ti.kernel
    def assign_from_index():
        mat = ti.Matrix([[x * 3 + y for y in range(3)] for x in range(3)])
        result = ti.Matrix([[0, 0, 0], [0, 0, 0], [0, 0, 0]])
        # TODO: fix parallelization
        ti.loop_config(serialize=True)
        for i in range(3):
            for j in range(3):
                result[i, j] = mat[j, i]
        for i in range(3):
            for j in range(3):
                f[i, j] = result[i, j]

    assert element_write() == 90
    assign_from_index()
    xs = [[x * 3 + y for y in range(3)] for x in range(3)]
    for i in range(3):
        for j in range(3):
            assert f[i, j] == xs[j][i]


@test_utils.test(arch=[ti.cuda, ti.cpu], real_matrix=True)
def test_local_matrix_index_check():
    @ti.kernel
    def foo():
        mat = ti.Matrix([[1, 2, 3], [4, 5, 6]])
        print(mat[0])

    with pytest.raises(TaichiCompilationError,
                       match=r'Expected 2 indices, got 1'):
        foo()

    @ti.kernel
    def bar():
        vec = ti.Vector([1, 2, 3, 4])
        print(vec[0, 0])

    with pytest.raises(TaichiCompilationError,
                       match=r'Expected 1 indices, got 2'):
        bar()


@test_utils.test(arch=[ti.cuda, ti.cpu],
                 real_matrix=True,
                 real_matrix_scalarize=False,
                 debug=True)
def test_elementwise_ops():
    @ti.kernel
    def test():
        # TODO: fix parallelization
        x = ti.Matrix([[1, 2], [3, 4]])
        # Unify rhs
        t1 = x + 10
        ti.loop_config(serialize=True)
        for i in range(2):
            for j in range(2):
                assert t1[i, j] == x[i, j] + 10
        t2 = x * 2
        ti.loop_config(serialize=True)
        for i in range(2):
            for j in range(2):
                assert t2[i, j] == x[i, j] * 2
        # elementwise-add
        t3 = t1 + t2
        ti.loop_config(serialize=True)
        for i in range(2):
            for j in range(2):
                assert t3[i, j] == t1[i, j] + t2[i, j]
        # Unify lhs
        t4 = 1 / t1
        # these should be *exactly* equals
        ti.loop_config(serialize=True)
        for i in range(2):
            for j in range(2):
                assert t4[i, j] == 1 / t1[i, j]
        t5 = 1 << x
        ti.loop_config(serialize=True)
        for i in range(2):
            for j in range(2):
                assert t5[i, j] == 1 << x[i, j]
        t6 = 1 + (x // 2)
        ti.loop_config(serialize=True)
        for i in range(2):
            for j in range(2):
                assert t6[i, j] == 1 + (x[i, j] // 2)

        # test floordiv
        y = ti.Matrix([[1, 2], [3, 4]], dt=ti.i32)
        z = y * 2
        factors = z // y
        ti.loop_config(serialize=True)
        for i in range(2):
            for j in range(2):
                assert factors[i, j] == 2

        y1 = ti.Matrix([[1, 2], [3, 4]], dt=ti.f32)
        z1 = y1 * 2
        factors1 = z1 // y1
        ti.loop_config(serialize=True)
        for i in range(2):
            for j in range(2):
                assert factors1[i, j] == 2

    test()


@test_utils.test(arch=[ti.cuda, ti.cpu],
                 real_matrix=True,
                 real_matrix_scalarize=True)
def test_local_matrix_scalarize():
    @ti.kernel
    def func():
        x = ti.Matrix([[1, 2], [3, 4]], ti.f32)

        # Store
        x[0, 0] = 100.

        # Load + Store
        x[0, 1] = x[0, 0]

        # Binary
        x[1, 0] = x[0, 1] + x[0, 1]

        # Unary
        x[1, 1] = ti.sqrt(x[1, 0])

        # TODO: test for dynamic indexing

        assert (x[0, 0] == 100.)
        assert (x[0, 1] == 200.)
        assert (x[1, 0] == 200.)
        assert (x[1, 1] < 14.14214)
        assert (x[1, 1] > 14.14213)

    func()


@test_utils.test()
def test_vector_vector_t():
    @ti.kernel
    def foo() -> ti.f32:
        a = ti.Vector([1.0, 2.0])
        b = ti.Vector([1.0, 2.0])
        return a @ b

    assert foo() == test_utils.approx(5.0)


def _test_field_and_ndarray(field, ndarray, func, verify):
    @ti.kernel
    def kern_field(a: ti.template()):
        func(a)

    @ti.kernel
    def kern_ndarray(a: ti.types.ndarray()):
        func(a)

    kern_field(field)
    verify(field)
    kern_ndarray(ndarray)
    verify(ndarray)


@test_utils.test(arch=[ti.cuda, ti.cpu],
                 real_matrix=True,
                 real_matrix_scalarize=True)
def test_store_scalarize():
    @ti.func
    def func(a: ti.template()):
        for i in range(5):
            a[i] = [[i, i + 1], [i + 2, i + 3]]

    def verify(x):
        assert (x[0] == [[0, 1], [2, 3]]).all()
        assert (x[1] == [[1, 2], [3, 4]]).all()
        assert (x[2] == [[2, 3], [4, 5]]).all()
        assert (x[3] == [[3, 4], [5, 6]]).all()
        assert (x[4] == [[4, 5], [6, 7]]).all()

    field = ti.Matrix.field(2, 2, ti.i32, shape=5)
    ndarray = ti.Matrix.ndarray(2, 2, ti.i32, shape=5)
    _test_field_and_ndarray(field, ndarray, func, verify)


@test_utils.test(arch=[ti.cuda, ti.cpu],
                 real_matrix=True,
                 real_matrix_scalarize=True)
def test_load_store_scalarize():
    @ti.func
    def func(a: ti.template()):
        for i in range(3):
            a[i] = [[i, i + 1], [i + 2, i + 3]]

        a[3] = a[1]
        a[4] = a[2]

    def verify(x):
        assert (x[3] == [[1, 2], [3, 4]]).all()
        assert (x[4] == [[2, 3], [4, 5]]).all()

    field = ti.Matrix.field(2, 2, ti.i32, shape=5)
    ndarray = ti.Matrix.ndarray(2, 2, ti.i32, shape=5)
    _test_field_and_ndarray(field, ndarray, func, verify)


@test_utils.test(arch=[ti.cuda, ti.cpu],
                 real_matrix=True,
                 real_matrix_scalarize=True)
def test_unary_op_scalarize():
    @ti.func
    def func(a: ti.template()):
        a[0] = [[0, 1], [2, 3]]
        a[1] = [[3, 4], [5, 6]]
        a[2] = -a[0]
        a[3] = ti.exp(a[1])
        a[4] = ti.sqrt(a[3])

    def verify(x):
        assert (x[0] == [[0., 1.], [2., 3.]]).all()
        assert (x[1] == [[3., 4.], [5., 6.]]).all()
        assert (x[2] == [[-0., -1.], [-2., -3.]]).all()
        assert (x[3] < [[20.086, 54.60], [148.42, 403.43]]).all()
        assert (x[3] > [[20.085, 54.59], [148.41, 403.42]]).all()
        assert (x[4] < [[4.49, 7.39], [12.19, 20.09]]).all()
        assert (x[4] > [[4.48, 7.38], [12.18, 20.08]]).all()

    field = ti.Matrix.field(2, 2, ti.f32, shape=5)
    ndarray = ti.Matrix.ndarray(2, 2, ti.f32, shape=5)
    _test_field_and_ndarray(field, ndarray, func, verify)


@test_utils.test(arch=[ti.cuda, ti.cpu],
                 real_matrix=True,
                 real_matrix_scalarize=True)
def test_binary_op_scalarize():
    @ti.func
    def func(a: ti.template()):
        a[0] = [[0., 1.], [2., 3.]]
        a[1] = [[3., 4.], [5., 6.]]
        a[2] = a[0] + a[0]
        a[3] = a[1] * a[1]
        a[4] = ti.max(a[2], a[3])

    def verify(x):
        assert (x[2] == [[0., 2.], [4., 6.]]).all()
        assert (x[3] == [[9., 16.], [25., 36.]]).all()
        assert (x[4] == [[9., 16.], [25., 36.]]).all()

    field = ti.Matrix.field(2, 2, ti.f32, shape=5)
    ndarray = ti.Matrix.ndarray(2, 2, ti.f32, shape=5)
    _test_field_and_ndarray(field, ndarray, func, verify)


@test_utils.test(arch=[ti.cuda, ti.cpu],
                 real_matrix=True,
                 real_matrix_scalarize=True)
def test_trace_op():
    @ti.kernel
    def test_fun() -> ti.f32:
        x = ti.Matrix([[.1, 3.], [5., 7.]])
        return x.trace()

    assert np.abs(test_fun() - 7.1) < 1e-6

    x = ti.Matrix([[.1, 3.], [5., 7.]])
    assert np.abs(x.trace() - 7.1) < 1e-6

    with pytest.raises(TaichiCompilationError,
                       match=r"expected a square matrix, got shape \(3, 2\)"):
        x = ti.Matrix([[.1, 3.], [5., 7.], [1., 2.]])
        print(x.trace())

    @ti.kernel
    def failed_func():
        x = ti.Matrix([[.1, 3.], [5., 7.], [1., 2.]])
        print(x.trace())

    with pytest.raises(TaichiCompilationError,
                       match=r"expected a square matrix, got shape \(3, 2\)"):
        failed_func()


@test_utils.test(arch=[ti.cuda, ti.cpu],
                 real_matrix=True,
                 real_matrix_scalarize=True,
                 debug=True)
def test_ternary_op_scalarize():
    @ti.kernel
    def test():
        cond = ti.Vector([1, 0, 1])
        x = ti.Vector([3, 3, 3])
        y = ti.Vector([5, 5, 5])

        z = ti.select(cond, x, y)

        assert z[0] == 3
        assert z[1] == 5
        assert z[2] == 3

    test()


@test_utils.test(arch=[ti.cuda, ti.cpu],
                 real_matrix=True,
                 real_matrix_scalarize=True,
                 debug=True)
def test_fill_op():
    @ti.kernel
    def test_fun():
        x = ti.Matrix([[0.0 for _ in range(4)] for _ in range(5)])
        x.fill(1.14)
        for i in ti.static(range(5)):
            for j in ti.static(range(4)):
                assert x[i, j] == 1.14

    test_fun()


@test_utils.test(arch=[ti.cuda, ti.cpu],
                 real_matrix=True,
                 real_matrix_scalarize=True,
                 debug=True)
def test_atomic_op_scalarize():
    @ti.func
    def func(x: ti.template()):
        x[0] = [1., 2., 3.]
        tmp = ti.Vector([3., 2., 1.])
        z = ti.atomic_add(x[0], tmp)
        assert z[0] == 1.
        assert z[1] == 2.
        assert z[2] == 3.

        # Broadcasting
        x[1] = [1., 1., 1.]
        g = ti.atomic_add(x[1], 2)
        assert g[0] == 1.
        assert g[1] == 1.
        assert g[2] == 1.

    def verify(x):
        assert (x[0] == [4., 4., 4.]).all()
        assert (x[1] == [3., 3., 3.]).all()

    field = ti.Vector.field(n=3, dtype=ti.f32, shape=10)
    ndarray = ti.Vector.ndarray(n=3, dtype=ti.f32, shape=(10))
    _test_field_and_ndarray(field, ndarray, func, verify)


@test_utils.test()
def test_vector_transpose():
    @ti.kernel
    def foo():
        x = ti.Vector([1, 2])
        y = ti.Vector([3, 4])
        z = x @ y.transpose()

    with pytest.raises(
            TaichiCompilationError,
            match=
            r"`transpose\(\)` cannot apply to a vector. If you want something like `a @ b.transpose\(\)`, write `a.outer_product\(b\)` instead."
    ):
        foo()


<<<<<<< HEAD
@test_utils.test(arch=[ti.cuda, ti.cpu],
                 real_matrix=True,
                 real_matrix_scalarize=True,
                 debug=True)
def test_cross_scope_matrix_binary_ops():
    n = 128
    x = ti.Vector.field(3, dtype=int, shape=(n, n))
    spring_offsets = [ti.Vector([1, 2]), ti.Vector([2, 3])]

    @ti.kernel
    def test():
        vec = ti.Vector([4, 5])
        ind0 = vec + ti.static(spring_offsets)[0]
        ind1 = ti.lang.ops.add(vec, ti.static(spring_offsets)[1])

        x[ind0] = [100, 10, 1]
        x[ind1] = [1, 10, 100]

    test()

    assert (x[5, 7] == [100, 10, 1]).all()
    assert (x[6, 8] == [1, 10, 100]).all()


@test_utils.test(arch=[ti.cuda, ti.cpu],
                 real_matrix=True,
                 real_matrix_scalarize=True,
                 debug=True)
def test_cross_scope_matrix_ternary_ops():
    n = 128
    x = ti.Vector.field(3, dtype=int, shape=(n, n))
    spring_offsets = [ti.Vector([1, 2]), ti.Vector([2, 3])]

    @ti.kernel
    def test():
        vec = ti.Vector([0, 1])
        ind0 = ti.select(vec, vec, ti.static(spring_offsets)[0])
        x[ind0] = [100, 10, 1]

    test()

    assert (x[1, 1] == [100, 10, 1]).all()


@test_utils.test(arch=[ti.cuda, ti.cpu],
                 real_matrix=True,
                 real_matrix_scalarize=True,
                 debug=True)
def test_cross_scope_matrix_atomic_ops():
    n = 128
    x = ti.Vector.field(3, dtype=int, shape=(n, n))
    spring_offsets = [ti.Vector([1, 2]), ti.Vector([2, 3])]

    @ti.kernel
    def test():
        vec = ti.Vector([0, 1])
        vec += ti.static(spring_offsets)[0]
        x[vec] = [100, 10, 1]

    test()

    assert (x[1, 3] == [100, 10, 1]).all()
=======
@test_utils.test(require=ti.extension.dynamic_index,
                 dynamic_index=True,
                 debug=True)
def test_global_tmp_overwrite():
    # https://github.com/taichi-dev/taichi/issues/6663
    @ti.kernel
    def foo() -> ti.i32:
        p = ti.Matrix([[1, 0, 0, 0], [0, 1, 0, 0], [0, 0, 1, 0], [0, 0, 0, 1]])
        loop = 1
        sig = ti.Vector([0, 0, 0, 0])
        assert p[0, 0] == 1
        while loop == 1:
            assert p[0, 0] == 1
            loop = 0
            p[0, 0] = -1
        for i in range(1):
            sig[i] = 2
        return sig.sum() + p.sum()

    assert foo() == 4
>>>>>>> 69c37b68
<|MERGE_RESOLUTION|>--- conflicted
+++ resolved
@@ -1211,7 +1211,6 @@
         foo()
 
 
-<<<<<<< HEAD
 @test_utils.test(arch=[ti.cuda, ti.cpu],
                  real_matrix=True,
                  real_matrix_scalarize=True,
@@ -1274,7 +1273,7 @@
     test()
 
     assert (x[1, 3] == [100, 10, 1]).all()
-=======
+
 @test_utils.test(require=ti.extension.dynamic_index,
                  dynamic_index=True,
                  debug=True)
@@ -1294,5 +1293,4 @@
             sig[i] = 2
         return sig.sum() + p.sum()
 
-    assert foo() == 4
->>>>>>> 69c37b68
+    assert foo() == 4