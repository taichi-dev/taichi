# -*- coding: utf-8 -*-

# -- stdlib --
from pathlib import Path
import os
import platform
import re
import sys

# -- third party --
# -- own --
from .misc import banner, error, info
from .tinysh import apt


# -- code --
UBUNTU_PACKAGES = {
    "git",
    "freeglut3-dev",
    "libglfw3-dev",
    "libglm-dev",
    "libglu1-mesa-dev",
    "libjpeg-dev",
    "liblz4-dev",
    "libpng-dev",
    "libssl-dev",
<<<<<<< HEAD
    "libtinfo-dev", # in 24.04 is inside "libncurses-dev",
=======
    "libncurses-dev",
>>>>>>> de45aec4
    "libwayland-dev",
    "libx11-xcb-dev",
    "libxcb-dri3-dev",
    "libxcb-ewmh-dev",
    "libxcb-keysyms1-dev",
    "libxcb-randr0-dev",
    "libxcursor-dev",
    "libxi-dev",
    "libxinerama-dev",
    "libxrandr-dev",
    "libzstd-dev",
}


RE_DPKG_STATUS = re.compile(r"Package: (.+?)\nStatus: install ok installed\n")
DISTRIB_ID = re.compile(r"DISTRIB_ID=(.+?)\n")


def get_installed_apt_pkgs() -> set:
    with open("/var/lib/dpkg/status") as f:
        return set(RE_DPKG_STATUS.findall(f.read()))


def install_ubuntu_pkgs():
    installed = get_installed_apt_pkgs()
    to_install = UBUNTU_PACKAGES - installed
    if not to_install:
        return

    if os.isatty(sys.stdin.fileno()):
        apt.install(*sorted(to_install))
    else:
        info("The necessary packages for the build process are missing and need to be installed:")
        p = lambda s: print(s, file=sys.stderr, flush=True)
        p("")
        for v in sorted(to_install):
            p(f"    {v}")
        p("")
        error("Please install them manually.")


@banner("Install Required OS Packages")
def setup_os_pkgs() -> None:
    u = platform.uname()
    if u.system == "Linux":
        lsb = Path("/etc/lsb-release")
        if lsb.exists():
            distro = DISTRIB_ID.findall(lsb.read_text())[-1]
            if distro == "Ubuntu":
                install_ubuntu_pkgs()<|MERGE_RESOLUTION|>--- conflicted
+++ resolved
@@ -24,11 +24,7 @@
     "liblz4-dev",
     "libpng-dev",
     "libssl-dev",
-<<<<<<< HEAD
-    "libtinfo-dev", # in 24.04 is inside "libncurses-dev",
-=======
     "libncurses-dev",
->>>>>>> de45aec4
     "libwayland-dev",
     "libx11-xcb-dev",
     "libxcb-dri3-dev",
