// TODO: gradually cppize statements.h
#include "taichi/ir/statements.h"
#include "taichi/util/bit.h"
<<<<<<< HEAD
#include "transforms.h"
=======
#include "taichi/program/kernel.h"
>>>>>>> f2c718e3

namespace taichi::lang {

UnaryOpStmt::UnaryOpStmt(UnaryOpType op_type, Stmt *operand)
    : op_type(op_type), operand(operand) {
  TI_ASSERT(!operand->is<AllocaStmt>());
  cast_type = PrimitiveType::unknown;
  TI_STMT_REG_FIELDS;
}

DecorationStmt::DecorationStmt(Stmt *operand,
                               const std::vector<uint32_t> &decoration)
    : operand(operand), decoration(decoration) {
  TI_STMT_REG_FIELDS;
}

bool UnaryOpStmt::is_cast() const {
  return unary_op_is_cast(op_type);
}

bool UnaryOpStmt::same_operation(UnaryOpStmt *o) const {
  if (op_type == o->op_type) {
    if (is_cast()) {
      return cast_type == o->cast_type;
    } else {
      return true;
    }
  }
  return false;
}

ExternalPtrStmt::ExternalPtrStmt(Stmt *base_ptr,
                                 const std::vector<Stmt *> &indices,
                                 bool is_grad)
    : base_ptr(base_ptr), indices(indices), is_grad(is_grad) {
  ndim = indices.size();
  TI_ASSERT(base_ptr != nullptr);
  TI_ASSERT(base_ptr->is<ArgLoadStmt>());
  TI_STMT_REG_FIELDS;
}

ExternalPtrStmt::ExternalPtrStmt(Stmt *base_ptr,
                                 const std::vector<Stmt *> &indices,
                                 int ndim,
                                 const std::vector<int> &element_shape,
                                 bool is_grad)
    : ExternalPtrStmt(base_ptr, indices, is_grad) {
  this->element_shape = element_shape;
  this->ndim = ndim;
}

GlobalPtrStmt::GlobalPtrStmt(SNode *snode,
                             const std::vector<Stmt *> &indices,
                             bool activate,
                             bool is_cell_access)
    : snode(snode),
      indices(indices),
      activate(activate),
      is_cell_access(is_cell_access),
      is_bit_vectorized(false) {
  TI_ASSERT(snode != nullptr);
  element_type() = snode->dt;
  TI_STMT_REG_FIELDS;
}

MatrixOfGlobalPtrStmt::MatrixOfGlobalPtrStmt(const std::vector<SNode *> &snodes,
                                             const std::vector<Stmt *> &indices,
                                             bool dynamic_indexable,
                                             int dynamic_index_stride,
                                             DataType dt,
                                             bool activate)
    : snodes(snodes),
      indices(indices),
      dynamic_indexable(dynamic_indexable),
      dynamic_index_stride(dynamic_index_stride),
      activate(activate) {
  ret_type = dt;
  TI_STMT_REG_FIELDS;
}

MatrixOfMatrixPtrStmt::MatrixOfMatrixPtrStmt(const std::vector<Stmt *> &stmts,
                                             DataType dt)
    : stmts(stmts) {
  ret_type = dt;
  ret_type.set_is_pointer(true);
  TI_STMT_REG_FIELDS;
}

MatrixPtrStmt::MatrixPtrStmt(Stmt *origin_input,
                             Stmt *offset_input,
                             const std::string &tb) {
  origin = origin_input;
  offset = offset_input;
  this->tb = tb;

  if (origin->is<AllocaStmt>() || origin->is<GlobalTemporaryStmt>() ||
      origin->is<ExternalPtrStmt>() || origin->is<MatrixOfGlobalPtrStmt>() ||
<<<<<<< HEAD
      origin->is<MatrixOfMatrixPtrStmt>()) {
    //    TI_INFO("Origin type: {}", origin->ret_type.to_string());
    //    irpass::print(origin);
=======
      origin->is<MatrixOfMatrixPtrStmt>() || origin->is<ThreadLocalPtrStmt>()) {
>>>>>>> f2c718e3
    auto tensor_type = origin->ret_type.ptr_removed()->cast<TensorType>();
    TI_ASSERT(tensor_type != nullptr);
    element_type() = tensor_type->get_element_type();
    element_type().set_is_pointer(true);
  } else if (origin->is<GlobalPtrStmt>()) {
    element_type() = origin->cast<GlobalPtrStmt>()->ret_type;
  } else if (origin->is<AdStackLoadTopStmt>()) {
    TI_ASSERT(origin->as<AdStackLoadTopStmt>()->return_ptr == true);
    element_type() = origin->ret_type.get_element_type();
    element_type().set_is_pointer(true);
  } else {
    TI_ERROR(
        "MatrixPtrStmt must be used for AllocaStmt / GlobalTemporaryStmt "
        "(locally) or GlobalPtrStmt / MatrixOfGlobalPtrStmt / ExternalPtrStmt "
        "(globally).")
  }
  TI_STMT_REG_FIELDS;
}

bool MatrixPtrStmt::common_statement_eliminable() const {
  Kernel *k = get_kernel();
  TI_ASSERT(k != nullptr);
  return (k->autodiff_mode == AutodiffMode::kNone);
}

SNodeOpStmt::SNodeOpStmt(SNodeOpType op_type,
                         SNode *snode,
                         Stmt *ptr,
                         Stmt *val)
    : op_type(op_type), snode(snode), ptr(ptr), val(val) {
  element_type() = PrimitiveType::i32;
  TI_STMT_REG_FIELDS;
}

bool SNodeOpStmt::activation_related(SNodeOpType op) {
  return op == SNodeOpType::activate || op == SNodeOpType::deactivate ||
         op == SNodeOpType::is_active;
}

bool SNodeOpStmt::need_activation(SNodeOpType op) {
  return op == SNodeOpType::activate || op == SNodeOpType::append ||
         op == SNodeOpType::allocate;
}

ExternalTensorShapeAlongAxisStmt::ExternalTensorShapeAlongAxisStmt(int axis,
                                                                   int arg_id)
    : axis(axis), arg_id(arg_id) {
  TI_STMT_REG_FIELDS;
}

LoopUniqueStmt::LoopUniqueStmt(Stmt *input, const std::vector<SNode *> &covers)
    : input(input) {
  for (const auto &sn : covers) {
    if (sn->is_place()) {
      TI_INFO(
          "A place SNode {} appears in the 'covers' parameter "
          "of 'ti.loop_unique'. It is recommended to use its parent "
          "(x.parent()) instead.",
          sn->get_node_type_name_hinted());
      this->covers.insert(sn->parent->id);
    } else
      this->covers.insert(sn->id);
  }
  TI_STMT_REG_FIELDS;
}

IfStmt::IfStmt(Stmt *cond) : cond(cond) {
  TI_STMT_REG_FIELDS;
}

void IfStmt::set_true_statements(std::unique_ptr<Block> &&new_true_statements) {
  true_statements = std::move(new_true_statements);
  if (true_statements)
    true_statements->set_parent_stmt(this);
}

void IfStmt::set_false_statements(
    std::unique_ptr<Block> &&new_false_statements) {
  false_statements = std::move(new_false_statements);
  if (false_statements)
    false_statements->set_parent_stmt(this);
}

std::unique_ptr<Stmt> IfStmt::clone() const {
  auto new_stmt = std::make_unique<IfStmt>(cond);
  if (true_statements)
    new_stmt->set_true_statements(true_statements->clone());
  if (false_statements)
    new_stmt->set_false_statements(false_statements->clone());
  return new_stmt;
}

RangeForStmt::RangeForStmt(Stmt *begin,
                           Stmt *end,
                           std::unique_ptr<Block> &&body,
                           bool is_bit_vectorized,
                           int num_cpu_threads,
                           int block_dim,
                           bool strictly_serialized,
                           std::string range_hint)
    : begin(begin),
      end(end),
      body(std::move(body)),
      is_bit_vectorized(is_bit_vectorized),
      num_cpu_threads(num_cpu_threads),
      block_dim(block_dim),
      strictly_serialized(strictly_serialized),
      range_hint(range_hint) {
  reversed = false;
  this->body->set_parent_stmt(this);
  TI_STMT_REG_FIELDS;
}

std::unique_ptr<Stmt> RangeForStmt::clone() const {
  auto new_stmt = std::make_unique<RangeForStmt>(
      begin, end, body->clone(), is_bit_vectorized, num_cpu_threads, block_dim,
      strictly_serialized);
  new_stmt->reversed = reversed;
  return new_stmt;
}

StructForStmt::StructForStmt(SNode *snode,
                             std::unique_ptr<Block> &&body,
                             bool is_bit_vectorized,
                             int num_cpu_threads,
                             int block_dim)
    : snode(snode),
      body(std::move(body)),
      is_bit_vectorized(is_bit_vectorized),
      num_cpu_threads(num_cpu_threads),
      block_dim(block_dim) {
  this->body->set_parent_stmt(this);
  TI_STMT_REG_FIELDS;
}

std::unique_ptr<Stmt> StructForStmt::clone() const {
  auto new_stmt = std::make_unique<StructForStmt>(
      snode, body->clone(), is_bit_vectorized, num_cpu_threads, block_dim);
  new_stmt->mem_access_opt = mem_access_opt;
  return new_stmt;
}

MeshForStmt::MeshForStmt(mesh::Mesh *mesh,
                         mesh::MeshElementType element_type,
                         std::unique_ptr<Block> &&body,
                         bool is_bit_vectorized,
                         int num_cpu_threads,
                         int block_dim)
    : mesh(mesh),
      body(std::move(body)),
      is_bit_vectorized(is_bit_vectorized),
      num_cpu_threads(num_cpu_threads),
      block_dim(block_dim),
      major_from_type(element_type) {
  this->body->set_parent_stmt(this);
  TI_STMT_REG_FIELDS;
}

std::unique_ptr<Stmt> MeshForStmt::clone() const {
  auto new_stmt = std::make_unique<MeshForStmt>(
      mesh, major_from_type, body->clone(), is_bit_vectorized, num_cpu_threads,
      block_dim);
  new_stmt->major_to_types = major_to_types;
  new_stmt->minor_relation_types = minor_relation_types;
  new_stmt->mem_access_opt = mem_access_opt;
  return new_stmt;
}

FuncCallStmt::FuncCallStmt(Function *func, const std::vector<Stmt *> &args)
    : func(func), args(args) {
  TI_STMT_REG_FIELDS;
}

WhileStmt::WhileStmt(std::unique_ptr<Block> &&body)
    : mask(nullptr), body(std::move(body)) {
  this->body->set_parent_stmt(this);
  TI_STMT_REG_FIELDS;
}

std::unique_ptr<Stmt> WhileStmt::clone() const {
  auto new_stmt = std::make_unique<WhileStmt>(body->clone());
  new_stmt->mask = mask;
  return new_stmt;
}

GetChStmt::GetChStmt(Stmt *input_ptr, int chid, bool is_bit_vectorized)
    : input_ptr(input_ptr), chid(chid), is_bit_vectorized(is_bit_vectorized) {
  TI_ASSERT(input_ptr->is<SNodeLookupStmt>());
  input_snode = input_ptr->as<SNodeLookupStmt>()->snode;
  output_snode = input_snode->ch[chid].get();
  TI_STMT_REG_FIELDS;
}

GetChStmt::GetChStmt(Stmt *input_ptr,
                     SNode *snode,
                     int chid,
                     bool is_bit_vectorized)
    : input_ptr(input_ptr), chid(chid), is_bit_vectorized(is_bit_vectorized) {
  input_snode = snode;
  output_snode = input_snode->ch[chid].get();
  TI_STMT_REG_FIELDS;
}

OffloadedStmt::OffloadedStmt(TaskType task_type, Arch arch, Kernel *kernel)
    : kernel_(kernel), task_type(task_type), device(arch) {
  if (has_body()) {
    body = std::make_unique<Block>();
    body->set_parent_stmt(this);
  }
  TI_STMT_REG_FIELDS;
}

std::string OffloadedStmt::task_name() const {
  if (task_type == TaskType::serial) {
    return "serial";
  } else if (task_type == TaskType::range_for) {
    return "range_for";
  } else if (task_type == TaskType::struct_for) {
    return "struct_for";
  } else if (task_type == TaskType::mesh_for) {
    return "mesh_for";
  } else if (task_type == TaskType::listgen) {
    TI_ASSERT(snode);
    return fmt::format("listgen_{}", snode->get_node_type_name_hinted());
  } else if (task_type == TaskType::gc) {
    TI_ASSERT(snode);
    return fmt::format("gc_{}", snode->name);
  } else {
    TI_NOT_IMPLEMENTED
  }
}

// static
std::string OffloadedStmt::task_type_name(TaskType tt) {
  return offloaded_task_type_name(tt);
}

std::unique_ptr<Stmt> OffloadedStmt::clone() const {
  auto new_stmt = std::make_unique<OffloadedStmt>(task_type, device, kernel_);
  new_stmt->snode = snode;
  new_stmt->begin_offset = begin_offset;
  new_stmt->end_offset = end_offset;
  new_stmt->const_begin = const_begin;
  new_stmt->const_end = const_end;
  new_stmt->begin_value = begin_value;
  new_stmt->end_value = end_value;
  new_stmt->grid_dim = grid_dim;
  new_stmt->block_dim = block_dim;
  new_stmt->reversed = reversed;
  new_stmt->is_bit_vectorized = is_bit_vectorized;
  new_stmt->num_cpu_threads = num_cpu_threads;
  new_stmt->index_offsets = index_offsets;

  new_stmt->mesh = mesh;
  new_stmt->major_from_type = major_from_type;
  new_stmt->major_to_types = major_to_types;
  new_stmt->minor_relation_types = minor_relation_types;

  new_stmt->owned_offset_local = owned_offset_local;
  new_stmt->total_offset_local = total_offset_local;
  new_stmt->owned_num_local = owned_num_local;
  new_stmt->total_num_local = total_num_local;

  if (tls_prologue) {
    new_stmt->tls_prologue = tls_prologue->clone();
    new_stmt->tls_prologue->set_parent_stmt(new_stmt.get());
  }
  if (mesh_prologue) {
    new_stmt->mesh_prologue = mesh_prologue->clone();
    new_stmt->mesh_prologue->set_parent_stmt(new_stmt.get());
  }
  if (bls_prologue) {
    new_stmt->bls_prologue = bls_prologue->clone();
    new_stmt->bls_prologue->set_parent_stmt(new_stmt.get());
  }
  if (body) {
    new_stmt->body = body->clone();
    new_stmt->body->set_parent_stmt(new_stmt.get());
  }
  if (bls_epilogue) {
    new_stmt->bls_epilogue = bls_epilogue->clone();
    new_stmt->bls_epilogue->set_parent_stmt(new_stmt.get());
  }
  if (tls_epilogue) {
    new_stmt->tls_epilogue = tls_epilogue->clone();
    new_stmt->tls_epilogue->set_parent_stmt(new_stmt.get());
  }
  new_stmt->tls_size = tls_size;
  new_stmt->bls_size = bls_size;
  new_stmt->mem_access_opt = mem_access_opt;
  return new_stmt;
}

void OffloadedStmt::all_blocks_accept(IRVisitor *visitor,
                                      bool skip_mesh_prologue) {
  if (tls_prologue)
    tls_prologue->accept(visitor);
  if (mesh_prologue && !skip_mesh_prologue)
    mesh_prologue->accept(visitor);
  if (bls_prologue)
    bls_prologue->accept(visitor);
  if (body)
    body->accept(visitor);
  if (bls_epilogue)
    bls_epilogue->accept(visitor);
  if (tls_epilogue)
    tls_epilogue->accept(visitor);
}

bool is_clear_list_task(const OffloadedStmt *stmt) {
  return (stmt->task_type == OffloadedStmt::TaskType::serial) &&
         (stmt->body->size() == 1) && stmt->body->back()->is<ClearListStmt>();
}

ClearListStmt::ClearListStmt(SNode *snode) : snode(snode) {
  TI_STMT_REG_FIELDS;
}

BitStructType *BitStructStoreStmt::get_bit_struct() const {
  return ptr->as<SNodeLookupStmt>()->snode->dt->as<BitStructType>();
}

}  // namespace taichi::lang<|MERGE_RESOLUTION|>--- conflicted
+++ resolved
@@ -1,11 +1,7 @@
 // TODO: gradually cppize statements.h
 #include "taichi/ir/statements.h"
 #include "taichi/util/bit.h"
-<<<<<<< HEAD
-#include "transforms.h"
-=======
 #include "taichi/program/kernel.h"
->>>>>>> f2c718e3
 
 namespace taichi::lang {
 
@@ -103,13 +99,7 @@
 
   if (origin->is<AllocaStmt>() || origin->is<GlobalTemporaryStmt>() ||
       origin->is<ExternalPtrStmt>() || origin->is<MatrixOfGlobalPtrStmt>() ||
-<<<<<<< HEAD
-      origin->is<MatrixOfMatrixPtrStmt>()) {
-    //    TI_INFO("Origin type: {}", origin->ret_type.to_string());
-    //    irpass::print(origin);
-=======
       origin->is<MatrixOfMatrixPtrStmt>() || origin->is<ThreadLocalPtrStmt>()) {
->>>>>>> f2c718e3
     auto tensor_type = origin->ret_type.ptr_removed()->cast<TensorType>();
     TI_ASSERT(tensor_type != nullptr);
     element_type() = tensor_type->get_element_type();
