--- conflicted
+++ resolved
@@ -120,16 +120,12 @@
     // Then the array args
     for (int i : array_indices) {
       auto &attribs = (*vec)[i];
-<<<<<<< HEAD
       const size_t dt_bytes = data_type_size(attribs.dt);
       bytes = (bytes + dt_bytes - 1) / dt_bytes * dt_bytes;
       attribs.offset_in_mem = bytes;
       bytes += attribs.stride;
       TI_TRACE("  at={} array offset_in_mem={} stride={}", i,
                attribs.offset_in_mem, attribs.stride);
-=======
-      TI_TRACE("  at={} runtime array", i);
->>>>>>> 49b43187
     }
     return bytes - offset;
   };
