#include <cmath>
#include <deque>
#include <set>
#include <thread>

#include "taichi/ir/ir.h"
#include "taichi/ir/snode.h"
#include "taichi/ir/statements.h"
#include "taichi/ir/transforms.h"
#include "taichi/ir/visitors.h"
#include "taichi/transforms/constant_fold.h"
#include "taichi/program/program.h"

namespace taichi::lang {

class ConstantFold : public BasicStmtVisitor {
 public:
  using BasicStmtVisitor::visit;
  DelayedIRModifier modifier;
  Program *program;
  CompileConfig compile_config;

  explicit ConstantFold(Program *program, const CompileConfig &compile_config)
      : program(program), compile_config(compile_config) {
    this->compile_config.advanced_optimization = false;
    this->compile_config.constant_folding = false;
    this->compile_config.external_optimization_level = 0;
  }

  Kernel *get_jit_evaluator_kernel(JITEvaluatorId const &id) {
    auto &cache = program->jit_evaluator_cache;
    // Discussion:
    // https://github.com/taichi-dev/taichi/pull/954#discussion_r423442606
    std::lock_guard<std::mutex> _(program->jit_evaluator_cache_mut);
    auto it = cache.find(id);
    if (it != cache.end())  // cached?
      return it->second.get();

    auto kernel_name = fmt::format("jit_evaluator_{}", cache.size());
    auto func = [&id](Kernel *kernel) {
      auto left =
          Expr::make<ArgLoadExpression>(/*arg_id=*/0, id.lhs, /*is_ptr=*/false);
      auto right =
          Expr::make<ArgLoadExpression>(/*arg_id=*/1, id.rhs, /*is_ptr=*/false);
      Expr oper;
      if (id.is_binary) {
        oper = Expr::make<BinaryOpExpression>(id.binary_op(), left, right);
        oper.set_tb(id.tb);
      } else {
        oper = Expr::make<UnaryOpExpression>(id.unary_op(), left);
        if (unary_op_is_cast(id.unary_op())) {
          oper.cast<UnaryOpExpression>()->cast_type = id.rhs;
        }
      }
      auto &ast_builder = kernel->context->builder();
      auto ret = Stmt::make<FrontendReturnStmt>(ExprGroup(oper));
      ast_builder.insert(std::move(ret));
    };

    auto ker = std::make_unique<Kernel>(*program, func, kernel_name);
    ker->insert_ret(id.ret);
    ker->insert_scalar_param(id.lhs);
    if (id.is_binary)
      ker->insert_scalar_param(id.rhs);
    ker->is_evaluator = true;
    ker->finalize_params();
    ker->finalize_rets();

    auto *ker_ptr = ker.get();
    TI_TRACE("Saving JIT evaluator cache entry id={}",
             std::hash<JITEvaluatorId>{}(id));
    cache[id] = std::move(ker);

    return ker_ptr;
  }

  static bool is_good_type(DataType dt) {
    // ConstStmt of `bad` types like `i8` is not supported by LLVM.
    // Discussion:
    // https://github.com/taichi-dev/taichi/pull/839#issuecomment-625902727
    if (dt->is_primitive(PrimitiveTypeID::i32) ||
        dt->is_primitive(PrimitiveTypeID::i64) ||
        dt->is_primitive(PrimitiveTypeID::u32) ||
        dt->is_primitive(PrimitiveTypeID::u64) ||
        dt->is_primitive(PrimitiveTypeID::f32) ||
        dt->is_primitive(PrimitiveTypeID::f64))
      return true;
    else
      return false;
  }

  bool jit_evaluate_binary_op(TypedConstant &ret,
                              BinaryOpStmt *stmt,
                              const TypedConstant &lhs,
                              const TypedConstant &rhs) {
    if (!is_good_type(ret.dt))
      return false;
    JITEvaluatorId id{std::this_thread::get_id(),
                      (int)stmt->op_type,
                      ret.dt,
                      lhs.dt,
                      rhs.dt,
                      compile_config.debug ? stmt->tb : "",
                      true};
    auto *ker = get_jit_evaluator_kernel(id);
    auto launch_ctx = ker->make_launch_context();
    launch_ctx.set_arg(0, lhs);
    launch_ctx.set_arg(1, rhs);
<<<<<<< HEAD

=======
>>>>>>> 28dd8d8c
    {
      std::lock_guard<std::mutex> _(program->jit_evaluator_cache_mut);
      (*ker)(compile_config, launch_ctx);
      if (arch_uses_llvm(compile_config.arch)) {
        ret = launch_ctx.fetch_ret({0});
      } else {
        ret.val_i64 = program->fetch_result<int64_t>(0);
      }
    }
    return true;
  }

  bool jit_evaluate_unary_op(TypedConstant &ret,
                             UnaryOpStmt *stmt,
                             const TypedConstant &operand) {
    if (!is_good_type(ret.dt))
      return false;
    JITEvaluatorId id{std::this_thread::get_id(),
                      (int)stmt->op_type,
                      ret.dt,
                      operand.dt,
                      stmt->cast_type,
                      "",
                      false};
    auto *ker = get_jit_evaluator_kernel(id);
    auto launch_ctx = ker->make_launch_context();
    launch_ctx.set_arg(0, operand);
<<<<<<< HEAD

=======
>>>>>>> 28dd8d8c
    {
      std::lock_guard<std::mutex> _(program->jit_evaluator_cache_mut);
      (*ker)(compile_config, launch_ctx);
      if (arch_uses_llvm(compile_config.arch)) {
        ret = launch_ctx.fetch_ret({0});
      } else {
        ret.val_i64 = program->fetch_result<int64_t>(0);
      }
    }
    return true;
  }

  void visit(BinaryOpStmt *stmt) override {
    auto lhs = stmt->lhs->cast<ConstStmt>();
    auto rhs = stmt->rhs->cast<ConstStmt>();
    if (!lhs || !rhs)
      return;
    auto dst_type = stmt->ret_type;
    TypedConstant new_constant(dst_type);

    if (stmt->op_type == BinaryOpType::pow) {
      if (is_integral(rhs->ret_type)) {
        auto rhs_val = rhs->val.val_int();
        if (rhs_val < 0 && is_integral(stmt->ret_type)) {
          TI_ERROR("Negative exponent in pow(int, int) is not allowed.");
        }
      }
    }

    if (jit_evaluate_binary_op(new_constant, stmt, lhs->val, rhs->val)) {
      auto evaluated = Stmt::make<ConstStmt>(TypedConstant(new_constant));
      stmt->replace_usages_with(evaluated.get());
      modifier.insert_before(stmt, std::move(evaluated));
      modifier.erase(stmt);
    }
  }

  void visit(UnaryOpStmt *stmt) override {
    if (stmt->is_cast() && stmt->cast_type == stmt->operand->ret_type) {
      stmt->replace_usages_with(stmt->operand);
      modifier.erase(stmt);
      return;
    }
    auto operand = stmt->operand->cast<ConstStmt>();
    if (!operand)
      return;
    if (stmt->is_cast()) {
      bool cast_available = true;
      TypedConstant new_constant(stmt->ret_type);
      auto operand = stmt->operand->cast<ConstStmt>();
      if (stmt->op_type == UnaryOpType::cast_bits) {
        new_constant.value_bits = operand->val.value_bits;
      } else {
        if (stmt->cast_type == PrimitiveType::f32) {
          new_constant.val_f32 = float32(operand->val.val_cast_to_float64());
        } else if (stmt->cast_type == PrimitiveType::f64) {
          new_constant.val_f64 = operand->val.val_cast_to_float64();
        } else {
          cast_available = false;
        }
      }
      if (cast_available) {
        auto evaluated = Stmt::make<ConstStmt>(TypedConstant(new_constant));
        stmt->replace_usages_with(evaluated.get());
        modifier.insert_before(stmt, std::move(evaluated));
        modifier.erase(stmt);
        return;
      }
    }
    auto dst_type = stmt->ret_type;
    TypedConstant new_constant(dst_type);
    if (jit_evaluate_unary_op(new_constant, stmt, operand->val)) {
      auto evaluated = Stmt::make<ConstStmt>(TypedConstant(new_constant));
      stmt->replace_usages_with(evaluated.get());
      modifier.insert_before(stmt, std::move(evaluated));
      modifier.erase(stmt);
    }
  }

  static bool run(IRNode *node,
                  Program *program,
                  const CompileConfig &compile_config) {
    ConstantFold folder(program, compile_config);
    bool modified = false;

    while (true) {
      node->accept(&folder);
      if (folder.modifier.modify_ir()) {
        modified = true;
      } else {
        break;
      }
    }

    return modified;
  }
};

const PassID ConstantFoldPass::id = "ConstantFoldPass";

namespace irpass {

bool constant_fold(IRNode *root,
                   const CompileConfig &compile_config,
                   const ConstantFoldPass::Args &args) {
  TI_AUTO_PROF;
  if (!compile_config.advanced_optimization)
    return false;
  return ConstantFold::run(root, args.program, compile_config);
}

}  // namespace irpass

}  // namespace taichi::lang<|MERGE_RESOLUTION|>--- conflicted
+++ resolved
@@ -106,10 +106,6 @@
     auto launch_ctx = ker->make_launch_context();
     launch_ctx.set_arg(0, lhs);
     launch_ctx.set_arg(1, rhs);
-<<<<<<< HEAD
-
-=======
->>>>>>> 28dd8d8c
     {
       std::lock_guard<std::mutex> _(program->jit_evaluator_cache_mut);
       (*ker)(compile_config, launch_ctx);
@@ -137,10 +133,6 @@
     auto *ker = get_jit_evaluator_kernel(id);
     auto launch_ctx = ker->make_launch_context();
     launch_ctx.set_arg(0, operand);
-<<<<<<< HEAD
-
-=======
->>>>>>> 28dd8d8c
     {
       std::lock_guard<std::mutex> _(program->jit_evaluator_cache_mut);
       (*ker)(compile_config, launch_ctx);
