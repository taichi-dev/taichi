--- conflicted
+++ resolved
@@ -725,7 +725,12 @@
   ctx->runtime = get_llvm_runtime();
 }
 
-<<<<<<< HEAD
+void LlvmRuntimeExecutor::init_runtime_jit_module(
+    std::unique_ptr<llvm::Module> module) {
+  llvm_context_->init_runtime_module(module.get());
+  runtime_jit_module_ = create_jit_module(std::move(module));
+}
+
 void LlvmRuntimeExecutor::fetch_result_impl(void *dest,
                                             char *result_buffer,
                                             int offset,
@@ -748,12 +753,6 @@
   } else {
     memcpy(dest, result_buffer + offset, size);
   }
-=======
-void LlvmRuntimeExecutor::init_runtime_jit_module(
-    std::unique_ptr<llvm::Module> module) {
-  llvm_context_->init_runtime_module(module.get());
-  runtime_jit_module_ = create_jit_module(std::move(module));
->>>>>>> ccadb202
 }
 
 }  // namespace taichi::lang