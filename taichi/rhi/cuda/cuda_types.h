--- conflicted
+++ resolved
@@ -441,10 +441,7 @@
 struct cusparseMatDescr;
 typedef struct cusparseMatDescr *cusparseMatDescr_t;
 
-<<<<<<< HEAD
-=======
 struct cusparseSpVecDescr;
->>>>>>> 966f7fa8
 struct cusparseDnVecDescr;
 struct cusparseSpMatDescr;
 typedef struct cusparseSpVecDescr *cusparseSpVecDescr_t;
@@ -512,7 +509,6 @@
 } cusparseSpMVAlg_t;
 
 typedef enum {
-<<<<<<< HEAD
     CUSPARSE_SPGEMM_DEFAULT                 = 0,
     CUSPARSE_SPGEMM_CSR_ALG_DETERMINITIC    = 1,
     CUSPARSE_SPGEMM_CSR_ALG_NONDETERMINITIC = 2
@@ -529,8 +525,11 @@
 } cusparseAction_t;
 
 typedef enum {
-=======
->>>>>>> 966f7fa8
+    CUSPARSE_CSR2CSC_ALG1 = 1, // faster than V2 (in general), deterministc
+    CUSPARSE_CSR2CSC_ALG2 = 2  // low memory requirement, non-deterministc
+} cusparseCsr2CscAlg_t;
+
+typedef enum {
   CUSPARSE_MATRIX_TYPE_GENERAL = 0,
   CUSPARSE_MATRIX_TYPE_SYMMETRIC = 1,
   CUSPARSE_MATRIX_TYPE_HERMITIAN = 2,
@@ -538,13 +537,6 @@
 } cusparseMatrixType_t;
 
 typedef enum {
-<<<<<<< HEAD
-    CUSPARSE_CSR2CSC_ALG1 = 1, // faster than V2 (in general), deterministc
-    CUSPARSE_CSR2CSC_ALG2 = 2  // low memory requirement, non-deterministc
-} cusparseCsr2CscAlg_t;
-
-
-=======
   CUSPARSE_FILL_MODE_LOWER = 0,
   CUSPARSE_FILL_MODE_UPPER = 1
 } cusparseFillMode_t;
@@ -563,5 +555,4 @@
 
 struct cusolverSpContext;
 typedef struct cusolverSpContext *cusolverSpHandle_t;
->>>>>>> 966f7fa8
 #endif