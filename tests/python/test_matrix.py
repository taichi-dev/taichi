--- conflicted
+++ resolved
@@ -808,7 +808,17 @@
         bar()
 
 
-<<<<<<< HEAD
+@test_utils.test()
+def test_vector_vector_t():
+    @ti.kernel
+    def foo() -> ti.types.matrix(2, 2, ti.f32):
+        a = ti.Vector([1.0, 2.0])
+        b = ti.Vector([1.0, 2.0])
+        return a @ b.transpose()
+
+    assert foo() == [[1.0, 2.0], [2.0, 4.0]]
+
+
 @test_utils.test(arch=[ti.cuda, ti.cpu],
                  real_matrix=True,
                  real_matrix_scalarize=True)
@@ -844,15 +854,4 @@
     func(x)
 
     assert (x[3] == [[1, 2], [3, 4]])
-    assert (x[4] == [[2, 3], [4, 5]])
-=======
-@test_utils.test()
-def test_vector_vector_t():
-    @ti.kernel
-    def foo() -> ti.types.matrix(2, 2, ti.f32):
-        a = ti.Vector([1.0, 2.0])
-        b = ti.Vector([1.0, 2.0])
-        return a @ b.transpose()
-
-    assert foo() == [[1.0, 2.0], [2.0, 4.0]]
->>>>>>> 5b051163
+    assert (x[4] == [[2, 3], [4, 5]])