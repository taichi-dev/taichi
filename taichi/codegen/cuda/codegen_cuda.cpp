#include "taichi/codegen/cuda/codegen_cuda.h"

#include <vector>
#include <set>
#include <functional>

#include "taichi/common/core.h"
#include "taichi/util/io.h"
#include "taichi/ir/ir.h"
#include "taichi/ir/statements.h"
#include "taichi/program/program.h"
#include "taichi/util/lang_util.h"
#include "taichi/rhi/cuda/cuda_driver.h"
#include "taichi/rhi/cuda/cuda_context.h"
#include "taichi/runtime/program_impls/llvm/llvm_program.h"
#include "taichi/util/action_recorder.h"
#include "taichi/analysis/offline_cache_util.h"
#include "taichi/ir/analysis.h"
#include "taichi/ir/transforms.h"
#include "taichi/codegen/codegen_utils.h"

namespace taichi::lang {

using namespace llvm;

// NVVM IR Spec:
// https://docs.nvidia.com/cuda/archive/10.0/pdf/NVVM_IR_Specification.pdf

static bool is_half2(DataType dt) {
  if (dt->is<TensorType>()) {
    auto tensor_type = dt->as<TensorType>();
    return tensor_type->get_element_type() == PrimitiveType::f16 &&
           tensor_type->get_num_elements() == 2;
  }

  return false;
}

class TaskCodeGenCUDA : public TaskCodeGenLLVM {
 public:
  using IRVisitor::visit;
  int dynamic_shared_array_bytes{0};

  explicit TaskCodeGenCUDA(const CompileConfig &config,
                           TaichiLLVMContext &tlctx,
                           const Kernel *kernel,
                           IRNode *ir = nullptr)
      : TaskCodeGenLLVM(config, tlctx, kernel, ir) {
  }

  llvm::Value *create_print(std::string tag,
                            DataType dt,
                            llvm::Value *value) override {
    std::string format = data_type_format(dt);
    if (value->getType() == llvm::Type::getFloatTy(*llvm_context)) {
      value =
          builder->CreateFPExt(value, llvm::Type::getDoubleTy(*llvm_context));
    }
    return create_print("[cuda codegen debug] " + tag + " " + format + "\n",
                        {value->getType()}, {value});
  }

  llvm::Value *create_print(const std::string &format,
                            const std::vector<llvm::Type *> &types,
                            const std::vector<llvm::Value *> &values) {
    auto stype = llvm::StructType::get(*llvm_context, types, false);
    auto value_arr = builder->CreateAlloca(stype);
    for (int i = 0; i < values.size(); i++) {
      auto value_ptr = builder->CreateGEP(
          stype, value_arr, {tlctx->get_constant(0), tlctx->get_constant(i)});
      builder->CreateStore(values[i], value_ptr);
    }
    return LLVMModuleBuilder::call(
        builder.get(), "vprintf",
        builder->CreateGlobalStringPtr(format, "format_string"),
        builder->CreateBitCast(value_arr,
                               llvm::Type::getInt8PtrTy(*llvm_context)));
  }

  std::tuple<llvm::Value *, llvm::Type *> create_value_and_type(
      llvm::Value *value,
      DataType dt) {
    auto value_type = tlctx->get_data_type(dt);
    if (dt->is_primitive(PrimitiveTypeID::f32) ||
        dt->is_primitive(PrimitiveTypeID::f16)) {
      value_type = tlctx->get_data_type(PrimitiveType::f64);
      value = builder->CreateFPExt(value, value_type);
    }
    if (dt->is_primitive(PrimitiveTypeID::i8)) {
      value_type = tlctx->get_data_type(PrimitiveType::i16);
      value = builder->CreateSExt(value, value_type);
    }
    if (dt->is_primitive(PrimitiveTypeID::u8)) {
      value_type = tlctx->get_data_type(PrimitiveType::u16);
      value = builder->CreateZExt(value, value_type);
    }
    return std::make_tuple(value, value_type);
  }

  void visit(PrintStmt *stmt) override {
    TI_ASSERT_INFO(stmt->contents.size() < 32,
                   "CUDA `print()` doesn't support more than 32 entries");

    std::vector<llvm::Type *> types;
    std::vector<llvm::Value *> values;

    std::string formats;
    size_t num_contents = 0;
    for (auto i = 0; i < stmt->contents.size(); ++i) {
      auto const &content = stmt->contents[i];
      auto const &format = stmt->formats[i];

      if (std::holds_alternative<Stmt *>(content)) {
        auto arg_stmt = std::get<Stmt *>(content);

        formats += merge_printf_specifier(
            format, data_type_format(arg_stmt->ret_type), Arch::cuda);

        auto value = llvm_val[arg_stmt];
        auto value_type = value->getType();
        if (arg_stmt->ret_type->is<TensorType>()) {
          auto dtype = arg_stmt->ret_type->cast<TensorType>();
          num_contents += dtype->get_num_elements();
          auto elem_type = dtype->get_element_type();
          for (int i = 0; i < dtype->get_num_elements(); ++i) {
            llvm::Value *elem_value;
            if (codegen_vector_type(compile_config)) {
              TI_ASSERT(llvm::dyn_cast<llvm::VectorType>(value_type));
              elem_value = builder->CreateExtractElement(value, i);
            } else {
              TI_ASSERT(llvm::dyn_cast<llvm::ArrayType>(value_type));
              elem_value = builder->CreateExtractValue(value, i);
            }
            auto [casted_value, elem_value_type] =
                create_value_and_type(elem_value, elem_type);
            types.push_back(elem_value_type);
            values.push_back(casted_value);
          }
        } else {
          num_contents++;
          auto [val, dtype] = create_value_and_type(value, arg_stmt->ret_type);
          types.push_back(dtype);
          values.push_back(val);
        }
      } else {
        num_contents += 1;
        auto arg_str = std::get<std::string>(content);

        auto value = builder->CreateGlobalStringPtr(arg_str, "content_string");
        auto char_type =
            llvm::Type::getInt8Ty(*tlctx->get_this_thread_context());
        auto value_type = llvm::PointerType::get(char_type, 0);

        types.push_back(value_type);
        values.push_back(value);
        formats += "%s";
      }
      TI_ASSERT_INFO(num_contents < 32,
                     "CUDA `print()` doesn't support more than 32 entries");
    }

    llvm_val[stmt] = create_print(formats, types, values);
  }

  void visit(AllocaStmt *stmt) override {
    // Override shared memory codegen logic for large shared memory
    if (stmt->ret_type->is<TensorType>() && stmt->is_shared) {
      auto tensor_type = stmt->ret_type->cast<TensorType>();
      size_t shared_array_threshold = 49152;
      size_t shared_array_bytes =
          tensor_type->get_num_elements() *
          data_type_size(tensor_type->get_element_type());
      if (shared_array_bytes > shared_array_threshold) {
        if (dynamic_shared_array_bytes > 0) {
          TI_ERROR(
              "Only one single shared array instance is allowed in current "
              "version.")
        }
        // Clear tensor shape for dynamic shared memory.
        tensor_type->set_shape(std::vector<int>({0}));
        dynamic_shared_array_bytes += shared_array_bytes;
      }

      auto type = tlctx->get_data_type(tensor_type);
      auto base = new llvm::GlobalVariable(
          *module, type, false, llvm::GlobalValue::ExternalLinkage, nullptr,
          fmt::format("shared_array_{}", stmt->id), nullptr,
          llvm::GlobalVariable::NotThreadLocal, 3 /*addrspace=shared*/);
      base->setAlignment(llvm::MaybeAlign(8));
      auto ptr_type = llvm::PointerType::get(type, 0);
      llvm_val[stmt] = builder->CreatePointerCast(base, ptr_type);
    } else {
      TaskCodeGenLLVM::visit(stmt);
    }
  }

  void emit_extra_unary(UnaryOpStmt *stmt) override {
    // functions from libdevice
    auto input = llvm_val[stmt->operand];
    auto input_taichi_type = stmt->operand->ret_type;
    if (input_taichi_type->is_primitive(PrimitiveTypeID::f16)) {
      // Promote to f32 since we don't have f16 support for extra unary ops in
      // libdevice.
      input =
          builder->CreateFPExt(input, llvm::Type::getFloatTy(*llvm_context));
      input_taichi_type = PrimitiveType::f32;
    }

    auto op = stmt->op_type;

#define UNARY_STD(x)                                                    \
  else if (op == UnaryOpType::x) {                                      \
    if (input_taichi_type->is_primitive(PrimitiveTypeID::f32)) {        \
      llvm_val[stmt] = call("__nv_" #x "f", input);                     \
    } else if (input_taichi_type->is_primitive(PrimitiveTypeID::f64)) { \
      llvm_val[stmt] = call("__nv_" #x, input);                         \
    } else if (input_taichi_type->is_primitive(PrimitiveTypeID::i32)) { \
      llvm_val[stmt] = call(#x, input);                                 \
    } else {                                                            \
      TI_NOT_IMPLEMENTED                                                \
    }                                                                   \
  }
    if (op == UnaryOpType::abs) {
      if (input_taichi_type->is_primitive(PrimitiveTypeID::f32)) {
        llvm_val[stmt] = call("__nv_fabsf", input);
      } else if (input_taichi_type->is_primitive(PrimitiveTypeID::f64)) {
        llvm_val[stmt] = call("__nv_fabs", input);
      } else if (input_taichi_type->is_primitive(PrimitiveTypeID::i32)) {
        llvm_val[stmt] = call("__nv_abs", input);
      } else if (input_taichi_type->is_primitive(PrimitiveTypeID::i64)) {
        llvm_val[stmt] = call("__nv_llabs", input);
      } else {
        TI_NOT_IMPLEMENTED
      }
    } else if (op == UnaryOpType::sqrt) {
      if (input_taichi_type->is_primitive(PrimitiveTypeID::f32)) {
        llvm_val[stmt] = call("__nv_sqrtf", input);
      } else if (input_taichi_type->is_primitive(PrimitiveTypeID::f64)) {
        llvm_val[stmt] = call("__nv_sqrt", input);
      } else {
        TI_NOT_IMPLEMENTED
      }
    } else if (op == UnaryOpType::logic_not) {
      if (input_taichi_type->is_primitive(PrimitiveTypeID::i32)) {
        llvm_val[stmt] = call("logic_not_i32", input);
      } else {
        TI_NOT_IMPLEMENTED
      }
    }
    UNARY_STD(exp)
    UNARY_STD(log)
    UNARY_STD(tan)
    UNARY_STD(tanh)
    UNARY_STD(sgn)
    UNARY_STD(acos)
    UNARY_STD(asin)
    UNARY_STD(cos)
    UNARY_STD(sin)
    else {
      TI_P(unary_op_type_name(op));
      TI_NOT_IMPLEMENTED
    }
#undef UNARY_STD
    if (stmt->ret_type->is_primitive(PrimitiveTypeID::f16)) {
      // Convert back to f16.
      llvm_val[stmt] = builder->CreateFPTrunc(
          llvm_val[stmt], llvm::Type::getHalfTy(*llvm_context));
    }
  }

  // Not all reduction statements can be optimized.
  // If the operation cannot be optimized, this function returns nullptr.
  llvm::Value *optimized_reduction(AtomicOpStmt *stmt) override {
    if (!stmt->is_reduction) {
      return nullptr;
    }
    TI_ASSERT(stmt->val->ret_type->is<PrimitiveType>());
    PrimitiveTypeID prim_type =
        stmt->val->ret_type->cast<PrimitiveType>()->type;

    std::unordered_map<PrimitiveTypeID,
                       std::unordered_map<AtomicOpType, std::string>>
        fast_reductions;

    fast_reductions[PrimitiveTypeID::i32][AtomicOpType::add] = "reduce_add_i32";
    fast_reductions[PrimitiveTypeID::f32][AtomicOpType::add] = "reduce_add_f32";
    fast_reductions[PrimitiveTypeID::i32][AtomicOpType::min] = "reduce_min_i32";
    fast_reductions[PrimitiveTypeID::f32][AtomicOpType::min] = "reduce_min_f32";
    fast_reductions[PrimitiveTypeID::i32][AtomicOpType::max] = "reduce_max_i32";
    fast_reductions[PrimitiveTypeID::f32][AtomicOpType::max] = "reduce_max_f32";

    fast_reductions[PrimitiveTypeID::i32][AtomicOpType::bit_and] =
        "reduce_and_i32";
    fast_reductions[PrimitiveTypeID::i32][AtomicOpType::bit_or] =
        "reduce_or_i32";
    fast_reductions[PrimitiveTypeID::i32][AtomicOpType::bit_xor] =
        "reduce_xor_i32";

    AtomicOpType op = stmt->op_type;
    if (fast_reductions.find(prim_type) == fast_reductions.end()) {
      return nullptr;
    }
    TI_ASSERT(fast_reductions.at(prim_type).find(op) !=
              fast_reductions.at(prim_type).end());
    return call(fast_reductions.at(prim_type).at(op), llvm_val[stmt->dest],
                llvm_val[stmt->val]);
  }

  void visit(AtomicOpStmt *atomic_stmt) override {
    auto dest_type = atomic_stmt->dest->ret_type.ptr_removed();
    auto val_type = atomic_stmt->val->ret_type;

    // Half2 atomic_add is supported starting from sm_60
    //
    // TODO(zhanlue): Add capability support & validation for CUDA AOT
    //
    // For now, the following code may potentially cause trouble for CUDA AOT.
    // With half2 vectorization enabled, if one compiles the code on GPU with
    // caps >= 60, then distribute it to runtime machine with GPU caps < 60,
    // it's likely gonna crash

    std::string cuda_library_path = get_custom_cuda_library_path();
    int cap = CUDAContext::get_instance().get_compute_capability();
    if (is_half2(dest_type) && is_half2(val_type) &&
        atomic_stmt->op_type == AtomicOpType::add && cap >= 60 &&
        !cuda_library_path.empty()) {
      /*
        Half2 optimization for float16 atomic add

        [CHI IR]
            TensorType<2 x f16> old_val = atomic_add(TensorType<2 x f16>
        dest_ptr*, TensorType<2 x f16> val)

        [CodeGen]
            old_val_ptr = Alloca(TensorType<2 x f16>)

            val_ptr = Alloca(TensorType<2 x f16>)
            GEP(val_ptr, 0) = ExtractValue(val, 0)
            GEP(val_ptr, 1) = ExtractValue(val, 1)

            half2_atomic_add(dest_ptr, old_val_ptr, val_ptr)

            old_val = Load(old_val_ptr)
      */
      // Allocate old_val_ptr to store the result of atomic_add
      auto char_type = llvm::Type::getInt8Ty(*tlctx->get_this_thread_context());
      auto half_type = llvm::Type::getHalfTy(*tlctx->get_this_thread_context());
      auto ptr_type = llvm::PointerType::get(char_type, 0);

      llvm::Value *old_val = builder->CreateAlloca(half_type);
      llvm::Value *old_val_ptr = builder->CreateBitCast(old_val, ptr_type);

      // Prepare dest_ptr via pointer cast
      llvm::Value *dest_half2_ptr =
          builder->CreateBitCast(llvm_val[atomic_stmt->dest], ptr_type);

      // Prepare value_ptr from val
      llvm::ArrayType *array_type = llvm::ArrayType::get(half_type, 2);
      llvm::Value *value_ptr = builder->CreateAlloca(array_type);
      llvm::Value *value_ptr0 =
          builder->CreateGEP(array_type, value_ptr,
                             {tlctx->get_constant(0), tlctx->get_constant(0)});
      llvm::Value *value_ptr1 =
          builder->CreateGEP(array_type, value_ptr,
                             {tlctx->get_constant(0), tlctx->get_constant(1)});
      llvm::Value *value0 =
          builder->CreateExtractValue(llvm_val[atomic_stmt->val], {0});
      llvm::Value *value1 =
          builder->CreateExtractValue(llvm_val[atomic_stmt->val], {1});
      builder->CreateStore(value0, value_ptr0);
      builder->CreateStore(value1, value_ptr1);
      llvm::Value *value_half2_ptr =
          builder->CreateBitCast(value_ptr, ptr_type);
      // Defined in taichi/runtime/llvm/runtime_module/cuda_runtime.cu
      call("half2_atomic_add", dest_half2_ptr, old_val_ptr, value_half2_ptr);

      llvm_val[atomic_stmt] = builder->CreateLoad(half_type, old_val);
      return;
    }

    TaskCodeGenLLVM::visit(atomic_stmt);
  }

  void visit(RangeForStmt *for_stmt) override {
    create_naive_range_for(for_stmt);
  }

  void create_offload_range_for(OffloadedStmt *stmt) override {
    auto tls_prologue = create_xlogue(stmt->tls_prologue);

    llvm::Function *body;
    {
      auto guard = get_function_creation_guard(
          {llvm::PointerType::get(get_runtime_type("RuntimeContext"), 0),
           get_tls_buffer_type(), tlctx->get_data_type<int>()});

      auto loop_var = create_entry_block_alloca(PrimitiveType::i32);
      loop_vars_llvm[stmt].push_back(loop_var);
      builder->CreateStore(get_arg(2), loop_var);
      stmt->body->accept(this);

      body = guard.body;
    }

    auto epilogue = create_xlogue(stmt->tls_epilogue);

    auto [begin, end] = get_range_for_bounds(stmt);
    call("gpu_parallel_range_for", get_arg(0), begin, end, tls_prologue, body,
         epilogue, tlctx->get_constant(stmt->tls_size));
  }

  void create_offload_mesh_for(OffloadedStmt *stmt) override {
    auto tls_prologue = create_mesh_xlogue(stmt->tls_prologue);

    llvm::Function *body;
    {
      auto guard = get_function_creation_guard(
          {llvm::PointerType::get(get_runtime_type("RuntimeContext"), 0),
           get_tls_buffer_type(), tlctx->get_data_type<int>()});

      for (int i = 0; i < stmt->mesh_prologue->size(); i++) {
        auto &s = stmt->mesh_prologue->statements[i];
        s->accept(this);
      }

      if (stmt->bls_prologue) {
        stmt->bls_prologue->accept(this);
        call("block_barrier");  // "__syncthreads()"
      }

      auto loop_test_bb =
          llvm::BasicBlock::Create(*llvm_context, "loop_test", func);
      auto loop_body_bb =
          llvm::BasicBlock::Create(*llvm_context, "loop_body", func);
      auto func_exit =
          llvm::BasicBlock::Create(*llvm_context, "func_exit", func);
      auto i32_ty = llvm::Type::getInt32Ty(*llvm_context);
      auto loop_index = create_entry_block_alloca(i32_ty);
      llvm::Value *thread_idx =
          builder->CreateIntrinsic(Intrinsic::nvvm_read_ptx_sreg_tid_x, {}, {});
      llvm::Value *block_dim = builder->CreateIntrinsic(
          Intrinsic::nvvm_read_ptx_sreg_ntid_x, {}, {});
      builder->CreateStore(thread_idx, loop_index);
      builder->CreateBr(loop_test_bb);

      {
        builder->SetInsertPoint(loop_test_bb);
        auto cond = builder->CreateICmp(
            llvm::CmpInst::Predicate::ICMP_SLT,
            builder->CreateLoad(i32_ty, loop_index),
            llvm_val[stmt->owned_num_local.find(stmt->major_from_type)
                         ->second]);
        builder->CreateCondBr(cond, loop_body_bb, func_exit);
      }

      {
        builder->SetInsertPoint(loop_body_bb);
        loop_vars_llvm[stmt].push_back(loop_index);
        for (int i = 0; i < stmt->body->size(); i++) {
          auto &s = stmt->body->statements[i];
          s->accept(this);
        }
        builder->CreateStore(
            builder->CreateAdd(builder->CreateLoad(i32_ty, loop_index),
                               block_dim),
            loop_index);
        builder->CreateBr(loop_test_bb);
        builder->SetInsertPoint(func_exit);
      }

      if (stmt->bls_epilogue) {
        call("block_barrier");  // "__syncthreads()"
        stmt->bls_epilogue->accept(this);
      }

      body = guard.body;
    }

    auto tls_epilogue = create_mesh_xlogue(stmt->tls_epilogue);

    call("gpu_parallel_mesh_for", get_arg(0),
         tlctx->get_constant(stmt->mesh->num_patches), tls_prologue, body,
         tls_epilogue, tlctx->get_constant(stmt->tls_size));
  }

  void emit_cuda_gc(OffloadedStmt *stmt) {
    auto snode_id = tlctx->get_constant(stmt->snode->id);
    {
      init_offloaded_task_function(stmt, "gather_list");
      call("gc_parallel_0", get_context(), snode_id);
      finalize_offloaded_task_function();
      current_task->grid_dim = compile_config.saturating_grid_dim;
      current_task->block_dim = 64;
      offloaded_tasks.push_back(*current_task);
      current_task = nullptr;
    }
    {
      init_offloaded_task_function(stmt, "reinit_lists");
      call("gc_parallel_1", get_context(), snode_id);
      finalize_offloaded_task_function();
      current_task->grid_dim = 1;
      current_task->block_dim = 1;
      offloaded_tasks.push_back(*current_task);
      current_task = nullptr;
    }
    {
      init_offloaded_task_function(stmt, "zero_fill");
      call("gc_parallel_2", get_context(), snode_id);
      finalize_offloaded_task_function();
      current_task->grid_dim = compile_config.saturating_grid_dim;
      current_task->block_dim = 64;
      offloaded_tasks.push_back(*current_task);
      current_task = nullptr;
    }
  }

  void emit_cuda_gc_rc(OffloadedStmt *stmt) {
    {
      init_offloaded_task_function(stmt, "gather_list");
      call("gc_rc_parallel_0", get_context());
      finalize_offloaded_task_function();
      current_task->grid_dim = compile_config.saturating_grid_dim;
      current_task->block_dim = 64;
      offloaded_tasks.push_back(*current_task);
      current_task = nullptr;
    }
    {
      init_offloaded_task_function(stmt, "reinit_lists");
      call("gc_rc_parallel_1", get_context());
      finalize_offloaded_task_function();
      current_task->grid_dim = 1;
      current_task->block_dim = 1;
      offloaded_tasks.push_back(*current_task);
      current_task = nullptr;
    }
    {
      init_offloaded_task_function(stmt, "zero_fill");
      call("gc_rc_parallel_2", get_context());
      finalize_offloaded_task_function();
      current_task->grid_dim = compile_config.saturating_grid_dim;
      current_task->block_dim = 64;
      offloaded_tasks.push_back(*current_task);
      current_task = nullptr;
    }
  }

  bool kernel_argument_by_val() const override {
    return true;  // on CUDA, pass the argument by value
  }

  llvm::Value *create_intrinsic_load(llvm::Value *ptr,
                                     llvm::Type *ty) override {
    // Issue an "__ldg" instruction to cache data in the read-only data cache.
    auto intrin = ty->isFloatingPointTy() ? llvm::Intrinsic::nvvm_ldg_global_f
                                          : llvm::Intrinsic::nvvm_ldg_global_i;
    return builder->CreateIntrinsic(
        intrin, {ty, llvm::PointerType::get(ty, 0)},
        {ptr, tlctx->get_constant(ty->getScalarSizeInBits())});
  }

  void visit(GlobalLoadStmt *stmt) override {
    if (auto get_ch = stmt->src->cast<GetChStmt>()) {
      bool should_cache_as_read_only = current_offload->mem_access_opt.has_flag(
          get_ch->output_snode, SNodeAccessFlag::read_only);
      create_global_load(stmt, should_cache_as_read_only);
    } else {
      create_global_load(stmt, false);
    }
  }

  void create_bls_buffer(OffloadedStmt *stmt) {
    auto type = llvm::ArrayType::get(llvm::Type::getInt8Ty(*llvm_context),
                                     stmt->bls_size);
    bls_buffer = new GlobalVariable(
        *module, type, false, llvm::GlobalValue::ExternalLinkage, nullptr,
        "bls_buffer", nullptr, llvm::GlobalVariable::NotThreadLocal,
        3 /*addrspace=shared*/);
    bls_buffer->setAlignment(llvm::MaybeAlign(8));
  }

  void visit(OffloadedStmt *stmt) override {
    if (stmt->bls_size > 0)
      create_bls_buffer(stmt);
#if defined(TI_WITH_CUDA)
    TI_ASSERT(current_offload == nullptr);
    current_offload = stmt;
    using Type = OffloadedStmt::TaskType;
    if (stmt->task_type == Type::gc) {
      // gc has 3 kernels, so we treat it specially
      emit_cuda_gc(stmt);
    } else if (stmt->task_type == Type::gc_rc) {
      emit_cuda_gc_rc(stmt);
    } else {
      init_offloaded_task_function(stmt);
      if (stmt->task_type == Type::serial) {
        stmt->body->accept(this);
      } else if (stmt->task_type == Type::range_for) {
        create_offload_range_for(stmt);
      } else if (stmt->task_type == Type::struct_for) {
        create_offload_struct_for(stmt);
      } else if (stmt->task_type == Type::mesh_for) {
        create_offload_mesh_for(stmt);
      } else if (stmt->task_type == Type::listgen) {
        emit_list_gen(stmt);
      } else {
        TI_NOT_IMPLEMENTED
      }
      finalize_offloaded_task_function();
      current_task->grid_dim = stmt->grid_dim;
      if (stmt->task_type == Type::range_for) {
        if (stmt->const_begin && stmt->const_end) {
          int num_threads = stmt->end_value - stmt->begin_value;
          int grid_dim = ((num_threads % stmt->block_dim) == 0)
                             ? (num_threads / stmt->block_dim)
                             : (num_threads / stmt->block_dim) + 1;
          grid_dim = std::max(grid_dim, 1);
          current_task->grid_dim = std::min(stmt->grid_dim, grid_dim);
        }
      }
      if (stmt->task_type == Type::listgen) {
        int query_max_block_per_sm;
        CUDADriver::get_instance().device_get_attribute(
            &query_max_block_per_sm,
            CU_DEVICE_ATTRIBUTE_MAX_BLOCKS_PER_MULTIPROCESSOR, nullptr);
        int num_SMs;
        CUDADriver::get_instance().device_get_attribute(
            &num_SMs, CU_DEVICE_ATTRIBUTE_MULTIPROCESSOR_COUNT, nullptr);
        current_task->grid_dim = num_SMs * query_max_block_per_sm;
      }
      current_task->block_dim = stmt->block_dim;
      current_task->dynamic_shared_array_bytes = dynamic_shared_array_bytes;
      TI_ASSERT(current_task->grid_dim != 0);
      TI_ASSERT(current_task->block_dim != 0);
      offloaded_tasks.push_back(*current_task);
      current_task = nullptr;
    }
    current_offload = nullptr;
#else
    TI_NOT_IMPLEMENTED
#endif
  }

  void visit(ExternalFuncCallStmt *stmt) override {
    if (stmt->type == ExternalFuncCallStmt::BITCODE) {
      TaskCodeGenLLVM::visit_call_bitcode(stmt);
    } else {
      TI_NOT_IMPLEMENTED
    }
  }

  void visit(ExternalTensorShapeAlongAxisStmt *stmt) override {
    const auto arg_id = stmt->arg_id;
    const auto axis = stmt->axis;
    llvm_val[stmt] =
        call("RuntimeContext_get_extra_args", get_context(),
             tlctx->get_constant(arg_id), tlctx->get_constant(axis));
  }

  void visit(BinaryOpStmt *stmt) override {
    auto op = stmt->op_type;
    if (op != BinaryOpType::atan2 && op != BinaryOpType::pow) {
      return TaskCodeGenLLVM::visit(stmt);
    }

    auto ret_type = stmt->ret_type;

    llvm::Value *lhs = llvm_val[stmt->lhs];
    llvm::Value *rhs = llvm_val[stmt->rhs];

    // This branch contains atan2 and pow which use runtime.cpp function for
    // **real** type. We don't have f16 support there so promoting to f32 is
    // necessary.
    if (stmt->lhs->ret_type->is_primitive(PrimitiveTypeID::f16)) {
      lhs = builder->CreateFPExt(lhs, llvm::Type::getFloatTy(*llvm_context));
    }
    if (stmt->rhs->ret_type->is_primitive(PrimitiveTypeID::f16)) {
      rhs = builder->CreateFPExt(rhs, llvm::Type::getFloatTy(*llvm_context));
    }
    if (ret_type->is_primitive(PrimitiveTypeID::f16)) {
      ret_type = PrimitiveType::f32;
    }

    if (op == BinaryOpType::atan2) {
      if (ret_type->is_primitive(PrimitiveTypeID::f32)) {
        llvm_val[stmt] = call("__nv_atan2f", lhs, rhs);
      } else if (ret_type->is_primitive(PrimitiveTypeID::f64)) {
        llvm_val[stmt] = call("__nv_atan2", lhs, rhs);
      } else {
        TI_P(data_type_name(ret_type));
        TI_NOT_IMPLEMENTED
      }
    } else {
      // Note that ret_type here cannot be integral because pow with an
      // integral exponent has been demoted in the demote_operations pass
      if (ret_type->is_primitive(PrimitiveTypeID::f32)) {
        llvm_val[stmt] = call("__nv_powf", lhs, rhs);
      } else if (ret_type->is_primitive(PrimitiveTypeID::f64)) {
        llvm_val[stmt] = call("__nv_pow", lhs, rhs);
      } else {
        TI_P(data_type_name(ret_type));
        TI_NOT_IMPLEMENTED
      }
    }

    // Convert back to f16 if applicable.
    if (stmt->ret_type->is_primitive(PrimitiveTypeID::f16)) {
      llvm_val[stmt] = builder->CreateFPTrunc(
          llvm_val[stmt], llvm::Type::getHalfTy(*llvm_context));
    }
  }

 private:
  std::tuple<llvm::Value *, llvm::Value *> get_spmd_info() override {
    auto thread_idx =
        builder->CreateIntrinsic(Intrinsic::nvvm_read_ptx_sreg_tid_x, {}, {});
    auto block_dim =
        builder->CreateIntrinsic(Intrinsic::nvvm_read_ptx_sreg_ntid_x, {}, {});
    return std::make_tuple(thread_idx, block_dim);
  }
};

LLVMCompiledTask KernelCodeGenCUDA::compile_task(
    const CompileConfig &config,
    std::unique_ptr<llvm::Module> &&module,
    OffloadedStmt *stmt) {
  TaskCodeGenCUDA gen(config, get_taichi_llvm_context(), kernel, stmt);
  return gen.run_compilation();
}

FunctionType CUDAModuleToFunctionConverter::convert(
    const std::string &kernel_name,
    const std::vector<Callable::Parameter> &args,
    LLVMCompiledKernel data) const {
  auto &mod = data.module;
  auto &tasks = data.tasks;
#ifdef TI_WITH_CUDA
  auto jit = tlctx_->jit.get();
  auto cuda_module =
      jit->add_module(std::move(mod), executor_->get_config().gpu_max_reg);

  return [cuda_module, kernel_name, args, offloaded_tasks = tasks,
          executor = this->executor_](LaunchContextBuilder &context) {
    CUDAContext::get_instance().make_current();
    std::vector<void *> arg_buffers(args.size(), nullptr);
    std::vector<void *> device_buffers(args.size(), nullptr);
    std::vector<DeviceAllocation> temporary_devallocs(args.size());
    char *device_result_buffer{nullptr};
    CUDADriver::get_instance().malloc_async(
        (void **)&device_result_buffer,
        std::max(context.result_buffer_size, sizeof(uint64)), nullptr);
    context.get_context().runtime = executor->get_llvm_runtime();

    bool transferred = false;
    for (int i = 0; i < (int)args.size(); i++) {
      if (args[i].is_array) {
        const auto arr_sz = context.array_runtime_sizes[i];
        if (arr_sz == 0) {
          continue;
        }
        arg_buffers[i] = context.get_arg<void *>(i);
        if (context.device_allocation_type[i] ==
            LaunchContextBuilder::DevAllocType::kNone) {
          // Note: both numpy and PyTorch support arrays/tensors with zeros
          // in shapes, e.g., shape=(0) or shape=(100, 0, 200). This makes
          // `arr_sz` zero.
          unsigned int attr_val = 0;
          uint32_t ret_code = CUDADriver::get_instance().mem_get_attribute.call(
              &attr_val, CU_POINTER_ATTRIBUTE_MEMORY_TYPE,
              (void *)arg_buffers[i]);

          if (ret_code != CUDA_SUCCESS || attr_val != CU_MEMORYTYPE_DEVICE) {
            // Copy to device buffer if arg is on host
            // - ret_code != CUDA_SUCCESS:
            //   arg_buffers[i] is not on device
            // - attr_val != CU_MEMORYTYPE_DEVICE:
            //   Cuda driver is aware of arg_buffers[i] but it might be on
            //   host.
            // See CUDA driver API `cuPointerGetAttribute` for more details.
            transferred = true;

            DeviceAllocation devalloc = executor->allocate_memory_ndarray(
                arr_sz, (uint64 *)device_result_buffer);
            device_buffers[i] = executor->get_ndarray_alloc_info_ptr(devalloc);
            temporary_devallocs[i] = devalloc;

            CUDADriver::get_instance().memcpy_host_to_device(
                (void *)device_buffers[i], arg_buffers[i], arr_sz);
          } else {
            device_buffers[i] = arg_buffers[i];
          }
          // device_buffers[i] saves a raw ptr on CUDA device.
          context.set_arg(i, (uint64)device_buffers[i]);

        } else if (arr_sz > 0) {
          // arg_buffers[i] is a DeviceAllocation*
          // TODO: Unwraps DeviceAllocation* can be done at TaskCodeGenLLVM
          // since it's shared by cpu and cuda.
          DeviceAllocation *ptr =
              static_cast<DeviceAllocation *>(arg_buffers[i]);
          device_buffers[i] = executor->get_ndarray_alloc_info_ptr(*ptr);
          // We compare arg_buffers[i] and device_buffers[i] later to check
          // if transfer happened.
          // TODO: this logic can be improved but I'll leave it to a followup
          // PR.
          arg_buffers[i] = device_buffers[i];

          // device_buffers[i] saves the unwrapped raw ptr from arg_buffers[i]
          context.set_arg(i, (uint64)device_buffers[i]);
        }
      }
    }
    if (transferred) {
      CUDADriver::get_instance().stream_synchronize(nullptr);
    }
    char *host_result_buffer = (char *)context.get_context().result_buffer;
    if (context.result_buffer_size > 0) {
      context.get_context().result_buffer = (uint64 *)device_result_buffer;
    }
    char *device_arg_buffer = nullptr;
    if (context.arg_buffer_size > 0) {
      CUDADriver::get_instance().malloc_async((void **)&device_arg_buffer,
                                              context.arg_buffer_size, nullptr);
      CUDADriver::get_instance().memcpy_host_to_device_async(
          device_arg_buffer, context.get_context().arg_buffer,
          context.arg_buffer_size, nullptr);
      context.get_context().arg_buffer = device_arg_buffer;
    }
    CUDADriver::get_instance().context_set_limit(
        CU_LIMIT_STACK_SIZE, executor->get_config().cuda_stack_limit);

    for (auto task : offloaded_tasks) {
      TI_TRACE("Launching kernel {}<<<{}, {}>>>", task.name, task.grid_dim,
               task.block_dim);
<<<<<<< HEAD
      cuda_module->launch(task.name, task.grid_dim, task.block_dim,
                          task.dynamic_shared_array_bytes, {&context}, {});
=======
      cuda_module->launch(task.name, task.grid_dim, task.block_dim, 0,
                          {&context.get_context()}, {});
>>>>>>> b6c481ce
    }
    if (context.arg_buffer_size > 0) {
      CUDADriver::get_instance().mem_free_async(device_arg_buffer, nullptr);
    }
    if (context.result_buffer_size > 0) {
      CUDADriver::get_instance().memcpy_device_to_host_async(
          host_result_buffer, device_result_buffer, context.result_buffer_size,
          nullptr);
    }
    CUDADriver::get_instance().mem_free_async(device_result_buffer, nullptr);
    // copy data back to host
    if (transferred) {
      CUDADriver::get_instance().stream_synchronize(nullptr);
      for (int i = 0; i < (int)args.size(); i++) {
        if (device_buffers[i] != arg_buffers[i]) {
          CUDADriver::get_instance().memcpy_device_to_host(
              arg_buffers[i], (void *)device_buffers[i],
              context.array_runtime_sizes[i]);
          executor->deallocate_memory_ndarray(temporary_devallocs[i]);
        }
      }
    }
  };
#else
  TI_ERROR("No CUDA");
  return nullptr;
#endif  // TI_WITH_CUDA
}

}  // namespace taichi::lang<|MERGE_RESOLUTION|>--- conflicted
+++ resolved
@@ -831,13 +831,9 @@
     for (auto task : offloaded_tasks) {
       TI_TRACE("Launching kernel {}<<<{}, {}>>>", task.name, task.grid_dim,
                task.block_dim);
-<<<<<<< HEAD
       cuda_module->launch(task.name, task.grid_dim, task.block_dim,
-                          task.dynamic_shared_array_bytes, {&context}, {});
-=======
-      cuda_module->launch(task.name, task.grid_dim, task.block_dim, 0,
+                          task.dynamic_shared_array_bytes,
                           {&context.get_context()}, {});
->>>>>>> b6c481ce
     }
     if (context.arg_buffer_size > 0) {
       CUDADriver::get_instance().mem_free_async(device_arg_buffer, nullptr);
