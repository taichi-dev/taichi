--- conflicted
+++ resolved
@@ -117,22 +117,12 @@
 
 def get_dll_name(name):
     if get_os_name() == 'linux':
-<<<<<<< HEAD
         return f'libtaichi_{name}.so'
-    elif get_os_name() == 'osx':
+    if get_os_name() == 'osx':
         return f'libtaichi_{name}.dylib'
-    elif get_os_name() == 'win':
+    if get_os_name() == 'win':
         return f'taichi_{name}.dll'
-    else:
-        raise Exception(f"Unknown OS: {get_os_name()}")
-=======
-        return 'libtaichi_%s.so' % name
-    if get_os_name() == 'osx':
-        return 'libtaichi_%s.dylib' % name
-    if get_os_name() == 'win':
-        return 'taichi_%s.dll' % name
     raise Exception(f"Unknown OS: {get_os_name()}")
->>>>>>> 702675ee
 
 
 def at_startup():
@@ -149,17 +139,9 @@
         minor < versions[1] or minor == versions[1] and patch <= versions[2])
     if match:
         return
-<<<<<<< HEAD
-    else:
-        print(f"Taichi version mismatch. required >= {major}.{minor}.{patch}")
-        print("Installed =", ti_core.get_version_string())
-        raise Exception("Taichi version mismatch")
-=======
-    print("Taichi version mismatch. required >= {}.{}.{}".format(
-        major, minor, patch))
+    print(f"Taichi version mismatch. required >= {major}.{minor}.{patch}")
     print("Installed =", ti_core.get_version_string())
     raise Exception("Taichi version mismatch")
->>>>>>> 702675ee
 
 
 at_startup()
