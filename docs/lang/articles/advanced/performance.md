---
sidebar_position: 5
---

# Performance tuning

## For-loop decorators

In Taichi kernels, for-loop in the outermost scope is automatically
parallelized. Our compiler automatically tunes the parameters to best explore
the target architecture. Nevertheless, for Ninjas who strive for the last few %
of performance, we also provide some APIs to allow developers fine-tune their
applications. For example, specifying a suitable `ti.block_dim` could yield an almost
3x performance boost in
[examples/mpm3d.py](https://github.com/taichi-dev/taichi/blob/master/examples/mpm3d.py).

:::note
For **performance profiling** utilities, please see [Profiler section of the Contribution Guide](../misc/profiler.md).
:::

### Background: Thread hierarchy of GPUs

To better understand how the mentioned for-loop is parallelized, we briefly
introduce the **thread hierarchy** on modern GPU architectures.

From a fine-grained to a coarse-grained level, the computation units can be
defined as: **iteration** \< **thread** \< **block** \< **grid**.

- **iteration**: An iteration is the **body of a for-loop**. Each
  iteration corresponding to a specific `i` value in for-loop.
- **thread**: Iterations are grouped into threads. A thread is the
  minimal unit that is parallelized. All iterations within a thread
  are executed in **serial**. We usually use 1 iteration per thread
  for maximizing parallel performance.
- **block**: Threads are grouped into blocks. All threads within a
  block are executed in **parallel**. Threads within the same block
  can share their **block local storage**.
- **grid**: Blocks are grouped into grids. Grid is the minimal unit
  that being **launched** from host. All blocks within a grid are
  executed in **parallel**. In Taichi, each **parallelized for-loop**
  is a grid.

For more details, please see [the CUDA C programming
guide](https://docs.nvidia.com/cuda/cuda-c-programming-guide/index.html#thread-hierarchy).
Note that we employ the CUDA terminology here, other backends such as OpenGL and Metal follow a similar thread hierarchy.

### Example: Tuning the block-level parallelism of a for-loop

Programmers may **prepend** some decorator(s) to tweak the property of a
for-loop, e.g.:

```python
@ti.kernel
def func():
    for i in range(8192):  # no decorator, use default settings
        ...

    ti.block_dim(128)      # change the property of next for-loop:
    for i in range(8192):  # will be parallelized with block_dim=128
        ...

    for i in range(8192):  # no decorator, use default settings
        ...
```

<<<<<<< HEAD
## Data layouts

You might have been familiar with [Fields](../basic/field.md) in Taichi. Since
Taichi decouples data structure from computation, developers have the
flexibility to play with different data layouts. Like in other programming
languages, selecting an efficient layout can drastically improve performance.
For more information on advanced data layouts in Taichi, please
see the [Fields (advanced)](layout.md) section.
=======
## Local Storage Optimizations

Taichi comes with a few optimizations that leverage the *fast memory* (e.g. CUDA
shared memory, L1 cache) for performance optimization. The idea is straightforward:
Wherever possible, Taichi substitutes the access to the global memroy (slow) with
that to the local one (fast), and writes the data in the local memory (e.g., CUDA
shared memory) back to the global memory in the end. Such transformations preserve
the semantics of the original program (will be explained later).

### Thread Local Storage (TLS)

TLS is mostly designed to optimize parallel reduction. When Taichi identifies
a global reduction pattern in a `@ti.kernel`, it automatically applies the TLS
optimizations during code generation, similar to those found in common GPU
reduction implementations.

We will walk through an example using CUDA's terminology.

```python
x = ti.field(ti.f32, shape=1000000)
s = ti.field(ti.f32, shape=())

@ti.kernel
def sum():
  for i in x:
    s[None] += x[i]

sum()
```

Internally, Taichi's parallel loop is implemented using
[Grid-Stride Loops](https://developer.nvidia.com/blog/cuda-pro-tip-write-flexible-kernels-grid-stride-loops/).
What this means is that each physical CUDA thread could handle more than one item in `x`.
That is, the number of threads launched for `sum` can be fewer than the shape of `x`.

One optimization enabled by this strategy is to substitute the global memory access
with a *thread-local* one. Concretely, instead of directly and atomically adding
`x[i]` into the destination `s[None]`, which resides in the global memory, Taichi
preallocates a thread-local buffer upon entering the thread, accumulates
(*non-atomically*) the value of `x` into this buffer, then adds the result of the
buffer back to `s[None]` atomically before exiting the thread. Assuming each thread
handles `N` items in `x`, the number of atomic adds is reduced to one-N-th its
original size.

Additionally, the last atomic add to the global memory `s[None]` is optimized using
CUDA's warp-level intrinsics, further reducing the number of required atomic adds.

Currently, Taichi supports TLS optimization for these reduction operators: `add`,
`sub`, `min` and `max`. [Here](https://github.com/taichi-dev/taichi/pull/2956) is
a benchmark comparison when running a global max reduction on a 1-D Taichi field
of 8M floats on an Nvidia GeForce RTX 3090 card:

* TLS disabled: 5.2 x 1e3 us
* TLS enabled: 5.7 x 1e1 us

TLS has led to an approximately 100x speedup.

### Block Local Storage (BLS)

Context: For a sparse field whose last layer is a `dense` SNode (i.e., its layer
hierarchy matches `ti.root.(sparse SNode)+.dense`), Taichi will assign one CUDA
thread block to each `dense` container (or `dense` block). BLS optimization works
specifically for such kinds of fields.

BLS aims to accelerate the stencil computation patterns by leveraging the CUDA
shared memory. This optimization starts with the users annotating the set of fields
they would like to cache via `ti.block_local`. Taichi then attempts to figure out
the accessing range w.r.t the `dense` block of these annotated fields at
*compile time*. If succeeded, Taichi generates code that first fetches all the
accessed data in range into a *block local* buffer (CUDA's shared memory), then
substitutes all the accesses to the corresponding slots into this buffer.

Here is an example illustrating the usage of BLS. `a` is a sparse field with a
block size of `4x4`.

```python {8-9}
a = ti.field(ti.f32)
b = ti.field(ti.f32)
# `a` has a block size of 4x4
ti.root.pointer(ti.ij, 32).dense(ti.ij, 4).place(a)

@ti.kernel
def foo():
  # Taichi will cache `a` into the CUDA shared memory
  ti.block_local(a)
  for i, j in a:
    print(a[i - 1, j], a[i, j + 2])
```

Each loop iteration accesses items with an offset `[-1, 0]` and `[0, 2]` to its
coordinates, respectively. Therefore, for an entire block spanning from `[M, N]`
(inclusive) to `[M + 4, N + 4]` (exclusive), the accessed range w.r.t this block
is `[M - 1, M + 4) x [N, N + 6)` (derived from `[M + (-1), M + 4) x [N, N + 4 + 2)`).
The mapping between the global coordinates `i, j` and the local indices into the
buffer is shown below:

![](../static/assets/bls_indices_mapping.png)

From a user's perspective, you do not need to worry about these underlying details.
Taichi does all the inference and the global/block-local mapping automatically.
That is, Taichi will preallocate a CUDA shared memory buffer of size `5x6`,
pre-load `a`'s data into this buffer, and replace all the accesses to `a` (in the
global memory) with the buffer in the loop body. While this simple example does
not modify `a`, if a block-cached field does get written, Taichi would also generate
code that writes the buffer back to the global memory.

:::note
BLS does not come for free. Remember that BLS is designed for the stencil
computation, where there are a large amount of overlapped accesses to the global
memory. If this is not the case, the pre-loading/post-storing could actually
hurt the performance.

On top of that, recent generations of Nvidia's GPU cards have been closing the gap
on the read-only access between the global memory and the shared memory. Currently,
we found BLS to be more effective for caching the destinations of the atomic operations.

As a rule of thumb, run benchmarks to decide whether to enable BLS or not.
:::
>>>>>>> 3f9a5d68
<|MERGE_RESOLUTION|>--- conflicted
+++ resolved
@@ -63,7 +63,6 @@
         ...
 ```
 
-<<<<<<< HEAD
 ## Data layouts
 
 You might have been familiar with [Fields](../basic/field.md) in Taichi. Since
@@ -72,7 +71,7 @@
 languages, selecting an efficient layout can drastically improve performance.
 For more information on advanced data layouts in Taichi, please
 see the [Fields (advanced)](layout.md) section.
-=======
+
 ## Local Storage Optimizations
 
 Taichi comes with a few optimizations that leverage the *fast memory* (e.g. CUDA
@@ -190,5 +189,4 @@
 we found BLS to be more effective for caching the destinations of the atomic operations.
 
 As a rule of thumb, run benchmarks to decide whether to enable BLS or not.
-:::
->>>>>>> 3f9a5d68
+:::