#include "gtest/gtest.h"
#include "c_api_test_utils.h"
#include "taichi/cpp/taichi.hpp"
#include "c_api/tests/gtest_fixture.h"

#define CHECK_TAICHI_SUCCESS()                      \
  {                                                 \
    TiError actual = ti_get_last_error(0, nullptr); \
    EXPECT_EQ(actual, TI_ERROR_SUCCESS);            \
  }

#define CHECK_TAICHI_ERROR_IS(expected)             \
  {                                                 \
    TiError actual = ti_get_last_error(0, nullptr); \
    EXPECT_EQ(actual, expected);                    \
    ti_set_last_error(TI_ERROR_SUCCESS, nullptr);   \
  }

// -----------------------------------------------------------------------------

TEST_F(CapiTest, TestBehaviorCreateRuntime) {
  auto inner = [](TiArch arch) {
    TiRuntime runtime = ti_create_runtime(arch);
    TI_ASSERT(runtime == TI_NULL_HANDLE);
    CHECK_TAICHI_ERROR_IS(TI_ERROR_NOT_SUPPORTED);
    ti_destroy_runtime(runtime);
    CHECK_TAICHI_ERROR_IS(TI_ERROR_ARGUMENT_NULL);
  };

  // Attempt to create runtime for unknown arch.
  inner(TI_ARCH_MAX_ENUM);

  // Attempt to create runtime for unsupported archs.
  inner(TI_ARCH_JS);
  inner(TI_ARCH_CC);
  inner(TI_ARCH_WASM);
  inner(TI_ARCH_METAL);
  inner(TI_ARCH_DX11);
  inner(TI_ARCH_DX12);
  inner(TI_ARCH_OPENCL);
  inner(TI_ARCH_AMDGPU);
}

TEST_F(CapiTest, TestBehaviorDestroyRuntime) {
  // Attempt to destroy null handles.
  ti_destroy_runtime(TI_NULL_HANDLE);
  CHECK_TAICHI_ERROR_IS(TI_ERROR_ARGUMENT_NULL);
}

TEST_F(CapiTest, TestBehaviorGetRuntimeCapabilities) {
  auto inner = [](TiArch arch) {
    if (!ti::is_arch_available(arch)) {
      TI_WARN("arch {} is not supported so the test is skipped", arch);
      return;
    }

    TiRuntime runtime = ti_create_runtime(arch);
    {
      // Two nulls, considerred nop.
      ti_get_runtime_capabilities(runtime, nullptr, nullptr);
      CHECK_TAICHI_SUCCESS();
    }

    {
      // Count is not null, buffer is null.
      // Usually the case the user look up the number of capabilities will be
      // returned.
      uint32_t capability_count = 0;
      ti_get_runtime_capabilities(runtime, &capability_count, nullptr);
      CHECK_TAICHI_SUCCESS();
      switch (arch) {
        case TI_ARCH_VULKAN:
        case TI_ARCH_OPENGL:
          // Always have `TI_CAPABILITY_SPIRV_VERSION`.
          TI_ASSERT(capability_count > 0);
          break;
        default:
          TI_NOT_IMPLEMENTED;
      }
    }

    {
      // Count is null, buffer non-null.
      // Expect nop.
      std::vector<TiCapabilityLevelInfo> capabilities{
          TiCapabilityLevelInfo{
              (TiCapability)0xcbcbcbcb,
              0xcbcbcbcb,
          },
      };
      ti_get_runtime_capabilities(runtime, nullptr, capabilities.data());
      CHECK_TAICHI_SUCCESS();
      EXPECT_EQ(capabilities.at(0).capability, (TiCapability)0xcbcbcbcb);
      EXPECT_EQ(capabilities.at(0).level, 0xcbcbcbcb);
    }

    {
      // Both non-null.
      // Normal usage.
      uint32_t capability_count = 0;
      ti_get_runtime_capabilities(runtime, &capability_count, nullptr);
      CHECK_TAICHI_SUCCESS();
      std::vector<TiCapabilityLevelInfo> capabilities(capability_count);
      ti_get_runtime_capabilities(runtime, &capability_count,
                                  capabilities.data());
      CHECK_TAICHI_SUCCESS();
      for (size_t i = 0; i < capability_count; ++i) {
        TI_ASSERT(capabilities.at(i).capability !=
                  (TiCapability)TI_CAPABILITY_RESERVED);
        TI_ASSERT(capabilities.at(i).level != 0);
      }
    }
    ti_destroy_runtime(runtime);
  };
  inner(TI_ARCH_VULKAN);
}

TEST_F(CapiTest, TestBehaviorAllocateMemory) {
  auto inner = [&](TiArch arch) {
<<<<<<< HEAD
    if (!ti::is_arch_available(arch)) {
      TI_WARN("arch {} is not supported, so this test is skipped", arch);
    }
    
    // Attempt to allocate memory with size of 1024
    TiRuntime runtime = ti_create_runtime(arch);
    {
      TiMemoryAllocateInfo allocateInfo;
      allocateInfo.size = 1024;
      allocateInfo.usage = TI_MEMORY_USAGE_STORAGE_BIT;
      TiMemory memory = ti_allocate_memory(runtime, &allocateInfo);
      TI_ASSERT(memory != TI_NULL_HANDLE);
      ti_free_memory(runtime, memory);
    }

    // Attemp to run out of memory
    {
      TiMemoryAllocateInfo allocateInfo;
      allocateInfo.size = 1000000000000000000;
      allocateInfo.usage = TI_MEMORY_USAGE_STORAGE_BIT;
      TiMemory memory = ti_allocate_memory(runtime, &allocateInfo);
      CHECK_TAICHI_ERROR_IS(TI_ERROR_OUT_OF_MEMORY);
      TI_ASSERT(memory == TI_NULL_HANDLE);
    }

    // runtime and allocate_info are both null
    {
      ti_allocate_memory(TI_NULL_HANDLE, nullptr);
      CHECK_TAICHI_ERROR_IS(TI_ERROR_ARGUMENT_NULL);
    }

    // runtime is not null, allocate_info is null
    {
      ti_allocate_memory(runtime, nullptr);
      CHECK_TAICHI_ERROR_IS(TI_ERROR_ARGUMENT_NULL);
    }

    // runtime is null, allocate is not null;
    {
      TiMemoryAllocateInfo allocateInfo;
      allocateInfo.size = 1024;
      ti_allocate_memory(TI_NULL_HANDLE, &allocateInfo);
      CHECK_TAICHI_ERROR_IS(TI_ERROR_ARGUMENT_NULL);
    }
    ti_destroy_runtime(runtime);
=======
    if (ti::is_arch_available(arch)) {
      // Attempt to allocate memory with size of 1024
      TiRuntime runtime = ti_create_runtime(arch);
      for (int i = 0; i < 4; ++i) {
        TiMemoryAllocateInfo allocate_info;
        allocate_info.size = 1024;
        allocate_info.usage = TI_MEMORY_USAGE_STORAGE_BIT << i;
        TiMemory memory = ti_allocate_memory(runtime, &allocate_info);
        TI_ASSERT(memory != TI_NULL_HANDLE);
        ti_free_memory(runtime, memory);
      }

      // runtime and allocate_info are both null
      {
        ti_allocate_memory(TI_NULL_HANDLE, nullptr);
        CHECK_TAICHI_ERROR_IS(TI_ERROR_ARGUMENT_NULL);
      }

      // runtime is not null, allocate_info is null
      {
        ti_allocate_memory(runtime, nullptr);
        CHECK_TAICHI_ERROR_IS(TI_ERROR_ARGUMENT_NULL);
      }

      // runtime is null, allocate is not null;
      {
        TiMemoryAllocateInfo allocate_info;
        allocate_info.size = 1024;
        ti_allocate_memory(TI_NULL_HANDLE, &allocate_info);
        CHECK_TAICHI_ERROR_IS(TI_ERROR_ARGUMENT_NULL);
      }
      ti_destroy_runtime(runtime);
    }
>>>>>>> 16ac1e21
  };
  inner(TI_ARCH_VULKAN);
}

TEST_F(CapiTest, TestBehaviorFreeMemory) {
  auto inner = [](TiArch arch) {
    if (!ti::is_arch_available(arch)) {
      TI_WARN("arch {} is not supported, so the test is skipped", arch);
      return;
    }

    {
      TiRuntime runtime = ti_create_runtime(arch);
<<<<<<< HEAD
      TiMemoryAllocateInfo *allocateInfo = new TiMemoryAllocateInfo;
      allocateInfo->size = 1024;
      allocateInfo->usage = TI_MEMORY_USAGE_STORAGE_BIT;
      TiMemory memory = ti_allocate_memory(runtime, allocateInfo);
=======
      TiMemoryAllocateInfo *allocate_info = new TiMemoryAllocateInfo;
      allocate_info->size = 1024;
      allocate_info->usage = TI_MEMORY_USAGE_STORAGE_BIT;
      TiMemory memory = ti_allocate_memory(runtime, allocate_info);
>>>>>>> 16ac1e21
      ti_free_memory(runtime, memory);
      CHECK_TAICHI_SUCCESS();
      ti_destroy_runtime(runtime);
    }

    // runtime & allocate_info are both null
    {
      ti_free_memory(TI_NULL_HANDLE, nullptr);
      CHECK_TAICHI_ERROR_IS(TI_ERROR_ARGUMENT_NULL);
    }

    // runtime is null and allocate_info is valid
    {
      TiRuntime runtime = ti_create_runtime(TI_ARCH_VULKAN);
<<<<<<< HEAD
      TiMemoryAllocateInfo allocateInfo;
      allocateInfo.size = 1024;
      allocateInfo.usage = TI_MEMORY_USAGE_STORAGE_BIT;
      TiMemory memory = ti_allocate_memory(runtime, &allocateInfo);
=======
      TiMemoryAllocateInfo allocate_info;
      allocate_info.size = 1024;
      allocate_info.usage = TI_MEMORY_USAGE_STORAGE_BIT;
      TiMemory memory = ti_allocate_memory(runtime, &allocate_info);
>>>>>>> 16ac1e21
      ti_free_memory(TI_NULL_HANDLE, memory);
      CHECK_TAICHI_ERROR_IS(TI_ERROR_ARGUMENT_NULL);
      ti_destroy_runtime(runtime);
    }

    // runtime is not null and allocate_info is null
    {
      TiRuntime runtime = ti_create_runtime(arch);
      ti_free_memory(runtime, nullptr);
      CHECK_TAICHI_ERROR_IS(TI_ERROR_ARGUMENT_NULL);
    }
  };
  inner(TI_ARCH_VULKAN);
}

TEST_F(CapiTest, TestBehaviorMapMemory) {
  TiMemoryAllocateInfo allocate_info;
  allocate_info.size = 1024;
  allocate_info.usage = TI_MEMORY_USAGE_STORAGE_BIT;

  auto inner = [&](TiArch arch) {
    if (!ti::is_arch_available(arch)) {
      TI_WARN("arch {} is not supported, so the test is skipped", arch);
      return;
    }

    {
      TiRuntime runtime = ti_create_runtime(arch);
      TiMemory memory = ti_allocate_memory(runtime, &allocate_info);
      TI_ASSERT(memory != TI_NULL_HANDLE);
      CHECK_TAICHI_SUCCESS();
      ti_map_memory(runtime, memory);
      CHECK_TAICHI_SUCCESS();
      ti_unmap_memory(runtime, memory);
      ti_destroy_runtime(runtime);
    }

    // runtime & memory are both null
    {
      TiRuntime runtime = ti_create_runtime(arch);
      ti_map_memory(TI_NULL_HANDLE, TI_NULL_HANDLE);
      CHECK_TAICHI_ERROR_IS(TI_ERROR_ARGUMENT_NULL);
      ti_destroy_runtime(runtime);
    }

    // runtime is null, memory is valid
    {
      TiRuntime runtime = ti_create_runtime(arch);
      TiMemory memory = ti_allocate_memory(runtime, &allocate_info);
      ti_map_memory(TI_NULL_HANDLE, memory);
      CHECK_TAICHI_ERROR_IS(TI_ERROR_ARGUMENT_NULL);
      ti_unmap_memory(runtime, memory);
      ti_destroy_runtime(runtime);
    }

    // runtime is valid, memory is null
    {
      TiRuntime runtime = ti_create_runtime(arch);
      ti_map_memory(runtime, TI_NULL_HANDLE);
      CHECK_TAICHI_ERROR_IS(TI_ERROR_ARGUMENT_NULL);
      ti_destroy_runtime(runtime);
    }
<<<<<<< HEAD
  };
  inner(TI_ARCH_VULKAN);
}

TEST_F(CapiTest, TestBehaviorUnmapMemory) {
  TiMemoryAllocateInfo allocate_info;
  allocate_info.size = 1024;
  auto inner = [&](TiArch arch) {
    if (!ti::is_arch_available(arch)) {
      TI_WARN("arch {} is nor supported, so the test is skipped", arch);
      return;
    }

    {
      TiRuntime runtime = ti_create_runtime(arch);
      allocate_info.usage = TI_MEMORY_USAGE_STORAGE_BIT;
      TiMemory memory = ti_allocate_memory(runtime, &allocate_info);
      ti_map_memory(runtime, memory);
      ti_unmap_memory(runtime, memory);
      CHECK_TAICHI_SUCCESS();
      ti_destroy_runtime(runtime);
    }

    // runtime & memory are both null
    {
      ti_unmap_memory(TI_NULL_HANDLE, TI_NULL_HANDLE);
      CHECK_TAICHI_ERROR_IS(TI_ERROR_ARGUMENT_NULL);
    }

    // runtime is null, memory is valid
    {
      TiRuntime runtime = ti_create_runtime(TI_ARCH_VULKAN);
      TiMemory memory = ti_allocate_memory(runtime, &allocate_info);
      ti_unmap_memory(TI_NULL_HANDLE, memory);
      CHECK_TAICHI_ERROR_IS(TI_ERROR_ARGUMENT_NULL);
      ti_free_memory(runtime, memory);
      ti_destroy_runtime(runtime);
    }

    // runtime is valid, memory is valid
    {
      TiRuntime runtime = ti_create_runtime(TI_ARCH_VULKAN);
      ti_unmap_memory(runtime, TI_NULL_HANDLE);
      CHECK_TAICHI_ERROR_IS(TI_ERROR_ARGUMENT_NULL);
      ti_destroy_runtime(runtime);
    }
  };
  inner(TI_ARCH_VULKAN);
}

TiImageAllocateInfo get_image_allocate_info() {
  TiImageExtent extent;
  extent.height = 512;
  extent.width = 512;
  extent.depth = 1;
  extent.array_layer_count = 1;
  TiImageAllocateInfo imageAllocateInfo;
  imageAllocateInfo.dimension = TI_IMAGE_DIMENSION_2D;
  imageAllocateInfo.format = TI_FORMAT_RGBA8;
  imageAllocateInfo.extent = extent;
  imageAllocateInfo.usage = TI_IMAGE_USAGE_STORAGE_BIT;
  imageAllocateInfo.mip_level_count = 1;
  return imageAllocateInfo;
}

TEST_F(CapiTest, TestBehaviorAllocateImage) {
  auto inner = [&](TiArch arch) {
    if (!ti::is_arch_available(arch)) {
      TI_WARN("arch {} is not supported, so the test is skipped", arch);
      return;
    }

    // Attemp to allocate a normal 2D image
    {
      TiImageExtent extent;
      extent.height = 512;
      extent.width = 512;
      extent.depth = 1;
      extent.array_layer_count = 1;
      TiImageAllocateInfo imageAllocateInfo;
      imageAllocateInfo.dimension = TI_IMAGE_DIMENSION_2D;
      imageAllocateInfo.format = TI_FORMAT_RGBA8;
      imageAllocateInfo.extent = extent;
      imageAllocateInfo.usage = TI_IMAGE_USAGE_STORAGE_BIT;
      imageAllocateInfo.mip_level_count = 1;
      TiRuntime runtime = ti_create_runtime(arch);
      TiImage image = ti_allocate_image(runtime, &imageAllocateInfo);
      CHECK_TAICHI_SUCCESS();
      TI_ASSERT(image != TI_NULL_HANDLE);

      imageAllocateInfo.usage = TI_IMAGE_USAGE_SAMPLED_BIT;
      image = ti_allocate_image(runtime, &imageAllocateInfo);
      CHECK_TAICHI_SUCCESS();
      TI_ASSERT(image != TI_NULL_HANDLE);
      imageAllocateInfo.usage = TI_IMAGE_USAGE_STORAGE_BIT;

      ti_free_image(runtime, image);
      ti_destroy_runtime(runtime);
    }

    // Attemp to allocate a 2D image with invalid demension
    {
      TiRuntime runtime = ti_create_runtime(arch);
      auto imageAllocateInfo = get_image_allocate_info();
      imageAllocateInfo.dimension = TI_IMAGE_DIMENSION_MAX_ENUM;
      TiImage image = ti_allocate_image(runtime, &imageAllocateInfo);
      CHECK_TAICHI_ERROR_IS(TI_ERROR_ARGUMENT_OUT_OF_RANGE);
      TI_ASSERT(image == TI_NULL_HANDLE);
      ti_free_image(runtime, image);
      ti_destroy_runtime(runtime);
    }

    // Attemp to allocate a 2D image with a invalid format
    {
      TiRuntime runtime = ti_create_runtime(arch);
      auto imageAllocateInfo = get_image_allocate_info();
      imageAllocateInfo.format = TI_FORMAT_MAX_ENUM;
      TiImage image = ti_allocate_image(runtime, &imageAllocateInfo);
      CHECK_TAICHI_ERROR_IS(TI_ERROR_ARGUMENT_OUT_OF_RANGE);
      imageAllocateInfo.format = TI_FORMAT_BGRA8;
      ti_free_image(runtime, image);
      ti_destroy_runtime(runtime);
    }

    // runtime & imageAllocateInfo are both null
    {
      TiRuntime runtime = ti_create_runtime(arch);
      auto image = ti_allocate_image(TI_NULL_HANDLE, TI_NULL_HANDLE);
      CHECK_TAICHI_ERROR_IS(TI_ERROR_ARGUMENT_NULL);
      ti_free_image(runtime, image);
      ti_destroy_runtime(runtime);
    }

    // runtime is null, imageAllocateInfo is valid
    {
      TiRuntime runtime = ti_create_runtime(arch);
      TiImageAllocateInfo imageAllocateInfo = get_image_allocate_info();
      TiImage image = ti_allocate_image(TI_NULL_HANDLE, &imageAllocateInfo);
      CHECK_TAICHI_ERROR_IS(TI_ERROR_ARGUMENT_NULL);
      ti_free_image(runtime, image);
      ti_destroy_runtime(runtime);
    }

    // runtime is valid, imageAllocateInfo is null;
    {
      TiRuntime runtime = ti_create_runtime(arch);
      TiImage image = ti_allocate_image(runtime, TI_NULL_HANDLE);
      CHECK_TAICHI_ERROR_IS(TI_ERROR_ARGUMENT_NULL);
      ti_free_image(runtime, image);
      CHECK_TAICHI_ERROR_IS(TI_ERROR_ARGUMENT_NULL);
      ti_destroy_runtime(runtime);
    }
  };
  inner(TI_ARCH_VULKAN);
}

TEST_F(CapiTest, TestBehaviorFreeImage) {
  TiImageExtent extent;
  extent.height = 512;
  extent.width = 512;
  extent.depth = 1;
  extent.array_layer_count = 1;
  TiImageAllocateInfo imageAllocateInfo;
  imageAllocateInfo.dimension = TI_IMAGE_DIMENSION_2D;
  imageAllocateInfo.format = TI_FORMAT_RGBA8;
  imageAllocateInfo.extent = extent;
  imageAllocateInfo.usage = TI_IMAGE_USAGE_STORAGE_BIT;
  imageAllocateInfo.mip_level_count = 1;

  auto inner = [&](TiArch arch) {
    // Attemp to free a normal 2D image
    if (!ti::is_arch_available(arch)) {
      TI_WARN("arch {} is not supported, so the test is skipped", arch);
      return;
    }

    TiRuntime runtime = ti_create_runtime(arch);
    TiImage image = ti_allocate_image(runtime, &imageAllocateInfo);
    ti_free_image(runtime, image);
    CHECK_TAICHI_SUCCESS();

    // Runtime & image are both invalid
    {
      ti_free_image(TI_NULL_HANDLE, TI_NULL_HANDLE);
      CHECK_TAICHI_ERROR_IS(TI_ERROR_ARGUMENT_NULL);
    }

    // Runtime is null, Image is valid
    {
      ti_free_image(TI_NULL_HANDLE, image);
      CHECK_TAICHI_ERROR_IS(TI_ERROR_ARGUMENT_NULL);
    }

    // Runtime is valid, image is null
    {
      ti_free_image(runtime, TI_NULL_HANDLE);
      CHECK_TAICHI_ERROR_IS(TI_ERROR_ARGUMENT_NULL);
    }

    ti_destroy_runtime(runtime);
  };
  inner(TI_ARCH_VULKAN);
}

TEST_F(CapiTest, TestBehaviorCreateEvent) {
  auto inner = [&](TiArch arch) {
    if (!ti::is_arch_available(arch)) {
      TI_WARN("arch {} is not supported, so the test is skipped", arch);
      return;
    }
    TiRuntime runtime = ti_create_runtime(arch);
    TiEvent event = ti_create_event(runtime);
    CHECK_TAICHI_SUCCESS();

    // Runtime is null
    {
      event = ti_create_event(TI_NULL_HANDLE);
      CHECK_TAICHI_ERROR_IS(TI_ERROR_ARGUMENT_NULL);
    }
    ti_destroy_runtime(runtime);
  };
  inner(TI_ARCH_VULKAN);
}

TEST_F(CapiTest, TestBehaviorDestroyEvent) {
  auto inner = [&](TiArch arch) {
    if (!ti::is_arch_available(arch)) {
      TI_WARN("arch {} is not supported, so the test is skipped", arch);
      return;
    }

    TiRuntime runtime = ti_create_runtime(arch);
    TiEvent event = ti_create_event(runtime);
    ti_destroy_event(event);
    CHECK_TAICHI_SUCCESS();

    // Attemp to destroy a null event
    {
      ti_destroy_event(TI_NULL_HANDLE);
      CHECK_TAICHI_ERROR_IS(TI_ERROR_ARGUMENT_NULL);
    }
    ti_destroy_runtime(runtime);
=======
>>>>>>> 16ac1e21
  };
  inner(TI_ARCH_VULKAN);
}

<<<<<<< HEAD
TEST_F(CapiTest, TestBehaviorCopyMemoryDTD) {
  TiMemoryAllocateInfo MallocateInfo;
  MallocateInfo.size = 2048;
  MallocateInfo.usage = TI_MEMORY_USAGE_STORAGE_BIT;
  MallocateInfo.export_sharing = TI_TRUE;
  auto inner = [&](TiArch arch) {
    if (!ti::is_arch_available(arch)) {
      TI_WARN("arch {} is not supported, so the test is skipped", arch);
      return;
    }
    TiRuntime runtime = ti_create_runtime(arch);
    TiMemory memory = ti_allocate_memory(runtime, &MallocateInfo);
    TiMemorySlice src_memory;
    src_memory.memory = memory;
    src_memory.offset = 128;
    src_memory.size = 64;
    TiMemorySlice dst_memory;
    dst_memory.memory = memory;
    dst_memory.offset = 1024;
    dst_memory.size = 64;
    ti_copy_memory_device_to_device(runtime, &dst_memory, &src_memory);
    CHECK_TAICHI_SUCCESS();

    // Attempt copy memory from the big one to the small one
    src_memory.size = 256;
    src_memory.offset = 512;
    dst_memory.offset = 1152;
    ti_copy_memory_device_to_device(runtime, &dst_memory, &src_memory);
    CHECK_TAICHI_ERROR_IS(TI_ERROR_INVALID_ARGUMENT);
    dst_memory.size = 64;

    // runtime is null;
    ti_copy_memory_device_to_device(TI_NULL_HANDLE, &dst_memory, &src_memory);
    CHECK_TAICHI_ERROR_IS(TI_ERROR_ARGUMENT_NULL);

    // dst memory is null;
    dst_memory.memory = TI_NULL_HANDLE;
    ti_copy_memory_device_to_device(runtime, &dst_memory, &src_memory);
    CHECK_TAICHI_ERROR_IS(TI_ERROR_ARGUMENT_NULL);

    // src memory is null;
    src_memory.memory = TI_NULL_HANDLE;
    ti_copy_memory_device_to_device(runtime, &dst_memory, &src_memory);
    CHECK_TAICHI_ERROR_IS(TI_ERROR_ARGUMENT_NULL);

    ti_free_memory(runtime, memory);
    ti_destroy_runtime(runtime);
=======
TEST_F(CapiTest, TestBehaviorUnmapMemory) {
  TiMemoryAllocateInfo allocate_info;
  allocate_info.size = 1024;
  auto inner = [&](TiArch arch) {
    if (!ti::is_arch_available(arch)) {
      TI_WARN("arch {} is nor supported, so the test is skipped", arch);
      return;
    }

    {
      TiRuntime runtime = ti_create_runtime(arch);
      allocate_info.usage = TI_MEMORY_USAGE_STORAGE_BIT;
      TiMemory memory = ti_allocate_memory(runtime, &allocate_info);
      ti_map_memory(runtime, memory);
      ti_unmap_memory(runtime, memory);
      CHECK_TAICHI_SUCCESS();
      ti_destroy_runtime(runtime);
    }

    // runtime & memory are both null
    {
      ti_unmap_memory(TI_NULL_HANDLE, TI_NULL_HANDLE);
      CHECK_TAICHI_ERROR_IS(TI_ERROR_ARGUMENT_NULL);
    }

    // runtime is null, memory is valid
    {
      TiRuntime runtime = ti_create_runtime(TI_ARCH_VULKAN);
      TiMemory memory = ti_allocate_memory(runtime, &allocate_info);
      ti_unmap_memory(TI_NULL_HANDLE, memory);
      CHECK_TAICHI_ERROR_IS(TI_ERROR_ARGUMENT_NULL);
      ti_free_memory(runtime, memory);
      ti_destroy_runtime(runtime);
    }

    // runtime is valid, memory is valid
    {
      TiRuntime runtime = ti_create_runtime(TI_ARCH_VULKAN);
      ti_unmap_memory(runtime, TI_NULL_HANDLE);
      CHECK_TAICHI_ERROR_IS(TI_ERROR_ARGUMENT_NULL);
      ti_destroy_runtime(runtime);
    }
>>>>>>> 16ac1e21
  };
  inner(TI_ARCH_VULKAN);
}

<<<<<<< HEAD
=======
TiImageAllocateInfo get_image_allocate_info() {
  TiImageExtent extent;
  extent.height = 512;
  extent.width = 512;
  extent.depth = 1;
  extent.array_layer_count = 1;
  TiImageAllocateInfo imageAllocateInfo;
  imageAllocateInfo.dimension = TI_IMAGE_DIMENSION_2D;
  imageAllocateInfo.format = TI_FORMAT_RGBA8;
  imageAllocateInfo.extent = extent;
  imageAllocateInfo.usage = TI_IMAGE_USAGE_STORAGE_BIT;
  imageAllocateInfo.mip_level_count = 1;
  return imageAllocateInfo;
}

TEST_F(CapiTest, TestBehaviorAllocateImage) {
  auto inner = [&](TiArch arch) {
    if (!ti::is_arch_available(arch)) {
      TI_WARN("arch {} is not supported, so the test is skipped", arch);
      return;
    }

    // Attemp to allocate a normal 2D image
    {
      TiImageExtent extent;
      extent.height = 512;
      extent.width = 512;
      extent.depth = 1;
      extent.array_layer_count = 1;
      TiImageAllocateInfo imageAllocateInfo;
      imageAllocateInfo.dimension = TI_IMAGE_DIMENSION_2D;
      imageAllocateInfo.format = TI_FORMAT_RGBA8;
      imageAllocateInfo.extent = extent;
      imageAllocateInfo.usage = TI_IMAGE_USAGE_STORAGE_BIT;
      imageAllocateInfo.mip_level_count = 1;
      TiRuntime runtime = ti_create_runtime(arch);
      TiImage image = ti_allocate_image(runtime, &imageAllocateInfo);
      CHECK_TAICHI_SUCCESS();
      TI_ASSERT(image != TI_NULL_HANDLE);

      imageAllocateInfo.usage = TI_IMAGE_USAGE_SAMPLED_BIT;
      image = ti_allocate_image(runtime, &imageAllocateInfo);
      CHECK_TAICHI_SUCCESS();
      TI_ASSERT(image != TI_NULL_HANDLE);
      imageAllocateInfo.usage = TI_IMAGE_USAGE_STORAGE_BIT;

      ti_free_image(runtime, image);
      ti_destroy_runtime(runtime);
    }

    // Attemp to allocate a 2D image with invalid demension
    {
      TiRuntime runtime = ti_create_runtime(arch);
      auto imageAllocateInfo = get_image_allocate_info();
      imageAllocateInfo.dimension = TI_IMAGE_DIMENSION_MAX_ENUM;
      TiImage image = ti_allocate_image(runtime, &imageAllocateInfo);
      CHECK_TAICHI_ERROR_IS(TI_ERROR_ARGUMENT_OUT_OF_RANGE);
      TI_ASSERT(image == TI_NULL_HANDLE);
      ti_free_image(runtime, image);
      ti_destroy_runtime(runtime);
    }

    // Attemp to allocate a 2D image with a invalid format
    {
      TiRuntime runtime = ti_create_runtime(arch);
      auto imageAllocateInfo = get_image_allocate_info();
      imageAllocateInfo.format = TI_FORMAT_MAX_ENUM;
      TiImage image = ti_allocate_image(runtime, &imageAllocateInfo);
      CHECK_TAICHI_ERROR_IS(TI_ERROR_ARGUMENT_OUT_OF_RANGE);
      imageAllocateInfo.format = TI_FORMAT_BGRA8;
      ti_free_image(runtime, image);
      ti_destroy_runtime(runtime);
    }

    // runtime & imageAllocateInfo are both null
    {
      TiRuntime runtime = ti_create_runtime(arch);
      auto image = ti_allocate_image(TI_NULL_HANDLE, TI_NULL_HANDLE);
      CHECK_TAICHI_ERROR_IS(TI_ERROR_ARGUMENT_NULL);
      ti_free_image(runtime, image);
      ti_destroy_runtime(runtime);
    }

    // runtime is null, imageAllocateInfo is valid
    {
      TiRuntime runtime = ti_create_runtime(arch);
      TiImageAllocateInfo imageAllocateInfo = get_image_allocate_info();
      TiImage image = ti_allocate_image(TI_NULL_HANDLE, &imageAllocateInfo);
      CHECK_TAICHI_ERROR_IS(TI_ERROR_ARGUMENT_NULL);
      ti_free_image(runtime, image);
      ti_destroy_runtime(runtime);
    }

    // runtime is valid, imageAllocateInfo is null;
    {
      TiRuntime runtime = ti_create_runtime(arch);
      TiImage image = ti_allocate_image(runtime, TI_NULL_HANDLE);
      CHECK_TAICHI_ERROR_IS(TI_ERROR_ARGUMENT_NULL);
      ti_free_image(runtime, image);
      CHECK_TAICHI_ERROR_IS(TI_ERROR_ARGUMENT_NULL);
      ti_destroy_runtime(runtime);
    }
  };
  inner(TI_ARCH_VULKAN);
}

TEST_F(CapiTest, TestBehaviorFreeImage) {
  TiImageExtent extent;
  extent.height = 512;
  extent.width = 512;
  extent.depth = 1;
  extent.array_layer_count = 1;
  TiImageAllocateInfo imageAllocateInfo;
  imageAllocateInfo.dimension = TI_IMAGE_DIMENSION_2D;
  imageAllocateInfo.format = TI_FORMAT_RGBA8;
  imageAllocateInfo.extent = extent;
  imageAllocateInfo.usage = TI_IMAGE_USAGE_STORAGE_BIT;
  imageAllocateInfo.mip_level_count = 1;

  auto inner = [&](TiArch arch) {
    // Attemp to free a normal 2D image
    if (!ti::is_arch_available(arch)) {
      TI_WARN("arch {} is not supported, so the test is skipped", arch);
      return;
    }

    TiRuntime runtime = ti_create_runtime(arch);
    TiImage image = ti_allocate_image(runtime, &imageAllocateInfo);
    ti_free_image(runtime, image);
    CHECK_TAICHI_SUCCESS();

    // Runtime & image are both invalid
    {
      ti_free_image(TI_NULL_HANDLE, TI_NULL_HANDLE);
      CHECK_TAICHI_ERROR_IS(TI_ERROR_ARGUMENT_NULL);
    }

    // Runtime is null, Image is valid
    {
      ti_free_image(TI_NULL_HANDLE, image);
      CHECK_TAICHI_ERROR_IS(TI_ERROR_ARGUMENT_NULL);
    }

    // Runtime is valid, image is null
    {
      ti_free_image(runtime, TI_NULL_HANDLE);
      CHECK_TAICHI_ERROR_IS(TI_ERROR_ARGUMENT_NULL);
    }

    ti_destroy_runtime(runtime);
  };
  inner(TI_ARCH_VULKAN);
}

TEST_F(CapiTest, TestBehaviorCreateEvent) {
  auto inner = [&](TiArch arch) {
    if (!ti::is_arch_available(arch)) {
      TI_WARN("arch {} is not supported, so the test is skipped", arch);
      return;
    }
    TiRuntime runtime = ti_create_runtime(arch);
    TiEvent event = ti_create_event(runtime);
    CHECK_TAICHI_SUCCESS();

    // Runtime is null
    {
      event = ti_create_event(TI_NULL_HANDLE);
      CHECK_TAICHI_ERROR_IS(TI_ERROR_ARGUMENT_NULL);
    }
    ti_destroy_runtime(runtime);
  };
  inner(TI_ARCH_VULKAN);
}

TEST_F(CapiTest, TestBehaviorDestroyEvent) {
  auto inner = [&](TiArch arch) {
    if (!ti::is_arch_available(arch)) {
      TI_WARN("arch {} is not supported, so the test is skipped", arch);
      return;
    }

    TiRuntime runtime = ti_create_runtime(arch);
    TiEvent event = ti_create_event(runtime);
    ti_destroy_event(event);
    CHECK_TAICHI_SUCCESS();

    // Attemp to destroy a null event
    {
      ti_destroy_event(TI_NULL_HANDLE);
      CHECK_TAICHI_ERROR_IS(TI_ERROR_ARGUMENT_NULL);
    }
    ti_destroy_runtime(runtime);
  };
  inner(TI_ARCH_VULKAN);
}

TEST_F(CapiTest, TestBehaviorCopyMemoryDTD) {
  TiMemoryAllocateInfo MallocateInfo;
  MallocateInfo.size = 2048;
  MallocateInfo.usage = TI_MEMORY_USAGE_STORAGE_BIT;
  MallocateInfo.export_sharing = TI_TRUE;
  auto inner = [&](TiArch arch) {
    if (!ti::is_arch_available(arch)) {
      TI_WARN("arch {} is not supported, so the test is skipped", arch);
      return;
    }
    TiRuntime runtime = ti_create_runtime(arch);
    TiMemory memory = ti_allocate_memory(runtime, &MallocateInfo);
    TiMemorySlice src_memory;
    src_memory.memory = memory;
    src_memory.offset = 128;
    src_memory.size = 64;
    TiMemorySlice dst_memory;
    dst_memory.memory = memory;
    dst_memory.offset = 1024;
    dst_memory.size = 64;
    ti_copy_memory_device_to_device(runtime, &dst_memory, &src_memory);
    CHECK_TAICHI_SUCCESS();

    // Attempt copy memory from the big one to the small one
    src_memory.size = 256;
    src_memory.offset = 512;
    dst_memory.offset = 1152;
    ti_copy_memory_device_to_device(runtime, &dst_memory, &src_memory);
    CHECK_TAICHI_ERROR_IS(TI_ERROR_INVALID_ARGUMENT);
    dst_memory.size = 64;

    // runtime is null;
    ti_copy_memory_device_to_device(TI_NULL_HANDLE, &dst_memory, &src_memory);
    CHECK_TAICHI_ERROR_IS(TI_ERROR_ARGUMENT_NULL);

    // dst memory is null;
    dst_memory.memory = TI_NULL_HANDLE;
    ti_copy_memory_device_to_device(runtime, &dst_memory, &src_memory);
    CHECK_TAICHI_ERROR_IS(TI_ERROR_ARGUMENT_NULL);

    // src memory is null;
    src_memory.memory = TI_NULL_HANDLE;
    ti_copy_memory_device_to_device(runtime, &dst_memory, &src_memory);
    CHECK_TAICHI_ERROR_IS(TI_ERROR_ARGUMENT_NULL);

    ti_free_memory(runtime, memory);
    ti_destroy_runtime(runtime);
  };
  inner(TI_ARCH_VULKAN);
}

>>>>>>> 16ac1e21
void test_behavior_load_aot_module_impl(TiArch arch) {
  const auto folder_dir = getenv("TAICHI_AOT_FOLDER_PATH");
  const std::string module_path = folder_dir + std::string("/module.tcm");

  if (!ti::is_arch_available(arch)) {
    TI_WARN("arch {} is not supported, so the test is skipped", arch);
    return;
  }
  TiRuntime runtime = ti_create_runtime(arch);

  // AOT module from tcm file, normal usage.
  {
    TiAotModule module = ti_load_aot_module(runtime, module_path.c_str());
    CHECK_TAICHI_SUCCESS();
    TI_ASSERT(module != TI_NULL_HANDLE);
  }

  // AOT module from filesystem directory, normal usage.
  {
    TiAotModule module = ti_load_aot_module(runtime, folder_dir);
    CHECK_TAICHI_SUCCESS();
    TI_ASSERT(module != TI_NULL_HANDLE);
  }

  // Attempt to load aot module from tcm file, while runtime is null.
  {
    TiAotModule module =
        ti_load_aot_module(TI_NULL_HANDLE, module_path.c_str());
    CHECK_TAICHI_ERROR_IS(TI_ERROR_ARGUMENT_NULL);
    TI_ASSERT(module == TI_NULL_HANDLE);
  }

  // Attempt to load aot module from tcm file, while runtime is null.
  {
    TiAotModule module = ti_load_aot_module(TI_NULL_HANDLE, folder_dir);
    CHECK_TAICHI_ERROR_IS(TI_ERROR_ARGUMENT_NULL);
    TI_ASSERT(module == TI_NULL_HANDLE);
  }

  // Attempt to load aot module without path.
  {
    TiAotModule module = ti_load_aot_module(runtime, nullptr);
    CHECK_TAICHI_ERROR_IS(TI_ERROR_ARGUMENT_NULL);
    TI_ASSERT(module == TI_NULL_HANDLE);
  }
  // Attempt to load aot module with a invalid path.
  {
    TiAotModule module = ti_load_aot_module(runtime, "ssssss///");
    CHECK_TAICHI_ERROR_IS(TI_ERROR_CORRUPTED_DATA);
    TI_ASSERT(module == TI_NULL_HANDLE);
  }
  ti_destroy_runtime(runtime);
}

TEST_F(CapiTest, TestBehaviorLoadAOTModuleVulkan) {
  test_behavior_load_aot_module_impl(TI_ARCH_VULKAN);
}

void test_behavior_destroy_aot_module_impl(TiArch arch) {
  const auto folder_dir = getenv("TAICHI_AOT_FOLDER_PATH");
  const std::string module_path = folder_dir + std::string("/module.tcm");
  if (!ti::is_arch_available(arch)) {
    TI_WARN("arch {} is not supported, so the test is skipped", arch);
    return;
  }

  TiRuntime runtime = ti_create_runtime(arch);
  TiAotModule module = ti_load_aot_module(runtime, module_path.c_str());
  TI_ASSERT(module != TI_NULL_HANDLE);
  ti_destroy_aot_module(module);
  CHECK_TAICHI_SUCCESS();
  ti_destroy_runtime(runtime);

  // Attempt to destroy a null handle.
  ti_destroy_aot_module(TI_NULL_HANDLE);
  CHECK_TAICHI_ERROR_IS(TI_ERROR_ARGUMENT_NULL);
}

TEST_F(CapiTest, TestBehaviorDestroyAotModuleVulkan) {
  test_behavior_destroy_aot_module_impl(TI_ARCH_VULKAN);
}

void test_behavior_get_cgraph_impl(TiArch arch) {
  const auto folder_dir = getenv("TAICHI_AOT_FOLDER_PATH");
  const std::string module_path = folder_dir;
  if (!ti::is_arch_available(arch)) {
    TI_WARN("arch {} is not supported, so the test is skipped", arch);
    return;
  }

  TiRuntime runtime = ti_create_runtime(arch);
  TiAotModule module = ti_load_aot_module(runtime, module_path.c_str());
  TiComputeGraph cgraph = ti_get_aot_module_compute_graph(module, "run_graph");
  CHECK_TAICHI_SUCCESS();
  TI_ASSERT(cgraph != TI_NULL_HANDLE);

  // Attemp to get compute graph with null module.
  cgraph = ti_get_aot_module_compute_graph(TI_NULL_HANDLE, "run_graph");
  CHECK_TAICHI_ERROR_IS(TI_ERROR_ARGUMENT_NULL);
  TI_ASSERT(cgraph == TI_NULL_HANDLE);

  // Attemp to get compute graph without graph name.
  cgraph = ti_get_aot_module_compute_graph(module, nullptr);
  CHECK_TAICHI_ERROR_IS(TI_ERROR_ARGUMENT_NULL);
  TI_ASSERT(cgraph == TI_NULL_HANDLE);

  // Attemp to get compute graph with invalid name.
  cgraph = ti_get_aot_module_compute_graph(module, "#$#%*(");
  CHECK_TAICHI_ERROR_IS(TI_ERROR_NAME_NOT_FOUND);
  TI_ASSERT(cgraph == TI_NULL_HANDLE);

  ti_destroy_runtime(runtime);
}

TEST_F(CapiTest, TestBehaviorGetCgraphVulkan) {
  test_behavior_get_cgraph_impl(TI_ARCH_VULKAN);
}<|MERGE_RESOLUTION|>--- conflicted
+++ resolved
@@ -117,7 +117,6 @@
 
 TEST_F(CapiTest, TestBehaviorAllocateMemory) {
   auto inner = [&](TiArch arch) {
-<<<<<<< HEAD
     if (!ti::is_arch_available(arch)) {
       TI_WARN("arch {} is not supported, so this test is skipped", arch);
     }
@@ -163,41 +162,6 @@
       CHECK_TAICHI_ERROR_IS(TI_ERROR_ARGUMENT_NULL);
     }
     ti_destroy_runtime(runtime);
-=======
-    if (ti::is_arch_available(arch)) {
-      // Attempt to allocate memory with size of 1024
-      TiRuntime runtime = ti_create_runtime(arch);
-      for (int i = 0; i < 4; ++i) {
-        TiMemoryAllocateInfo allocate_info;
-        allocate_info.size = 1024;
-        allocate_info.usage = TI_MEMORY_USAGE_STORAGE_BIT << i;
-        TiMemory memory = ti_allocate_memory(runtime, &allocate_info);
-        TI_ASSERT(memory != TI_NULL_HANDLE);
-        ti_free_memory(runtime, memory);
-      }
-
-      // runtime and allocate_info are both null
-      {
-        ti_allocate_memory(TI_NULL_HANDLE, nullptr);
-        CHECK_TAICHI_ERROR_IS(TI_ERROR_ARGUMENT_NULL);
-      }
-
-      // runtime is not null, allocate_info is null
-      {
-        ti_allocate_memory(runtime, nullptr);
-        CHECK_TAICHI_ERROR_IS(TI_ERROR_ARGUMENT_NULL);
-      }
-
-      // runtime is null, allocate is not null;
-      {
-        TiMemoryAllocateInfo allocate_info;
-        allocate_info.size = 1024;
-        ti_allocate_memory(TI_NULL_HANDLE, &allocate_info);
-        CHECK_TAICHI_ERROR_IS(TI_ERROR_ARGUMENT_NULL);
-      }
-      ti_destroy_runtime(runtime);
-    }
->>>>>>> 16ac1e21
   };
   inner(TI_ARCH_VULKAN);
 }
@@ -211,17 +175,10 @@
 
     {
       TiRuntime runtime = ti_create_runtime(arch);
-<<<<<<< HEAD
       TiMemoryAllocateInfo *allocateInfo = new TiMemoryAllocateInfo;
       allocateInfo->size = 1024;
       allocateInfo->usage = TI_MEMORY_USAGE_STORAGE_BIT;
       TiMemory memory = ti_allocate_memory(runtime, allocateInfo);
-=======
-      TiMemoryAllocateInfo *allocate_info = new TiMemoryAllocateInfo;
-      allocate_info->size = 1024;
-      allocate_info->usage = TI_MEMORY_USAGE_STORAGE_BIT;
-      TiMemory memory = ti_allocate_memory(runtime, allocate_info);
->>>>>>> 16ac1e21
       ti_free_memory(runtime, memory);
       CHECK_TAICHI_SUCCESS();
       ti_destroy_runtime(runtime);
@@ -236,17 +193,10 @@
     // runtime is null and allocate_info is valid
     {
       TiRuntime runtime = ti_create_runtime(TI_ARCH_VULKAN);
-<<<<<<< HEAD
       TiMemoryAllocateInfo allocateInfo;
       allocateInfo.size = 1024;
       allocateInfo.usage = TI_MEMORY_USAGE_STORAGE_BIT;
       TiMemory memory = ti_allocate_memory(runtime, &allocateInfo);
-=======
-      TiMemoryAllocateInfo allocate_info;
-      allocate_info.size = 1024;
-      allocate_info.usage = TI_MEMORY_USAGE_STORAGE_BIT;
-      TiMemory memory = ti_allocate_memory(runtime, &allocate_info);
->>>>>>> 16ac1e21
       ti_free_memory(TI_NULL_HANDLE, memory);
       CHECK_TAICHI_ERROR_IS(TI_ERROR_ARGUMENT_NULL);
       ti_destroy_runtime(runtime);
@@ -309,7 +259,6 @@
       CHECK_TAICHI_ERROR_IS(TI_ERROR_ARGUMENT_NULL);
       ti_destroy_runtime(runtime);
     }
-<<<<<<< HEAD
   };
   inner(TI_ARCH_VULKAN);
 }
@@ -552,13 +501,10 @@
       CHECK_TAICHI_ERROR_IS(TI_ERROR_ARGUMENT_NULL);
     }
     ti_destroy_runtime(runtime);
-=======
->>>>>>> 16ac1e21
-  };
-  inner(TI_ARCH_VULKAN);
-}
-
-<<<<<<< HEAD
+  };
+  inner(TI_ARCH_VULKAN);
+}
+
 TEST_F(CapiTest, TestBehaviorCopyMemoryDTD) {
   TiMemoryAllocateInfo MallocateInfo;
   MallocateInfo.size = 2048;
@@ -606,304 +552,10 @@
 
     ti_free_memory(runtime, memory);
     ti_destroy_runtime(runtime);
-=======
-TEST_F(CapiTest, TestBehaviorUnmapMemory) {
-  TiMemoryAllocateInfo allocate_info;
-  allocate_info.size = 1024;
-  auto inner = [&](TiArch arch) {
-    if (!ti::is_arch_available(arch)) {
-      TI_WARN("arch {} is nor supported, so the test is skipped", arch);
-      return;
-    }
-
-    {
-      TiRuntime runtime = ti_create_runtime(arch);
-      allocate_info.usage = TI_MEMORY_USAGE_STORAGE_BIT;
-      TiMemory memory = ti_allocate_memory(runtime, &allocate_info);
-      ti_map_memory(runtime, memory);
-      ti_unmap_memory(runtime, memory);
-      CHECK_TAICHI_SUCCESS();
-      ti_destroy_runtime(runtime);
-    }
-
-    // runtime & memory are both null
-    {
-      ti_unmap_memory(TI_NULL_HANDLE, TI_NULL_HANDLE);
-      CHECK_TAICHI_ERROR_IS(TI_ERROR_ARGUMENT_NULL);
-    }
-
-    // runtime is null, memory is valid
-    {
-      TiRuntime runtime = ti_create_runtime(TI_ARCH_VULKAN);
-      TiMemory memory = ti_allocate_memory(runtime, &allocate_info);
-      ti_unmap_memory(TI_NULL_HANDLE, memory);
-      CHECK_TAICHI_ERROR_IS(TI_ERROR_ARGUMENT_NULL);
-      ti_free_memory(runtime, memory);
-      ti_destroy_runtime(runtime);
-    }
-
-    // runtime is valid, memory is valid
-    {
-      TiRuntime runtime = ti_create_runtime(TI_ARCH_VULKAN);
-      ti_unmap_memory(runtime, TI_NULL_HANDLE);
-      CHECK_TAICHI_ERROR_IS(TI_ERROR_ARGUMENT_NULL);
-      ti_destroy_runtime(runtime);
-    }
->>>>>>> 16ac1e21
-  };
-  inner(TI_ARCH_VULKAN);
-}
-
-<<<<<<< HEAD
-=======
-TiImageAllocateInfo get_image_allocate_info() {
-  TiImageExtent extent;
-  extent.height = 512;
-  extent.width = 512;
-  extent.depth = 1;
-  extent.array_layer_count = 1;
-  TiImageAllocateInfo imageAllocateInfo;
-  imageAllocateInfo.dimension = TI_IMAGE_DIMENSION_2D;
-  imageAllocateInfo.format = TI_FORMAT_RGBA8;
-  imageAllocateInfo.extent = extent;
-  imageAllocateInfo.usage = TI_IMAGE_USAGE_STORAGE_BIT;
-  imageAllocateInfo.mip_level_count = 1;
-  return imageAllocateInfo;
-}
-
-TEST_F(CapiTest, TestBehaviorAllocateImage) {
-  auto inner = [&](TiArch arch) {
-    if (!ti::is_arch_available(arch)) {
-      TI_WARN("arch {} is not supported, so the test is skipped", arch);
-      return;
-    }
-
-    // Attemp to allocate a normal 2D image
-    {
-      TiImageExtent extent;
-      extent.height = 512;
-      extent.width = 512;
-      extent.depth = 1;
-      extent.array_layer_count = 1;
-      TiImageAllocateInfo imageAllocateInfo;
-      imageAllocateInfo.dimension = TI_IMAGE_DIMENSION_2D;
-      imageAllocateInfo.format = TI_FORMAT_RGBA8;
-      imageAllocateInfo.extent = extent;
-      imageAllocateInfo.usage = TI_IMAGE_USAGE_STORAGE_BIT;
-      imageAllocateInfo.mip_level_count = 1;
-      TiRuntime runtime = ti_create_runtime(arch);
-      TiImage image = ti_allocate_image(runtime, &imageAllocateInfo);
-      CHECK_TAICHI_SUCCESS();
-      TI_ASSERT(image != TI_NULL_HANDLE);
-
-      imageAllocateInfo.usage = TI_IMAGE_USAGE_SAMPLED_BIT;
-      image = ti_allocate_image(runtime, &imageAllocateInfo);
-      CHECK_TAICHI_SUCCESS();
-      TI_ASSERT(image != TI_NULL_HANDLE);
-      imageAllocateInfo.usage = TI_IMAGE_USAGE_STORAGE_BIT;
-
-      ti_free_image(runtime, image);
-      ti_destroy_runtime(runtime);
-    }
-
-    // Attemp to allocate a 2D image with invalid demension
-    {
-      TiRuntime runtime = ti_create_runtime(arch);
-      auto imageAllocateInfo = get_image_allocate_info();
-      imageAllocateInfo.dimension = TI_IMAGE_DIMENSION_MAX_ENUM;
-      TiImage image = ti_allocate_image(runtime, &imageAllocateInfo);
-      CHECK_TAICHI_ERROR_IS(TI_ERROR_ARGUMENT_OUT_OF_RANGE);
-      TI_ASSERT(image == TI_NULL_HANDLE);
-      ti_free_image(runtime, image);
-      ti_destroy_runtime(runtime);
-    }
-
-    // Attemp to allocate a 2D image with a invalid format
-    {
-      TiRuntime runtime = ti_create_runtime(arch);
-      auto imageAllocateInfo = get_image_allocate_info();
-      imageAllocateInfo.format = TI_FORMAT_MAX_ENUM;
-      TiImage image = ti_allocate_image(runtime, &imageAllocateInfo);
-      CHECK_TAICHI_ERROR_IS(TI_ERROR_ARGUMENT_OUT_OF_RANGE);
-      imageAllocateInfo.format = TI_FORMAT_BGRA8;
-      ti_free_image(runtime, image);
-      ti_destroy_runtime(runtime);
-    }
-
-    // runtime & imageAllocateInfo are both null
-    {
-      TiRuntime runtime = ti_create_runtime(arch);
-      auto image = ti_allocate_image(TI_NULL_HANDLE, TI_NULL_HANDLE);
-      CHECK_TAICHI_ERROR_IS(TI_ERROR_ARGUMENT_NULL);
-      ti_free_image(runtime, image);
-      ti_destroy_runtime(runtime);
-    }
-
-    // runtime is null, imageAllocateInfo is valid
-    {
-      TiRuntime runtime = ti_create_runtime(arch);
-      TiImageAllocateInfo imageAllocateInfo = get_image_allocate_info();
-      TiImage image = ti_allocate_image(TI_NULL_HANDLE, &imageAllocateInfo);
-      CHECK_TAICHI_ERROR_IS(TI_ERROR_ARGUMENT_NULL);
-      ti_free_image(runtime, image);
-      ti_destroy_runtime(runtime);
-    }
-
-    // runtime is valid, imageAllocateInfo is null;
-    {
-      TiRuntime runtime = ti_create_runtime(arch);
-      TiImage image = ti_allocate_image(runtime, TI_NULL_HANDLE);
-      CHECK_TAICHI_ERROR_IS(TI_ERROR_ARGUMENT_NULL);
-      ti_free_image(runtime, image);
-      CHECK_TAICHI_ERROR_IS(TI_ERROR_ARGUMENT_NULL);
-      ti_destroy_runtime(runtime);
-    }
-  };
-  inner(TI_ARCH_VULKAN);
-}
-
-TEST_F(CapiTest, TestBehaviorFreeImage) {
-  TiImageExtent extent;
-  extent.height = 512;
-  extent.width = 512;
-  extent.depth = 1;
-  extent.array_layer_count = 1;
-  TiImageAllocateInfo imageAllocateInfo;
-  imageAllocateInfo.dimension = TI_IMAGE_DIMENSION_2D;
-  imageAllocateInfo.format = TI_FORMAT_RGBA8;
-  imageAllocateInfo.extent = extent;
-  imageAllocateInfo.usage = TI_IMAGE_USAGE_STORAGE_BIT;
-  imageAllocateInfo.mip_level_count = 1;
-
-  auto inner = [&](TiArch arch) {
-    // Attemp to free a normal 2D image
-    if (!ti::is_arch_available(arch)) {
-      TI_WARN("arch {} is not supported, so the test is skipped", arch);
-      return;
-    }
-
-    TiRuntime runtime = ti_create_runtime(arch);
-    TiImage image = ti_allocate_image(runtime, &imageAllocateInfo);
-    ti_free_image(runtime, image);
-    CHECK_TAICHI_SUCCESS();
-
-    // Runtime & image are both invalid
-    {
-      ti_free_image(TI_NULL_HANDLE, TI_NULL_HANDLE);
-      CHECK_TAICHI_ERROR_IS(TI_ERROR_ARGUMENT_NULL);
-    }
-
-    // Runtime is null, Image is valid
-    {
-      ti_free_image(TI_NULL_HANDLE, image);
-      CHECK_TAICHI_ERROR_IS(TI_ERROR_ARGUMENT_NULL);
-    }
-
-    // Runtime is valid, image is null
-    {
-      ti_free_image(runtime, TI_NULL_HANDLE);
-      CHECK_TAICHI_ERROR_IS(TI_ERROR_ARGUMENT_NULL);
-    }
-
-    ti_destroy_runtime(runtime);
-  };
-  inner(TI_ARCH_VULKAN);
-}
-
-TEST_F(CapiTest, TestBehaviorCreateEvent) {
-  auto inner = [&](TiArch arch) {
-    if (!ti::is_arch_available(arch)) {
-      TI_WARN("arch {} is not supported, so the test is skipped", arch);
-      return;
-    }
-    TiRuntime runtime = ti_create_runtime(arch);
-    TiEvent event = ti_create_event(runtime);
-    CHECK_TAICHI_SUCCESS();
-
-    // Runtime is null
-    {
-      event = ti_create_event(TI_NULL_HANDLE);
-      CHECK_TAICHI_ERROR_IS(TI_ERROR_ARGUMENT_NULL);
-    }
-    ti_destroy_runtime(runtime);
-  };
-  inner(TI_ARCH_VULKAN);
-}
-
-TEST_F(CapiTest, TestBehaviorDestroyEvent) {
-  auto inner = [&](TiArch arch) {
-    if (!ti::is_arch_available(arch)) {
-      TI_WARN("arch {} is not supported, so the test is skipped", arch);
-      return;
-    }
-
-    TiRuntime runtime = ti_create_runtime(arch);
-    TiEvent event = ti_create_event(runtime);
-    ti_destroy_event(event);
-    CHECK_TAICHI_SUCCESS();
-
-    // Attemp to destroy a null event
-    {
-      ti_destroy_event(TI_NULL_HANDLE);
-      CHECK_TAICHI_ERROR_IS(TI_ERROR_ARGUMENT_NULL);
-    }
-    ti_destroy_runtime(runtime);
-  };
-  inner(TI_ARCH_VULKAN);
-}
-
-TEST_F(CapiTest, TestBehaviorCopyMemoryDTD) {
-  TiMemoryAllocateInfo MallocateInfo;
-  MallocateInfo.size = 2048;
-  MallocateInfo.usage = TI_MEMORY_USAGE_STORAGE_BIT;
-  MallocateInfo.export_sharing = TI_TRUE;
-  auto inner = [&](TiArch arch) {
-    if (!ti::is_arch_available(arch)) {
-      TI_WARN("arch {} is not supported, so the test is skipped", arch);
-      return;
-    }
-    TiRuntime runtime = ti_create_runtime(arch);
-    TiMemory memory = ti_allocate_memory(runtime, &MallocateInfo);
-    TiMemorySlice src_memory;
-    src_memory.memory = memory;
-    src_memory.offset = 128;
-    src_memory.size = 64;
-    TiMemorySlice dst_memory;
-    dst_memory.memory = memory;
-    dst_memory.offset = 1024;
-    dst_memory.size = 64;
-    ti_copy_memory_device_to_device(runtime, &dst_memory, &src_memory);
-    CHECK_TAICHI_SUCCESS();
-
-    // Attempt copy memory from the big one to the small one
-    src_memory.size = 256;
-    src_memory.offset = 512;
-    dst_memory.offset = 1152;
-    ti_copy_memory_device_to_device(runtime, &dst_memory, &src_memory);
-    CHECK_TAICHI_ERROR_IS(TI_ERROR_INVALID_ARGUMENT);
-    dst_memory.size = 64;
-
-    // runtime is null;
-    ti_copy_memory_device_to_device(TI_NULL_HANDLE, &dst_memory, &src_memory);
-    CHECK_TAICHI_ERROR_IS(TI_ERROR_ARGUMENT_NULL);
-
-    // dst memory is null;
-    dst_memory.memory = TI_NULL_HANDLE;
-    ti_copy_memory_device_to_device(runtime, &dst_memory, &src_memory);
-    CHECK_TAICHI_ERROR_IS(TI_ERROR_ARGUMENT_NULL);
-
-    // src memory is null;
-    src_memory.memory = TI_NULL_HANDLE;
-    ti_copy_memory_device_to_device(runtime, &dst_memory, &src_memory);
-    CHECK_TAICHI_ERROR_IS(TI_ERROR_ARGUMENT_NULL);
-
-    ti_free_memory(runtime, memory);
-    ti_destroy_runtime(runtime);
-  };
-  inner(TI_ARCH_VULKAN);
-}
-
->>>>>>> 16ac1e21
+  };
+  inner(TI_ARCH_VULKAN);
+}
+
 void test_behavior_load_aot_module_impl(TiArch arch) {
   const auto folder_dir = getenv("TAICHI_AOT_FOLDER_PATH");
   const std::string module_path = folder_dir + std::string("/module.tcm");
