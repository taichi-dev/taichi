import numbers
import warnings
from collections.abc import Iterable

import numpy as np
from taichi._lib import core as ti_python_core
from taichi.lang import expr, impl
from taichi.lang import ops as ops_mod
from taichi.lang import runtime_ops
from taichi.lang._ndarray import Ndarray, NdarrayHostAccess
from taichi.lang.common_ops import TaichiOperations
from taichi.lang.enums import Layout
from taichi.lang.exception import (TaichiRuntimeError, TaichiSyntaxError,
                                   TaichiTypeError)
from taichi.lang.field import Field, ScalarField, SNodeHostAccess
from taichi.lang.swizzle_generator import SwizzleGenerator
from taichi.lang.util import (cook_dtype, in_python_scope, python_scope,
                              taichi_scope, to_numpy_type, to_paddle_type,
                              to_pytorch_type, warning)
from taichi.types import primitive_types
from taichi.types.compound_types import CompoundType, TensorType


def _gen_swizzles(cls):
    swizzle_gen = SwizzleGenerator()
    # https://www.khronos.org/opengl/wiki/Data_Type_(GLSL)#Swizzling
    KEYGROUP_SET = ['xyzw', 'rgba', 'stpq']

    def make_valid_attribs_checker(key_group):
        def check(instance, pattern):
            valid_attribs = set(key_group[:instance.n])
            pattern_set = set(pattern)
            diff = pattern_set - valid_attribs
            if len(diff):
                valid_attribs = tuple(sorted(valid_attribs))
                pattern = tuple(pattern)
                raise TaichiSyntaxError(
                    f'vec{instance.n} only has '
                    f'attributes={valid_attribs}, got={pattern}')

        return check

    for key_group in KEYGROUP_SET:
        for index, attr in enumerate(key_group):

            def gen_property(attr, attr_idx, key_group):
                checker = make_valid_attribs_checker(key_group)

                def prop_getter(instance):
                    checker(instance, attr)
                    return instance._impl._get_entry_and_read([attr_idx])

                @python_scope
                def prop_setter(instance, value):
                    checker(instance, attr)
                    instance[attr_idx] = value

                return property(prop_getter, prop_setter)

            prop = gen_property(attr, index, key_group)
            setattr(cls, attr, prop)

    for key_group in KEYGROUP_SET:
        sw_patterns = swizzle_gen.generate(key_group, required_length=4)
        # len=1 accessors are handled specially above
        sw_patterns = filter(lambda p: len(p) > 1, sw_patterns)
        for pat in sw_patterns:
            # Create a function for value capturing
            def gen_property(pattern, key_group):
                checker = make_valid_attribs_checker(key_group)
                prop_key = ''.join(pattern)

                def prop_getter(instance):
                    checker(instance, pattern)
                    res = []
                    for ch in pattern:
                        res.append(
                            instance._impl._get_entry(key_group.index(ch)))
                    return Vector(res, is_ref=True)

                @python_scope
                def prop_setter(instance, value):
                    if len(pattern) != len(value):
                        raise TaichiRuntimeError(
                            f'value len does not match the swizzle pattern={prop_key}'
                        )
                    checker(instance, pattern)
                    for ch, val in zip(pattern, value):
                        instance[key_group.index(ch)] = val

                prop = property(prop_getter, prop_setter)
                return prop_key, prop

            prop_key, prop = gen_property(pat, key_group)
            setattr(cls, prop_key, prop)
    return cls


def make_matrix(arr, dt=None):
    assert len(arr) > 0, "Cannot create empty matrix"
    is_matrix = isinstance(arr[0], Iterable)
    if dt is None:
        dt = _make_entries_initializer(is_matrix).infer_dt(arr)
    if not is_matrix:
        return impl.Expr(
            impl.make_matrix_expr([len(arr)], dt,
                                  [expr.Expr(elt).ptr for elt in arr]))
    return impl.Expr(
        impl.make_matrix_expr(
            [len(arr), len(arr[0])], dt,
            [expr.Expr(elt).ptr for row in arr for elt in row]))


def is_vector(x):
    return isinstance(x, Vector) or getattr(x, "ndim", None) == 1


def is_col_vector(x):
    return is_vector(x) and getattr(x, "m", None) == 1


class _MatrixBaseImpl:
    def __init__(self, m, n, entries):
        self.m = m
        self.n = n
        self.entries = entries

    def _get_entry(self, *indices):
        return self.entries[self._linearize_entry_id(*indices)]

    def _get_entry_and_read(self, indices):
        # Can be invoked in both Python and Taichi scope. `indices` must be
        # compile-time constants (e.g. Python values)
        ret = self._get_entry(*indices)

        if isinstance(ret, SNodeHostAccess):
            ret = ret.accessor.getter(*ret.key)
        elif isinstance(ret, NdarrayHostAccess):
            ret = ret.getter()
        return ret

    def _linearize_entry_id(self, *args):
        assert 1 <= len(args) <= 2
        if len(args) == 1 and isinstance(args[0], (list, tuple)):
            args = args[0]
        if len(args) == 1:
            args = args + (0, )
        # TODO(#1004): See if it's possible to support indexing at runtime
        for i, a in enumerate(args):
            if not isinstance(a, (int, np.integer)):
                raise TaichiSyntaxError(
                    f'The {i}-th index of a Matrix/Vector must be a compile-time constant '
                    f'integer, got {type(a)}.\n'
                    'This is because matrix operations will be **unrolled** at compile-time '
                    'for performance reason.\n'
                    'If you want to *iterate through matrix elements*, use a static range:\n'
                    '  for i in ti.static(range(3)):\n'
                    '    print(i, "-th component is", vec[i])\n'
                    'See https://docs.taichi-lang.org/docs/meta#when-to-use-tistatic-with-for-loops for more details.'
                    'Or turn on ti.init(..., dynamic_index=True) to support indexing with variables!'
                )
        assert 0 <= args[0] < self.n, \
            f"The 0-th matrix index is out of range: 0 <= {args[0]} < {self.n}"
        assert 0 <= args[1] < self.m, \
            f"The 1-th matrix index is out of range: 0 <= {args[1]} < {self.m}"
        return args[0] * self.m + args[1]


class _PyScopeMatrixImpl(_MatrixBaseImpl):
    @python_scope
    def __getitem__(self, indices):
        """Access to the element at the given indices in a matrix.

        Args:
            indices (Sequence[Expr]): the indices of the element.

        Returns:
            The value of the element at a specific position of a matrix.

        """
        return self.subscript_scope_ignored(indices)

    def subscript_scope_ignored(self, indices):
        if not isinstance(indices, (list, tuple)):
            indices = [indices]
        assert len(indices) in [1, 2]
        i = indices[0]
        j = 0 if len(indices) == 1 else indices[1]
        if isinstance(i, slice) or isinstance(j, slice):
            return self._get_slice(i, j)
        return self._get_entry_and_read([i, j])

    @python_scope
    def __setitem__(self, indices, item):
        """Set the element value at the given indices in a matrix.

        Args:
            indices (Sequence[Expr]): the indices of a element.

        """
        if not isinstance(indices, (list, tuple)):
            indices = [indices]
        assert len(indices) in [1, 2]
        i = indices[0]
        j = 0 if len(indices) == 1 else indices[1]
        idx = self._linearize_entry_id(i, j)
        if isinstance(self.entries[idx], SNodeHostAccess):
            self.entries[idx].accessor.setter(item, *self.entries[idx].key)
        elif isinstance(self.entries[idx], NdarrayHostAccess):
            self.entries[idx].setter(item)
        else:
            self.entries[idx] = item

    def _get_slice(self, a, b):
        if not isinstance(a, slice):
            a = [a]
        else:
            a = range(a.start or 0, a.stop or self.n, a.step or 1)
        if not isinstance(b, slice):
            b = [b]
        else:
            b = range(b.start or 0, b.stop or self.m, b.step or 1)
        return Matrix([[self._get_entry(i, j) for j in b] for i in a])

    def _set_entries(self, value):
        if not isinstance(value, (list, tuple)):
            value = list(value)
        if not isinstance(value[0], (list, tuple)):
            value = [[i] for i in value]
        for i in range(self.n):
            for j in range(self.m):
                self[i, j] = value[i][j]


class _TiScopeMatrixImpl(_MatrixBaseImpl):
    def __init__(self, m, n, entries, local_tensor_proxy,
                 dynamic_index_stride):
        super().__init__(m, n, entries)
        self.any_array_access = None
        self.local_tensor_proxy = local_tensor_proxy
        self.dynamic_index_stride = dynamic_index_stride

    @taichi_scope
    def _subscript(self, is_global_mat, *indices):
        assert len(indices) in [1, 2]
        i = indices[0]
        j = 0 if len(indices) == 1 else indices[1]
        has_slice = False
        if isinstance(i, slice):
            i = impl._calc_slice(i, self.n)
            has_slice = True
        if isinstance(j, slice):
            j = impl._calc_slice(j, self.m)
            has_slice = True

        if has_slice:
            if not isinstance(i, list):
                i = [i]
            if not isinstance(j, list):
                j = [j]
            if len(indices) == 1:
                return Vector([self._subscript(is_global_mat, a) for a in i],
                              is_ref=True)
            return Matrix([[self._subscript(is_global_mat, a, b) for b in j]
                           for a in i],
                          is_ref=True)

        if self.any_array_access:
            return self.any_array_access.subscript(i, j)
        if self.local_tensor_proxy is not None:
            if len(indices) == 1:
                return impl.make_index_expr(self.local_tensor_proxy, (i, ))
            return impl.make_index_expr(self.local_tensor_proxy, (i, j))
        if impl.current_cfg(
        ).dynamic_index and is_global_mat and self.dynamic_index_stride:
            return impl.make_stride_expr(self.entries[0].ptr, (i, j),
                                         (self.n, self.m),
                                         self.dynamic_index_stride)
        return self._get_entry(i, j)


class _MatrixEntriesInitializer:
    def pyscope_or_ref(self, arr):
        raise NotImplementedError('Override')

    def no_dynamic_index(self, arr, dt):
        raise NotImplementedError('Override')

    def with_dynamic_index(self, arr, dt):
        raise NotImplementedError('Override')

    def _get_entry_to_infer(self, arr):
        raise NotImplementedError('Override')

    def infer_dt(self, arr):
        entry = self._get_entry_to_infer(arr)
        if isinstance(entry, (int, np.integer)):
            return impl.get_runtime().default_ip
        if isinstance(entry, float):
            return impl.get_runtime().default_fp
        if isinstance(entry, expr.Expr):
            dt = entry.ptr.get_ret_type()
            if dt == ti_python_core.DataType_unknown:
                raise TypeError(
                    'Element type of the matrix cannot be inferred. Please set dt instead for now.'
                )
            return dt
        raise Exception(
            'dt required when using dynamic_index for local tensor')


def _make_entries_initializer(is_matrix: bool) -> _MatrixEntriesInitializer:
    class _VecImpl(_MatrixEntriesInitializer):
        def pyscope_or_ref(self, arr):
            return [[x] for x in arr]

        def no_dynamic_index(self, arr, dt):
            return [[impl.expr_init(ops_mod.cast(x, dt) if dt else x)]
                    for x in arr]

        def with_dynamic_index(self, arr, dt):
            local_tensor_proxy = impl.expr_init_local_tensor(
                [len(arr)], dt,
                expr.make_expr_group([expr.Expr(x) for x in arr]))
            mat = []
            for i in range(len(arr)):
                mat.append(
                    list([
                        impl.make_index_expr(
                            local_tensor_proxy,
                            (expr.Expr(i, dtype=primitive_types.i32), ))
                    ]))
            return local_tensor_proxy, mat

        def _get_entry_to_infer(self, arr):
            return arr[0]

    class _MatImpl(_MatrixEntriesInitializer):
        def pyscope_or_ref(self, arr):
            return [list(row) for row in arr]

        def no_dynamic_index(self, arr, dt):
            return [[
                impl.expr_init(ops_mod.cast(x, dt) if dt else x) for x in row
            ] for row in arr]

        def with_dynamic_index(self, arr, dt):
            local_tensor_proxy = impl.expr_init_local_tensor(
                [len(arr), len(arr[0])], dt,
                expr.make_expr_group(
                    [expr.Expr(x) for row in arr for x in row]))

            mat = []
            for i in range(len(arr)):
                mat.append([])
                for j in range(len(arr[0])):
                    mat[i].append(
                        impl.make_index_expr(
                            local_tensor_proxy,
                            (expr.Expr(i, dtype=primitive_types.i32),
                             expr.Expr(j, dtype=primitive_types.i32))))
            return local_tensor_proxy, mat

        def _get_entry_to_infer(self, arr):
            return arr[0][0]

    return _MatImpl() if is_matrix else _VecImpl()


@_gen_swizzles
class Matrix(TaichiOperations):
    """The matrix class.

    A matrix is a 2-D rectangular array with scalar entries, it's row-majored, and is
    aligned continuously. We recommend only use matrix with no more than 32 elements for
    efficiency considerations.

    Note: in taichi a matrix is strictly two-dimensional and only stores scalars.

    Args:
        arr (Union[list, tuple, np.ndarray]): the initial values of a matrix.
        dt (:mod:`~taichi.types.primitive_types`): the element data type.
        ndim (int optional): the number of dimensions of the matrix; forced reshape if given.

    Example::

        use a 2d list to initialize a matrix

        >>> @ti.kernel
        >>> def test():
        >>>     n = 5
        >>>     M = ti.Matrix([[0] * n for _ in range(n)], ti.i32)
        >>>     print(M)  # a 5x5 matrix with integer elements

        get the number of rows and columns via the `n`, `m` property:

        >>> M = ti.Matrix([[0, 1], [2, 3], [4, 5]], ti.i32)
        >>> M.n  # number of rows
        3
        >>> M.m  # number of cols
        >>> 2

        you can even initialize a matrix with an empty list:

        >>> M = ti.Matrix([[], []], ti.i32)
        >>> M.n
        2
        >>> M.m
        0
    """
    _is_taichi_class = True
    __array_priority__ = 1000

    def __init__(self, arr, dt=None, is_ref=False, ndim=None):
        local_tensor_proxy = None

        if not isinstance(arr, (list, tuple, np.ndarray)):
            raise TaichiTypeError(
                "An Matrix/Vector can only be initialized with an array-like object"
            )
        if len(arr) == 0:
            mat = []
            self.ndim = 0
        elif isinstance(arr[0], Matrix):
            raise Exception('cols/rows required when using list of vectors')
        else:
            is_matrix = isinstance(arr[0], Iterable) and not is_vector(self)
            initializer = _make_entries_initializer(is_matrix)
            self.ndim = 2 if is_matrix else 1
            if not is_matrix and isinstance(arr[0], Iterable):
                flattened = []
                for row in arr:
                    flattened += row
                arr = flattened

            if in_python_scope() or is_ref:
                mat = initializer.pyscope_or_ref(arr)
            elif not impl.current_cfg().dynamic_index:
                mat = initializer.no_dynamic_index(arr, dt)
            else:
                if not ti_python_core.is_extension_supported(
                        impl.current_cfg().arch,
                        ti_python_core.Extension.dynamic_index):
                    raise Exception(
                        f"Backend {impl.current_cfg().arch} doesn't support dynamic index"
                    )
                if dt is None:
                    dt = initializer.infer_dt(arr)
                local_tensor_proxy, mat = initializer.with_dynamic_index(
                    arr, dt)
        self.n, self.m = len(mat), 1
        self.dt = dt
        if len(mat) > 0:
            self.m = len(mat[0])
        entries = [x for row in mat for x in row]

        if ndim is not None:
            # override ndim after reading data from mat
            assert ndim in (0, 1, 2)
            self.ndim = ndim

        if self.n * self.m > 32:
            warning(
                f'Taichi matrices/vectors with {self.n}x{self.m} > 32 entries are not suggested.'
                ' Matrices/vectors will be automatically unrolled at compile-time for performance.'
                ' So the compilation time could be extremely long if the matrix size is too big.'
                ' You may use a field to store a large matrix like this, e.g.:\n'
                f'    x = ti.field(ti.f32, ({self.n}, {self.m})).\n'
                ' See https://docs.taichi-lang.org/docs/field#matrix-size'
                ' for more details.',
                UserWarning,
                stacklevel=2)
        m, n = self.m, self.n
        if in_python_scope():
            self._impl = _PyScopeMatrixImpl(m, n, entries)
        else:
            self._impl = _TiScopeMatrixImpl(m, n, entries, local_tensor_proxy,
                                            None)

    def get_shape(self):
        if self.ndim == 1:
            return (self.n, )
        return (self.n, self.m)

    def element_type(self):
<<<<<<< HEAD
        if self.dt is None:
            if self._impl.entries:
                return getattr(self._impl.entries[0], 'element_type',
                               lambda: None)()
            return None
        return self.dt
=======
        if self._impl.entries:
            return getattr(self._impl.entries[0], 'element_type',
                           lambda: None)()
        return None
>>>>>>> ecc7e8d8

    def _element_wise_binary(self, foo, other):
        other = self._broadcast_copy(other)
        if is_col_vector(self):
            return Vector([foo(self(i), other(i)) for i in range(self.n)],
                          ndim=self.ndim)
        return Matrix([[foo(self(i, j), other(i, j)) for j in range(self.m)]
                       for i in range(self.n)],
                      ndim=self.ndim)

    def _broadcast_copy(self, other):
        if isinstance(other, (list, tuple)):
            if is_col_vector(self):
                other = Vector(other, ndim=self.ndim)
            else:
                other = Matrix(other, ndim=self.ndim)
        if not isinstance(other, Matrix):
            if isinstance(self, Vector):
                other = Vector([other for _ in range(self.n)])
            else:
                other = Matrix([[other for _ in range(self.m)]
                                for _ in range(self.n)],
                               ndim=self.ndim)
        assert self.m == other.m and self.n == other.n, f"Dimension mismatch between shapes ({self.n}, {self.m}), ({other.n}, {other.m})"
        return other

    def _element_wise_ternary(self, foo, other, extra):
        other = self._broadcast_copy(other)
        extra = self._broadcast_copy(extra)
        return Matrix([[
            foo(self(i, j), other(i, j), extra(i, j)) for j in range(self.m)
        ] for i in range(self.n)],
                      ndim=self.ndim)

    def _element_wise_writeback_binary(self, foo, other):
        if foo.__name__ == 'assign' and not isinstance(other,
                                                       (list, tuple, Matrix)):
            raise TaichiSyntaxError(
                'cannot assign scalar expr to '
                f'taichi class {type(self)}, maybe you want to use `a.fill(b)` instead?'
            )
        other = self._broadcast_copy(other)
        entries = [[foo(self(i, j), other(i, j)) for j in range(self.m)]
                   for i in range(self.n)]
        return self if foo.__name__ == 'assign' else Matrix(entries,
                                                            ndim=self.ndim)

    def _element_wise_unary(self, foo):
        return Matrix([[foo(self(i, j)) for j in range(self.m)]
                       for i in range(self.n)],
                      ndim=self.ndim)

    def __matmul__(self, other):
        """Matrix-matrix or matrix-vector multiply.

        Args:
            other (Union[Matrix, Vector]): a matrix or a vector.

        Returns:
            The matrix-matrix product or matrix-vector product.

        """
        assert isinstance(other, Matrix), "rhs of `@` is not a matrix / vector"
        if (is_col_vector(self)) and not is_vector(other):
            # left multiplication
            assert self.n == other.m, f"Dimension mismatch between (left multiplication) shapes ({self.n}, {self.m}), ({other.n}, {other.m})"
            return other.transpose() @ self
        # right multiplication
        assert self.m == other.n, f"Dimension mismatch between shapes ({self.n}, {self.m}), ({other.n}, {other.m})"
        entries = []
        for i in range(self.n):
            entries.append([])
            for j in range(other.m):
                acc = self(i, 0) * other(0, j)
                for k in range(1, other.n):
                    acc = acc + self(i, k) * other(k, j)
                entries[i].append(acc)
        if is_col_vector(other):
            return Vector(entries)
        return Matrix(entries)

    # host access & python scope operation
    def __len__(self):
        """Get the length of each row of a matrix"""
        # TODO: When this is a vector, should return its dimension?
        return self.n

    def __iter__(self):
        if self.m == 1:
            return (self(i) for i in range(self.n))
        return ([self(i, j) for j in range(self.m)] for i in range(self.n))

    @python_scope
    def __getitem__(self, indices):
        """Access to the element at the given indices in a matrix.

        Args:
            indices (Sequence[Expr]): the indices of the element.

        Returns:
            The value of the element at a specific position of a matrix.

        """
        if not isinstance(indices, Iterable):
            indices = [indices]
        assert len(
            indices
        ) == self.ndim, f"Expected {self.ndim} indices, got {len(indices)}"
        return self._impl[indices]

    @python_scope
    def __setitem__(self, indices, item):
        """Set the element value at the given indices in a matrix.

        Args:
            indices (Sequence[Expr]): the indices of a element.

        """
        if not isinstance(indices, Iterable):
            indices = [indices]
        assert len(
            indices
        ) == self.ndim, f"Expected {self.ndim} indices, got {len(indices)}"
        self._impl[indices] = item

    def __call__(self, *args, **kwargs):
        # TODO: It's quite hard to search for __call__, consider replacing this
        # with a method of actual names?
        assert kwargs == {}
        return self._impl._get_entry_and_read(args)

    @python_scope
    def _set_entries(self, value):
        self._impl._set_entries(value)

    @property
    def entries(self):
        return self._impl.entries

    @property
    def any_array_access(self):
        return self._impl.any_array_access

    @any_array_access.setter
    def any_array_access(self, value):
        self._impl.any_array_access = value

    @property
    def local_tensor_proxy(self):
        return self._impl.local_tensor_proxy

    @property
    def dynamic_index_stride(self):
        return self._impl.dynamic_index_stride

    @taichi_scope
    def _subscript(self, *indices):
        assert len(
            indices
        ) == self.ndim, f"Expected {self.ndim} indices, got {len(indices)}"
        if isinstance(self._impl, _PyScopeMatrixImpl):
            # This can happen in these cases:
            # 1. A Python scope matrix is passed into a Taichi kernel as ti.template()
            # 2. Taichi kernel directlly uses a matrix (global variable) created in the Python scope.
            return self._impl.subscript_scope_ignored(indices)
        is_global_mat = isinstance(self, _MatrixFieldElement)
        return self._impl._subscript(is_global_mat, *indices)

    def to_list(self):
        """Return this matrix as a 1D `list`.

        This is similar to `numpy.ndarray`'s `flatten` and `ravel` methods,
        the difference is that this function always returns a new list.
        """
        if is_col_vector(self):
            return [self(i) for i in range(self.n)]
        return [[self(i, j) for j in range(self.m)] for i in range(self.n)]

    @taichi_scope
    def cast(self, dtype):
        """Cast the matrix elements to a specified data type.

        Args:
            dtype (:mod:`~taichi.types.primitive_types`): data type of the
                returned matrix.

        Returns:
            :class:`taichi.Matrix`: A new matrix with the specified data dtype.

        Example::

            >>> A = ti.Matrix([0, 1, 2], ti.i32)
            >>> B = A.cast(ti.f32)
            >>> B
            [0.0, 1.0, 2.0]
        """
        if is_col_vector(self):
            # when using _IntermediateMatrix, we can only check `self.ndim`
            return Vector(
                [ops_mod.cast(self(i), dtype) for i in range(self.n)])
        return Matrix(
            [[ops_mod.cast(self(i, j), dtype) for j in range(self.m)]
             for i in range(self.n)],
            ndim=self.ndim)

    def trace(self):
        """The sum of a matrix diagonal elements.

        To call this method the matrix must be square-like.

        Returns:
            The sum of a matrix diagonal elements.

        Example::

            >>> m = ti.Matrix([[1, 2], [3, 4]])
            >>> m.trace()
            5
        """
        # pylint: disable-msg=C0415
<<<<<<< HEAD
        from taichi.lang.matrix_ops import trace
        return trace(self)
=======
        from taichi.lang import matrix_ops
        return matrix_ops.trace(self)
>>>>>>> ecc7e8d8

    @taichi_scope
    def inverse(self):
        """Returns the inverse of this matrix.

        Note:
            The matrix dimension should be less than or equal to 4.

        Returns:
            :class:`~taichi.Matrix`: The inverse of a matrix.

        Raises:
            Exception: Inversions of matrices with sizes >= 5 are not supported.
        """
        assert self.n == self.m, 'Only square matrices are invertible'
        if self.n == 1:
            return Matrix([1 / self(0, 0)])
        if self.n == 2:
            inv_determinant = impl.expr_init(1.0 / self.determinant())
            return inv_determinant * Matrix([[self(
                1, 1), -self(0, 1)], [-self(1, 0), self(0, 0)]])
        if self.n == 3:
            n = 3
            inv_determinant = impl.expr_init(1.0 / self.determinant())
            entries = [[0] * n for _ in range(n)]

            def E(x, y):
                return self(x % n, y % n)

            for i in range(n):
                for j in range(n):
                    entries[j][i] = inv_determinant * (
                        E(i + 1, j + 1) * E(i + 2, j + 2) -
                        E(i + 2, j + 1) * E(i + 1, j + 2))
            return Matrix(entries)
        if self.n == 4:
            n = 4
            inv_determinant = impl.expr_init(1.0 / self.determinant())
            entries = [[0] * n for _ in range(n)]

            def E(x, y):
                return self(x % n, y % n)

            for i in range(n):
                for j in range(n):
                    entries[j][i] = inv_determinant * (-1)**(i + j) * ((
                        E(i + 1, j + 1) *
                        (E(i + 2, j + 2) * E(i + 3, j + 3) -
                         E(i + 3, j + 2) * E(i + 2, j + 3)) - E(i + 2, j + 1) *
                        (E(i + 1, j + 2) * E(i + 3, j + 3) -
                         E(i + 3, j + 2) * E(i + 1, j + 3)) + E(i + 3, j + 1) *
                        (E(i + 1, j + 2) * E(i + 2, j + 3) -
                         E(i + 2, j + 2) * E(i + 1, j + 3))))
            return Matrix(entries)
        raise Exception(
            "Inversions of matrices with sizes >= 5 are not supported")

    def normalized(self, eps=0):
        """Normalize a vector, i.e. matrices with the second dimension being
        equal to one.

        The normalization of a vector `v` is a vector of length 1
        and has the same direction with `v`. It's equal to `v/|v|`.

        Args:
            eps (float): a safe-guard value for sqrt, usually 0.

        Example::

            >>> a = ti.Vector([3, 4], ti.f32)
            >>> a.normalized()
            [0.6, 0.8]
        """
        impl.static(
            impl.static_assert(self.m == 1,
                               "normalized() only works on vector"))
        invlen = 1 / (self.norm() + eps)
        return invlen * self

    def transpose(self):
        """Returns the transpose of a matrix.

        Returns:
            :class:`~taichi.Matrix`: The transpose of this matrix.

        Example::

            >>> A = ti.Matrix([[0, 1], [2, 3]])
            >>> A.transpose()
            [[0, 2], [1, 3]]
        """
        from taichi.lang.matrix_ops import transpose  # pylint: disable=C0415
        return transpose(self)

    @taichi_scope
    def determinant(a):
        """Returns the determinant of this matrix.

        Note:
            The matrix dimension should be less than or equal to 4.

        Returns:
            dtype: The determinant of this matrix.

        Raises:
            Exception: Determinants of matrices with sizes >= 5 are not supported.
        """
        # pylint: disable=C0415
        from taichi.lang.matrix_ops import determinant
        return determinant(a)

    @staticmethod
    def diag(dim, val):
        """Returns a diagonal square matrix with the diagonals filled
        with `val`.

        Args:
            dim (int): the dimension of the wanted square matrix.
            val (TypeVar): value for the diagonal elements.

        Returns:
            :class:`~taichi.Matrix`: The wanted diagonal matrix.

        Example::

            >>> m = ti.Matrix.diag(3, 1)
            [[1, 0, 0],
             [0, 1, 0],
             [0, 0, 1]]
        """
        # pylint: disable=C0415
        from taichi.lang.matrix_ops import diag
        return diag(dim, val)

    def sum(self):
        """Return the sum of all elements.

        Example::

            >>> m = ti.Matrix([[1, 2], [3, 4]])
            >>> m.sum()
            10
        """
        # pylint: disable=C0415, W0622
        from taichi.lang.matrix_ops import sum
        return sum(self)

    def norm(self, eps=0):
        """Returns the square root of the sum of the absolute squares
        of its elements.

        Args:
            eps (Number): a safe-guard value for sqrt, usually 0.

        Example::

            >>> a = ti.Vector([3, 4])
            >>> a.norm()
            5

        Returns:
            The square root of the sum of the absolute squares of its elements.
        """
        # pylint: disable=C0415
        from taichi.lang.matrix_ops import norm
        return norm(self, eps=eps)

    def norm_inv(self, eps=0):
        """The inverse of the matrix :func:`~taichi.lang.matrix.Matrix.norm`.

        Args:
            eps (float): a safe-guard value for sqrt, usually 0.

        Returns:
            The inverse of the matrix/vector `norm`.
        """
        # pylint: disable=C0415
        from taichi.lang.matrix_ops import norm_inv
        return norm_inv(self, eps=eps)

    def norm_sqr(self):
        """Returns the sum of the absolute squares of its elements."""
        # pylint: disable=C0415
        from taichi.lang.matrix_ops import norm_sqr
        return norm_sqr(self)

    def max(self):
        """Returns the maximum element value."""
        return ops_mod.max(*self.entries)

    def min(self):
        """Returns the minimum element value."""
        return ops_mod.min(*self.entries)

    def any(self):
        """Test whether any element not equal zero.

        Returns:
            bool: `True` if any element is not equal zero, `False` otherwise.

        Example::

            >>> v = ti.Vector([0, 0, 1])
            >>> v.any()
            True
        """
        # pylint: disable=C0415, W0622
        from taichi.lang.matrix_ops import any
        return any(self)

    def all(self):
        """Test whether all element not equal zero.

        Returns:
            bool: `True` if all elements are not equal zero, `False` otherwise.

        Example::

            >>> v = ti.Vector([0, 0, 1])
            >>> v.all()
            False
        """
        # pylint: disable=C0415, W0622
        from taichi.lang.matrix_ops import all
        return all(self)

    @taichi_scope
    def fill(self, val):
        """Fills the matrix with a specified value, must be called
        in Taichi scope.

        Args:
            val (Union[int, float]): Value to fill.

        Example::

            >>> A = ti.Matrix([0, 1, 2, 3])
            >>> A.fill(-1)
            >>> A
            [-1, -1, -1, -1]
        """
        # pylint: disable=C0415
<<<<<<< HEAD
        from taichi.lang.matrix_ops import fill
        return fill(self, val)
=======
        from taichi.lang import matrix_ops
        return matrix_ops.fill(self, val)
>>>>>>> ecc7e8d8

    @python_scope
    def to_numpy(self, keep_dims=False):
        """Converts this matrix to a numpy array.

        Args:
            keep_dims (bool, optional): Whether to keep the dimension
                after conversion. If set to `False`, the resulting numpy array
                will discard the axis of length one.

        Returns:
            numpy.ndarray: The result numpy array.

        Example::

            >>> A = ti.Matrix([[0], [1], [2], [3]])
            >>> A.to_numpy(keep_dims=False)
            >>> A
            array([0, 1, 2, 3])
        """
        as_vector = self.m == 1 and not keep_dims
        shape_ext = (self.n, ) if as_vector else (self.n, self.m)
        return np.array(self.to_list()).reshape(shape_ext)

    @taichi_scope
    def __ti_repr__(self):
        yield '['
        for i in range(self.n):
            if i:
                yield ', '
            if self.m != 1:
                yield '['
            for j in range(self.m):
                if j:
                    yield ', '
                yield self(i, j)
            if self.m != 1:
                yield ']'
        yield ']'

    def __str__(self):
        """Python scope matrix print support."""
        if impl.inside_kernel():
            '''
            It seems that when pybind11 got an type mismatch, it will try
            to invoke `repr` to show the object... e.g.:

            TypeError: make_const_expr_f32(): incompatible function arguments. The following argument types are supported:
                1. (arg0: float) -> taichi_python.Expr

            Invoked with: <Taichi 2x1 Matrix>

            So we have to make it happy with a dummy string...
            '''
            return f'<{self.n}x{self.m} ti.Matrix>'
        return str(self.to_numpy())

    def __repr__(self):
        return str(self.to_numpy())

    @staticmethod
    @taichi_scope
    def zero(dt, n, m=None):
        """Constructs a Matrix filled with zeros.

        Args:
            dt (DataType): The desired data type.
            n (int): The first dimension (row) of the matrix.
            m (int, optional): The second dimension (column) of the matrix.

        Returns:
            :class:`~taichi.lang.matrix.Matrix`: A :class:`~taichi.lang.matrix.Matrix` instance filled with zeros.

        """
        if m is None:
            return Vector([ops_mod.cast(0, dt) for _ in range(n)])
        return Matrix([[ops_mod.cast(0, dt) for _ in range(m)]
                       for _ in range(n)])

    @staticmethod
    @taichi_scope
    def one(dt, n, m=None):
        """Constructs a Matrix filled with ones.

        Args:
            dt (DataType): The desired data type.
            n (int): The first dimension (row) of the matrix.
            m (int, optional): The second dimension (column) of the matrix.

        Returns:
            :class:`~taichi.lang.matrix.Matrix`: A :class:`~taichi.lang.matrix.Matrix` instance filled with ones.

        """
        if m is None:
            return Vector([ops_mod.cast(1, dt) for _ in range(n)])
        return Matrix([[ops_mod.cast(1, dt) for _ in range(m)]
                       for _ in range(n)])

    @staticmethod
    @taichi_scope
    def unit(n, i, dt=None):
        """Constructs a n-D vector with the `i`-th entry being equal to one and
        the remaining entries are all zeros.

        Args:
            n (int): The length of the vector.
            i (int): The index of the entry that will be filled with one.
            dt (:mod:`~taichi.types.primitive_types`, optional): The desired data type.

        Returns:
            :class:`~taichi.Matrix`: The returned vector.

        Example::

            >>> A = ti.Matrix.unit(3, 1)
            >>> A
            [0, 1, 0]
        """
        if dt is None:
            dt = int
        assert 0 <= i < n
        return Vector([ops_mod.cast(int(j == i), dt) for j in range(n)])

    @staticmethod
    @taichi_scope
    def identity(dt, n):
        """Constructs an identity Matrix with shape (n, n).

        Args:
            dt (DataType): The desired data type.
            n (int): The number of rows/columns.

        Returns:
            :class:`~taichi.Matrix`: An `n x n` identity matrix.
        """
        return Matrix([[ops_mod.cast(int(i == j), dt) for j in range(n)]
                       for i in range(n)])

    @staticmethod
    def rotation2d(alpha):
        """Returns the matrix representation of the 2D
        anti-clockwise rotation of angle `alpha`. The angle `alpha`
        is in radians.

        Example::

            >>> import math
            >>> ti.Matrix.rotation2d(math.pi/4)
            [[ 0.70710678 -0.70710678]
             [ 0.70710678  0.70710678]]
        """
        warnings.warn(
            "`ti.Matrix.rotation2d(alpha)` is renamed to `ti.Math.rotation2d(ang)`",
            DeprecationWarning)
        return Matrix([[ops_mod.cos(alpha), -ops_mod.sin(alpha)],
                       [ops_mod.sin(alpha),
                        ops_mod.cos(alpha)]])

    @classmethod
    @python_scope
    def field(cls,
              n,
              m,
              dtype,
              shape=None,
              order=None,
              name="",
              offset=None,
              needs_grad=False,
              needs_dual=False,
              layout=Layout.AOS,
              ndim=None):
        """Construct a data container to hold all elements of the Matrix.

        Args:
            n (int): The desired number of rows of the Matrix.
            m (int): The desired number of columns of the Matrix.
            dtype (DataType, optional): The desired data type of the Matrix.
            shape (Union[int, tuple of int], optional): The desired shape of the Matrix.
            order (str, optional): order of the shape laid out in memory.
            name (string, optional): The custom name of the field.
            offset (Union[int, tuple of int], optional): The coordinate offset
                of all elements in a field.
            needs_grad (bool, optional): Whether the Matrix need grad field (reverse mode autodiff).
            needs_dual (bool, optional): Whether the Matrix need dual field (forward mode autodiff).
            layout (Layout, optional): The field layout, either Array Of
                Structure (AOS) or Structure Of Array (SOA).

        Returns:
            :class:`~taichi.Matrix`: A matrix.
        """
        entries = []
        element_dim = ndim if ndim is not None else 2
        if isinstance(dtype, (list, tuple, np.ndarray)):
            # set different dtype for each element in Matrix
            # see #2135
            if m == 1:
                assert len(np.shape(dtype)) == 1 and len(
                    dtype
                ) == n, f'Please set correct dtype list for Vector. The shape of dtype list should be ({n}, ) instead of {np.shape(dtype)}'
                for i in range(n):
                    entries.append(
                        impl.create_field_member(dtype[i],
                                                 name=name,
                                                 needs_grad=needs_grad,
                                                 needs_dual=needs_dual))
            else:
                assert len(np.shape(dtype)) == 2 and len(dtype) == n and len(
                    dtype[0]
                ) == m, f'Please set correct dtype list for Matrix. The shape of dtype list should be ({n}, {m}) instead of {np.shape(dtype)}'
                for i in range(n):
                    for j in range(m):
                        entries.append(
                            impl.create_field_member(dtype[i][j],
                                                     name=name,
                                                     needs_grad=needs_grad,
                                                     needs_dual=needs_dual))
        else:
            for _ in range(n * m):
                entries.append(
                    impl.create_field_member(dtype,
                                             name=name,
                                             needs_grad=needs_grad,
                                             needs_dual=needs_dual))
        entries, entries_grad, entries_dual = zip(*entries)

        entries = MatrixField(entries, n, m, element_dim)
        if all(entries_grad):
            entries_grad = MatrixField(entries_grad, n, m, element_dim)
            entries._set_grad(entries_grad)
        if all(entries_dual):
            entries_dual = MatrixField(entries_dual, n, m, element_dim)
            entries._set_dual(entries_dual)

        impl.get_runtime().matrix_fields.append(entries)

        if shape is None:
            if offset is not None:
                raise TaichiSyntaxError(
                    'shape cannot be None when offset is set')
            if order is not None:
                raise TaichiSyntaxError(
                    'shape cannot be None when order is set')
        else:
            if isinstance(shape, numbers.Number):
                shape = (shape, )
            if isinstance(offset, numbers.Number):
                offset = (offset, )
            dim = len(shape)
            if offset is not None and dim != len(offset):
                raise TaichiSyntaxError(
                    f'The dimensionality of shape and offset must be the same ({dim} != {len(offset)})'
                )
            axis_seq = []
            shape_seq = []
            if order is not None:
                if dim != len(order):
                    raise TaichiSyntaxError(
                        f'The dimensionality of shape and order must be the same ({dim} != {len(order)})'
                    )
                if dim != len(set(order)):
                    raise TaichiSyntaxError(
                        'The axes in order must be different')
                for ch in order:
                    axis = ord(ch) - ord('i')
                    if axis < 0 or axis >= dim:
                        raise TaichiSyntaxError(f'Invalid axis {ch}')
                    axis_seq.append(axis)
                    shape_seq.append(shape[axis])
            else:
                axis_seq = list(range(dim))
                shape_seq = list(shape)
            same_level = order is None
            if layout == Layout.SOA:
                for e in entries._get_field_members():
                    impl._create_snode(axis_seq, shape_seq,
                                       same_level).place(ScalarField(e),
                                                         offset=offset)
                if needs_grad:
                    for e in entries_grad._get_field_members():
                        impl._create_snode(axis_seq, shape_seq,
                                           same_level).place(ScalarField(e),
                                                             offset=offset)
                if needs_dual:
                    for e in entries_dual._get_field_members():
                        impl._create_snode(axis_seq, shape_seq,
                                           same_level).place(ScalarField(e),
                                                             offset=offset)
            else:
                impl._create_snode(axis_seq, shape_seq,
                                   same_level).place(entries, offset=offset)
                if needs_grad:
                    impl._create_snode(axis_seq, shape_seq,
                                       same_level).place(entries_grad,
                                                         offset=offset)
                if needs_dual:
                    impl._create_snode(axis_seq, shape_seq,
                                       same_level).place(entries_dual,
                                                         offset=offset)
        return entries

    @classmethod
    @python_scope
    def ndarray(cls, n, m, dtype, shape):
        """Defines a Taichi ndarray with matrix elements.
        This function must be called in Python scope, and after `ti.init` is called.

        Args:
            n (int): Number of rows of the matrix.
            m (int): Number of columns of the matrix.
            dtype (DataType): Data type of each value.
            shape (Union[int, tuple[int]]): Shape of the ndarray.

        Example::

            The code below shows how a Taichi ndarray with matrix elements \
            can be declared and defined::

                >>> x = ti.Matrix.ndarray(4, 5, ti.f32, shape=(16, 8))
        """
        if isinstance(shape, numbers.Number):
            shape = (shape, )
        return MatrixNdarray(n, m, dtype, shape)

    @staticmethod
    def rows(rows):
        """Constructs a matrix by concatenating a list of
        vectors/lists row by row. Must be called in Taichi scope.

        Args:
            rows (List): A list of Vector (1-D Matrix) or a list of list.

        Returns:
            :class:`~taichi.Matrix`: A matrix.

        Example::

            >>> @ti.kernel
            >>> def test():
            >>>     v1 = ti.Vector([1, 2, 3])
            >>>     v2 = ti.Vector([4, 5, 6])
            >>>     m = ti.Matrix.rows([v1, v2])
            >>>     print(m)
            >>>
            >>> test()
            [[1, 2, 3], [4, 5, 6]]
        """
        if isinstance(rows[0], Matrix):
            for row in rows:
                assert row.m == 1, "Inputs must be vectors, i.e. m == 1"
                assert row.n == rows[
                    0].n, "Input vectors must share the same shape"
            # l-value copy:
            return Matrix([[row(i) for i in range(row.n)] for row in rows])
        if isinstance(rows[0], list):
            for row in rows:
                assert len(row) == len(
                    rows[0]), "Input lists share the same shape"
            # l-value copy:
            return Matrix([[x for x in row] for row in rows])
        raise Exception(
            "Cols/rows must be a list of lists, or a list of vectors")

    @staticmethod
    def cols(cols):
        """Constructs a Matrix instance by concatenating Vectors/lists column by column.

        Args:
            cols (List): A list of Vector (1-D Matrix) or a list of list.

        Returns:
            :class:`~taichi.Matrix`: A matrix.

        Example::

            >>> @ti.kernel
            >>> def test():
            >>>     v1 = ti.Vector([1, 2, 3])
            >>>     v2 = ti.Vector([4, 5, 6])
            >>>     m = ti.Matrix.cols([v1, v2])
            >>>     print(m)
            >>>
            >>> test()
            [[1, 4], [2, 5], [3, 6]]
        """
        return Matrix.rows(cols).transpose()

    def __hash__(self):
        # TODO: refactor KernelTemplateMapper
        # If not, we get `unhashable type: Matrix` when
        # using matrices as template arguments.
        return id(self)

    def dot(self, other):
        """Performs the dot product of two vectors.

        To call this method, both multiplicatives must be vectors.

        Args:
            other (:class:`~taichi.Matrix`): The input Vector.

        Returns:
            DataType: The dot product result (scalar) of the two Vectors.

        Example::

            >>> v1 = ti.Vector([1, 2, 3])
            >>> v2 = ti.Vector([3, 4, 5])
            >>> v1.dot(v2)
            26
        """
        impl.static(
            impl.static_assert(self.m == 1, "lhs for dot is not a vector"))
        impl.static(
            impl.static_assert(other.m == 1, "rhs for dot is not a vector"))
        return (self * other).sum()

    def _cross3d(self, other):
        from taichi._funcs import _matrix_cross3d  # pylint: disable=C0415
        return _matrix_cross3d(self, other)

    def _cross2d(self, other):
        from taichi._funcs import _matrix_cross2d  # pylint: disable=C0415
        return _matrix_cross2d(self, other)

    def cross(self, other):
        """Performs the cross product with the input vector (1-D Matrix).

        Both two vectors must have the same dimension <= 3.

        For two 2d vectors (x1, y1) and (x2, y2), the return value is the
        scalar `x1*y2 - x2*y1`.

        For two 3d vectors `v` and `w`, the return value is the 3d vector
        `v x w`.

        Args:
            other (:class:`~taichi.Matrix`): The input Vector.

        Returns:
            :class:`~taichi.Matrix`: The cross product of the two Vectors.
        """
        if self.n == 3 and self.m == 1 and other.n == 3 and other.m == 1:
            return self._cross3d(other)

        if self.n == 2 and self.m == 1 and other.n == 2 and other.m == 1:
            return self._cross2d(other)

        raise ValueError(
            "Cross product is only supported between pairs of 2D/3D vectors")

    def outer_product(self, other):
        """Performs the outer product with the input Vector (1-D Matrix).

        The outer_product of two vectors `v = (x1, x2, ..., xn)`,
        `w = (y1, y2, ..., yn)` is a `n` times `n` square matrix, and its `(i, j)`
        entry is equal to `xi*yj`.

        Args:
            other (:class:`~taichi.Matrix`): The input Vector.

        Returns:
            :class:`~taichi.Matrix`: The outer product of the two Vectors.
        """
        from taichi._funcs import \
            _vector_outer_product  # pylint: disable=C0415
        return _vector_outer_product(self, other)


class Vector(Matrix):
    def __init__(self, arr, dt=None, **kwargs):
        """Constructs a vector from given array.

        A vector is an instance of a 2-D matrix with the second dimension being equal to 1.

        Args:
            arr (Union[list, tuple, np.ndarray]): The initial values of the Vector.
            dt (:mod:`~taichi.types.primitive_types`): data type of the vector.

        Returns:
            :class:`~taichi.Matrix`: A vector instance.
        Example::
            >>> u = ti.Vector([1, 2])
            >>> print(u.m, u.n)  # verify a vector is a matrix of shape (n, 1)
            2 1
            >>> v = ti.Vector([3, 4])
            >>> u + v
            [4 6]
        """
        super().__init__(arr, dt=dt, **kwargs)

    def get_shape(self):
        return (self.n, )

    @classmethod
    def field(cls, n, dtype, *args, **kwargs):
        """ti.Vector.field"""
        ndim = kwargs.get("ndim", 1)
        assert ndim == 1
        kwargs["ndim"] = 1
        return super().field(n, 1, dtype, *args, **kwargs)

    @classmethod
    @python_scope
    def ndarray(cls, n, dtype, shape):
        """Defines a Taichi ndarray with vector elements.

        Args:
            n (int): Size of the vector.
            dtype (DataType): Data type of each value.
            shape (Union[int, tuple[int]]): Shape of the ndarray.
            layout (Layout, optional): Memory layout, AOS by default.

        Example:
            The code below shows how a Taichi ndarray with vector elements can be declared and defined::

                >>> x = ti.Vector.ndarray(3, ti.f32, shape=(16, 8))
        """
        if isinstance(shape, numbers.Number):
            shape = (shape, )
        return VectorNdarray(n, dtype, shape)


class _IntermediateMatrix(Matrix):
    """Intermediate matrix class for compiler internal use only.

    Args:
        n (int): Number of rows of the matrix.
        m (int): Number of columns of the matrix.
        entries (List[Expr]): All entries of the matrix.
    """
    def __init__(self, n, m, entries, ndim=None):
        assert isinstance(entries, list)
        assert n * m == len(entries), "Number of entries doesn't match n * m"
        self.n = n
        self.m = m
        if ndim is not None:
            self.ndim = ndim
        else:
            if len(entries) == 0:
                self.ndim = 0
            else:
                self.ndim = 2 if isinstance(entries[0], Iterable) else 1
        self._impl = _TiScopeMatrixImpl(m,
                                        n,
                                        entries,
                                        local_tensor_proxy=None,
                                        dynamic_index_stride=None)


class _MatrixFieldElement(_IntermediateMatrix):
    """Matrix field element class for compiler internal use only.

    Args:
        field (MatrixField): The matrix field.
        indices (taichi_python.ExprGroup): Indices of the element.
    """
    def __init__(self, field, indices):
        super().__init__(
            field.n,
            field.m, [
                expr.Expr(
                    ti_python_core.subscript(
                        e.ptr, indices,
                        impl.get_runtime().get_current_src_info()))
                for e in field._get_field_members()
            ],
            ndim=getattr(field, "ndim", 2))
        self._impl.dynamic_index_stride = field._get_dynamic_index_stride()


class MatrixField(Field):
    """Taichi matrix field with SNode implementation.

    Args:
        vars (List[Expr]): Field members.
        n (Int): Number of rows.
        m (Int): Number of columns.
        ndim (Int): Number of dimensions; forced reshape if given.
    """
    def __init__(self, _vars, n, m, ndim=2):
        assert len(_vars) == n * m
        assert ndim in (0, 1, 2)
        super().__init__(_vars)
        self.n = n
        self.m = m
        self.ndim = ndim
        self.ptr = ti_python_core.expr_matrix_field(
            [var.ptr for var in self.vars], [n, m][:ndim])

    def get_scalar_field(self, *indices):
        """Creates a ScalarField using a specific field member.

        Args:
            indices (Tuple[Int]): Specified indices of the field member.

        Returns:
            ScalarField: The result ScalarField.
        """
        assert len(indices) in [1, 2]
        i = indices[0]
        j = 0 if len(indices) == 1 else indices[1]
        return ScalarField(self.vars[i * self.m + j])

    def _get_dynamic_index_stride(self):
        if self.ptr.get_dynamic_indexable():
            return self.ptr.get_dynamic_index_stride()
        return None

    def _calc_dynamic_index_stride(self):
        # Algorithm: https://github.com/taichi-dev/taichi/issues/3810
        paths = [ScalarField(var).snode._path_from_root() for var in self.vars]
        num_members = len(paths)
        if num_members == 1:
            self.ptr.set_dynamic_index_stride(0)
            return
        length = len(paths[0])
        if any(
                len(path) != length or ti_python_core.is_quant(path[length -
                                                                    1]._dtype)
                for path in paths):
            return
        for i in range(length):
            if any(path[i] != paths[0][i] for path in paths):
                depth_below_lca = i
                break
        for i in range(depth_below_lca, length - 1):
            if any(path[i].ptr.type != ti_python_core.SNodeType.dense
                   or path[i]._cell_size_bytes != paths[0][i]._cell_size_bytes
                   or path[i + 1]._offset_bytes_in_parent_cell != paths[0][
                       i + 1]._offset_bytes_in_parent_cell for path in paths):
                return
        stride = paths[1][depth_below_lca]._offset_bytes_in_parent_cell - \
            paths[0][depth_below_lca]._offset_bytes_in_parent_cell
        for i in range(2, num_members):
            if stride != paths[i][depth_below_lca]._offset_bytes_in_parent_cell \
                    - paths[i - 1][depth_below_lca]._offset_bytes_in_parent_cell:
                return
        self.ptr.set_dynamic_index_stride(stride)

    def fill(self, val):
        """Fills this matrix field with specified values.

        Args:
            val (Union[Number, Expr, List, Tuple, Matrix]): Values to fill,
                should have consistent dimension consistent with `self`.
        """
        if isinstance(val, numbers.Number) or (isinstance(val, expr.Expr)
                                               and not val.is_tensor()):
            val = list(list(val for _ in range(self.m)) for _ in range(self.n))
        elif isinstance(val, Matrix):
            val = val.to_list()
        else:
            assert isinstance(val, (list, tuple))
        val = tuple(tuple(x) if isinstance(x, list) else x for x in val)
        assert len(val) == self.n
        if self.ndim != 1:
            assert len(val[0]) == self.m
        if in_python_scope():
            from taichi._kernels import \
                field_fill_python_scope  # pylint: disable=C0415
            field_fill_python_scope(self, val)
        else:
            from taichi._funcs import \
                field_fill_taichi_scope  # pylint: disable=C0415
            field_fill_taichi_scope(self, val)

    @python_scope
    def to_numpy(self, keep_dims=False, dtype=None):
        """Converts the field instance to a NumPy array.

        Args:
            keep_dims (bool, optional): Whether to keep the dimension after conversion.
                When keep_dims=True, on an n-D matrix field, the numpy array always has n+2 dims, even for 1x1, 1xn, nx1 matrix fields.
                When keep_dims=False, the resulting numpy array should skip the matrix dims with size 1.
                For example, a 4x1 or 1x4 matrix field with 5x6x7 elements results in an array of shape 5x6x7x4.
            dtype (DataType, optional): The desired data type of returned numpy array.

        Returns:
            numpy.ndarray: The result NumPy array.
        """
        if dtype is None:
            dtype = to_numpy_type(self.dtype)
        as_vector = self.m == 1 and not keep_dims
        shape_ext = (self.n, ) if as_vector else (self.n, self.m)
        arr = np.zeros(self.shape + shape_ext, dtype=dtype)
        from taichi._kernels import matrix_to_ext_arr  # pylint: disable=C0415
        matrix_to_ext_arr(self, arr, as_vector)
        runtime_ops.sync()
        return arr

    def to_torch(self, device=None, keep_dims=False):
        """Converts the field instance to a PyTorch tensor.

        Args:
            device (torch.device, optional): The desired device of returned tensor.
            keep_dims (bool, optional): Whether to keep the dimension after conversion.
                See :meth:`~taichi.lang.field.MatrixField.to_numpy` for more detailed explanation.

        Returns:
            torch.tensor: The result torch tensor.
        """
        import torch  # pylint: disable=C0415
        as_vector = self.m == 1 and not keep_dims
        shape_ext = (self.n, ) if as_vector else (self.n, self.m)
        # pylint: disable=E1101
        arr = torch.empty(self.shape + shape_ext,
                          dtype=to_pytorch_type(self.dtype),
                          device=device)
        from taichi._kernels import matrix_to_ext_arr  # pylint: disable=C0415
        matrix_to_ext_arr(self, arr, as_vector)
        runtime_ops.sync()
        return arr

    def to_paddle(self, place=None, keep_dims=False):
        """Converts the field instance to a Paddle tensor.

        Args:
            place (paddle.CPUPlace()/CUDAPlace(n), optional): The desired place of returned tensor.
            keep_dims (bool, optional): Whether to keep the dimension after conversion.
                See :meth:`~taichi.lang.field.MatrixField.to_numpy` for more detailed explanation.

        Returns:
            paddle.Tensor: The result paddle tensor.
        """
        import paddle  # pylint: disable=C0415
        as_vector = self.m == 1 and not keep_dims and self.ndim == 1
        shape_ext = (self.n, ) if as_vector else (self.n, self.m)
        # pylint: disable=E1101
        # paddle.empty() doesn't support argument `place``
        arr = paddle.to_tensor(paddle.empty(self.shape + shape_ext,
                                            to_paddle_type(self.dtype)),
                               place=place)
        from taichi._kernels import matrix_to_ext_arr  # pylint: disable=C0415
        matrix_to_ext_arr(self, arr, as_vector)
        runtime_ops.sync()
        return arr

    @python_scope
    def _from_external_arr(self, arr):
        if len(arr.shape) == len(self.shape) + 1:
            as_vector = True
            assert self.m == 1, "This is not a vector field"
        else:
            as_vector = False
            assert len(arr.shape) == len(self.shape) + 2
        dim_ext = 1 if as_vector else 2
        assert len(arr.shape) == len(self.shape) + dim_ext
        from taichi._kernels import ext_arr_to_matrix  # pylint: disable=C0415
        ext_arr_to_matrix(arr, self, as_vector)
        runtime_ops.sync()

    @python_scope
    def from_numpy(self, arr):
        """Copies an `numpy.ndarray` into this field.

        Example::

            >>> m = ti.Matrix.field(2, 2, ti.f32, shape=(3, 3))
            >>> arr = numpy.ones((3, 3, 2, 2))
            >>> m.from_numpy(arr)
        """

        if not arr.flags.c_contiguous:
            arr = np.ascontiguousarray(arr)
        self._from_external_arr(arr)

    @python_scope
    def __setitem__(self, key, value):
        self._initialize_host_accessors()
        self[key]._set_entries(value)

    @python_scope
    def __getitem__(self, key):
        self._initialize_host_accessors()
        key = self._pad_key(key)
        _host_access = self._host_access(key)
        if self.ndim == 1:
            return Vector([_host_access[i] for i in range(self.n)])
        return Matrix([[_host_access[i * self.m + j] for j in range(self.m)]
                       for i in range(self.n)],
                      ndim=self.ndim)

    def __repr__(self):
        # make interactive shell happy, prevent materialization
        return f'<{self.n}x{self.m} ti.Matrix.field>'


class MatrixType(CompoundType):
    def __init__(self, n, m, ndim, dtype):
        self.n = n
        self.m = m
        self.ndim = ndim
        self.dtype = cook_dtype(dtype)

    def __call__(self, *args):
        """Return a matrix matching the shape and dtype.

        This function will try to convert the input to a `n x m` matrix, with n, m being
        the number of rows/cols of this matrix type.

        Example::

            >>> mat4x3 = MatrixType(4, 3, float)
            >>> mat2x6 = MatrixType(2, 6, float)

            Create from n x m scalars, of a 1d list of n x m scalars:

                >>> m = mat4x3([1, 2, 3, 4, 5, 6, 7, 8, 9, 10, 11, 12])
                >>> m = mat4x3(1, 2, 3, 4, 5, 6, 7, 8, 9, 10, 11, 12)

            Create from n vectors/lists, with each one of dimension m:

                >>> m = mat4x3([1, 2, 3], [4, 5, 6], [7, 8, 9], [10, 11, 12])

            Create from a single scalar

                >>> m = mat4x3(1)

            Create from another 2d list/matrix, as long as they have the same number of entries

                >>> m = mat4x3([[1, 2, 3], [4, 5, 6], [7, 8, 9], [10, 11, 12]])
                >>> m = mat4x3(m)
                >>> k = mat2x6(m)

        """
        if len(args) == 0:
            raise TaichiSyntaxError(
                "Custom type instances need to be created with an initial value."
            )
        if len(args) == 1:
            # initialize by a single scalar, e.g. matnxm(1)
            if isinstance(args[0], (numbers.Number, expr.Expr)):
                return self.filled_with_scalar(args[0])
            args = args[0]
        # collect all input entries to a 1d list and then reshape
        # this is mostly for glsl style like vec4(v.xyz, 1.)
        entries = []
        for x in args:
            if isinstance(x, (list, tuple)):
                entries += x
            elif isinstance(x, np.ndarray):
                entries += list(x.ravel())
            elif isinstance(x, Matrix):
                entries += x.entries
            else:
                entries.append(x)

        if len(entries) != self.m * self.n:
            raise TaichiSyntaxError(
                f"Incompatible arguments for the custom vector/matrix type: ({self.n}, {self.m}), ({len(entries)})"
            )
        entries = [[entries[k * self.m + i] for i in range(self.m)]
                   for k in range(self.n)]

        #  type cast
        return self.cast(Matrix(entries, dt=self.dtype, ndim=self.ndim))

    def cast(self, mat):
        if in_python_scope():
            return Matrix([[
                int(mat(i, j)) if self.dtype in primitive_types.integer_types
                else float(mat(i, j)) for j in range(self.m)
            ] for i in range(self.n)],
                          ndim=self.ndim)
        return mat.cast(self.dtype)

    def filled_with_scalar(self, value):
        return self.cast(
            Matrix([[value for _ in range(self.m)] for _ in range(self.n)],
                   ndim=self.ndim))

    def field(self, **kwargs):
        assert kwargs.get("ndim", self.ndim) == self.ndim
        kwargs.update({"ndim": self.ndim})
        return Matrix.field(self.n, self.m, dtype=self.dtype, **kwargs)


class VectorType(MatrixType):
    def __init__(self, n, dtype):
        super().__init__(n, 1, 1, dtype)

    def __call__(self, *args):
        """Return a vector matching the shape and dtype.

        This function will try to convert the input to a `n`-component vector.

        Example::

            >>> vec3 = VectorType(3, float)

            Create from n scalars:

                >>> v = vec3(1, 2, 3)

            Create from a list/tuple of n scalars:

                >>> v = vec3([1, 2, 3])

            Create from a single scalar

                >>> v = vec3(1)

        """
        if len(args) == 0:
            raise TaichiSyntaxError(
                "Custom type instances need to be created with an initial value."
            )
        if len(args) == 1:
            # initialize by a single scalar, e.g. matnxm(1)
            if isinstance(args[0], (numbers.Number, expr.Expr)):
                return self.filled_with_scalar(args[0])
            args = args[0]
        # collect all input entries to a 1d list and then reshape
        # this is mostly for glsl style like vec4(v.xyz, 1.)
        entries = []
        for x in args:
            if isinstance(x, (list, tuple)):
                entries += x
            elif isinstance(x, np.ndarray):
                entries += list(x.ravel())
            elif isinstance(x, Matrix):
                entries += x.entries
            else:
                entries.append(x)

        if len(entries) != self.n:
            raise TaichiSyntaxError(
                f"Incompatible arguments for the custom vector type: ({self.n}), ({len(entries)})"
            )

        #  type cast
        return self.cast(Vector(entries, dt=self.dtype))

    def cast(self, vec):
        if in_python_scope():
            return Vector([
                int(vec(i)) if self.dtype in primitive_types.integer_types else
                float(vec(i)) for i in range(self.n)
            ])
        return vec.cast(self.dtype)

    def filled_with_scalar(self, value):
        return self.cast(Vector([value for _ in range(self.n)]))

    def field(self, **kwargs):
        return Vector.field(self.n, dtype=self.dtype, **kwargs)


class MatrixNdarray(Ndarray):
    """Taichi ndarray with matrix elements.

    Args:
        n (int): Number of rows of the matrix.
        m (int): Number of columns of the matrix.
        dtype (DataType): Data type of each value.
        shape (Union[int, tuple[int]]): Shape of the ndarray.

    Example::

        >>> arr = ti.MatrixNdarray(2, 2, ti.f32, shape=(3, 3))
    """
    def __init__(self, n, m, dtype, shape):
        self.n = n
        self.m = m
        super().__init__()
        # TODO(zhanlue): remove self.dtype and migrate its usages to element_type
        self.dtype = cook_dtype(dtype)

        self.layout = Layout.AOS
        self.shape = tuple(shape)
        self.element_type = TensorType((self.n, self.m), dtype)
        # TODO: we should pass in element_type, shape, layout instead.
        self.arr = impl.get_runtime().prog.create_ndarray(
            cook_dtype(self.element_type.ptr), shape, Layout.AOS)

    @property
    def element_shape(self):
        """Returns the shape of each element (a 2D matrix) in this ndarray.

        Example::

            >>> arr = ti.MatrixNdarray(2, 2, ti.f32, shape=(3, 3))
            >>> arr.element_shape
            (2, 2)
        """
        return tuple(self.arr.element_shape())

    @python_scope
    def __setitem__(self, key, value):
        if not isinstance(value, (list, tuple)):
            value = list(value)
        if not isinstance(value[0], (list, tuple)):
            value = [[i] for i in value]
        for i in range(self.n):
            for j in range(self.m):
                self[key][i, j] = value[i][j]

    @python_scope
    def __getitem__(self, key):
        key = () if key is None else (
            key, ) if isinstance(key, numbers.Number) else tuple(key)
        return Matrix(
            [[NdarrayHostAccess(self, key, (i, j)) for j in range(self.m)]
             for i in range(self.n)])

    @python_scope
    def to_numpy(self):
        """Converts this ndarray to a `numpy.ndarray`.

        Example::

            >>> arr = ti.MatrixNdarray(2, 2, ti.f32, shape=(2, 1))
            >>> arr.to_numpy()
            [[[[0. 0.]
               [0. 0.]]]

             [[[0. 0.]
               [0. 0.]]]]
        """
        return self._ndarray_matrix_to_numpy(as_vector=0)

    @python_scope
    def from_numpy(self, arr):
        """Copies the data of a `numpy.ndarray` into this array.

        Example::

            >>> m = ti.MatrixNdarray(2, 2, ti.f32, shape=(2, 1), layout=0)
            >>> arr = np.ones((2, 1, 2, 2))
            >>> m.from_numpy(arr)
        """
        self._ndarray_matrix_from_numpy(arr, as_vector=0)

    @python_scope
    def __deepcopy__(self, memo=None):
        ret_arr = MatrixNdarray(self.n, self.m, self.dtype, self.shape)
        ret_arr.copy_from(self)
        return ret_arr

    @python_scope
    def _fill_by_kernel(self, val):
        from taichi._kernels import \
            fill_ndarray_matrix  # pylint: disable=C0415
        fill_ndarray_matrix(self, val)

    @python_scope
    def __repr__(self):
        return f'<{self.n}x{self.m} {Layout.AOS} ti.Matrix.ndarray>'


class VectorNdarray(Ndarray):
    """Taichi ndarray with vector elements.

    Args:
        n (int): Size of the vector.
        dtype (DataType): Data type of each value.
        shape (Tuple[int]): Shape of the ndarray.
        layout (Layout): Memory layout.

    Example::

        >>> a = ti.VectorNdarray(3, ti.f32, (3, 3))
    """
    def __init__(self, n, dtype, shape):
        self.n = n
        super().__init__()
        # TODO(zhanlue): remove self.dtype and migrate its usages to element_type
        self.dtype = cook_dtype(dtype)

        self.layout = Layout.AOS
        self.shape = tuple(shape)
        self.element_type = TensorType((n, ), self.dtype)
        self.arr = impl.get_runtime().prog.create_ndarray(
            cook_dtype(self.element_type.ptr), shape, Layout.AOS)

    @property
    def element_shape(self):
        """Gets the dimension of the vector of this ndarray.

        Example::

            >>> a = ti.VectorNdarray(3, ti.f32, (3, 3))
            >>> a.element_shape
            (3,)
        """
        return tuple(self.arr.element_shape())

    @python_scope
    def __setitem__(self, key, value):
        if not isinstance(value, (list, tuple)):
            value = list(value)
        for i in range(self.n):
            self[key][i] = value[i]

    @python_scope
    def __getitem__(self, key):
        key = () if key is None else (
            key, ) if isinstance(key, numbers.Number) else tuple(key)
        return Vector(
            [NdarrayHostAccess(self, key, (i, )) for i in range(self.n)])

    @python_scope
    def to_numpy(self):
        """Converts this vector ndarray to a `numpy.ndarray`.

        Example::

            >>> a = ti.VectorNdarray(3, ti.f32, (2, 2))
            >>> a.to_numpy()
            array([[[0., 0., 0.],
                    [0., 0., 0.]],

                   [[0., 0., 0.],
                    [0., 0., 0.]]], dtype=float32)
        """
        return self._ndarray_matrix_to_numpy(as_vector=1)

    @python_scope
    def from_numpy(self, arr):
        """Copies the data from a `numpy.ndarray` into this ndarray.

        The shape and data type of `arr` must match this ndarray.

        Example::

            >>> import numpy as np
            >>> a = ti.VectorNdarray(3, ti.f32, (2, 2), 0)
            >>> b = np.ones((2, 2, 3), dtype=np.float32)
            >>> a.from_numpy(b)
        """
        self._ndarray_matrix_from_numpy(arr, as_vector=1)

    @python_scope
    def __deepcopy__(self, memo=None):
        ret_arr = VectorNdarray(self.n, self.dtype, self.shape)
        ret_arr.copy_from(self)
        return ret_arr

    @python_scope
    def _fill_by_kernel(self, val):
        from taichi._kernels import \
            fill_ndarray_matrix  # pylint: disable=C0415
        fill_ndarray_matrix(self, val)

    @python_scope
    def __repr__(self):
        return f'<{self.n} {Layout.AOS} ti.Vector.ndarray>'


__all__ = ["Matrix", "Vector", "MatrixField", "MatrixNdarray", "VectorNdarray"]<|MERGE_RESOLUTION|>--- conflicted
+++ resolved
@@ -483,19 +483,10 @@
         return (self.n, self.m)
 
     def element_type(self):
-<<<<<<< HEAD
-        if self.dt is None:
-            if self._impl.entries:
-                return getattr(self._impl.entries[0], 'element_type',
-                               lambda: None)()
-            return None
-        return self.dt
-=======
         if self._impl.entries:
             return getattr(self._impl.entries[0], 'element_type',
                            lambda: None)()
         return None
->>>>>>> ecc7e8d8
 
     def _element_wise_binary(self, foo, other):
         other = self._broadcast_copy(other)
@@ -716,13 +707,8 @@
             5
         """
         # pylint: disable-msg=C0415
-<<<<<<< HEAD
-        from taichi.lang.matrix_ops import trace
-        return trace(self)
-=======
         from taichi.lang import matrix_ops
         return matrix_ops.trace(self)
->>>>>>> ecc7e8d8
 
     @taichi_scope
     def inverse(self):
@@ -965,13 +951,8 @@
             [-1, -1, -1, -1]
         """
         # pylint: disable=C0415
-<<<<<<< HEAD
-        from taichi.lang.matrix_ops import fill
-        return fill(self, val)
-=======
         from taichi.lang import matrix_ops
         return matrix_ops.fill(self, val)
->>>>>>> ecc7e8d8
 
     @python_scope
     def to_numpy(self, keep_dims=False):
