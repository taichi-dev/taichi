import numbers

# The reason we import just the taichi.core.util module, instead of the ti_core
# object within it, is that ti_core is stateful. While in practice ti_core is
# loaded during the import procedure, it's probably still good to delay the
# access to it.
import taichi.lang
from taichi.lang import impl
from taichi.lang.field import Field
<<<<<<< HEAD
from taichi.lib.core import ti_core as _ti_core
from taichi.tools.util import deprecated
=======
>>>>>>> ec1a90da


class SNode:
    """A Python-side SNode wrapper.

    For more information on Taichi's SNode system, please check out
    these references:

    * https://docs.taichi.graphics/lang/articles/advanced/sparse
    * https://yuanming.taichi.graphics/publication/2019-taichi/taichi-lang.pdf

    Arg:
        ptr (pointer): The C++ side SNode pointer.
    """
    def __init__(self, ptr):
        self.ptr = ptr

    def dense(self, axes, dimensions):
        """Adds a dense SNode as a child component of `self`.

        Args:
            axes (List[Axis]): Axes to activate.
            dimensions (Union[List[int], int]): Shape of each axis.

        Returns:
            The added :class:`~taichi.lang.SNode` instance.
        """
        if isinstance(dimensions, int):
            dimensions = [dimensions] * len(axes)
        return SNode(
            self.ptr.dense(axes, dimensions,
                           impl.current_cfg().packed))

    def pointer(self, axes, dimensions):
        """Adds a pointer SNode as a child component of `self`.

        Args:
            axes (List[Axis]): Axes to activate.
            dimensions (Union[List[int], int]): Shape of each axis.

        Returns:
            The added :class:`~taichi.lang.SNode` instance.
        """
        if isinstance(dimensions, int):
            dimensions = [dimensions] * len(axes)
        return SNode(
            self.ptr.pointer(axes, dimensions,
                             impl.current_cfg().packed))

    @staticmethod
    def hash(axes, dimensions):
        # original code is #def hash(self,axes, dimensions) without #@staticmethod   before fix pylint R0201
        """Not supported."""
        raise RuntimeError('hash not yet supported')
        # if isinstance(dimensions, int):
        #     dimensions = [dimensions] * len(axes)
        # return SNode(self.ptr.hash(axes, dimensions,
        #                            impl.current_cfg().packed))

    def dynamic(self, axis, dimension, chunk_size=None):
        """Adds a dynamic SNode as a child component of `self`.

        Args:
            axis (List[Axis]): Axis to activate, must be 1.
            dimension (int): Shape of the axis.
            chunk_size (int): Chunk size.

        Returns:
            The added :class:`~taichi.lang.SNode` instance.
        """
        assert len(axis) == 1
        if chunk_size is None:
            chunk_size = dimension
        return SNode(
            self.ptr.dynamic(axis[0], dimension, chunk_size,
                             impl.current_cfg().packed))

    def bitmasked(self, axes, dimensions):
        """Adds a bitmasked SNode as a child component of `self`.

        Args:
            axes (List[Axis]): Axes to activate.
            dimensions (Union[List[int], int]): Shape of each axis.

        Returns:
            The added :class:`~taichi.lang.SNode` instance.
        """
        if isinstance(dimensions, int):
            dimensions = [dimensions] * len(axes)
        return SNode(
            self.ptr.bitmasked(axes, dimensions,
                               impl.current_cfg().packed))

    def bit_struct(self, num_bits: int):
        """Adds a bit_struct SNode as a child component of `self`.

        Args:
            num_bits: Number of bits to use.

        Returns:
            The added :class:`~taichi.lang.SNode` instance.
        """
        return SNode(self.ptr.bit_struct(num_bits, impl.current_cfg().packed))

    def bit_array(self, axes, dimensions, num_bits):
        """Adds a bit_array SNode as a child component of `self`.

        Args:
            axes (List[Axis]): Axes to activate.
            dimensions (Union[List[int], int]): Shape of each axis.
            num_bits (int): Number of bits to use.

        Returns:
            The added :class:`~taichi.lang.SNode` instance.
        """
        if isinstance(dimensions, int):
            dimensions = [dimensions] * len(axes)
        return SNode(
            self.ptr.bit_array(axes, dimensions, num_bits,
                               impl.current_cfg().packed))

    def place(self, *args, offset=None, shared_exponent=False):
        """Places a list of Taichi fields under the `self` container.

        Args:
            *args (List[ti.field]): A list of Taichi fields to place.
            offset (Union[Number, tuple[Number]]): Offset of the field domain.
            shared_exponent (bool): Only useful for quant types.

        Returns:
            The `self` container.
        """
        if offset is None:
            offset = ()
        if isinstance(offset, numbers.Number):
            offset = (offset, )
        if shared_exponent:
            self.ptr.begin_shared_exp_placement()

        for arg in args:
            if isinstance(arg, Field):
                for var in arg.get_field_members():
                    self.ptr.place(var.ptr, offset)
            elif isinstance(arg, list):
                for x in arg:
                    self.place(x, offset=offset)
            else:
                raise ValueError(f'{arg} cannot be placed')
        if shared_exponent:
            self.ptr.end_shared_exp_placement()
        return self

    def lazy_grad(self):
        """Automatically place the adjoint fields following the layout of their primal fields.

        Users don't need to specify ``needs_grad`` when they define scalar/vector/matrix fields (primal fields) using autodiff.
        When all the primal fields are defined, using ``taichi.root.lazy_grad()`` could automatically generate
        their corresponding adjoint fields (gradient field).

        To know more details about primal, adjoint fields and ``lazy_grad()``,
        please see Page 4 and Page 13-14 of DiffTaichi Paper: https://arxiv.org/pdf/1910.00935.pdf
        """
        self.ptr.lazy_grad()

    def parent(self, n=1):
        """Gets an ancestor of `self` in the SNode tree.

        Args:
            n (int): the number of levels going up from `self`.

        Returns:
            Union[None, _Root, SNode]: The n-th parent of `self`.
        """
        p = self.ptr
        while p and n > 0:
            p = p.parent
            n -= 1
        if p is None:
            return None
        if p.type == _ti_core.SNodeType.root:
            return impl.root
        return SNode(p)

    @property
    def dtype(self):
        """Gets the data type of `self`.

        Returns:
            DataType: The data type of `self`.
        """
        return self.ptr.data_type()

    @property
    def id(self):
        """Gets the id of `self`.

        Returns:
            int: The id of `self`.
        """
        return self.ptr.id

    @property
    def shape(self):
        """Gets the number of elements from root in each axis of `self`.

        Returns:
            Tuple[int]: The number of elements from root in each axis of `self`.
        """
        dim = self.ptr.num_active_indices()
        ret = tuple(self.ptr.get_shape_along_axis(i) for i in range(dim))

        return ret

    def loop_range(self):
        """Gets the taichi_core.Expr wrapping the taichi_core.GlobalVariableExpression corresponding to `self` to serve as loop range.

        Returns:
            taichi_core.Expr: See above.
        """
        return _ti_core.global_var_expr_from_snode(self.ptr)

    @property
    def name(self):
        """Gets the name of `self`.

        Returns:
            str: The name of `self`.
        """
        return self.ptr.name()

    @property
    def snode(self):
        """Gets `self`.

        Returns:
            SNode: `self`.
        """
        return self

    @property
    def needs_grad(self):
        """Checks whether `self` has a corresponding gradient :class:`~taichi.lang.SNode`.

        Returns:
            bool: Whether `self` has a corresponding gradient :class:`~taichi.lang.SNode`.
        """
        return self.ptr.has_grad()

    def get_children(self):
        """Gets all children components of `self`.

        Returns:
            List[SNode]: All children components of `self`.
        """
        children = []
        for i in range(self.ptr.get_num_ch()):
            children.append(SNode(self.ptr.get_ch(i)))
        return children

    @property
    def num_dynamically_allocated(self):
        runtime = impl.get_runtime()
        runtime.materialize()
        return runtime.prog.get_snode_num_dynamically_allocated(self.ptr)

    @property
    def cell_size_bytes(self):
        runtime = impl.get_runtime()
        runtime.materialize()
        return self.ptr.cell_size_bytes

    def deactivate_all(self):
        """Recursively deactivate all children components of `self`."""
        ch = self.get_children()
        for c in ch:
            c.deactivate_all()
        SNodeType = _ti_core.SNodeType
        if self.ptr.type == SNodeType.pointer or self.ptr.type == SNodeType.bitmasked:
            taichi.lang.meta.snode_deactivate(self)
        if self.ptr.type == SNodeType.dynamic:
            # Note that dynamic nodes are different from other sparse nodes:
            # instead of deactivating each element, we only need to deactivate
            # its parent, whose linked list of chunks of elements will be deleted.
            taichi.lang.meta.snode_deactivate_dynamic(self)

    def __repr__(self):
        type_ = str(self.ptr.type)[len('SNodeType.'):]
        return f'<ti.SNode of type {type_}>'

    def __str__(self):
        # ti.root.dense(ti.i, 3).dense(ti.jk, (4, 5)).place(x)
        # ti.root => dense [3] => dense [3, 4, 5] => place [3, 4, 5]
        type_ = str(self.ptr.type)[len('SNodeType.'):]
        shape = str(list(self.shape))
        parent = str(self.parent())
        return f'{parent} => {type_} {shape}'

    def __eq__(self, other):
        return self.ptr == other.ptr

    def physical_index_position(self):
        """Gets mappings from virtual axes to physical axes.

        Returns:
            Dict[int, int]: Mappings from virtual axes to physical axes.
        """
        ret = {}
        for virtual, physical in enumerate(
                self.ptr.get_physical_index_position()):
            if physical != -1:
                ret[virtual] = physical
        return ret<|MERGE_RESOLUTION|>--- conflicted
+++ resolved
@@ -7,11 +7,7 @@
 import taichi.lang
 from taichi.lang import impl
 from taichi.lang.field import Field
-<<<<<<< HEAD
 from taichi.lib.core import ti_core as _ti_core
-from taichi.tools.util import deprecated
-=======
->>>>>>> ec1a90da
 
 
 class SNode:
