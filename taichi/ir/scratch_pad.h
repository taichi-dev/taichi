#pragma once

#include "taichi/ir/snode.h"

TLANG_NAMESPACE_BEGIN

class Stmt;

enum AccessFlag : unsigned int {
  read = 1 << 1,
  write = 1 << 2,
  accumulate = 1 << 3
};

inline AccessFlag operator|(AccessFlag a, AccessFlag b) {
  return static_cast<AccessFlag>(static_cast<unsigned>(a) |
                                 static_cast<unsigned>(b));
}

inline AccessFlag operator&(AccessFlag a, AccessFlag b) {
  return static_cast<AccessFlag>(static_cast<unsigned>(a) &
                                 static_cast<unsigned>(b));
}

inline AccessFlag operator|=(AccessFlag &a, AccessFlag &b) {
  a = a | b;
  return a;
}

class ScratchPad {
 public:
  // The lowest and highest index in each dimension.
  struct BoundRange {
    int low{0};
    int high{0};

    int range() const {
      return high - low;
    }

    TI_IO_DEF(low, high);
  };

  SNode *snode{nullptr};
  using AccessFlag = taichi::lang::AccessFlag;

<<<<<<< HEAD
  std::vector<int> coefficients;
  std::vector<int> bounds[2];
=======
  std::vector<BoundRange> bounds;
  // pad_size[i] := bounds[i].high - bounds[i].low
  // TODO: This can be replaced by a function call to bounds[i].range()
>>>>>>> c824a8b1
  std::vector<int> pad_size;
  // block_size[i] := (1 << snode.extractor[i].num_bits)
  std::vector<int> block_size;
  bool finalized;
  int dim;
  bool empty;

  AccessFlag total_flags;
  std::vector<AccessFlag> flags;
  std::vector<std::pair<std::vector<int>, AccessFlag>> accesses;

  ScratchPad() = default;

  ScratchPad(SNode *snode) : snode(snode) {
    TI_ASSERT(snode != nullptr);
    dim = snode->num_active_indices;
<<<<<<< HEAD
    coefficients.resize(dim);
    bounds[0].resize(dim);
    bounds[1].resize(dim);
=======
    bounds.resize(dim);
>>>>>>> c824a8b1
    pad_size.resize(dim);

    finalized = false;

    total_flags = AccessFlag(0);
    BoundRange init_bound;
    init_bound.low = std::numeric_limits<int>::max();
    init_bound.high = std::numeric_limits<int>::min();
    std::fill(bounds.begin(), bounds.end(), init_bound);
    empty = false;
  }

  void access(const std::vector<int> &coeffs,
              const std::vector<int> &indices,
              AccessFlag flags) {
    TI_ASSERT(!finalized);
    empty = true;
    TI_ASSERT((int)indices.size() == dim);
    for (int i = 0; i < dim; i++) {
<<<<<<< HEAD
      coefficients[i] = coeffs[i];
      bounds[0][i] = std::min(bounds[0][i], indices[i]);
      bounds[1][i] = std::max(bounds[1][i], indices[i] + 1);
      pad_size[i] = bounds[1][i] - bounds[0][i];
=======
      bounds[i].low = std::min(bounds[i].low, indices[i]);
      bounds[i].high = std::max(bounds[i].high, indices[i] + 1);
      pad_size[i] = bounds[i].range();
>>>>>>> c824a8b1
    }
    accesses.emplace_back(indices, flags);
  }

  void finalize() {
    int size = 1;
    for (int i = 0; i < dim; i++) {
      size *= pad_size[i];
    }
    flags.resize(size);

    block_size.resize(dim);
    for (int i = 0; i < dim; i++) {
      block_size[i] =
          1 << snode->parent->extractors[snode->physical_index_position[i]]
                   .num_bits;
      TI_ASSERT(bounds[i].low != std::numeric_limits<int>::max());
      TI_ASSERT(bounds[i].high != std::numeric_limits<int>::min());
    }

    finalized = true;
    flags = std::vector<AccessFlag>(pad_size_linear(), AccessFlag(0));

    for (auto &acc : accesses) {
      total_flags |= acc.second;
      flags[linearized_index(acc.first)] |= acc.second;
    }
  }

  void codegen_cpu() {
  }

  std::string name() {
    return snode->node_type_name + "_scratch_pad";
  }

  bool is_pure() const {
    return bit::is_power_of_two((unsigned)total_flags);
  }

  int pad_size_linear() {
    TI_ASSERT(finalized);
    int s = 1;
    for (int i = 0; i < dim; i++) {
      s *= pad_size[i];
    }
    return s;
  }

  int block_size_linear() {
    TI_ASSERT(finalized);
    int s = 1;
    for (int i = 0; i < dim; i++) {
      s *= block_size[i];
    }
    return s;
  }

  int linearized_index(const std::vector<int> &indices) {
    int ret = 0;
    TI_ASSERT(finalized);
    for (int i = 0; i < dim; i++) {
      ret *= (bounds[i].high - bounds[i].low);
      ret += indices[i] - bounds[i].low;
    }
    return ret;
  }

  std::string extract_offset(std::string var, int d) const {
    auto div = 1;
    for (int i = d + 1; i < dim; i++) {
      div *= pad_size[i];
    }
    return fmt::format("({} / {} % {} + {})", var, div, pad_size[d],
                       bounds[d].low);
  }

  /*
  std::string array_dimensions_str() const {
    std::string ret = "";
    for (int i = 0; i < dim; i++) {
      ret += fmt::format("[{}]", bounds[1][i] - bounds[0][i]);
    }
    return ret;
  }
   */

  std::string global_to_linearized_local(const std::vector<Stmt *> &loop_vars,
                                         const std::vector<Stmt *> &indices);
};

inline int div_floor(int a, int b) {
  return a >= 0 ? a / b : (a - b + 1) / b;
}

class ScratchPads {
 public:
  std::map<SNode *, ScratchPad> pads;

  using AccessFlag = ScratchPad::AccessFlag;

  void insert(SNode *snode) {
    if (pads.find(snode) == pads.end()) {
      pads.emplace(std::piecewise_construct, std::forward_as_tuple(snode),
                   std::forward_as_tuple(snode));
    } else {
      TI_ERROR("ScratchPad for {} already exists.", snode->node_type_name);
    }
  }

  void access(SNode *snode,
              const std::vector<int> &coeffs,
              const std::vector<int> &indices,
              AccessFlag flags) {
    TI_ASSERT(snode != nullptr);
    if (pads.find(snode) == pads.end())
      return;
    pads.find(snode)->second.access(coeffs, indices, flags);
    /*
    if (snode->parent->type != SNodeType::root) {
      auto parent_indices = indices;
      for (int i = 0; i < snode->parent->num_active_indices; i++) {
        int block_dim =
            snode->parent->extractors[snode->parent->physical_index_position[i]]
                .dimension;
        parent_indices[i] = div_floor(parent_indices[i], block_dim);
      }
      access(snode->parent, parent_indices, flags);
    }
    */
  }

  void finalize() {
    for (auto &pad : pads) {
      pad.second.finalize();
    }
  }

  void generate_address_code(SNode *snode, const std::vector<int> &indices) {
    if (pads.find(snode) != pads.end()) {
      auto &pad = pads[snode];
      int offset = 0;
      for (int i = 0; i < pad.dim; i++) {
        offset = offset + (indices[i] - pad.bounds[i].low);
        if (i > 0)
          offset = offset * pad.pad_size[i - 1];
      }
    } else if (pads.find(snode->parent) != pads.end()) {
    } else {
      TI_NOT_IMPLEMENTED
    }
  }

  void print() {
    for (auto &it : pads) {
      TI_P(it.first->node_type_name);
      TI_P(it.second.bounds);
    }
  }

  bool has(SNode *snode) {
    return pads.find(snode) != pads.end();
  }

  ScratchPad &get(SNode *snode) {
    TI_ASSERT(pads.find(snode) != pads.end());
    return pads[snode];
  }
};

TLANG_NAMESPACE_END<|MERGE_RESOLUTION|>--- conflicted
+++ resolved
@@ -44,14 +44,10 @@
   SNode *snode{nullptr};
   using AccessFlag = taichi::lang::AccessFlag;
 
-<<<<<<< HEAD
   std::vector<int> coefficients;
-  std::vector<int> bounds[2];
-=======
   std::vector<BoundRange> bounds;
   // pad_size[i] := bounds[i].high - bounds[i].low
   // TODO: This can be replaced by a function call to bounds[i].range()
->>>>>>> c824a8b1
   std::vector<int> pad_size;
   // block_size[i] := (1 << snode.extractor[i].num_bits)
   std::vector<int> block_size;
@@ -68,13 +64,8 @@
   ScratchPad(SNode *snode) : snode(snode) {
     TI_ASSERT(snode != nullptr);
     dim = snode->num_active_indices;
-<<<<<<< HEAD
     coefficients.resize(dim);
-    bounds[0].resize(dim);
-    bounds[1].resize(dim);
-=======
     bounds.resize(dim);
->>>>>>> c824a8b1
     pad_size.resize(dim);
 
     finalized = false;
@@ -94,16 +85,10 @@
     empty = true;
     TI_ASSERT((int)indices.size() == dim);
     for (int i = 0; i < dim; i++) {
-<<<<<<< HEAD
       coefficients[i] = coeffs[i];
-      bounds[0][i] = std::min(bounds[0][i], indices[i]);
-      bounds[1][i] = std::max(bounds[1][i], indices[i] + 1);
-      pad_size[i] = bounds[1][i] - bounds[0][i];
-=======
       bounds[i].low = std::min(bounds[i].low, indices[i]);
       bounds[i].high = std::max(bounds[i].high, indices[i] + 1);
       pad_size[i] = bounds[i].range();
->>>>>>> c824a8b1
     }
     accesses.emplace_back(indices, flags);
   }
