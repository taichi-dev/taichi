--- conflicted
+++ resolved
@@ -82,20 +82,7 @@
       auto diff = value_diff_ptr_index(ptr1->indices[i], ptr2->indices[i]);
       if (!diff.is_diff_certain || (diff.diff_range != 0)) {
         uncertain = true;
-<<<<<<< HEAD
       } else if (std::abs(diff.diff_range) >= 1) {
-=======
-      }
-      if (std::abs(diff.diff_range) >=
-          (1 << snode->extractors[snode->physical_index_position[i]]
-                    .trailing_bits)) {
-        // For `trailing_bits == 2`, if the difference of the two indices >= 4,
-        // we are sure that they point to the different address.
-        //
-        // However, if two indices are different by < 4, we are uncertain in
-        // this case. E.g., `idx1 = 0` and `idx2 = 2` point to the same
-        // cell, but `idx1 = 3` and `idx2 = 5` point to the different cells.
->>>>>>> 7f1fee9d
         return AliasResult::different;
       }
     }
