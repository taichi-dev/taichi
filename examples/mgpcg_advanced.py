import numpy as np
import taichi as ti

real = ti.f32
ti.init(default_fp=real, arch=ti.x64, enable_profiler=True)


@ti.data_oriented
class MGPCG:
    def __init__(self):
        # grid parameters
        self.use_multigrid = True

        self.N = 128
        self.N_gui = 512  # gui resolution

        self.n_mg_levels = 4
        self.pre_and_post_smoothing = 2
        self.bottom_smoothing = 50
        self.dim = 3

        self.N_ext = self.N // 2  # number of ext cells set so that that total grid size is still power of 2
        self.N_tot = 2 * self.N

        # setup sparse simulation data arrays
        self.r = [ti.var(dt=real) for _ in range(self.n_mg_levels)]  # residual
        self.z = [ti.var(dt=real)
                  for _ in range(self.n_mg_levels)]  # M^-1 self.r
        self.x = ti.var(dt=real)  # solution
        self.p = ti.var(dt=real)  # conjugate gradient
        self.Ap = ti.var(dt=real)  # matrix-vector product
        self.alpha = ti.var(dt=real)  # step size
        self.beta = ti.var(dt=real)  # step size
        self.sum = ti.var(dt=real)  # storage for reductions
        self.pixels = ti.var(dt=real,
                             shape=(self.N_gui, self.N_gui))  # image buffer

        indices = ti.ijk if self.dim == 3 else ti.ij
        self.grid = ti.root.pointer(indices,
                                    [self.N_tot // 4]).dense(indices, 4).place(
                                        self.x, self.p, self.Ap)

        for l in range(self.n_mg_levels):
            self.grid = ti.root.pointer(indices,
                                        [self.N_tot // (4 * 2**l)]).dense(
                                            indices, 4).place(
                                                self.r[l], self.z[l])

        ti.root.place(self.alpha, self.beta, self.sum)

    @ti.kernel
    def init(self):
        for I in ti.grouped(
                ti.ndrange(*(
                    (self.N_ext, self.N_tot - self.N_ext), ) * self.dim)):
            self.r[0][I] = 1.0
<<<<<<< HEAD
            for k in ti.static(range(self.dim)):
                self.r[0][I] *= ti.sin(2.0 * np.pi *
                                       (I[k] - self.N_ext) * 2.0 / self.N_tot)
=======
            for i in ti.static(range(self.dim)):
                self.r[0][I] *= ti.sin(2.0 * np.pi * (i - self.N_ext) * 2.0 /
                                       self.N_tot)
>>>>>>> 76ff8305
            self.z[0][I] = 0.0
            self.Ap[I] = 0.0
            self.p[I] = 0.0
            self.x[I] = 0.0

    @ti.func
    def neighbor_sum(self, x, I):
        ret = 0.0
        for i in ti.static(range(self.dim)):
            offset = ti.Vector.unit(self.dim, i)
            ret += x[I + offset] + x[I - offset]
        return ret

    @ti.kernel
    def compute_Ap(self):
        for I in ti.grouped(self.Ap):
            self.Ap[I] = (2 * self.dim) * self.p[I] - self.neighbor_sum(
                self.p, I)

    @ti.kernel
    def reduce(self, p: ti.template(), q: ti.template()):
        self.sum[None] = 0
        for I in ti.grouped(p):
            self.sum[None] += p[I] * q[I]

    @ti.kernel
    def update_x(self):
        for I in ti.grouped(self.p):
            self.x[I] += self.alpha[None] * self.p[I]

    @ti.kernel
    def update_r(self):
        for I in ti.grouped(self.p):
            self.r[0][I] -= self.alpha[None] * self.Ap[I]

    @ti.kernel
    def update_p(self):
        for I in ti.grouped(self.p):
            self.p[I] = self.z[0][I] + self.beta[None] * self.p[I]

    @ti.kernel
    def restrict(self, l: ti.template()):
        for I in ti.grouped(self.r[l]):
            res = self.r[l][I] - (2.0 * self.dim * self.z[l][I] -
                                  self.neighbor_sum(self.z[l], I))
            self.r[l + 1][I // 2] += res * 0.5

    @ti.kernel
    def prolongate(self, l: ti.template()):
        for I in ti.grouped(self.z[l]):
            self.z[l][I] = self.z[l + 1][I // 2]

    @ti.kernel
    def smooth(self, l: ti.template(), phase: ti.template()):
        # phase = red/black Gauss-Seidel phase
        for I in ti.grouped(self.r[l]):
            if (I.sum()) & 1 == phase:
                self.z[l][I] = (self.r[l][I] + self.neighbor_sum(
                    self.z[l], I)) / (2.0 * self.dim)

    def apply_preconditioner(self):
        self.z[0].fill(0)
        for l in range(self.n_mg_levels - 1):
            for i in range(self.pre_and_post_smoothing << l):
                self.smooth(l, 0)
                self.smooth(l, 1)
            self.z[l + 1].fill(0)
            self.r[l + 1].fill(0)
            self.restrict(l)

        for i in range(self.bottom_smoothing):
            self.smooth(self.n_mg_levels - 1, 0)
            self.smooth(self.n_mg_levels - 1, 1)

        for l in reversed(range(self.n_mg_levels - 1)):
            self.prolongate(l)
            for i in range(self.pre_and_post_smoothing << l):
                self.smooth(l, 1)
                self.smooth(l, 0)

    @ti.kernel
    def paint(self):
        if ti.static(self.dim == 3):
            kk = self.N_tot * 3 // 8
            for i, j in self.pixels:
                ii = int(i * self.N / self.N_gui) + self.N_ext
                jj = int(j * self.N / self.N_gui) + self.N_ext
                self.pixels[i, j] = self.x[ii, jj, kk] / self.N_tot

    def run(self):
        gui = ti.GUI("Multigrid Preconditioned Conjugate Gradients",
                     res=(self.N_gui, self.N_gui))

        self.init()

        self.reduce(self.r[0], self.r[0])
        initial_rTr = self.sum[None]

        # self.r = b - Ax = b    since self.x = 0
        # self.p = self.r = self.r + 0 self.p
        if self.use_multigrid:
            self.apply_preconditioner()
        else:
            self.z[0].copy_from(self.r[0])

        self.update_p()

        self.reduce(self.z[0], self.r[0])
        old_zTr = self.sum[None]

        # CG
        for i in range(400):
            # self.alpha = rTr / pTAp
            self.compute_Ap()
            self.reduce(self.p, self.Ap)
            pAp = self.sum[None]
            self.alpha[None] = old_zTr / pAp

            # self.x = self.x + self.alpha self.p
            self.update_x()

            # self.r = self.r - self.alpha self.Ap
            self.update_r()

            # check for convergence
            self.reduce(self.r[0], self.r[0])
            rTr = self.sum[None]
            if rTr < initial_rTr * 1.0e-12:
                break

            # self.z = M^-1 self.r
            if self.use_multigrid:
                self.apply_preconditioner()
            else:
                self.z[0].copy_from(self.r[0])

            # self.beta = new_rTr / old_rTr
            self.reduce(self.z[0], self.r[0])
            new_zTr = self.sum[None]
            self.beta[None] = new_zTr / old_zTr

            # self.p = self.z + self.beta self.p
            self.update_p()
            old_zTr = new_zTr

            print(f'iter {i}, residual={rTr}')
            self.paint()
            gui.set_image(self.pixels)
            gui.show()

        ti.profiler_print()


solver = MGPCG()
solver.run()<|MERGE_RESOLUTION|>--- conflicted
+++ resolved
@@ -54,15 +54,9 @@
                 ti.ndrange(*(
                     (self.N_ext, self.N_tot - self.N_ext), ) * self.dim)):
             self.r[0][I] = 1.0
-<<<<<<< HEAD
             for k in ti.static(range(self.dim)):
                 self.r[0][I] *= ti.sin(2.0 * np.pi *
                                        (I[k] - self.N_ext) * 2.0 / self.N_tot)
-=======
-            for i in ti.static(range(self.dim)):
-                self.r[0][I] *= ti.sin(2.0 * np.pi * (i - self.N_ext) * 2.0 /
-                                       self.N_tot)
->>>>>>> 76ff8305
             self.z[0][I] = 0.0
             self.Ap[I] = 0.0
             self.p[I] = 0.0
