--- conflicted
+++ resolved
@@ -719,13 +719,6 @@
         "LLVMRuntime_set_profiler_stop", llvm_runtime_,
         (void *)&KernelProfilerBase::profiler_stop);
   }
-<<<<<<< HEAD
-  if (arch_is_cpu(config_.arch)) {
-    runtime_jit->call<void *>("runtime_initialize_runtime_context_buffer",
-                              llvm_runtime_);
-  }
-=======
->>>>>>> c3e1d3f6
 }
 
 void LlvmRuntimeExecutor::destroy_snode_tree(SNodeTree *snode_tree) {
