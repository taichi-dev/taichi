--- conflicted
+++ resolved
@@ -603,45 +603,6 @@
       llvm_val[stmt] =
           builder->CreateMul(llvm_val[stmt->lhs], llvm_val[stmt->rhs]);
     }
-<<<<<<< HEAD
-  } else if (op == BinaryOpType::floordiv) {
-    if (is_integral_tensor(ret_type) || is_integral(ret_type)) {
-      if (is_integral(ret_type))
-        llvm_val[stmt] =
-            create_call(fmt::format("floordiv_{}", data_type_name(ret_type)),
-                        {llvm_val[stmt->lhs], llvm_val[stmt->rhs]});
-      else {
-        auto lhs_ty = stmt->lhs->ret_type->as<TensorType>();
-        auto rhs_ty = stmt->rhs->ret_type->as<TensorType>();
-        auto elt_count_l = lhs_ty->get_num_elements();
-        auto elt_count_r = rhs_ty->get_num_elements();
-        TI_ASSERT_INFO(elt_count_l == elt_count_r,
-                       "Number of element mismatched: {} v.s. {}", elt_count_l,
-                       elt_count_r);
-        llvm::Value *result =
-            llvm::UndefValue::get(tlctx->get_data_type(ret_type));
-        auto compute_type = ret_type->cast<TensorType>()->get_element_type();
-        for (int i = 0; i < elt_count_l; ++i) {
-          auto lhs_oprand =
-              builder->CreateExtractElement(llvm_val[stmt->lhs], i);
-          auto rhs_oprand =
-              builder->CreateExtractElement(llvm_val[stmt->rhs], i);
-          result = builder->CreateInsertElement(
-              result,
-              create_call(
-                  fmt::format("floordiv_{}", data_type_name(compute_type)),
-                  {lhs_oprand, rhs_oprand}),
-              i);
-        }
-        llvm_val[stmt] = result;
-      }
-    } else {
-      auto div = builder->CreateFDiv(llvm_val[stmt->lhs], llvm_val[stmt->rhs]);
-      llvm_val[stmt] = builder->CreateIntrinsic(
-          llvm::Intrinsic::floor, {tlctx->get_data_type(ret_type)}, {div});
-    }
-=======
->>>>>>> f253cac7
   } else if (op == BinaryOpType::div) {
     if (is_real_tensor(stmt->ret_type) || is_real(stmt->ret_type)) {
       llvm_val[stmt] =
