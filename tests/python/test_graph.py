--- conflicted
+++ resolved
@@ -101,9 +101,4 @@
     res = ti.ndarray(ti.f32, shape=(1, ))
     graph = build_graph("vector", n, dtype=ti.f32)
     graph.run({"mat": A, "res": res})
-<<<<<<< HEAD
-    assert test_utils.approx((res.to_numpy()[0] - 57.5), rel=1e-5)
-=======
-    # assert (res.to_numpy()[0] == 57.5)
-    assert test_utils.approx((res.to_numpy()[0] - 57.5), rel=1e-5)
->>>>>>> 3cf00d62
+    assert test_utils.approx((res.to_numpy()[0] - 57.5), rel=1e-5)