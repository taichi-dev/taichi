--- conflicted
+++ resolved
@@ -198,15 +198,8 @@
                 'Sparse matrix only supports building from [ti.ndarray, ti.Vector.ndarray, ti.Matrix.ndarray]'
             )
 
-<<<<<<< HEAD
-    def build_csr_cusparse(self, row_coo, col_coo, value_coo):
-        """Build a csr format sparse matrix using cuSparse where the column indices
-            for row i are stored in ``indices[indptr[i]:indptr[i+1]]``
-            and their corresponding values are stored in ``data[indptr[i]:indptr[i+1]]``.
-=======
-    def build_coo(self, row_indices, col_indices, data):
+    def build_coo(self, row_coo, col_coo, value_coo):
         """Build a CSR format sparse matrix from COO format inputs.
->>>>>>> 4cfae7ba
 
         Args:
             row_indices (ti.ndarray): the row indices of the matrix entries.
@@ -216,31 +209,18 @@
         Raises:
             TaichiRuntimeError: If the inputs are not ``ti.ndarray`` or the datatypes of the ndarray are not correct.
         """
-<<<<<<< HEAD
         if not isinstance(row_coo, Ndarray) or not isinstance(
                 col_coo, Ndarray) or not isinstance(value_coo, Ndarray):
-=======
-        if not isinstance(data, Ndarray) or not isinstance(
-                col_indices, Ndarray) or not isinstance(row_indices, Ndarray):
->>>>>>> 4cfae7ba
             raise TaichiRuntimeError(
                 'Sparse matrix only supports COO format building from [ti.ndarray, ti.Vector.ndarray, ti.Matrix.ndarray].'
             )
-<<<<<<< HEAD
         elif value_coo.dtype != f32 or row_coo.dtype != i32 or col_coo.dtype != i32:
-=======
-        elif data.dtype != f32 or col_indices.dtype != i32 or row_indices.dtype != i32:
->>>>>>> 4cfae7ba
             raise TaichiRuntimeError(
                 'Sparse matrix only supports COO fromat building from float32 data and int32 row/col indices.'
             )
         else:
             get_runtime().prog.make_sparse_matrix_from_ndarray_cusparse(
-<<<<<<< HEAD
                 self.matrix, row_coo.arr, col_coo.arr, value_coo.arr)
-=======
-                self.matrix, row_indices.arr, col_indices.arr, data.arr)
->>>>>>> 4cfae7ba
 
     def spmv(self, x, y):
         """Sparse matrix-vector multiplication using cuSparse.
