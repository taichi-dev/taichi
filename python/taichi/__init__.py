--- conflicted
+++ resolved
@@ -17,7 +17,6 @@
 from taichi import aot  # isort:skip
 from taichi._testing import *  # isort:skip
 
-<<<<<<< HEAD
 __deprecated_names__ = {'SOA': 'Layout.SOA', 'AOS': 'Layout.AOS'}
 
 if sys.version_info.minor < 7:
@@ -41,7 +40,4 @@
 
 del sys
 del _ti_core
-__all__ = ['ad', 'lang', 'tools', 'main', 'ui', 'profiler']
-=======
-__all__ = ['ad', 'lang', 'tools', 'ui', 'profiler']
->>>>>>> 3305f66d
+__all__ = ['ad', 'lang', 'tools', 'ui', 'profiler']