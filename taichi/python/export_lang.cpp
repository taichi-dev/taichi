// Bindings for the python frontend

#include <optional>
#include <string>

#include "pybind11/functional.h"
#include "pybind11/pybind11.h"

#include "taichi/ir/frontend.h"
#include "taichi/ir/frontend_ir.h"
#include "taichi/ir/statements.h"
#include "taichi/program/extension.h"
#include "taichi/program/async_engine.h"
#include "taichi/common/interface.h"
#include "taichi/python/export.h"
#include "taichi/gui/gui.h"
#include "taichi/math/svd.h"
#include "taichi/util/statistics.h"
#include "taichi/util/action_recorder.h"

#if defined(TI_WITH_CUDA)
#include "taichi/backends/cuda/cuda_context.h"
#endif

TI_NAMESPACE_BEGIN

bool test_threading();

TI_NAMESPACE_END

TLANG_NAMESPACE_BEGIN

void async_print_sfg();

std::string async_dump_dot(std::optional<std::string> rankdir,
                           int embed_states_threshold);

std::string compiled_lib_dir;
std::string runtime_tmp_dir;

Expr expr_index(const Expr &expr, const Expr &index) {
  return expr[index];
}

void expr_assign(const Expr &lhs_, const Expr &rhs, std::string tb) {
  auto lhs = ptr_if_global(lhs_);
  TI_ASSERT(lhs->is_lvalue());
  auto stmt = std::make_unique<FrontendAssignStmt>(lhs, load_if_ptr(rhs));
  stmt->set_tb(tb);
  current_ast_builder().insert(std::move(stmt));
}

std::vector<std::unique_ptr<IRBuilder::ScopeGuard>> scope_stack;

void compile_runtimes();
std::string libdevice_path();
std::string get_runtime_dir();

TLANG_NAMESPACE_END

TI_NAMESPACE_BEGIN
void export_lang(py::module &m) {
  using namespace taichi::lang;

  py::enum_<Arch>(m, "Arch", py::arithmetic())
#define PER_ARCH(x) .value(#x, Arch::x)
#include "taichi/inc/archs.inc.h"
#undef PER_ARCH
      .export_values();

  m.def("arch_name", arch_name);
  m.def("arch_from_name", arch_from_name);

  py::enum_<SNodeType>(m, "SNodeType", py::arithmetic())
#define PER_SNODE(x) .value(#x, SNodeType::x)
#include "taichi/inc/snodes.inc.h"
#undef PER_SNODE
      .export_values();

  py::enum_<Extension>(m, "Extension", py::arithmetic())
#define PER_EXTENSION(x) .value(#x, Extension::x)
#include "taichi/inc/extensions.inc.h"
#undef PER_EXTENSION
      .export_values();

  // TODO(type): This should be removed
  py::class_<DataType>(m, "DataType")
      .def(py::init<Type *>())
      .def(py::self == py::self)
      .def("__hash__", &DataType::hash)
      .def("to_string", &DataType::to_string)
      .def("get_ptr", [](DataType *dtype) -> Type * { return *dtype; },
           py::return_value_policy::reference)
      .def(py::pickle(
          [](const DataType &dt) {
            // Note: this only works for primitive types, which is fine for now.
            auto primitive =
                dynamic_cast<const PrimitiveType *>((const Type *)dt);
            TI_ASSERT(primitive);
            return py::make_tuple((std::size_t)primitive->type);
          },
          [](py::tuple t) {
            if (t.size() != 1)
              throw std::runtime_error("Invalid state!");

            DataType dt =
                PrimitiveType::get((PrimitiveTypeID)(t[0].cast<std::size_t>()));

            return dt;
          }));

  py::class_<CompileConfig>(m, "CompileConfig")
      .def(py::init<>())
      .def_readwrite("arch", &CompileConfig::arch)
      .def_readwrite("print_ir", &CompileConfig::print_ir)
      .def_readwrite("debug", &CompileConfig::debug)
      .def_readwrite("cfg_optimization", &CompileConfig::cfg_optimization)
      .def_readwrite("check_out_of_bound", &CompileConfig::check_out_of_bound)
      .def_readwrite("print_accessor_ir", &CompileConfig::print_accessor_ir)
      .def_readwrite("print_evaluator_ir", &CompileConfig::print_evaluator_ir)
      .def_readwrite("use_llvm", &CompileConfig::use_llvm)
      .def_readwrite("print_benchmark_stat",
                     &CompileConfig::print_benchmark_stat)
      .def_readwrite("print_struct_llvm_ir",
                     &CompileConfig::print_struct_llvm_ir)
      .def_readwrite("print_kernel_llvm_ir",
                     &CompileConfig::print_kernel_llvm_ir)
      .def_readwrite("print_kernel_llvm_ir_optimized",
                     &CompileConfig::print_kernel_llvm_ir_optimized)
      .def_readwrite("print_kernel_nvptx", &CompileConfig::print_kernel_nvptx)
      .def_readwrite("simplify_before_lower_access",
                     &CompileConfig::simplify_before_lower_access)
      .def_readwrite("simplify_after_lower_access",
                     &CompileConfig::simplify_after_lower_access)
      .def_readwrite("lower_access", &CompileConfig::lower_access)
      .def_readwrite("default_cpu_block_dim",
                     &CompileConfig::default_cpu_block_dim)
      .def_readwrite("default_gpu_block_dim",
                     &CompileConfig::default_gpu_block_dim)
      .def_readwrite("saturating_grid_dim", &CompileConfig::saturating_grid_dim)
      .def_readwrite("max_block_dim", &CompileConfig::max_block_dim)
      .def_readwrite("cpu_max_num_threads", &CompileConfig::cpu_max_num_threads)
      .def_readwrite("verbose_kernel_launches",
                     &CompileConfig::verbose_kernel_launches)
      .def_readwrite("verbose", &CompileConfig::verbose)
      .def_readwrite("demote_dense_struct_fors",
                     &CompileConfig::demote_dense_struct_fors)
      .def_readwrite("use_unified_memory", &CompileConfig::use_unified_memory)
      .def_readwrite("kernel_profiler", &CompileConfig::kernel_profiler)
      .def_readwrite("default_fp", &CompileConfig::default_fp)
      .def_readwrite("default_ip", &CompileConfig::default_ip)
      .def_readwrite("device_memory_GB", &CompileConfig::device_memory_GB)
      .def_readwrite("device_memory_fraction",
                     &CompileConfig::device_memory_fraction)
      .def_readwrite("fast_math", &CompileConfig::fast_math)
      .def_readwrite("advanced_optimization",
                     &CompileConfig::advanced_optimization)
      .def_readwrite("ad_stack_size", &CompileConfig::ad_stack_size)
      .def_readwrite("async_mode", &CompileConfig::async_mode)
      .def_readwrite("flatten_if", &CompileConfig::flatten_if)
      .def_readwrite("make_thread_local", &CompileConfig::make_thread_local)
      .def_readwrite("make_block_local", &CompileConfig::make_block_local)
      .def_readwrite("detect_read_only", &CompileConfig::detect_read_only)
      .def_readwrite("cc_compile_cmd", &CompileConfig::cc_compile_cmd)
      .def_readwrite("cc_link_cmd", &CompileConfig::cc_link_cmd)
<<<<<<< HEAD
      .def_readwrite("opencl_platform", &CompileConfig::opencl_platform)
      .def_readwrite("opencl_device", &CompileConfig::opencl_device)
=======
      .def_readwrite("async_opt_passes", &CompileConfig::async_opt_passes)
>>>>>>> 6c708421
      .def_readwrite("async_opt_fusion", &CompileConfig::async_opt_fusion)
      .def_readwrite("async_opt_listgen", &CompileConfig::async_opt_listgen)
      .def_readwrite("async_opt_activation_demotion",
                     &CompileConfig::async_opt_activation_demotion)
      .def_readwrite("async_opt_dse", &CompileConfig::async_opt_dse)
      .def_readwrite("async_listgen_fast_filtering",
                     &CompileConfig::async_listgen_fast_filtering)
      .def_readwrite("async_opt_intermediate_file",
                     &CompileConfig::async_opt_intermediate_file)
      .def_readwrite("async_flush_every", &CompileConfig::async_flush_every);

  m.def("reset_default_compile_config",
        [&]() { default_compile_config = CompileConfig(); });

  m.def("default_compile_config",
        [&]() -> CompileConfig & { return default_compile_config; },
        py::return_value_policy::reference);

  py::class_<Program>(m, "Program")
      .def(py::init<>())
      .def_readonly("config", &Program::config)
      .def("kernel_profiler_print", &Program::kernel_profiler_print)
      .def("kernel_profiler_total_time",
           [](Program *program) { return program->profiler->get_total_time(); })
      .def("kernel_profiler_clear", &Program::kernel_profiler_clear)
      .def("print_memory_profiler_info", &Program::print_memory_profiler_info)
      .def("finalize", &Program::finalize)
      .def("get_root",
           [&](Program *program) -> SNode * {
             return program->snode_root.get();
           },
           py::return_value_policy::reference)
      .def("get_total_compilation_time", &Program::get_total_compilation_time)
      .def("print_snode_tree", &Program::print_snode_tree)
      .def("get_snode_num_dynamically_allocated",
           &Program::get_snode_num_dynamically_allocated)
      .def("benchmark_rebuild_graph",
           [](Program *program) {
             program->async_engine->sfg->benchmark_rebuild_graph();
           })
      .def("synchronize", &Program::synchronize)
      .def("async_flush", &Program::async_flush);

  m.def("get_current_program", get_current_program,
        py::return_value_policy::reference);

  m.def("current_compile_config",
        [&]() -> CompileConfig & { return get_current_program().config; },
        py::return_value_policy::reference);

  py::class_<Index>(m, "Index").def(py::init<int>());
  py::class_<SNode>(m, "SNode")
      .def(py::init<>())
      .def_readwrite("parent", &SNode::parent)
      .def_readonly("type", &SNode::type)
      .def("dense",
           (SNode & (SNode::*)(const std::vector<Index> &,
                               const std::vector<int> &))(&SNode::dense),
           py::return_value_policy::reference)
      .def("pointer",
           (SNode & (SNode::*)(const std::vector<Index> &,
                               const std::vector<int> &))(&SNode::pointer),
           py::return_value_policy::reference)
      .def("hash",
           (SNode & (SNode::*)(const std::vector<Index> &,
                               const std::vector<int> &))(&SNode::hash),
           py::return_value_policy::reference)
      .def("dynamic", &SNode::dynamic, py::return_value_policy::reference)
      .def("bitmasked",
           (SNode & (SNode::*)(const std::vector<Index> &,
                               const std::vector<int> &))(&SNode::bitmasked),
           py::return_value_policy::reference)
      .def("bit_struct", &SNode::bit_struct, py::return_value_policy::reference)
      .def("bit_array", &SNode::bit_array, py::return_value_policy::reference)
      .def("place",
           (void (SNode::*)(Expr &, const std::vector<int> &))(&SNode::place),
           py::return_value_policy::reference)
      .def("data_type", [](SNode *snode) { return snode->dt; })
      .def("get_num_ch",
           [](SNode *snode) -> int { return (int)snode->ch.size(); })
      .def("get_ch",
           [](SNode *snode, int i) -> SNode * { return snode->ch[i].get(); },
           py::return_value_policy::reference)
      .def("lazy_grad", &SNode::lazy_grad)
      .def("read_int", &SNode::read_int)
      .def("read_uint", &SNode::read_uint)
      .def("read_float", &SNode::read_float)
      .def("has_grad", &SNode::has_grad)
      .def("is_primal", &SNode::is_primal)
      .def("is_place", &SNode::is_place)
      .def("get_expr", &SNode::get_expr, py::return_value_policy::reference)
      .def("write_int", &SNode::write_int)
      .def("write_float", &SNode::write_float)
      .def("get_shape_along_axis", &SNode::shape_along_axis)
      .def("get_physical_index_position",
           [](SNode *snode) {
             return std::vector<int>(
                 snode->physical_index_position,
                 snode->physical_index_position + taichi_max_num_indices);
           })
      .def("num_active_indices",
           [](SNode *snode) { return snode->num_active_indices; })
      .def_readonly("cell_size_bytes", &SNode::cell_size_bytes)
      .def("begin_shared_exp_placement", &SNode::begin_shared_exp_placement)
      .def("end_shared_exp_placement", &SNode::end_shared_exp_placement);

  py::class_<Kernel>(m, "Kernel")
      .def("get_ret_int", &Kernel::get_ret_int)
      .def("get_ret_float", &Kernel::get_ret_float)
      .def("make_launch_context", &Kernel::make_launch_context)
      .def("__call__",
           [](Kernel *kernel, Kernel::LaunchContextBuilder &launch_ctx) {
             py::gil_scoped_release release;
             kernel->operator()(launch_ctx);
           });

  py::class_<Kernel::LaunchContextBuilder>(m, "KernelLaunchContext")
      .def("set_arg_int", &Kernel::LaunchContextBuilder::set_arg_int)
      .def("set_arg_float", &Kernel::LaunchContextBuilder::set_arg_float)
      .def("set_arg_nparray", &Kernel::LaunchContextBuilder::set_arg_nparray)
      .def("set_extra_arg_int",
           &Kernel::LaunchContextBuilder::set_extra_arg_int);

  py::class_<Expr> expr(m, "Expr");
  expr.def("serialize", &Expr::serialize)
      .def("snode", &Expr::snode, py::return_value_policy::reference)
      .def("is_global_var",
           [](Expr *expr) { return expr->is<GlobalVariableExpression>(); })
      .def("is_external_var",
           [](Expr *expr) { return expr->is<ExternalTensorExpression>(); })
      .def("set_tb", &Expr::set_tb)
      .def("set_is_primal",
           [&](Expr *expr, bool v) {
             expr->cast<GlobalVariableExpression>()->is_primal = v;
           })
      .def("set_grad", &Expr::set_grad)
      .def("set_attribute", &Expr::set_attribute)
      .def("get_attribute", &Expr::get_attribute)
      .def("get_raw_address", [](Expr *expr) { return (uint64)expr; });

  py::class_<ExprGroup>(m, "ExprGroup")
      .def(py::init<>())
      .def("size", [](ExprGroup *eg) { return eg->exprs.size(); })
      .def("push_back", &ExprGroup::push_back)
      .def("serialize", &ExprGroup::serialize);

  py::class_<Stmt>(m, "Stmt");
  py::class_<Program::KernelProxy>(m, "KernelProxy")
      .def("define",
           [](Program::KernelProxy *ker,
              const std::function<void()> &func) -> Kernel & {
             py::gil_scoped_release release;
             return ker->def(func);
           },
           py::return_value_policy::reference);

  m.def("insert_deactivate", [](SNode *snode, const ExprGroup &indices) {
    return Deactivate(snode, indices);
  });

  m.def("insert_activate", [](SNode *snode, const ExprGroup &indices) {
    return Activate(snode, indices);
  });

  m.def("insert_append",
        [](SNode *snode, const ExprGroup &indices, const Expr &val) {
          return Append(snode, indices, val);
        });

  m.def("insert_external_func_call",
        [](std::size_t func_addr, std::string source, const ExprGroup &args,
           const ExprGroup &outputs) {
          auto expr = Expr::make<ExternalFuncCallExpression>(
              (void *)func_addr, source, args.exprs, outputs.exprs);

          current_ast_builder().insert(Stmt::make<FrontendEvalStmt>(expr));
        });

  m.def("insert_is_active", [](SNode *snode, const ExprGroup &indices) {
    return is_active(snode, indices);
  });

  m.def("insert_len", [](SNode *snode, const ExprGroup &indices) {
    return Length(snode, indices);
  });

  m.def("create_assert_stmt", [&](const Expr &cond, const std::string &msg,
                                  const std::vector<Expr> &args) {
    auto stmt_unique = std::make_unique<FrontendAssertStmt>(cond, msg, args);
    current_ast_builder().insert(std::move(stmt_unique));
  });

  m.def("create_internal_func_stmt", [&](const std::string &msg) {
    current_ast_builder().insert(std::make_unique<InternalFuncStmt>(msg));
  });

  m.def("begin_frontend_while", [&](const Expr &cond) {
    auto stmt_unique = std::make_unique<FrontendWhileStmt>(cond);
    auto stmt = stmt_unique.get();
    current_ast_builder().insert(std::move(stmt_unique));
    scope_stack.push_back(current_ast_builder().create_scope(stmt->body));
  });

  m.def("begin_frontend_range_for",
        [&](const Expr &i, const Expr &s, const Expr &e) {
          auto stmt_unique = std::make_unique<FrontendForStmt>(i, s, e);
          auto stmt = stmt_unique.get();
          current_ast_builder().insert(std::move(stmt_unique));
          scope_stack.push_back(current_ast_builder().create_scope(stmt->body));
        });

  m.def("begin_frontend_struct_for",
        [&](const ExprGroup &indices, const Expr &global) {
          auto stmt_unique = std::make_unique<FrontendForStmt>(indices, global);
          auto stmt = stmt_unique.get();
          current_ast_builder().insert(std::move(stmt_unique));
          scope_stack.push_back(current_ast_builder().create_scope(stmt->body));
        });

  m.def("end_frontend_range_for", [&]() { scope_stack.pop_back(); });
  m.def("pop_scope", [&]() { scope_stack.pop_back(); });

  m.def("begin_frontend_if", [&](const Expr &cond) {
    auto stmt_tmp = std::make_unique<FrontendIfStmt>(cond);
    current_ast_builder().insert(std::move(stmt_tmp));
  });

  m.def("begin_frontend_if_true", [&]() {
    auto if_stmt = current_ast_builder().get_last_stmt()->as<FrontendIfStmt>();
    scope_stack.push_back(
        current_ast_builder().create_scope(if_stmt->true_statements));
  });

  m.def("begin_frontend_if_false", [&]() {
    auto if_stmt = current_ast_builder().get_last_stmt()->as<FrontendIfStmt>();
    scope_stack.push_back(
        current_ast_builder().create_scope(if_stmt->false_statements));
  });

  m.def("insert_break_stmt", [&]() {
    current_ast_builder().insert(Stmt::make<FrontendBreakStmt>());
  });

  m.def("create_kernel_return", [&](const Expr &value) {
    current_ast_builder().insert(Stmt::make<FrontendKernelReturnStmt>(value));
  });

  m.def("insert_continue_stmt", [&]() {
    current_ast_builder().insert(Stmt::make<FrontendContinueStmt>());
  });

  m.def("begin_func", [&](const std::string &funcid) {
    auto stmt_unique = std::make_unique<FrontendFuncDefStmt>(funcid);
    auto stmt = stmt_unique.get();
    current_ast_builder().insert(std::move(stmt_unique));
    scope_stack.push_back(current_ast_builder().create_scope(stmt->body));
  });

  m.def("end_func", [&](const std::string &funcid) { scope_stack.pop_back(); });

  m.def("func_call", [&](const std::string &funcid) {
    auto func = Stmt::make<FuncCallStmt>(
        funcid);  // TODO: use FuncCallExpr with return values & args
    current_ast_builder().insert(std::move(func));
  });

  m.def("layout", layout);

  m.def("value_cast", static_cast<Expr (*)(const Expr &expr, DataType)>(cast));
  m.def("bits_cast",
        static_cast<Expr (*)(const Expr &expr, DataType)>(bit_cast));

  m.def("expr_atomic_add", [&](const Expr &a, const Expr &b) {
    return Expr::make<AtomicOpExpression>(AtomicOpType::add, ptr_if_global(a),
                                          load_if_ptr(b));
  });

  m.def("expr_atomic_sub", [&](const Expr &a, const Expr &b) {
    return Expr::make<AtomicOpExpression>(AtomicOpType::sub, ptr_if_global(a),
                                          load_if_ptr(b));
  });

  m.def("expr_atomic_min", [&](const Expr &a, const Expr &b) {
    return Expr::make<AtomicOpExpression>(AtomicOpType::min, ptr_if_global(a),
                                          load_if_ptr(b));
  });

  m.def("expr_atomic_max", [&](const Expr &a, const Expr &b) {
    return Expr::make<AtomicOpExpression>(AtomicOpType::max, ptr_if_global(a),
                                          load_if_ptr(b));
  });

  m.def("expr_atomic_bit_and", [&](const Expr &a, const Expr &b) {
    return Expr::make<AtomicOpExpression>(AtomicOpType::bit_and,
                                          ptr_if_global(a), load_if_ptr(b));
  });

  m.def("expr_atomic_bit_or", [&](const Expr &a, const Expr &b) {
    return Expr::make<AtomicOpExpression>(AtomicOpType::bit_or,
                                          ptr_if_global(a), load_if_ptr(b));
  });

  m.def("expr_atomic_bit_xor", [&](const Expr &a, const Expr &b) {
    return Expr::make<AtomicOpExpression>(AtomicOpType::bit_xor,
                                          ptr_if_global(a), load_if_ptr(b));
  });

  m.def("expr_add", expr_add);
  m.def("expr_sub", expr_sub);
  m.def("expr_mul", expr_mul);
  m.def("expr_div", expr_div);
  m.def("expr_truediv", expr_truediv);
  m.def("expr_floordiv", expr_floordiv);
  m.def("expr_mod", expr_mod);
  m.def("expr_max", expr_max);
  m.def("expr_min", expr_min);
  m.def("expr_atan2", expr_atan2);
  m.def("expr_pow", expr_pow);

  m.def("expr_bit_and", expr_bit_and);
  m.def("expr_bit_or", expr_bit_or);
  m.def("expr_bit_xor", expr_bit_xor);
  m.def("expr_bit_shl", expr_bit_shl);
  m.def("expr_bit_shr", expr_bit_shr);
  m.def("expr_bit_sar", expr_bit_sar);
  m.def("expr_bit_not", expr_bit_not);
  m.def("expr_logic_not", expr_logic_not);

  m.def("expr_cmp_le", expr_cmp_le);
  m.def("expr_cmp_lt", expr_cmp_lt);
  m.def("expr_cmp_ge", expr_cmp_ge);
  m.def("expr_cmp_gt", expr_cmp_gt);
  m.def("expr_cmp_ne", expr_cmp_ne);
  m.def("expr_cmp_eq", expr_cmp_eq);

  m.def("expr_index", expr_index);

  m.def("expr_assume_in_range", AssumeInRange);

  m.def("expr_loop_unique", LoopUnique);

  m.def("expr_select", expr_select);

#define DEFINE_EXPRESSION_OP_UNARY(x) m.def("expr_" #x, expr_##x);

  m.def("expr_neg", [&](const Expr &e) { return -e; });
  DEFINE_EXPRESSION_OP_UNARY(sqrt)
  DEFINE_EXPRESSION_OP_UNARY(floor)
  DEFINE_EXPRESSION_OP_UNARY(ceil)
  DEFINE_EXPRESSION_OP_UNARY(abs)
  DEFINE_EXPRESSION_OP_UNARY(sin)
  DEFINE_EXPRESSION_OP_UNARY(asin)
  DEFINE_EXPRESSION_OP_UNARY(cos)
  DEFINE_EXPRESSION_OP_UNARY(acos)
  DEFINE_EXPRESSION_OP_UNARY(tan)
  DEFINE_EXPRESSION_OP_UNARY(tanh)
  DEFINE_EXPRESSION_OP_UNARY(inv)
  DEFINE_EXPRESSION_OP_UNARY(rcp)
  DEFINE_EXPRESSION_OP_UNARY(rsqrt)
  DEFINE_EXPRESSION_OP_UNARY(exp)
  DEFINE_EXPRESSION_OP_UNARY(log)

  m.def("expr_var", [](const Expr &e) { return Var(e); });
  m.def("expr_alloca", []() {
    auto var = Expr(std::make_shared<IdExpression>());
    current_ast_builder().insert(std::make_unique<FrontendAllocaStmt>(
        std::static_pointer_cast<IdExpression>(var.expr)->id,
        PrimitiveType::unknown));
    return var;
  });
  m.def("expr_assign", expr_assign);

  m.def("make_global_load_stmt", Stmt::make<GlobalLoadStmt, Stmt *>);
  m.def("make_global_store_stmt", Stmt::make<GlobalStoreStmt, Stmt *, Stmt *>);
  m.def("make_frontend_assign_stmt",
        Stmt::make<FrontendAssignStmt, const Expr &, const Expr &>);

  m.def("make_arg_load_expr",
        Expr::make<ArgLoadExpression, int, const DataType &>);

  m.def("make_external_tensor_expr",
        Expr::make<ExternalTensorExpression, const DataType &, int, int>);

  m.def("make_id_expr", Expr::make<IdExpression, std::string>);

  m.def("make_rand_expr", Expr::make<RandExpression, const DataType &>);

  m.def("make_const_expr_i32", Expr::make<ConstExpression, int32>);
  m.def("make_const_expr_i64", Expr::make<ConstExpression, int64>);
  m.def("make_const_expr_f32", Expr::make<ConstExpression, float32>);
  m.def("make_const_expr_f64", Expr::make<ConstExpression, float64>);

  m.def("make_global_ptr_expr",
        Expr::make<GlobalPtrExpression, const Expr &, const ExprGroup &>);

  auto &&bin = py::enum_<BinaryOpType>(m, "BinaryOpType", py::arithmetic());
  for (int t = 0; t <= (int)BinaryOpType::undefined; t++)
    bin.value(binary_op_type_name(BinaryOpType(t)).c_str(), BinaryOpType(t));
  bin.export_values();
  m.def("make_binary_op_expr",
        Expr::make<BinaryOpExpression, const BinaryOpType &, const Expr &,
                   const Expr &>);

  auto &&unary = py::enum_<UnaryOpType>(m, "UnaryOpType", py::arithmetic());
  for (int t = 0; t <= (int)UnaryOpType::undefined; t++)
    unary.value(unary_op_type_name(UnaryOpType(t)).c_str(), UnaryOpType(t));
  unary.export_values();
  m.def("make_unary_op_expr",
        Expr::make<UnaryOpExpression, const UnaryOpType &, const Expr &>);
#define PER_TYPE(x)                                                  \
  m.attr(("DataType_" + data_type_name(PrimitiveType::x)).c_str()) = \
      PrimitiveType::x;
#include "taichi/inc/data_type.inc.h"
#undef PER_TYPE

  m.def("is_integral", is_integral);
  m.def("is_signed", is_signed);
  m.def("is_real", is_real);
  m.def("is_unsigned", is_unsigned);

  m.def("global_new", static_cast<Expr (*)(Expr, DataType)>(global_new));
  m.def("set_global_grad", [&](const Expr &expr) {
    TI_ASSERT(expr.is<GlobalVariableExpression>());
    expr.cast<GlobalVariableExpression>()->is_primal = false;
  });
  m.def("data_type_name", data_type_name);

  m.def("subscript", [](const Expr &expr, const ExprGroup &expr_group) {
    return expr[expr_group];
  });

  m.def("get_external_tensor_dim", [](const Expr &expr) {
    TI_ASSERT(expr.is<ExternalTensorExpression>());
    return expr.cast<ExternalTensorExpression>()->dim;
  });

  m.def("get_external_tensor_shape_along_axis",
        Expr::make<ExternalTensorShapeAlongAxisExpression, const Expr &, int>);

  m.def("create_kernel",
        [&](std::string name, bool grad) -> Program::KernelProxy {
          return get_current_program().kernel(name, grad);
        });

  m.def("create_print",
        [&](std::vector<std::variant<Expr, std::string>> contents) {
          current_ast_builder().insert(
              std::make_unique<FrontendPrintStmt>(contents));
        });

  m.def("decl_arg", [&](DataType dt, bool is_nparray) {
    return get_current_program().get_current_kernel().insert_arg(dt,
                                                                 is_nparray);
  });

  m.def("decl_ret", [&](DataType dt) {
    return get_current_program().get_current_kernel().insert_ret(dt);
  });

  m.def("test_throw", [] {
    try {
      throw IRModified();
    } catch (IRModified) {
      TI_INFO("caught");
    }
  });
  // Schedules
  m.def("parallelize", Parallelize);
  m.def("vectorize", Vectorize);
  m.def("bit_vectorize", BitVectorize);
  m.def("block_dim", BlockDim);

  py::enum_<SNodeAccessFlag>(m, "SNodeAccessFlag", py::arithmetic())
      .value("block_local", SNodeAccessFlag::block_local)
      .value("read_only", SNodeAccessFlag::read_only)
      .export_values();

  m.def("insert_snode_access_flag", insert_snode_access_flag);
  m.def("no_activate", [](SNode *snode) {
    get_current_program().get_current_kernel().no_activate.push_back(snode);
  });
  m.def("stop_grad",
        [](SNode *snode) { current_ast_builder().stop_gradient(snode); });

  m.def("test_throw", [] { throw IRModified(); });
  m.def("needs_grad", needs_grad);

  m.def("compile_runtimes", compile_runtimes);
  m.def("libdevice_path", libdevice_path);

  m.def("host_arch", host_arch);

  m.def("set_lib_dir", [&](const std::string &dir) { compiled_lib_dir = dir; });
  m.def("set_tmp_dir", [&](const std::string &dir) { runtime_tmp_dir = dir; });
  m.def("get_runtime_dir", get_runtime_dir);

  m.def("get_commit_hash", get_commit_hash);
  m.def("get_version_string", get_version_string);
  m.def("get_version_major", get_version_major);
  m.def("get_version_minor", get_version_minor);
  m.def("get_version_patch", get_version_patch);
  m.def("get_llvm_version_string", get_llvm_version_string);
  m.def("test_printf", [] { printf("test_printf\n"); });
  m.def("test_logging", [] { TI_INFO("test_logging"); });
  m.def("trigger_crash", [] { *(int *)(1) = 0; });
  m.def("get_max_num_indices", [] { return taichi_max_num_indices; });
  m.def("get_max_num_args", [] { return taichi_max_num_args; });
  m.def("test_threading", test_threading);
  m.def("sifakis_svd_f32", sifakis_svd_export<float32, int32>);
  m.def("sifakis_svd_f64", sifakis_svd_export<float64, int64>);
  m.def("global_var_expr_from_snode", [](SNode *snode) {
    return Expr::make<GlobalVariableExpression>(snode);
  });
  m.def("is_extension_supported", is_extension_supported);

  m.def("print_stat", [] { stat.print(); });
  m.def("stat", [] {
    std::string result;
    stat.print(&result);
    return result;
  });

  m.def("record_action_entry",
        [](std::string name,
           std::vector<std::pair<std::string,
                                 std::variant<std::string, int, float>>> args) {
          std::vector<ActionArg> acts;
          for (auto const &[k, v] : args) {
            if (std::holds_alternative<int>(v)) {
              acts.push_back(ActionArg(k, std::get<int>(v)));
            } else if (std::holds_alternative<float>(v)) {
              acts.push_back(ActionArg(k, std::get<float>(v)));
            } else {
              acts.push_back(ActionArg(k, std::get<std::string>(v)));
            }
          }
          ActionRecorder::get_instance().record(name, acts);
        });

  m.def("start_recording", [](const std::string &fn) {
    ActionRecorder::get_instance().start_recording(fn);
  });

  m.def("stop_recording",
        []() { ActionRecorder::get_instance().stop_recording(); });

  // A temporary option which will be removed soon in the future
  m.def("toggle_advanced_optimization", [](bool option) {
    TI_WARN(
        "'ti.core.toggle_advance_optimization(False)' is deprecated."
        " Use 'ti.init(advanced_optimization=False)' instead");
    get_current_program().config.advanced_optimization = option;
  });

  m.def("query_int64", [](const std::string &key) {
    if (key == "cuda_compute_capability") {
#if defined(TI_WITH_CUDA)
      return CUDAContext::get_instance().get_compute_capability();
#else
    TI_NOT_IMPLEMENTED
#endif
    } else {
      TI_ERROR("Key {} not supported in query_int64", key);
    }
  });

  m.def("print_sfg", async_print_sfg);
  m.def("dump_dot", async_dump_dot, py::arg("rankdir").none(true),
        py::arg("embed_states_threshold"));

  // Type system

  py::class_<Type>(m, "Type").def("to_string", &Type::to_string);

  // Note that it is important to specify py::return_value_policy::reference for
  // the factory methods, otherwise pybind11 will delete the Types owned by
  // TypeFactory on Python-scope pointer destruction.
  py::class_<TypeFactory>(m, "TypeFactory")
      .def("get_custom_int_type", &TypeFactory::get_custom_int_type,
           py::arg("num_bits"), py::arg("is_signed"), py::arg("compute_type"),
           py::return_value_policy::reference)
      .def("get_custom_float_type", &TypeFactory::get_custom_float_type,
           py::arg("digits_type"), py::arg("exponent_type"),
           py::arg("compute_type"), py::arg("scale"),
           py::return_value_policy::reference);

  m.def("get_type_factory_instance", TypeFactory::get_instance,
        py::return_value_policy::reference);
}

TI_NAMESPACE_END<|MERGE_RESOLUTION|>--- conflicted
+++ resolved
@@ -163,12 +163,9 @@
       .def_readwrite("detect_read_only", &CompileConfig::detect_read_only)
       .def_readwrite("cc_compile_cmd", &CompileConfig::cc_compile_cmd)
       .def_readwrite("cc_link_cmd", &CompileConfig::cc_link_cmd)
-<<<<<<< HEAD
       .def_readwrite("opencl_platform", &CompileConfig::opencl_platform)
       .def_readwrite("opencl_device", &CompileConfig::opencl_device)
-=======
       .def_readwrite("async_opt_passes", &CompileConfig::async_opt_passes)
->>>>>>> 6c708421
       .def_readwrite("async_opt_fusion", &CompileConfig::async_opt_fusion)
       .def_readwrite("async_opt_listgen", &CompileConfig::async_opt_listgen)
       .def_readwrite("async_opt_activation_demotion",
