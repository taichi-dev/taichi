--- conflicted
+++ resolved
@@ -27,11 +27,7 @@
                  rows=None,
                  cols=None):
         self.grad = None
-<<<<<<< HEAD
-
-=======
         # construct from rows or cols
->>>>>>> a345d5b8
         if rows is not None or cols is not None:
             warnings.warn(
                 f"ti.Matrix(rows=[...]) or ti.Matrix(cols=[...]) is deprecated, use ti.Matrix.rows([...]) or ti.Matrix.cols([...]) instead.",
