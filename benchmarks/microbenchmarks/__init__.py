--- conflicted
+++ resolved
@@ -1,11 +1,8 @@
 from .atomic_ops import AtomicOpsPlan
 from .fill import FillPlan
-<<<<<<< HEAD
+from .math_opts_throughput import MathOpsThroughputPlan
 from .stencil2d import Stencil2DPlan
 
-benchmark_plan_list = [FillPlan, Stencil2DPlan]
-=======
-from .math_opts_throughput import MathOpsThroughputPlan
-
-benchmark_plan_list = [FillPlan, AtomicOpsPlan, MathOpsThroughputPlan]
->>>>>>> 98983260
+benchmark_plan_list = [
+    FillPlan, AtomicOpsPlan, MathOpsThroughputPlan, Stencil2DPlan
+]