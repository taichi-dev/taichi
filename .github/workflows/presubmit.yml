--- conflicted
+++ resolved
@@ -192,12 +192,8 @@
       - name: Build
         run: |
           git --version
-<<<<<<< HEAD
           apt-get install python3-dev
-          export PATH=$LLVM_LIB_ROOT_DIR/bin:$PATH
-=======
           export PATH=$LLVM_LIB_ROOT_DIR/bin:/usr/local/cuda/bin:$PATH
->>>>>>> 7541559c
           export LLVM_DIR=$LLVM_LIB_ROOT_DIR/lib/cmake/llvm
           export CXX=clang++-8
           export PYTHON=/usr/bin/python3
