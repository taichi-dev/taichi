import sys

import taichi.types as types
from taichi._funcs import *
from taichi._lib import core as _ti_core
from taichi._lib.utils import warn_restricted_version
from taichi._logging import *
from taichi._snode import *
from taichi.lang import *  # pylint: disable=W0622 # TODO(archibate): It's `taichi.lang.core` overriding `taichi.core`
<<<<<<< HEAD
from taichi import types
=======
>>>>>>> 2ae86c56
from taichi.types.annotations import *
# Provide a shortcut to types since they're commonly used.
from taichi.types.primitive_types import *

from taichi import ad, algorithms, experimental, graph, linalg, math, tools
from taichi.ui import GUI, hex_to_rgb, rgb_to_hex, ui

# Issue#2223: Do not reorder, or we're busted with partially initialized module
from taichi import aot  # isort:skip

__deprecated_names__ = {
    'SOA': 'Layout.SOA',
    'AOS': 'Layout.AOS',
    'print_profile_info': 'profiler.print_scoped_profiler_info',
    'clear_profile_info': 'profiler.clear_scoped_profiler_info',
    'print_memory_profile_info': 'profiler.print_memory_profiler_info',
    'CuptiMetric': 'profiler.CuptiMetric',
    'get_predefined_cupti_metrics': 'profiler.get_predefined_cupti_metrics',
    'print_kernel_profile_info': 'profiler.print_kernel_profiler_info',
    'query_kernel_profile_info': 'profiler.query_kernel_profiler_info',
    'clear_kernel_profile_info': 'profiler.clear_kernel_profiler_info',
    'kernel_profiler_total_time': 'profiler.get_kernel_profiler_total_time',
    'set_kernel_profiler_toolkit': 'profiler.set_kernel_profiler_toolkit',
    'set_kernel_profile_metrics': 'profiler.set_kernel_profiler_metrics',
    'collect_kernel_profile_metrics':
    'profiler.collect_kernel_profiler_metrics',
    'VideoManager': 'tools.VideoManager',
    'PLYWriter': 'tools.PLYWriter',
    'imread': 'tools.imread',
    'imresize': 'tools.imresize',
    'imshow': 'tools.imshow',
    'imwrite': 'tools.imwrite',
    'ext_arr': 'types.ndarray',
    'any_arr': 'types.ndarray',
    'Tape': 'ad.Tape',
    'clear_all_gradients': 'ad.clear_all_gradients'
}

__customized_deprecations__ = {
    'parallelize': ('Please use ti.loop_config(parallelize=...) instead.',
                    'lang.misc._parallelize'),
    'serialize': ('Please use ti.loop_config(serialize=True) instead.',
                  'lang.misc._serialize'),
    'block_dim': ('Please use ti.loop_config(block_dim=...) instead.',
                  'lang.misc._block_dim'),
    'pyfunc': ('Please avoid using it.', 'lang.kernel_impl.pyfunc'),
    'TriMesh':
    ('Please import meshtaichi_patcher as Patcher and use Patcher.load_mesh(...) instead.',
     'lang.mesh._TriMesh'),
    'TetMesh':
    ('Please import meshtaichi_patcher as Patcher and use Patcher.load_mesh(...) instead.',
     'lang.mesh._TetMesh')
}


def __getattr__(attr):
    import warnings  # pylint: disable=C0415,W0621
    if attr == 'cfg':
        return None if lang.impl.get_runtime(
        ).prog is None else lang.impl.current_cfg()
    if attr in __deprecated_names__:
        warnings.warn(
            f'ti.{attr} is deprecated, and it will be removed in Taichi v1.6.0. Please use ti.{__deprecated_names__[attr]} instead.',
            DeprecationWarning)
        exec(f'{attr} = {__deprecated_names__[attr]}')
        return locals()[attr]
    if attr in __customized_deprecations__:
        msg, fun = __customized_deprecations__[attr]
        warnings.warn(
            f'ti.{attr} is deprecated, and it will be removed in Taichi v1.6.0. {msg}',
            DeprecationWarning)
        exec(f'{attr} = {fun}')
        return locals()[attr]
    raise AttributeError(f"module '{__name__}' has no attribute '{attr}'")


__version__ = (_ti_core.get_version_major(), _ti_core.get_version_minor(),
               _ti_core.get_version_patch())

del sys
del _ti_core

warn_restricted_version()
del warn_restricted_version<|MERGE_RESOLUTION|>--- conflicted
+++ resolved
@@ -7,10 +7,7 @@
 from taichi._logging import *
 from taichi._snode import *
 from taichi.lang import *  # pylint: disable=W0622 # TODO(archibate): It's `taichi.lang.core` overriding `taichi.core`
-<<<<<<< HEAD
 from taichi import types
-=======
->>>>>>> 2ae86c56
 from taichi.types.annotations import *
 # Provide a shortcut to types since they're commonly used.
 from taichi.types.primitive_types import *
