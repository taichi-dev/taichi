name: Presubmit Checks
on:
  pull_request:
    types: [opened, synchronize, reopened]

jobs:
  check_files:
    name: Check files
    outputs:
      run_job: ${{ steps.check_files.outputs.run_job }}
    runs-on: ubuntu-latest
    steps:
      - name: Checkout code
        uses: actions/checkout@v2
        with:
          fetch-depth: 2

      - name: check modified files
        id: check_files
        run: |
          echo "=============== list modified files ==============="
          git diff --name-only @^

          chore_files=( LICENSE CONTRIBUTING.md README.md netlify.toml )
          chore_dirs=( docs )
          run_job=false

          for file in $(git diff --name-only @^); do
            is_chore=false

            for chore_file in ${chore_files[*]}; do
              [[ ${file} == ${chore_file} ]] && is_chore=true && break
            done

            for chore_dir in ${chore_dirs[*]}; do
              [[ ${file} == ${chore_dir}/* ]] && is_chore=true && break
            done

            if ! ${is_chore}; then
              run_job=true
              break
            fi
          done

          if ${run_job}; then
            echo "::set-output name=run_job::true"
          else
            echo "::set-output name=run_job::false"
          fi

  check_code_format:
    name: Check Code Format
    runs-on: ubuntu-latest
    needs: check_files
    # This job will be required to pass before merging to master branch.
    steps:
      - uses: actions/checkout@v2
      - name: Set up Python ${{ matrix.python-version }}
        uses: actions/setup-python@v2
        with:
          python-version: 3.8

      - name: Setup git & clang-format
        run: |
          if [[ ${{needs.check_files.outputs.run_job}} == false ]]; then
            exit 0
          fi
          git config user.email "taichigardener@gmail.com"
          git config user.name "Taichi Gardener"
          git checkout -b _fake_squash
          git remote add upstream https://github.com/taichi-dev/taichi.git
          git fetch upstream master
          sudo apt install clang-format-10

      - name: Cache PIP
        uses: actions/cache@v2
        with:
          path: ~/.cache/pip
          key: ${{ hashFiles('setup.py') }}-${{ hashFiles('requirements_dev.txt') }}

      - name: Install requirements
        run: |
          if [[ ${{needs.check_files.outputs.run_job}} == false ]]; then
            exit 0
          fi
          python3 -m pip install --user -r requirements_dev.txt

      - name: Check code format
        run: |
          if [[ ${{needs.check_files.outputs.run_job}} == false ]]; then
            exit 0
          fi
          python3 misc/code_format.py
          git checkout -b _enforced_format
          git commit -am "enforce code format" || true
          # exit with 1 if there were differences:
          git diff _fake_squash _enforced_format --exit-code

  check_static_analyzer:
    name: Check Static Analyzer
    runs-on: ubuntu-latest
    needs: check_files
    steps:
      - uses: actions/checkout@v2
        with:
          submodules: "recursive"

      - name: Set up Python ${{ matrix.python-version }}
        uses: actions/setup-python@v2
        with:
          python-version: 3.8

      - name: Pylint
        run: |
          if [[ ${{needs.check_files.outputs.run_job}} == false ]]; then
            exit 0
          fi
          python3 -m pip install --user pylint
          # Make sure pylint doesn't regress
          pylint python/taichi/ --disable=all --enable=$(python scripts/generate_pylint_tags.py)
          if [ $? -eq 0 ]
          then
            echo "PASSED: pylint is happy"
            exit 0
          else
            echo "FAILED: please run the pylint command above and make sure it passes"
            exit 1
          fi

      - name: clang-tidy
        run: |
          if [[ ${{needs.check_files.outputs.run_job}} == false ]]; then
            exit 0
          fi
          # https://docs.github.com/en/packages/managing-github-packages-using-github-actions-workflows/publishing-and-installing-a-package-with-github-actions#upgrading-a-workflow-that-accesses-ghcrio
          echo $CR_PAT | docker login ghcr.io -u ${{ github.actor }} --password-stdin
          docker pull ghcr.io/taichi-dev/taichidev-cpu-ubuntu18.04:v0.1.0
          docker run -id --user dev --name check_clang_tidy ghcr.io/taichi-dev/taichidev-cpu-ubuntu18.04:v0.1.0 /bin/bash
          tar -cf - ../${{ github.event.repository.name }} --mode u=+rwx,g=+rwx,o=+rwx --owner dev --group dev | docker cp - check_clang_tidy:/home/dev/
          docker exec --user root check_clang_tidy apt install -y clang-tidy-10
          docker exec --user dev check_clang_tidy /home/dev/taichi/.github/workflows/scripts/check_clang_tidy.sh "$CI_SETUP_CMAKE_ARGS"
        env:
          CR_PAT: ${{ secrets.GITHUB_TOKEN }}
          CI_SETUP_CMAKE_ARGS: -DCMAKE_EXPORT_COMPILE_COMMANDS=ON -DTI_WITH_OPENGL:BOOL=OFF -DTI_WITH_CC:BOOL=ON -DTI_WITH_VULKAN:BOOL=OFF -DTI_BUILD_TESTS:BOOL=OFF

  build_and_test_cpu_linux:
    name: Build and Test linux (CPU)
    needs: [check_code_format, check_files]
    timeout-minutes: 60
    strategy:
      matrix:
        include:
          - os: ubuntu-latest
            python: py36
            with_cc: OFF
            wanted_archs: "cpu"
          - os: ubuntu-latest
            python: py39
            with_cc: ON
            wanted_archs: "cpu,cc"
    runs-on: ${{ matrix.os }}
    permissions:
      packages: read
      contents: read
    steps:
      - uses: actions/checkout@v2
        with:
          submodules: "recursive"

      - name: Get docker images
        run: |
          if [[ ${{needs.check_files.outputs.run_job}} == false ]]; then
            exit 0
          fi
          # https://docs.github.com/en/packages/managing-github-packages-using-github-actions-workflows/publishing-and-installing-a-package-with-github-actions#upgrading-a-workflow-that-accesses-ghcrio
          echo $CR_PAT | docker login ghcr.io -u ${{ github.actor }} --password-stdin
          docker pull ghcr.io/taichi-dev/taichidev-cpu-ubuntu18.04:v0.1.0
        env:
          CR_PAT: ${{ secrets.GITHUB_TOKEN }}

      - name: Build
        run: |
          if [[ ${{needs.check_files.outputs.run_job}} == false ]]; then
            exit 0
          fi
          mkdir -m777 wheel
          docker create -v `pwd`/wheel:/wheel --user dev --name taichi_build ghcr.io/taichi-dev/taichidev-cpu-ubuntu18.04:v0.1.0 /home/dev/taichi/.github/workflows/scripts/unix_docker_build.sh $PY $GPU_BUILD $PROJECT_NAME "$CI_SETUP_CMAKE_ARGS"
          tar -cf - ../${{ github.event.repository.name }} --mode u=+rwx,g=+rwx,o=+rwx --owner dev --group dev | docker cp - taichi_build:/home/dev/
          docker start -a taichi_build
        env:
          PY: ${{ matrix.python }}
          GPU_BUILD: OFF
          PROJECT_NAME: taichi
          CI_SETUP_CMAKE_ARGS: -DTI_WITH_OPENGL:BOOL=OFF -DTI_WITH_CC:BOOL=${{ matrix.with_cc }} -DTI_WITH_VULKAN:BOOL=OFF -DTI_BUILD_TESTS:BOOL=ON

      - name: Test
        run: |
          if [[ ${{needs.check_files.outputs.run_job}} == false ]]; then
            exit 0
          fi
          docker create --user dev --name taichi_test ghcr.io/taichi-dev/taichidev-cpu-ubuntu18.04:v0.1.0 /home/dev/unix_docker_test.sh $PY $GPU_TEST $TI_WANTED_ARCHS
          docker cp .github/workflows/scripts/unix_docker_test.sh taichi_test:/home/dev/unix_docker_test.sh
          docker cp wheel/*.whl taichi_test:/home/dev/
          docker cp ./requirements_test.txt taichi_test:/home/dev/requirements_test.txt
          docker cp tests/ taichi_test:/home/dev/
          docker start -a taichi_test
        env:
          PY: ${{ matrix.python }}
          GPU_TEST: OFF
          TI_WANTED_ARCHS: ${{ matrix.wanted_archs }}

  build_and_test_cpu_mac:
    name: Build and Test macos (CPU)
    needs: [check_code_format, check_files]
    timeout-minutes: 60
    strategy:
      matrix:
        include:
          - os: macos-latest
            python: 3.7
            with_cc: OFF
            with_cpp_tests: ON
            wanted_archs: "cpu"
    runs-on: ${{ matrix.os }}
    steps:
      - uses: actions/checkout@v2
        with:
          submodules: "recursive"

      - uses: actions/setup-python@v2
        with:
          python-version: ${{ matrix.python }}

      - name: Download Pre-Built LLVM 10.0.0
        run: |
          if [[ ${{needs.check_files.outputs.run_job}} == false ]]; then
            exit 0
          fi
          python misc/ci_download.py
        env:
          CI_PLATFORM: ${{ matrix.os }}

      - name: Build & Install
        run: |
          if [[ ${{needs.check_files.outputs.run_job}} == false ]]; then
            exit 0
          fi
          export PATH=`pwd`/taichi-llvm/bin/:$PATH
          .github/workflows/scripts/unix_build.sh
        env:
          TAICHI_CMAKE_ARGS: -DTI_WITH_OPENGL:BOOL=OFF -DTI_WITH_CC:BOOL=${{ matrix.with_cc }} -DTI_WITH_VULKAN:BOOL=OFF -DTI_BUILD_TESTS:BOOL=${{ matrix.with_cpp_tests }}
          CXX: clang++
      # [DEBUG] Copy this step around to enable debugging inside Github Action instances.
      #- name: Setup tmate session
      #  uses: mxschmitt/action-tmate@v3
      #  with:
      #    limit-access-to-actor: true

      - name: Test
        run: |
          if [[ ${{needs.check_files.outputs.run_job}} == false ]]; then
            exit 0
          fi
          .github/workflows/scripts/unix_test.sh
        env:
          RUN_CPP_TESTS: ${{ matrix.with_cpp_tests }}
          TI_WANTED_ARCHS: ${{ matrix.wanted_archs }}

  build_and_test_gpu_linux:
    name: Build and Test (GPU)
    needs: [check_code_format, check_files]
    runs-on: [self-hosted, cuda, vulkan, cn]
    timeout-minutes: 60
    steps:
      - uses: actions/checkout@v2
        with:
          submodules: "recursive"

      - name: Build & Install
        run: |
          if [[ ${{needs.check_files.outputs.run_job}} == false ]]; then
            exit 0
          fi
          mkdir -m777 wheel
          docker create -v `pwd`/wheel:/wheel --user dev --name taichi_build --gpus all -e DISPLAY=$DISPLAY -v /tmp/.X11-unix:/tmp/.X11-unix registry.taichigraphics.com/taichidev-ubuntu18.04:v0.1.1 /home/dev/taichi/.github/workflows/scripts/unix_docker_build.sh $PY $GPU_BUILD $PROJECT_NAME "$CI_SETUP_CMAKE_ARGS"
          tar -cf - ../${{ github.event.repository.name }} --mode u=+rwx,g=+rwx,o=+rwx --owner dev --group dev | docker cp - taichi_build:/home/dev/
          docker start -a taichi_build
        env:
          PY: py38
          GPU_BUILD: ON
          PROJECT_NAME: taichi
          CI_SETUP_CMAKE_ARGS: -DTI_WITH_OPENGL:BOOL=ON -DTI_WITH_CC:BOOL=ON -DTI_WITH_VULKAN:BOOL=ON -DTI_BUILD_TESTS:BOOL=ON
          DISPLAY: :1

      - name: Test
        run: |
          if [[ ${{needs.check_files.outputs.run_job}} == false ]]; then
            exit 0
          fi
          docker create --user dev --name taichi_test --gpus all -e DISPLAY=$DISPLAY -v /tmp/.X11-unix:/tmp/.X11-unix registry.taichigraphics.com/taichidev-ubuntu18.04:v0.1.1 /home/dev/unix_docker_test.sh $PY $GPU_TEST $TI_WANTED_ARCHS
          docker cp .github/workflows/scripts/unix_docker_test.sh taichi_test:/home/dev/unix_docker_test.sh
          docker cp wheel/*.whl taichi_test:/home/dev/
          docker cp tests/ taichi_test:/home/dev/
          docker start -a taichi_test
        env:
          PY: py38
          GPU_TEST: ON
          DISPLAY: :1
          TI_WANTED_ARCHS: "cpu,cc,cuda,vulkan,opengl"

      - name: clean docker container
        if: always()
        run: |
          docker rm taichi_build taichi_test -f

  build_and_test_windows:
    name: Build and Test (Windows)
    needs: [check_code_format, check_files]
<<<<<<< HEAD
    if: needs.check_files.outputs.run_job == 'true'
    runs-on: [self-hosted,windows]
=======
    runs-on: windows-latest
>>>>>>> 6132ebb0
    timeout-minutes: 90
    steps:
      - uses: actions/checkout@v2
        with:
          submodules: "recursive"

      - uses: actions/setup-python@v2
        with:
          python-version: 3.9

      - name: Add msbuild to PATH
        uses: microsoft/setup-msbuild@v1.0.2

      - name: Build
        shell: powershell
        run: |
          if ( "${{needs.check_files.outputs.run_job}}" -eq "false" ) {
            exit 0
          }
          .\.github\workflows\scripts\win_build.ps1 -installVulkan -install -libsDir C:\

      - name: Test
        shell: powershell
        run: |
          if ( "${{needs.check_files.outputs.run_job}}" -eq "false" ) {
            exit 0
          }
          $env:PATH = ";C:\taichi_llvm\bin;C:\taichi_clang\bin;" + $env:PATH
          . venv\Scripts\activate.ps1
          python -c "import taichi"
          ti example laplace
          ti diagnose
          ti changelog
          echo wanted arch: $env:TI_WANTED_ARCHS
          python tests/run_tests.py -vr2 -t2 -a "$env:TI_WANTED_ARCHS"
        env:
          PYTHON: C:\hostedtoolcache\windows\Python\3.9.7\x64\python.exe
          TI_WANTED_ARCHS: "cpu"

  build_and_test_m1:
    name: Build and Test (Apple M1)
    needs: [check_code_format, check_files]
    timeout-minutes: 60
    strategy:
      matrix:
        include:
          - os: macos-latest
            python: 3.8
    defaults:
      run:
        # https://github.com/actions/runner/issues/805#issuecomment-844426478
        shell: "/usr/bin/arch -arch arm64e /bin/bash --noprofile --norc -eo pipefail {0}"
    runs-on: [self-hosted, m1]
    steps:
      - uses: actions/checkout@v2
        with:
          submodules: "recursive"

      - name: Build
        run: |
          if [[ ${{needs.check_files.outputs.run_job}} == false ]]; then
            exit 0
          fi
          rm -rf $HOME/Library/Python/3.8/lib/python/site-packages/taichi
          .github/workflows/scripts/unix_build.sh
        env:
          TAICHI_CMAKE_ARGS: -DTI_WITH_OPENGL:BOOL=OFF -DTI_WITH_CUDA:BOOL=OFF -DTI_WITH_CC:BOOL=OFF -DTI_WITH_VULKAN:BOOL=OFF -DTI_BUILD_TESTS:BOOL=ON
          CXX: clang++

      - name: Test
        run: |
          if [[ ${{needs.check_files.outputs.run_job}} == false ]]; then
            exit 0
          fi
          export PATH=$PATH:$HOME/Library/Python/3.8/bin
          python3 -m pip install -r requirements_test.txt
          ti example laplace
          TI_LIB_DIR=`python3 -c "import taichi;print(taichi.__path__[0])" | tail -1`
          TI_LIB_DIR="$TI_LIB_DIR/lib" ./build/taichi_cpp_tests
          echo wanted archs: $TI_WANTED_ARCHS
          python3 tests/run_tests.py -vr2 -t4 -x
        env:
          TI_WANTED_ARCHS: "metal,cpu"
<|MERGE_RESOLUTION|>--- conflicted
+++ resolved
@@ -316,12 +316,8 @@
   build_and_test_windows:
     name: Build and Test (Windows)
     needs: [check_code_format, check_files]
-<<<<<<< HEAD
     if: needs.check_files.outputs.run_job == 'true'
     runs-on: [self-hosted,windows]
-=======
-    runs-on: windows-latest
->>>>>>> 6132ebb0
     timeout-minutes: 90
     steps:
       - uses: actions/checkout@v2
