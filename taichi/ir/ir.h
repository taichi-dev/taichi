--- conflicted
+++ resolved
@@ -29,79 +29,6 @@
 #include "taichi/inc/statements.inc.h"
 #undef PER_STATEMENT
 
-<<<<<<< HEAD
-// IR passes
-namespace irpass {
-
-struct OffloadedResult {
-  // Total size in bytes of the global temporary variables
-  std::size_t total_size;
-  // Offloaded local variables to its offset in the global tmps memory.
-  std::unordered_map<const Stmt *, std::size_t> local_to_global_offset;
-};
-
-void re_id(IRNode *root);
-void flag_access(IRNode *root);
-void die(IRNode *root);
-void simplify(IRNode *root, Kernel *kernel = nullptr);
-void alg_simp(IRNode *root, const CompileConfig &config);
-void whole_kernel_cse(IRNode *root);
-void variable_optimization(IRNode *root, bool after_lower_access);
-void extract_constant(IRNode *root);
-void full_simplify(IRNode *root,
-                   const CompileConfig &config,
-                   Kernel *kernel = nullptr);
-void print(IRNode *root, std::string *output = nullptr);
-void lower(IRNode *root);
-void typecheck(IRNode *root, Kernel *kernel = nullptr);
-void loop_vectorize(IRNode *root);
-void slp_vectorize(IRNode *root);
-void vector_split(IRNode *root, int max_width, bool serial_schedule);
-void replace_all_usages_with(IRNode *root, Stmt *old_stmt, Stmt *new_stmt);
-void check_out_of_bound(IRNode *root);
-void lower_access(IRNode *root, bool lower_atomic, Kernel *kernel = nullptr);
-void make_adjoint(IRNode *root, bool use_stack = false);
-void constant_fold(IRNode *root);
-OffloadedResult offload(IRNode *root);
-void fix_block_parents(IRNode *root);
-void replace_statements_with(IRNode *root,
-                             std::function<bool(Stmt *)> filter,
-                             std::function<std::unique_ptr<Stmt>()> generator);
-void demote_dense_struct_fors(IRNode *root);
-void demote_atomics(IRNode *root);
-void reverse_segments(IRNode *root);  // for autograd
-std::unique_ptr<ScratchPads> initialize_scratch_pad(StructForStmt *root);
-OffloadedResult compile_to_offloads(
-                         IRNode *ir,
-                         const CompileConfig &config,
-                         bool vectorize,
-                         bool grad,
-                         bool ad_use_stack,
-                         bool verbose,
-                         bool lower_global_access = true);
-
-// Analysis
-namespace analysis {
-void check_fields_registered(IRNode *root);
-int count_statements(IRNode *root);
-std::unordered_set<Stmt *> detect_fors_with_break(IRNode *root);
-std::unordered_set<Stmt *> detect_loops_with_continue(IRNode *root);
-std::unordered_set<SNode *> gather_deactivations(IRNode *root);
-std::vector<Stmt *> gather_statements(IRNode *root,
-                                      const std::function<bool(Stmt *)> &test);
-std::unique_ptr<std::unordered_set<AtomicOpStmt *>> gather_used_atomics(
-    IRNode *root);
-bool has_store_or_atomic(IRNode *root, const std::vector<Stmt *> &vars);
-std::pair<bool, Stmt *> last_store_or_atomic(IRNode *root, Stmt *var);
-bool same_statements(IRNode *root1, IRNode *root2);
-DiffRange value_diff(Stmt *stmt, int lane, Stmt *alloca);
-void verify(IRNode *root);
-}  // namespace analysis
-
-}  // namespace irpass
-
-=======
->>>>>>> e0ef399b
 IRBuilder &current_ast_builder();
 
 bool maybe_same_address(Stmt *var1, Stmt *var2);
