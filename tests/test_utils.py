import copy
import functools
import itertools
import os
from errno import EEXIST
from tempfile import mkstemp

import pytest
from taichi._lib import core as _ti_core
from taichi.lang import cc, cpu, cuda, dx11, gpu, metal, opengl, vulkan
from taichi.lang.misc import is_arch_supported

import taichi as ti

__aot_test_cases = {
    "LlvmAotTest.CpuKernel":
    [os.path.join('cpp', 'aot', 'llvm', 'kernel_aot_test.py'), "--arch=cpu"],
    "LlvmAotTest.CudaKernel":
    [os.path.join('cpp', 'aot', 'llvm', 'kernel_aot_test.py'), "--arch=cuda"],
    "LlvmAotTest.CpuField":
    [os.path.join('cpp', 'aot', 'llvm', 'field_aot_test.py'), "--arch=cpu"],
    "LlvmAotTest.CudaField":
    [os.path.join('cpp', 'aot', 'llvm', 'field_aot_test.py'), "--arch=cuda"],
    "LlvmCGraph.RunGraphCpu":
    [os.path.join('cpp', 'aot', 'llvm', 'graph_aot_test.py'), "--arch=cpu"],
    "LlvmCGraph.RunGraphCuda":
    [os.path.join('cpp', 'aot', 'llvm', 'graph_aot_test.py'), "--arch=cuda"],
    "LlvmCGraph.CpuField":
    [os.path.join('cpp', 'aot', 'llvm', 'field_cgraph_test.py'), "--arch=cpu"],
    "LlvmCGraph.CudaField": [
        os.path.join('cpp', 'aot', 'llvm', 'field_cgraph_test.py'),
        "--arch=cuda"
    ],
    "LlvmCGraph.Mpm88Cpu":
    [os.path.join('cpp', 'aot', 'mpm88_graph_aot.py'), "--arch=cpu"],
    "LlvmCGraph.Mpm88Cuda":
    [os.path.join('cpp', 'aot', 'mpm88_graph_aot.py'), "--arch=cuda"],
    "AotLoadGraph.Mpm88":
    [os.path.join('cpp', 'aot', 'mpm88_graph_aot.py'), "--arch=vulkan"],
}

__capi_aot_test_cases = {
<<<<<<< HEAD
    "CapiAotTest.CpuField":
    [os.path.join('cpp', 'aot', 'llvm', 'field_aot_test.py'), "--arch=cpu"],
    "CapiAotTest.CudaField":
    [os.path.join('cpp', 'aot', 'llvm', 'field_aot_test.py'), "--arch=cuda"],
    "CapiDryRun.CpuAotModule":
=======
    "CapiAotTest.CpuKernel":
>>>>>>> 4bc6f0cb
    [os.path.join('cpp', 'aot', 'llvm', 'kernel_aot_test.py'), "--arch=cpu"],
    "CapiAotTest.CudaKernel":
    [os.path.join('cpp', 'aot', 'llvm', 'kernel_aot_test.py'), "--arch=cuda"],
    "CapiDryRun.VulkanAotModule": [
        os.path.join('cpp', 'aot', 'llvm', 'kernel_aot_test.py'),
        "--arch=vulkan"
    ],
}


def print_aot_test_guide():
    message = f"""
[ AOT Unit Tests Programming Guide ]

An AOT test is usually composed of:
1. A python script that compiles the Kernels and serialize into file.
2. A C++ test that loads the file then perform execution.

AOT test writer will have to configure your test case for "__aot_test_cases",
the format of which follows:

        "cpp_test_name" : ["python_program_path", "--arguments"]

For example:

        "LlvmProgramTest.FullPipeline": ["cpp/aot/llvm/kernel_aot_test.py", "--arch=cpu"]

The temporary directory where serialized cache file stays will be generated by run_tests.py. Both python program and C++ tests receives this directory path via environment variable "TAICHI_AOT_FOLDER_PATH".

For each AOT test, run_tests.py will first run the python program specified by "python_program_path" with designated arguments, followed by execution of the corresponding C++ test named "cpp_test_name".
"""
    print(message)


# Helper functions
def get_rel_eps():
    arch = ti.lang.impl.current_cfg().arch
    if arch == ti.opengl:
        return 1e-3
    if arch == ti.metal:
        # Debatable, different hardware could yield different precisions
        # On AMD Radeon Pro 5500M, 1e-6 works fine...
        # https://github.com/taichi-dev/taichi/pull/1779
        return 1e-4
    return 1e-6


def mkdir_p(dir_path):
    '''Creates a directory. equivalent to using mkdir -p on the command line'''

    try:
        os.makedirs(dir_path)
    except OSError as exc:  # Python > 2.5
        if exc.errno == EEXIST and os.path.isdir(dir_path):
            pass
        else:
            raise


def approx(expected, **kwargs):
    '''Tweaked pytest.approx for OpenGL low precisions'''
    class boolean_integer:
        def __init__(self, value):
            self.value = value

        def __eq__(self, other):
            return bool(self.value) == bool(other)

        def __ne__(self, other):
            return bool(self.value) != bool(other)

    if isinstance(expected, bool):
        return boolean_integer(expected)

    kwargs['rel'] = max(kwargs.get('rel', 1e-6), get_rel_eps())

    import pytest  # pylint: disable=C0415
    return pytest.approx(expected, **kwargs)


def allclose(x, y, **kwargs):
    '''Same as: x == approx(y, **kwargs)'''
    return x == approx(y, **kwargs)


def make_temp_file(*args, **kwargs):
    '''Create a temporary file'''

    fd, name = mkstemp(*args, **kwargs)
    os.close(fd)
    return name


class TestParam:
    def __init__(self, value, required_extensions):
        self._value = value
        self._required_extensions = required_extensions

    @property
    def value(self):
        return self._value

    @property
    def required_extensions(self):
        return self._required_extensions


_test_features = {
    #"packed":
    # [TestValue(True, []),
    #  TestValue(False, [])],
    "dynamic_index":
    [TestParam(True, [ti.extension.dynamic_index]),
     TestParam(False, [])]
}


def expected_archs():
    """
    Reads the environment variable `TI_WANTED_ARCHS` (usually set by option `-a` in `python tests/run_tests.py`)
    and gets all expected archs on the machine.
    If `TI_WANTED_ARCHS` is set and does not start with `^`, archs specified in it will be returned.
    If `TI_WANTED_ARCHS` starts with `^` (usually when option `-n` is specified in `python tests/run_tests.py`),
    all supported archs except archs specified in it will be returned.
    If `TI_WANTED_ARCHS` is not set, all supported archs will be returned.
    Returns:
        List[taichi_core.Arch]: All expected archs on the machine.
    """
    archs = set([cpu, cuda, metal, vulkan, opengl, cc])
    # TODO: now expected_archs is not called per test so we cannot test it
    archs = set(
        filter(functools.partial(is_arch_supported, use_gles=False), archs))

    wanted_archs = os.environ.get('TI_WANTED_ARCHS', '')
    want_exclude = wanted_archs.startswith('^')
    if want_exclude:
        wanted_archs = wanted_archs[1:]
    wanted_archs = wanted_archs.split(',')
    # Note, ''.split(',') gives you [''], which is not an empty array.
    expanded_wanted_archs = set([])
    for arch in wanted_archs:
        if arch == '':
            continue
        if arch == 'cpu':
            expanded_wanted_archs.add(cpu)
        elif arch == 'gpu':
            expanded_wanted_archs.update(gpu)
        else:
            expanded_wanted_archs.add(_ti_core.arch_from_name(arch))
    if len(expanded_wanted_archs) == 0:
        return list(archs)
    if want_exclude:
        expected = archs - expanded_wanted_archs
    else:
        expected = expanded_wanted_archs
    return list(expected)


def test(arch=None, exclude=None, require=None, **options):
    """
    Performs tests on archs in `expected_archs()` which are in `arch` and not in `exclude` and satisfy `require`
.. function:: ti.test(arch=[], exclude=[], require=[], **options)

    :parameter arch: backends to include
    :parameter exclude: backends to exclude
    :parameter require: extensions required
    :parameter options: other options to be passed into ``ti.init``

    """

    if arch is None:
        arch = []
    if exclude is None:
        exclude = []
    if require is None:
        require = []
    if not isinstance(arch, (list, tuple)):
        arch = [arch]
    if not isinstance(exclude, (list, tuple)):
        exclude = [exclude]
    if not isinstance(require, (list, tuple)):
        require = [require]
    archs_expected = expected_archs()
    if len(arch) == 0:
        arch = archs_expected
    else:
        arch = [v for v in arch if v in archs_expected]

    marks = []  # A list of pytest.marks to apply on the test function
    if len(arch) == 0:
        marks.append(pytest.mark.skip(reason='No supported archs'))
    else:
        arch_params_sets = [arch, *_test_features.values()]
        # List of (arch, options) to parametrize the test function
        parameters = []
        for req_arch, *req_params in itertools.product(*arch_params_sets):
            if (req_arch not in arch) or (req_arch in exclude):
                continue

            if not all(
                    _ti_core.is_extension_supported(req_arch, e)
                    for e in require):
                continue

            current_options = copy.deepcopy(options)
            for feature, param in zip(_test_features, req_params):
                value = param.value
                required_extensions = param.required_extensions
                if current_options.setdefault(feature, value) != value or any(
                        not _ti_core.is_extension_supported(req_arch, e)
                        for e in required_extensions):
                    break
            else:  # no break occurs, required extensions are supported
                parameters.append((req_arch, current_options))

        if not parameters:
            marks.append(
                pytest.mark.skip(
                    reason='No all required extensions are supported'))
        else:
            marks.append(
                pytest.mark.parametrize(
                    "req_arch,req_options",
                    parameters,
                    ids=[
                        f"arch={arch.name}-{i}"
                        if len(parameters) > 1 else f"arch={arch.name}"
                        for i, (arch, _) in enumerate(parameters)
                    ]))

    def decorator(func):
        func.__ti_test__ = True  # Mark the function as a taichi test
        for mark in reversed(marks):  # Apply the marks in reverse order
            func = mark(func)
        return func

    return decorator


__all__ = [
    'test',
]<|MERGE_RESOLUTION|>--- conflicted
+++ resolved
@@ -40,15 +40,11 @@
 }
 
 __capi_aot_test_cases = {
-<<<<<<< HEAD
     "CapiAotTest.CpuField":
     [os.path.join('cpp', 'aot', 'llvm', 'field_aot_test.py'), "--arch=cpu"],
     "CapiAotTest.CudaField":
     [os.path.join('cpp', 'aot', 'llvm', 'field_aot_test.py'), "--arch=cuda"],
-    "CapiDryRun.CpuAotModule":
-=======
     "CapiAotTest.CpuKernel":
->>>>>>> 4bc6f0cb
     [os.path.join('cpp', 'aot', 'llvm', 'kernel_aot_test.py'), "--arch=cpu"],
     "CapiAotTest.CudaKernel":
     [os.path.join('cpp', 'aot', 'llvm', 'kernel_aot_test.py'), "--arch=cuda"],
