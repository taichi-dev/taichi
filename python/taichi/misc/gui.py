--- conflicted
+++ resolved
@@ -85,12 +85,8 @@
                 self.img = self.cook_image(img.to_numpy())
             else:
                 # Type matched! We can use an optimized copy kernel.
-<<<<<<< HEAD
-                assert img.shape == self.res, "Image resolution does not match GUI resolution"
-=======
                 assert img.shape \
                  == self.res, "Image resolution does not match GUI resolution"
->>>>>>> ad3fe31c
                 from taichi.lang.meta import tensor_to_image
                 tensor_to_image(img, self.img)
                 ti.sync()
@@ -100,12 +96,8 @@
                 self.img = self.cook_image(img.to_numpy())
             else:
                 # Type matched! We can use an optimized copy kernel.
-<<<<<<< HEAD
-                assert img.shape == self.res, "Image resolution does not match GUI resolution"
-=======
                 assert img.shape \
                  == self.res, "Image resolution does not match GUI resolution"
->>>>>>> ad3fe31c
                 assert img.n in [
                     3, 4
                 ], "Only greyscale, RGB or RGBA images are supported in GUI.set_image"
