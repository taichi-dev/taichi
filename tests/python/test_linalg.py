--- conflicted
+++ resolved
@@ -4,7 +4,7 @@
 
 
 @ti.all_archs
-def _test_transpose():
+def test_transpose():
     dim = 3
     m = ti.Matrix(dim, dim, ti.f32)
 
@@ -66,7 +66,7 @@
             assert D(i, j)[None] == approx(0, abs=tol)
 
 
-def _test_polar_decomp():
+def test_polar_decomp():
     for dim in [2, 3]:
         for dt in [ti.f32, ti.f64]:
 
@@ -78,7 +78,7 @@
 
 
 @ti.all_archs
-def _test_matrix():
+def test_matrix():
     x = ti.Matrix(2, 2, dt=ti.i32)
 
     @ti.layout
@@ -124,13 +124,13 @@
     np.testing.assert_almost_equal(m_np, np.linalg.inv(M))
 
 
-def _test_mat_inverse():
+def test_mat_inverse():
     for n in range(1, 5):
         _test_mat_inverse_size(n)
 
 
 @ti.all_archs
-def _test_unit_vectors():
+def test_unit_vectors():
     a = ti.Vector(3, dt=ti.i32, shape=3)
 
     @ti.kernel
@@ -147,19 +147,14 @@
 
 @ti.all_archs
 def test_init_matrix_from_vectors():
-<<<<<<< HEAD
     m1 = ti.Matrix(3, 3, dt=ti.f32, shape=(3))
     m2 = ti.Matrix(3, 3, dt=ti.f32, shape=(3))
     m3 = ti.Matrix(3, 3, dt=ti.f32, shape=(3))
     m4 = ti.Matrix(3, 3, dt=ti.f32, shape=(3))
-=======
-    a = ti.Matrix(3, 3, dt=ti.f32, shape=(3))
->>>>>>> 95c55bce
 
     @ti.kernel
     def fill():
         for i in range(3):
-<<<<<<< HEAD
             a = ti.Vector([1.0,4.0,7.0])
             b = ti.Vector([2.0,5.0,8.0])
             c = ti.Vector([3.0,6.0,9.0])
@@ -167,23 +162,12 @@
             m2[i] = ti.Matrix(cols=[a,b,c])
             m3[i] = ti.Matrix(rows=[[1.0,4.0,7.0],[2.0,5.0,8.0],[3.0,6.0,9.0]])
             m4[i] = ti.Matrix(cols=[[1.0,4.0,7.0],[2.0,5.0,8.0],[3.0,6.0,9.0]])
-=======
-            b = ti.Vector([1.0,4.0,7.0])
-            c = ti.Vector([2.0,5.0,8.0])
-            d = ti.Vector([3.0,6.0,9.0])
-            a[i] = ti.Matrix([b,c,d])
->>>>>>> 95c55bce
 
     fill()
 
     for j in range(3):
         for i in range(3):
-<<<<<<< HEAD
             assert m1[0][i,j] == int(i + 3*j + 1)
             assert m2[0][j,i] == int(i + 3*j + 1)
             assert m3[0][i,j] == int(i + 3*j + 1)
-            assert m4[0][j,i] == int(i + 3*j + 1)
-=======
-            print( a[0][i,j])
-            assert a[0][i,j] == int(i + 3*j + 1)
->>>>>>> 95c55bce
+            assert m4[0][j,i] == int(i + 3*j + 1)