import numpy as np
import pytest
<<<<<<< HEAD
from taichi.lang.impl import subscript, ti_float
=======
from taichi._testing import approx
>>>>>>> e7dcf8e5

import taichi as ti


@ti.test()
def test_binop():
    @ti.kernel
    def foo(x: ti.i32, y: ti.i32, a: ti.template()):
        a[0] = x + y
        a[1] = x - y
        a[2] = x * y
        a[3] = ti_float(x) / y
        a[4] = x // y
        a[5] = x % y
        a[6] = x**y
        a[7] = x << y
        a[8] = x >> y
        a[9] = x | y
        a[10] = x ^ y
        a[11] = x & y

    x = 37
    y = 3
    a = ti.field(ti.f32, shape=(12, ))
    b = ti.field(ti.f32, shape=(12, ))

    a[0] = x + y
    a[1] = x - y
    a[2] = x * y
    a[3] = x / y
    a[4] = x // y
    a[5] = x % y
    a[6] = x**y
    a[7] = x << y
    a[8] = x >> y
    a[9] = x | y
    a[10] = x ^ y
    a[11] = x & y

    foo(x, y, b)

    for i in range(12):
        assert a[i] == approx(b[i])


@ti.test()
def test_augassign():
    @ti.kernel
    def foo(x: ti.i32, y: ti.i32, a: ti.template(), b: ti.template()):
        for i in a:
            a[i] = x
        a[0] += y
        a[1] -= y
        a[2] *= y
        a[3] //= y
        a[4] %= y
        a[5] **= y
        a[6] <<= y
        a[7] >>= y
        a[8] |= y
        a[9] ^= y
        a[10] &= y
        b[0] = x
        b[0] /= y

    x = 37
    y = 3
    a = ti.field(ti.i32, shape=(11, ))
    b = ti.field(ti.i32, shape=(11, ))
    c = ti.field(ti.f32, shape=(1, ))
    d = ti.field(ti.f32, shape=(1, ))

    a[0] = x + y
    a[1] = x - y
    a[2] = x * y
    a[3] = x // y
    a[4] = x % y
    a[5] = x**y
    a[6] = x << y
    a[7] = x >> y
    a[8] = x | y
    a[9] = x ^ y
    a[10] = x & y
    c[0] = x / y

    foo(x, y, b, d)

    for i in range(11):
        assert a[i] == b[i]
    assert c[0] == approx(d[0])


@ti.test()
def test_unaryop():
    @ti.kernel
    def foo(x: ti.i32, a: ti.template()):
        a[0] = +x
        a[1] = -x
        a[2] = not x
        a[3] = ~x

    x = 1234
    a = ti.field(ti.i32, shape=(4, ))
    b = ti.field(ti.i32, shape=(4, ))

    a[0] = +x
    a[1] = -x
    a[2] = not x
    a[3] = ~x

    foo(x, b)

    for i in range(4):
        assert a[i] == b[i]


@ti.test()
def test_boolop():
    @ti.kernel
    def foo(a: ti.template()):
        a[0] = 0 and 0
        a[1] = 0 and 1
        a[2] = 1 and 0
        a[3] = 1 and 1
        a[4] = 0 or 0
        a[5] = 0 or 1
        a[6] = 1 or 0
        a[7] = 1 or 1
        a[8] = 1 and 1 and 1 and 1
        a[9] = 1 and 1 and 1 and 0
        a[10] = 0 or 0 or 0 or 0
        a[11] = 0 or 0 or 1 or 0

    a = ti.field(ti.i32, shape=(12, ))
    b = ti.field(ti.i32, shape=(12, ))

    a[0] = 0 and 0
    a[1] = 0 and 1
    a[2] = 1 and 0
    a[3] = 1 and 1
    a[4] = 0 or 0
    a[5] = 0 or 1
    a[6] = 1 or 0
    a[7] = 1 or 1
    a[8] = 1 and 1 and 1 and 1
    a[9] = 1 and 1 and 1 and 0
    a[10] = 0 or 0 or 0 or 0
    a[11] = 0 or 0 or 1 or 0

    foo(b)

    for i in range(12):
        assert a[i] == b[i]


@ti.test()
def test_compare_fail():
    with pytest.raises(ti.TaichiCompilationError,
                       match='"Is" is not supported in Taichi kernels.'):

        @ti.kernel
        def foo():
            1 is [1]

        foo()


@ti.test()
def test_single_compare():
    @ti.kernel
    def foo(a: ti.template(), b: ti.template(), c: ti.template()):
        for i in ti.static(range(3)):
            c[i * 6] = a[i] == b[i]
            c[i * 6 + 1] = a[i] != b[i]
            c[i * 6 + 2] = a[i] < b[i]
            c[i * 6 + 3] = a[i] <= b[i]
            c[i * 6 + 4] = a[i] > b[i]
            c[i * 6 + 5] = a[i] >= b[i]

    a = ti.Vector([1, 1, 2])
    b = ti.Vector([2, 1, 1])
    c = ti.field(ti.i32, shape=(18, ))
    d = ti.field(ti.i32, shape=(18, ))

    for i in range(3):
        c[i * 6] = a[i] == b[i]
        c[i * 6 + 1] = a[i] != b[i]
        c[i * 6 + 2] = a[i] < b[i]
        c[i * 6 + 3] = a[i] <= b[i]
        c[i * 6 + 4] = a[i] > b[i]
        c[i * 6 + 5] = a[i] >= b[i]

    foo(a, b, d)
    for i in range(18):
        assert c[i] == d[i]


@ti.test()
def test_chain_compare():
    @ti.kernel
    def foo(a: ti.i32, b: ti.i32, c: ti.template()):
        c[0] = a == b == a
        c[1] = a == b != a
        c[2] = a != b == a
        c[3] = a < b > a
        c[4] = a > b < a
        c[5] = a < b < a
        c[6] = a > b > a
        c[7] = a == a == a == a
        c[8] = a == a == a != a
        c[9] = a < b > a < b
        c[10] = a > b > a < b

    a = 1
    b = 2
    c = ti.field(ti.i32, shape=(11, ))
    d = ti.field(ti.i32, shape=(11, ))

    c[0] = a == b == a
    c[1] = a == b != a
    c[2] = a != b == a
    c[3] = a < b > a
    c[4] = a > b < a
    c[5] = a < b < a
    c[6] = a > b > a
    c[7] = a == a == a == a
    c[8] = a == a == a != a
    c[9] = a < b > a < b
    c[10] = a > b > a < b

    foo(a, b, d)
    for i in range(11):
        assert c[i] == d[i]


@ti.test()
def test_return():
    @ti.kernel
    def foo(x: ti.i32) -> ti.i32:
        return x + 1

    assert foo(1) == 2


@ti.test()
def test_format_print():
    a = ti.field(ti.i32, shape=(10, ))

    @ti.kernel
    def foo():
        a[0] = 1.0
        a[5] = 2.0
        print('Test if the string.format and fstring print works')
        print('string.format: a[0]={}, a[5]={}'.format(a[0], a[5]))
        print(f'fstring: a[0]={a[0]}, a[5]={a[5]}')


@ti.test(print_preprocessed_ir=True)
def test_if():
    @ti.kernel
    def foo(x: ti.i32) -> ti.i32:
        ret = 0
        if x:
            ret = 1
        else:
            ret = 0
        return ret

    assert foo(1)
    assert not foo(0)


@ti.test(print_preprocessed_ir=True)
def test_static_if():
    @ti.kernel
    def foo(x: ti.template()) -> ti.i32:
        ret = 0
        if ti.static(x):
            ret = 1
        else:
            ret = 0
        return ret

    assert foo(1)
    assert not foo(0)


@ti.test(print_preprocessed_ir=True)
def test_struct_for():
    a = ti.field(ti.i32, shape=(10, ))

    @ti.kernel
    def foo(x: ti.i32):
        for i in a:
            a[i] = x

    x = 5
    foo(x)
    for i in range(10):
        assert a[i] == 5


@ti.test(print_preprocessed_ir=True)
def test_grouped_struct_for():
    a = ti.field(ti.i32, shape=(4, 4))

    @ti.kernel
    def foo(x: ti.i32):
        for I in ti.grouped(a):
            a[I] = x

    x = 5
    foo(x)
    for i in range(4):
        for j in range(4):
            assert a[i, j] == 5


@ti.test(print_preprocessed_ir=True)
def test_static_for():
    a = ti.field(ti.i32, shape=(10, ))

    @ti.kernel
    def foo(x: ti.i32):
        for i in ti.static(range(10)):
            a[i] = x

    x = 5
    foo(x)
    for i in range(10):
        assert a[i] == 5


@ti.test(print_preprocessed_ir=True)
def test_static_grouped_for():
    a = ti.field(ti.i32, shape=(4, 4))

    @ti.kernel
    def foo(x: ti.i32):
        for i in ti.static(ti.grouped(ti.ndrange((1, 3), (1, 3)))):
            a[i] = x

    x = 5
    foo(x)
    for i in range(4):
        for j in range(4):
            if 1 <= i < 3 and 1 <= j < 3:
                assert a[i, j] == 5
            else:
                assert a[i, j] == 0


@ti.test(print_preprocessed_ir=True)
def test_range_for_single_argument():
    a = ti.field(ti.i32, shape=(10, ))

    @ti.kernel
    def foo(x: ti.i32):
        for i in range(5):
            a[i] = x

    x = 5
    foo(x)
    for i in range(10):
        if i < 5:
            assert a[i] == 5
        else:
            assert a[i] == 0


@ti.test(print_preprocessed_ir=True)
def test_range_for_two_arguments():
    a = ti.field(ti.i32, shape=(10, ))

    @ti.kernel
    def foo(x: ti.i32):
        for i in range(3, 7):
            a[i] = x

    x = 5
    foo(x)
    for i in range(10):
        if 3 <= i < 7:
            assert a[i] == 5
        else:
            assert a[i] == 0


@ti.test()
def test_range_for_three_arguments():
    a = ti.field(ti.i32, shape=(10, ))

    with pytest.raises(ti.TaichiCompilationError,
                       match='Range should have 1 or 2 arguments, found 3'):

        @ti.kernel
        def foo(x: ti.i32):
            for i in range(3, 7, 2):
                a[i] = x

        x = 5
        foo(x)


@ti.test(print_preprocessed_ir=True)
def test_ndrange_for():
    x = ti.field(ti.f32, shape=(16, 32, 64))

    @ti.kernel
    def func():
        for i, j, k in ti.ndrange((4, 10), (3, 8), 17):
            x[i, j, k] = i + j * 10 + k * 100

    func()
    for i in range(16):
        for j in range(32):
            for k in range(64):
                if 4 <= i < 10 and 3 <= j < 8 and k < 17:
                    assert x[i, j, k] == i + j * 10 + k * 100
                else:
                    assert x[i, j, k] == 0


@ti.test(print_preprocessed_ir=True)
def test_grouped_ndrange_for():
    x = ti.field(ti.i32, shape=(6, 6, 6))
    y = ti.field(ti.i32, shape=(6, 6, 6))

    @ti.kernel
    def func():
        lower = ti.Vector([0, 1, 2])
        upper = ti.Vector([3, 4, 5])
        for I in ti.grouped(
                ti.ndrange((lower[0], upper[0]), (lower[1], upper[1]),
                           (lower[2], upper[2]))):
            x[I] = I[0] + I[1] + I[2]
        for i in range(0, 3):
            for j in range(1, 4):
                for k in range(2, 5):
                    y[i, j, k] = i + j + k

    func()

    for i in range(6):
        for j in range(6):
            for k in range(6):
                assert x[i, j, k] == y[i, j, k]


@ti.test(print_preprocessed_ir=True)
def test_static_for_break():
    n = 10

    @ti.kernel
    def foo(a: ti.template()):
        for i in ti.static(range(n)):
            a[i] = 3
            if ti.static(i >= 5):
                break
                a[i] = 10
            a[i] = 5

    a = ti.field(ti.i32, shape=(n, ))
    foo(a)
    for i in range(n):
        if i < 5:
            assert a[i] == 5
        elif i == 5:
            assert a[i] == 3
        else:
            assert a[i] == 0


@ti.test(print_preprocessed_ir=True)
def test_static_grouped_for_break():
    n = 4

    @ti.kernel
    def foo(a: ti.template()):
        for I in ti.static(ti.grouped(ti.ndrange(n, n))):
            a[I] = 3
            if ti.static(I[0] >= 3):
                break
                a[I] = 10
            a[I] = 5

    a = ti.field(ti.i32, shape=(n, n))
    foo(a)
    for i in range(n):
        for j in range(n):
            if i < 3:
                assert a[i, j] == 5
            elif i == 3 and j == 0:
                assert a[i, j] == 3
            else:
                assert a[i, j] == 0


@ti.test(print_preprocessed_ir=True)
def test_static_for_continue():
    n = 10

    @ti.kernel
    def foo(a: ti.template()):
        for i in ti.static(range(n)):
            a[i] = 3
            if ti.static(i >= 5):
                continue
                a[i] = 10
            a[i] = 5

    a = ti.field(ti.i32, shape=(n, ))
    foo(a)
    for i in range(n):
        if i < 5:
            assert a[i] == 5
        else:
            assert a[i] == 3


@ti.test(print_preprocessed_ir=True)
def test_static_grouped_for_continue():
    n = 4

    @ti.kernel
    def foo(a: ti.template()):
        for I in ti.static(ti.grouped(ti.ndrange(n, n))):
            a[I] = 3
            if ti.static(I[0] >= 3):
                continue
                a[I] = 10
            a[I] = 5

    a = ti.field(ti.i32, shape=(n, n))
    foo(a)
    for i in range(n):
        for j in range(n):
            if i < 3:
                assert a[i, j] == 5
            else:
                assert a[i, j] == 3


@ti.test(print_preprocessed_ir=True)
def test_for_break():
    n = 4

    @ti.kernel
    def foo(a: ti.template()):
        for i in range(n):
            for j in range(n):
                a[i, j] = 3
                if i >= 3:
                    break
                    a[i, j] = 10
                a[i, j] = 5

    a = ti.field(ti.i32, shape=(n, n))
    foo(a)
    for i in range(n):
        for j in range(n):
            if i < 3:
                assert a[i, j] == 5
            elif i == 3 and j == 0:
                assert a[i, j] == 3
            else:
                assert a[i, j] == 0


@ti.test(print_preprocessed_ir=True)
def test_for_continue():
    n = 4

    @ti.kernel
    def foo(a: ti.template()):
        for i in range(n):
            for j in range(n):
                a[i, j] = 3
                if i >= 3:
                    continue
                    a[i, j] = 10
                a[i, j] = 5

    a = ti.field(ti.i32, shape=(n, n))
    foo(a)
    for i in range(n):
        for j in range(n):
            if i < 3:
                assert a[i, j] == 5
            else:
                assert a[i, j] == 3


@ti.test()
def test_while():
    x = ti.field(ti.f32)

    N = 1

    ti.root.dense(ti.i, N).place(x)

    @ti.kernel
    def func():
        i = 0
        s = 0
        while i < 10:
            s += i
            i += 1
        x[0] = s

    func()
    assert x[0] == 45


@ti.test()
def test_while_break():
    ret = ti.field(ti.i32, shape=())

    @ti.kernel
    def func():
        i = 0
        s = 0
        while True:
            s += i
            i += 1
            if i > 10:
                break
        ret[None] = s

    func()
    assert ret[None] == 55


@ti.test()
def test_while_continue():
    ret = ti.field(ti.i32, shape=())

    @ti.kernel
    def func():
        i = 0
        s = 0
        while i < 10:
            i += 1
            if i % 2 == 0:
                continue
            s += i
        ret[None] = s

    func()
    assert ret[None] == 25


@ti.test(print_preprocessed_ir=True)
def test_func():
    @ti.func
    def bar(x):
        return x * x, -x

    a = ti.field(ti.i32, shape=(10, ))
    b = ti.field(ti.i32, shape=(10, ))

    @ti.kernel
    def foo():
        for i in a:
            a[i], b[i] = bar(i)

    foo()
    for i in range(10):
        assert a[i] == i * i
        assert b[i] == -i


@ti.test(print_preprocessed_ir=True)
def test_func_in_python_func():
    @ti.func
    def bar(x: ti.template()):
        if ti.static(x):
            mat = bar(x // 2)
            mat = mat @ mat
            if ti.static(x % 2):
                mat = mat @ ti.Matrix([[1, 1], [1, 0]])
            return mat
        else:
            return ti.Matrix([[1, 0], [0, 1]])

    def fibonacci(x):
        return subscript(bar(x), 1, 0)

    @ti.kernel
    def foo(x: ti.template()) -> ti.i32:
        return fibonacci(x)

    fib = [0, 1, 1, 2, 3, 5, 8, 13, 21, 34]

    for i in range(10):
        assert foo(i) == fib[i]


@ti.test(print_preprocessed_ir=True)
def test_ifexp():
    @ti.kernel
    def foo(x: ti.i32) -> ti.i32:
        return 1 if x else 0

    assert foo(1) == 1
    assert foo(0) == 0


@ti.test(print_preprocessed_ir=True)
def test_static_ifexp():
    @ti.kernel
    def foo(x: ti.template()) -> ti.i32:
        return 1 if ti.static(x) else 0

    assert foo(1) == 1
    assert foo(0) == 0


@ti.test()
def test_static_assign():
    a = ti.field(ti.i32, shape=(1, ))
    b = ti.field(ti.i32, shape=(1, ))

    @ti.kernel
    def foo(xx: ti.template(), yy: ti.template()) -> ti.i32:
        x, y = ti.static(xx, yy)
        x[0] -= 1
        y[0] -= 1
        return x[0] + y[0]

    a[0] = 2
    b[0] = 3
    assert foo(a, b) == 3


@ti.test()
def test_static_assign_element():
    with pytest.raises(
            ti.TaichiCompilationError,
            match='Static assign cannot be used on elements in arrays'):

        @ti.kernel
        def foo():
            a = ti.static([1, 2, 3])
            a[0] = ti.static(2)

        foo()


@ti.test()
def test_recreate_variable():
    with pytest.raises(ti.TaichiCompilationError,
                       match='Recreating variables is not allowed'):

        @ti.kernel
        def foo():
            a = 1
            a = ti.static(2)

        foo()


@ti.test()
def test_taichi_other_than_ti():
    import taichi as tc

    @tc.func
    def bar(x: tc.template()):
        if tc.static(x):
            mat = bar(x // 2)
            mat = mat @ mat
            if tc.static(x % 2):
                mat = mat @ tc.Matrix([[1, 1], [1, 0]])
            return mat
        else:
            return tc.Matrix([[1, 0], [0, 1]])

    def fibonacci(x):
        return subscript(bar(x), 1, 0)

    @tc.kernel
    def foo(x: tc.template()) -> tc.i32:
        return fibonacci(x)

    fib = [0, 1, 1, 2, 3, 5, 8, 13, 21, 34]

    for i in range(10):
        assert foo(i) == fib[i]


@ti.test(require=ti.extension.assertion, debug=True, gdb_trigger=False)
def test_assert_message():
    @ti.kernel
    def func():
        x = 20
        assert 10 <= x < 20, 'Foo bar'

    with pytest.raises(RuntimeError, match='Foo bar'):
        func()


@ti.test(require=ti.extension.assertion, debug=True, gdb_trigger=False)
def test_assert_message_formatted():
    x = ti.field(dtype=int, shape=16)
    x[10] = 42

    @ti.kernel
    def assert_formatted():
        for i in x:
            assert x[i] == 0, 'x[%d] expect=%d got=%d' % (i, 0, x[i])

    @ti.kernel
    def assert_float():
        y = 0.5
        assert y < 0, 'y = %f' % y

    with pytest.raises(RuntimeError, match=r'x\[10\] expect=0 got=42'):
        assert_formatted()
    # TODO: note that we are not fully polished to be able to recover from
    # assertion failures...
    with pytest.raises(RuntimeError, match=r'y = 0.5'):
        assert_float()

    # success case
    x[10] = 0
    assert_formatted()


@ti.test()
def test_dict():
    @ti.kernel
    def foo(x: ti.template()) -> ti.i32:
        a = {1: 2, 3: 4}
        b = {5: 6, **a}
        return b[x]

    assert foo(1) == 2
    with pytest.raises(ti.TaichiCompilationError):
        foo(2)


@ti.test()
def test_listcomp():
    @ti.func
    def identity(dt, n: ti.template()):
        return ti.Matrix([[ti.cast(int(i == j), dt) for j in range(n)]
                          for i in range(n)])

    @ti.kernel
    def foo(n: ti.template()) -> ti.i32:
        a = identity(ti.i32, n)
        b = [j for i in a for j in i]
        ret = 0
        for i in ti.static(range(n)):
            for j in ti.static(range(n)):
                ret += i * j * b[i * n + j]
        return ret

    assert foo(5) == 1 + 4 + 9 + 16


@ti.test()
def test_dictcomp():
    @ti.kernel
    def foo(n: ti.template()) -> ti.i32:
        a = {i: i * i for i in range(n) if i % 3 if i % 2}
        ret = 0
        for i in ti.static(range(n)):
            if ti.static(i % 3):
                if ti.static(i % 2):
                    ret += a[i]
        return ret

    assert foo(10) == 1 * 1 + 5 * 5 + 7 * 7


@ti.test()
def test_dictcomp_fail():
    @ti.kernel
    def foo(n: ti.template(), m: ti.template()) -> ti.i32:
        a = {i: i * i for i in range(n) if i % 3 if i % 2}
        return a[m]

    with pytest.raises(ti.TaichiCompilationError):
        foo(5, 2)

    with pytest.raises(ti.TaichiCompilationError):
        foo(5, 3)


@pytest.mark.skipif(not ti.has_pytorch(), reason='Pytorch not installed.')
@ti.test(arch=[ti.cpu, ti.cuda, ti.opengl])
def test_ndarray():
    n = 4
    m = 7

    @ti.kernel
    def run(x: ti.any_arr(element_dim=2, layout=ti.Layout.AOS),
            y: ti.any_arr()):
        for i in ti.static(range(n)):
            for j in ti.static(range(m)):
                x[i, j][0, 0] += i + j + y[i, j]

    a = ti.Matrix.ndarray(1, 1, ti.i32, shape=(n, m))
    for i in range(n):
        for j in range(m):
            a[i, j][0, 0] = i * j
    b = np.ones((n, m), dtype=np.int32)
    run(a, b)
    for i in range(n):
        for j in range(m):
            assert a[i, j][0, 0] == i * j + i + j + 1


@ti.test(arch=ti.cpu)
def test_sparse_matrix_builder():
    n = 8
    Abuilder = ti.linalg.SparseMatrixBuilder(n, n, max_num_triplets=100)

    @ti.kernel
    def fill(Abuilder: ti.linalg.sparse_matrix_builder()):
        for i, j in ti.static(ti.ndrange(n, n)):
            Abuilder[i, j] += i + j

    fill(Abuilder)
    A = Abuilder.build()
    for i in range(n):
        for j in range(n):
            assert A[i, j] == i + j


@ti.test()
def test_func_default_value():
    @ti.func
    def bar(s, t=1):
        return s + t

    @ti.kernel
    def foo() -> ti.i32:
        return bar(1)

    assert foo() == 2


@ti.test()
def test_func_default_value_fail():
    with pytest.raises(ti.TaichiCompilationError):

        @ti.func
        def bar(s, t=1):
            return s + t

        @ti.kernel
        def foo() -> ti.i32:
            return bar(1, 2, 3)

        foo()


@ti.test()
def test_raise():
    dim = 1
    m = ti.Matrix.field(dim, dim, ti.f32)
    ti.root.place(m)

    with pytest.raises(
            ti.TaichiCompilationError,
            match="Polar decomposition only supports 2D and 3D matrices."):

        @ti.kernel
        def foo():
            ti.polar_decompose(m, ti.f32)

        foo()


@ti.test()
def test_scalar_argument():
    @ti.kernel
    def add(a: ti.f32, b: ti.f32) -> ti.f32:
        a = a + b
        return a

    assert add(1.0, 2.0) == approx(3.0)


@ti.test()
def test_default_template_args_on_func():
    @ti.func
    def bar(a: ti.template() = 123):
        return a

    @ti.kernel
    def foo() -> ti.i32:
        return bar()

    assert foo() == 123


@ti.test()
def test_grouped_static_for_cast():
    @ti.kernel
    def foo() -> ti.f32:
        ret = 0.
        for I in ti.static(ti.grouped(ti.ndrange((4, 5), (3, 5), 5))):
            tmp = I.cast(float)
            ret += tmp[2] / 2
        return ret

    assert foo() == approx(10)<|MERGE_RESOLUTION|>--- conflicted
+++ resolved
@@ -1,10 +1,7 @@
 import numpy as np
 import pytest
-<<<<<<< HEAD
 from taichi.lang.impl import subscript, ti_float
-=======
 from taichi._testing import approx
->>>>>>> e7dcf8e5
 
 import taichi as ti
 
