--- conflicted
+++ resolved
@@ -126,7 +126,6 @@
         return node
 
     @staticmethod
-<<<<<<< HEAD
     def build_Dict(ctx, node):
         dic = {}
         for key, value in zip(node.keys, node.values):
@@ -135,7 +134,9 @@
             else:
                 dic[build_stmt(ctx, key).ptr] = build_stmt(ctx, value).ptr
         node.ptr = dic
-=======
+        return node
+
+    @staticmethod
     def process_listcomp(ctx, node, result):
         result.append(build_stmt(ctx, node.elt).ptr)
 
@@ -191,7 +192,6 @@
         IRBuilder.process_generators(ctx, node, 0, IRBuilder.process_dictcomp,
                                      result)
         node.ptr = result
->>>>>>> ceb61f30
         return node
 
     @staticmethod
