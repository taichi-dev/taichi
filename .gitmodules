--- conflicted
+++ resolved
@@ -37,13 +37,10 @@
 [submodule "external/glm"]
 	path = external/glm
 	url = https://github.com/g-truc/glm.git
-<<<<<<< HEAD
 [submodule "external/eigen"]
 	path = external/eigen
 	url = https://gitlab.com/libeigen/eigen.git
 	branch = 3.3
-=======
 [submodule "external/SPIRV-Reflect"]
 	path = external/SPIRV-Reflect
-	url = https://github.com/KhronosGroup/SPIRV-Reflect
->>>>>>> 4d559572
+	url = https://github.com/KhronosGroup/SPIRV-Reflect