--- conflicted
+++ resolved
@@ -312,33 +312,18 @@
         assert len(indices) in [1, 2]
         i = indices[0]
         j = 0 if len(indices) == 1 else indices[1]
+        if self.local_tensor_proxy != None:
+            return ti.local_subscript_with_offset(self.local_tensor_proxy,
+                                                  (i, j))
         # ptr.is_global_ptr() will check whether it's an element in the field (which is different from ptr.is_global_var()).
-        if isinstance(self.entries[0],
-                      ti.Expr) and self.entries[0].ptr.is_global_ptr(
-                      ) and ti.is_extension_supported(
-                          ti.cfg.arch, ti.extension.dynamic_index):
-            return ti.subscript_with_offset(self.entries[0], (i, j), self.m,
-                                            True)
-        else:
-<<<<<<< HEAD
-            assert len(indices) in [1, 2]
-            i = indices[0]
-            j = 0 if len(indices) == 1 else indices[1]
-            if self.local_tensor_proxy != None:
-                return ti.local_subscript_with_offset(self.local_tensor_proxy,
-                                                      (i, j))
-            # ptr.is_global_ptr() will check whether it's an element in the field (which is different from ptr.is_global_var()).
-            elif isinstance(self.entries[0],
-                            ti.Expr) and self.entries[0].ptr.is_global_ptr(
-                            ) and ti.is_extension_supported(
-                                ti.cfg.arch, ti.extension.dynamic_index):
-                return ti.global_subscript_with_offset(self.entries[0], (i, j),
-                                                       self.m, True)
-            else:
-                return self(i, j)
-=======
+        elif isinstance(self.entries[0],
+                        ti.Expr) and self.entries[0].ptr.is_global_ptr(
+                        ) and ti.is_extension_supported(
+                            ti.cfg.arch, ti.extension.dynamic_index):
+            return ti.global_subscript_with_offset(self.entries[0], (i, j),
+                                                   self.m, True)
+        else:
             return self(i, j)
->>>>>>> e6b468b8
 
     @property
     def x(self):
