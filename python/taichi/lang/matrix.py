from . import expr
from . import impl
import copy
import numbers
import numpy as np
from .util import to_numpy_type, to_pytorch_type, deprecated
from .common_ops import TaichiOperations
from collections.abc import Iterable


class Matrix(TaichiOperations):
    is_taichi_class = True

    # TODO(archibate): move the last two line to **kwargs,
    # since they're not commonly used as positional args.
    def __init__(self,
                 n=1,
                 m=1,
                 dt=None,
                 shape=None,
                 empty=False,
                 layout=None,
                 needs_grad=False,
                 keep_raw=False,
                 rows=None,
                 cols=None):
        # TODO: refactor: use multiple initializer like `ti.Matrix.cols([a, b, c])`
        # and `ti.Matrix.empty(n, m)` instead of ad-hoc `ti.Matrix(cols=[a, b, c])`.
        self.grad = None
        if rows is not None or cols is not None:
            if rows is not None and cols is not None:
                raise Exception("cannot specify both rows and columns")
            if cols is not None:
                rows = cols
            self.n = len(rows)
            if isinstance(rows[0], Matrix):
                for row in rows:
                    assert row.m == 1, "inputs must be vectors, ie. size n by 1"
                    assert row.n == rows[
                        0].n, "input vectors must be the same shape"
                self.m = rows[0].n
                # l-value copy:
                self.entries = [row(i) for row in rows for i in range(row.n)]
            elif isinstance(rows[0], list):
                for row in rows:
                    assert len(row) == len(
                        rows[0]), "input lists must be the same shape"
                self.m = len(rows[0])
                # l-value copy:
                self.entries = [x for row in rows for x in row]
            else:
                raise Exception(
                    "rows/cols must be list of lists or lists of vectors")
            if cols is not None:
                t = self.transpose()
                self.n = t.n
                self.m = t.m
                self.entries = t.entries
        elif isinstance(n, (list, tuple, np.ndarray)):
            if len(n) == 0:
                mat = []
            elif isinstance(n[0], Matrix):
                raise Exception(
                    'cols/rows required when using list of vectors')
            elif not isinstance(n[0], Iterable):
                if impl.get_runtime().inside_kernel:
                    # wrap potential constants with Expr
                    if keep_raw:
                        mat = [list([x]) for x in n]
                    else:
                        mat = [list([expr.Expr(x)]) for x in n]
                else:
                    mat = [[x] for x in n]
            else:
                mat = [list(r) for r in n]
            self.n = len(mat)
            if len(mat) > 0:
                self.m = len(mat[0])
            else:
                self.m = 1
            self.entries = [x for row in mat for x in row]
        else:
            self.entries = []
            self.n = n
            self.m = m
            self.dt = dt
            if empty:
                self.entries = [None] * n * m
            else:
                if dt is None:
                    for i in range(n * m):
                        self.entries.append(impl.expr_init(None))
                else:
                    assert not impl.inside_kernel()
                    for i in range(n * m):
                        self.entries.append(impl.var(dt))
                    self.grad = self.make_grad()

        if layout is not None:
            assert shape is not None, 'layout is useless without shape'
        if shape is not None:
            if isinstance(shape, numbers.Number):
                shape = (shape, )
            import taichi as ti
            if layout is None:
                layout = ti.AOS

            dim = len(shape)
            if layout.soa:
                for i, e in enumerate(self.entries):
                    ti.root.dense(ti.index_nd(dim), shape).place(e)
                    if needs_grad:
                        ti.root.dense(ti.index_nd(dim), shape).place(e.grad)
            else:
                var_list = []
                for i, e in enumerate(self.entries):
                    var_list.append(e)
                if needs_grad:
                    for i, e in enumerate(self.entries):
                        var_list.append(e.grad)
                ti.root.dense(ti.index_nd(dim), shape).place(*tuple(var_list))

    def is_global(self):
        results = [False for _ in self.entries]
        for i, e in enumerate(self.entries):
            if isinstance(e, expr.Expr):
                if e.ptr.is_global_var():
                    results[i] = True
            assert results[i] == results[
                0], "Matrices with mixed global/local entries are not allowed"
        return results[0]

    def element_wise_binary(self, foo, other):
        ret = self.empty_copy()
        if isinstance(other, (list, tuple)):
            other = Matrix(other)
        if foo.__name__ == 'assign' and not isinstance(other, Matrix):
            raise SyntaxError(
                f'cannot assign scalar expr to '
                'taichi class {type(a)}, maybe you want to use `a.fill(b)` instead?'
            )
        if isinstance(other, Matrix):
            assert self.m == other.m and self.n == other.n
            for i in range(self.n * self.m):
                ret.entries[i] = foo(self.entries[i], other.entries[i])
        else:  # assumed to be scalar
            other = expr.Expr(other)
            for i in range(self.n * self.m):
                ret.entries[i] = foo(self.entries[i], other)
        return ret

    def element_wise_unary(self, foo):
        ret = self.empty_copy()
        for i in range(self.n * self.m):
            ret.entries[i] = foo(self.entries[i])
        return ret

    def __matmul__(self, other):
        assert self.m == other.n
        ret = Matrix(self.n, other.m)
        for i in range(self.n):
            for j in range(other.m):
                ret(i, j).assign(self(i, 0) * other(0, j))
                for k in range(1, other.n):
                    ret(i, j).assign(ret(i, j) + self(i, k) * other(k, j))
        return ret

    def linearize_entry_id(self, *args):
        assert 1 <= len(args) <= 2
        if len(args) == 1 and isinstance(args[0], (list, tuple)):
            args = args[0]
        if len(args) == 1:
            args = args + (0, )
        assert 0 <= args[0] < self.n
        assert 0 <= args[1] < self.m
        # TODO(#1004): See if it's possible to support indexing at runtime
        for i, a in enumerate(args):
            assert isinstance(
                a, int
            ), f'The {i}-th index of a Matrix/Vector must be a compile-time constant integer, got {a}'
        return args[0] * self.m + args[1]

    def __call__(self, *args, **kwargs):
        assert kwargs == {}
        return self.entries[self.linearize_entry_id(*args)]

    def get_tensor_members(self):
        return self.entries

    def get_entry(self, *args, **kwargs):
        assert kwargs == {}
        return self.entries[self.linearize_entry_id(*args)]

    def set_entry(self, i, j, e):
        self.entries[self.linearize_entry_id(i, j)] = e

    def place(self, snode):
        for e in self.entries:
            snode.place(e)

    def subscript(self, *indices):
        if self.is_global():
            ret = self.empty_copy()
            for i, e in enumerate(self.entries):
                ret.entries[i] = impl.subscript(e, *indices)
            return ret
        else:
            assert len(indices) in [1, 2]
            i = indices[0]
            if len(indices) >= 2:
                j = indices[1]
            else:
                j = 0
            return self(i, j)

    class Proxy:
        def __init__(self, mat, index):
            self.mat = mat
            self.index = index

        def __getitem__(self, item):
            if not isinstance(item, (list, tuple)):
                item = [item]
            return self.mat(*item)[self.index]

        def __setitem__(self, key, value):
            if not isinstance(key, (list, tuple)):
                key = [key]
            self.mat(*key)[self.index] = value

    # host access
    def __getitem__(self, index):
        return Matrix.Proxy(self, index)
        ret = [[] for _ in range(self.n)]
        for i in range(self.n):
            for j in range(self.m):
                ret[i].append(self(i, j)[index])
        return ret

    # host access
    def __setitem__(self, index, item):
        if not isinstance(item[0], list):
            item = [[i] for i in item]
        for i in range(self.n):
            for j in range(self.m):
                self(i, j)[index] = item[i][j]

    def empty_copy(self):
        return Matrix(self.n, self.m, empty=True)

    def zeros_copy(self):
        return Matrix(self.n, self.m)

    def copy(self):
        ret = self.empty_copy()
        ret.entries = copy.copy(self.entries)
        return ret

    def variable(self):
        ret = self.copy()
        ret.entries = [impl.expr_init(e) for e in ret.entries]
        return ret

    def cast(self, dt):
        ret = self.copy()
        if type(dt) is type and issubclass(dt, numbers.Number):
            import taichi as ti
            if dt is float:
                dt = ti.get_runtime().default_fp
            elif dt is int:
                dt = ti.get_runtime().default_ip
            else:
                assert False
        for i in range(len(self.entries)):
            ret.entries[i] = impl.cast(ret.entries[i], dt)
        return ret

    def trace(self):
        assert self.n == self.m
        sum = expr.Expr(self(0, 0))
        for i in range(1, self.n):
            sum = sum + self(i, i)
        return sum

    def inverse(self):
        assert self.n == self.m, 'Only square matrices are invertible'
        if self.n == 1:
            return Matrix([1 / self(0, 0)])
        elif self.n == 2:
            inv_det = impl.expr_init(1.0 / self.determinant())
            # Discussion: https://github.com/taichi-dev/taichi/pull/943#issuecomment-626344323
            return inv_det * Matrix([[self(1, 1), -self(0, 1)],
                                     [-self(1, 0), self(0, 0)]]).variable()
        elif self.n == 3:
            n = 3
            import taichi as ti
            inv_determinant = ti.expr_init(1.0 / self.determinant())
            entries = [[0] * n for _ in range(n)]

            def E(x, y):
                return self(x % n, y % n)

            for i in range(n):
                for j in range(n):
                    entries[j][i] = ti.expr_init(
                        inv_determinant * (E(i + 1, j + 1) * E(i + 2, j + 2) -
                                           E(i + 2, j + 1) * E(i + 1, j + 2)))
            return Matrix(entries)
        elif self.n == 4:
            n = 4
            import taichi as ti
            inv_determinant = ti.expr_init(1.0 / self.determinant())
            entries = [[0] * n for _ in range(n)]

            def E(x, y):
                return self(x % n, y % n)

            for i in range(n):
                for j in range(n):
                    entries[j][i] = ti.expr_init(
                        inv_determinant * (-1)**(i + j) *
                        ((E(i + 1, j + 1) *
                          (E(i + 2, j + 2) * E(i + 3, j + 3) -
                           E(i + 3, j + 2) * E(i + 2, j + 3)) -
                          E(i + 2, j + 1) *
                          (E(i + 1, j + 2) * E(i + 3, j + 3) -
                           E(i + 3, j + 2) * E(i + 1, j + 3)) +
                          E(i + 3, j + 1) *
                          (E(i + 1, j + 2) * E(i + 2, j + 3) -
                           E(i + 2, j + 2) * E(i + 1, j + 3)))))
            return Matrix(entries)
        else:
            raise Exception(
                "Inversions of matrices with sizes >= 5 are not supported")

    inversed = deprecated('a.inversed()', 'a.inverse()')(inverse)

    def normalized(self, eps=0):
        assert self.m == 1
        invlen = 1.0 / (Matrix.norm(self) + eps)
        return invlen * self

    @staticmethod
    @deprecated('ti.Matrix.transposed(a)', 'a.transpose()')
    def transposed(a):
        return a.transpose()

    #@deprecated('a.T()', 'a.transpose()')
    def T(self):
        return self.transpose()

    def transpose(a):
        ret = Matrix(a.m, a.n, empty=True)
        for i in range(a.n):
            for j in range(a.m):
                ret.set_entry(j, i, a(i, j))
        return ret

    def determinant(a):
        if a.n == 2 and a.m == 2:
            return a(0, 0) * a(1, 1) - a(0, 1) * a(1, 0)
        elif a.n == 3 and a.m == 3:
            return a(0, 0) * (a(1, 1) * a(2, 2) - a(2, 1) * a(1, 2)) - a(
                1, 0) * (a(0, 1) * a(2, 2) - a(2, 1) * a(0, 2)) + a(
                    2, 0) * (a(0, 1) * a(1, 2) - a(1, 1) * a(0, 2))
        elif a.n == 4 and a.m == 4:
            import taichi as ti
            n = 4

            def E(x, y):
                return a(x % n, y % n)

            det = ti.expr_init(0.0)
            for i in range(4):
                det = det + (-1.0)**i * (
                    a(i, 0) *
                    (E(i + 1, 1) *
                     (E(i + 2, 2) * E(i + 3, 3) - E(i + 3, 2) * E(i + 2, 3)) -
                     E(i + 2, 1) *
                     (E(i + 1, 2) * E(i + 3, 3) - E(i + 3, 2) * E(i + 1, 3)) +
                     E(i + 3, 1) *
                     (E(i + 1, 2) * E(i + 2, 3) - E(i + 2, 2) * E(i + 1, 3))))
            return det
        else:
            raise Exception(
                "Determinants of matrices with sizes >= 5 are not supported")

    @staticmethod
    def diag(dim, val):
        ret = Matrix(dim, dim)
        for i in range(dim):
            for j in range(dim):
                ret.set_entry(i, j, 0)
        for i in range(dim):
            ret.set_entry(i, i, val)
        return ret

    def loop_range(self):
        return self.entries[0]

<<<<<<< HEAD
    def shape(self):
        # Took `self.entries[0]` as a representation of this tensor-of-matrices.
        # https://github.com/taichi-dev/taichi/issues/1069#issuecomment-635712140
        return self.loop_range().shape()

    def dim(self):
        return self.loop_range().dim()

    #def data_type(self):
    #    # XXX(@yuanming-hu): Do we need to tell users we are a matrix of dt?
    #    return self.loop_range().data_type()

    # TODO
    @broadcast_if_scalar
    def augassign(self, other, op):
        if not isinstance(other, Matrix):
            other = Matrix(other)
        assert self.n == other.n and self.m == other.m
        for i in range(len(self.entries)):
            self.entries[i].augassign(other.entries[i], op)

    def atomic_add(self, other):
        assert self.n == other.n and self.m == other.m
        for i in range(len(self.entries)):
            self.entries[i].atomic_add(other.entries[i])

=======
>>>>>>> bee2ba83
    def make_grad(self):
        ret = self.empty_copy()
        for i in range(len(ret.entries)):
            ret.entries[i] = self.entries[i].grad
        return ret

    def sum(self):
        ret = self.entries[0]
        for i in range(1, len(self.entries)):
            ret = ret + self.entries[i]
        return ret

    def norm(self, l=2, eps=0):
        assert l == 2
        return impl.sqrt(self.norm_sqr() + eps)

    # TODO: avoid using sqr here since people might consider "sqr" as "square root". New name TBD.
    def norm_sqr(self):
        return (self**2).sum()

    def max(self):
        ret = self.entries[0]
        for i in range(1, len(self.entries)):
            ret = impl.max(ret, self.entries[i])
        return ret

    def min(self):
        ret = self.entries[0]
        for i in range(1, len(self.entries)):
            ret = impl.min(ret, self.entries[i])
        return ret

    def any(self):
        import taichi as ti
        ret = (self.entries[0] != ti.expr_init(0))
        for i in range(1, len(self.entries)):
            ret = ret + (self.entries[i] != ti.expr_init(0))
        return -(ret < ti.expr_init(0))

    def all(self):
        import taichi as ti
        ret = self.entries[0] != ti.expr_init(0)
        for i in range(1, len(self.entries)):
            ret = ret + (self.entries[i] != ti.expr_init(0))
        return -(ret == ti.expr_init(-len(self.entries)))

    def fill(self, val):
        if impl.inside_kernel():

            def assign_renamed(x, y):
                import taichi as ti
                return ti.assign(x, y)

            return self.element_wise_binary(assign_renamed, val)
        if isinstance(val, numbers.Number):
            val = tuple(
                [tuple([val for _ in range(self.m)]) for _ in range(self.n)])
        elif isinstance(val[0], numbers.Number):
            assert self.m == 1
            val = tuple([(v, ) for v in val])
        if isinstance(val, Matrix):
            val_tuple = []
            for i in range(val.n):
                row = []
                for j in range(val.m):
                    row.append(val.get_entry(i, j))
                row = tuple(row)
                val_tuple.append(row)
            val = tuple(val_tuple)
        assert len(val) == self.n
        assert len(val[0]) == self.m
        from .meta import fill_matrix
        fill_matrix(self, val)

    def to_numpy(self, keep_dims=False):
        # Discussion: https://github.com/taichi-dev/taichi/pull/1046#issuecomment-633548858
        as_vector = self.m == 1 and not keep_dims
        dim_ext = (self.n, ) if as_vector else (self.n, self.m)
        ret = np.empty(self.loop_range().shape() + dim_ext,
                       dtype=to_numpy_type(
                           self.loop_range().snode().data_type()))
        from .meta import matrix_to_ext_arr
        matrix_to_ext_arr(self, ret, as_vector)
        import taichi as ti
        ti.sync()
        return ret

    def to_torch(self, device=None, keep_dims=False):
        import torch
        as_vector = self.m == 1 and not keep_dims
        dim_ext = (self.n, ) if as_vector else (self.n, self.m)
        ret = torch.empty(self.loop_range().shape() + dim_ext,
                          dtype=to_pytorch_type(
                              self.loop_range().snode().data_type()),
                          device=device)
        from .meta import matrix_to_ext_arr
        matrix_to_ext_arr(self, ret, as_vector)
        import taichi as ti
        ti.sync()
        return ret

    def from_numpy(self, ndarray):
        if len(ndarray.shape) == self.loop_range().dim() + 1:
            as_vector = True
            assert self.m == 1, "This matrix is not a vector"
        else:
            as_vector = False
            assert len(ndarray.shape) == self.loop_range().dim() + 2
        dim_ext = 1 if as_vector else 2
        assert len(ndarray.shape) == self.loop_range().dim() + dim_ext
        from .meta import ext_arr_to_matrix
        ext_arr_to_matrix(ndarray, self, as_vector)
        import taichi as ti
        ti.sync()

    def from_torch(self, torch_tensor):
        return self.from_numpy(torch_tensor.contiguous())

    def __ti_repr__(self):
        if self.m != 1:
            yield '['

        for j in range(self.m):
            if j:
                yield ', '
            yield '['
            for i in range(self.n):
                if i:
                    yield ', '
                yield self(i, j)
            yield ']'

        if self.m != 1:
            yield ']'

    @staticmethod
    def zero(dt, n, m=1):
        import taichi as ti
        return ti.Matrix([[ti.cast(0, dt) for _ in range(m)]
                          for _ in range(n)])

    @staticmethod
    def one(dt, n):
        import taichi as ti
        return ti.Matrix([[ti.cast(1, dt) for _ in range(n)]
                          for _ in range(n)])

    @staticmethod
    def unit(n, i, dt=None):
        import taichi as ti
        if dt is None:
            dt = ti.get_runtime().default_ip
        assert 0 <= i < n
        return ti.Matrix([ti.cast(int(j == i), dt) for j in range(n)])

    @staticmethod
    def identity(dt, n):
        import taichi as ti
        return ti.Matrix([[ti.cast(int(i == j), dt) for j in range(n)]
                          for i in range(n)])

    @staticmethod
    def rotation2d(alpha):
        import taichi as ti
        return ti.Matrix([[ti.cos(alpha), -ti.sin(alpha)],
                          [ti.sin(alpha), ti.cos(alpha)]])

    def __hash__(self):
        # TODO: refactor KernelTemplateMapper
        # If not, we get `unhashable type: Matrix` when
        # using matrices as template arguments.
        return id(self)

    def dot(self, other):
        assert self.m == 1
        assert other.m == 1
        return (self.transpose() @ other).subscript(0, 0)

    def cross(self, b):
        if self.n == 3 and self.m == 1 and b.n == 3 and b.m == 1:
            return Matrix([
                self(1) * b(2) - self(2) * b(1),
                self(2) * b(0) - self(0) * b(2),
                self(0) * b(1) - self(1) * b(0),
            ])

        elif self.n == 2 and self.m == 1 and b.n == 2 and b.m == 1:
            return self(0) * b(1) - self(1) * b(0)

        else:
            raise Exception(
                "Cross product is only supported between pairs of 2D/3D vectors"
            )

    def outer_product(self, b):
        assert self.m == 1
        assert b.m == 1
        c = Matrix(self.n, b.n)
        for i in range(self.n):
            for j in range(b.n):
                c(i, j).assign(self(i) * b(j))
        return c


def Vector(n=1, dt=None, shape=None, **kwargs):
    return Matrix(n, 1, dt, shape, **kwargs)


Vector.zero = Matrix.zero
Vector.one = Matrix.one
Vector.dot = Matrix.dot
Vector.cross = Matrix.cross
Vector.outer_product = Matrix.outer_product
Vector.unit = Matrix.unit
Vector.normalized = Matrix.normalized<|MERGE_RESOLUTION|>--- conflicted
+++ resolved
@@ -398,7 +398,6 @@
     def loop_range(self):
         return self.entries[0]
 
-<<<<<<< HEAD
     def shape(self):
         # Took `self.entries[0]` as a representation of this tensor-of-matrices.
         # https://github.com/taichi-dev/taichi/issues/1069#issuecomment-635712140
@@ -407,26 +406,9 @@
     def dim(self):
         return self.loop_range().dim()
 
-    #def data_type(self):
-    #    # XXX(@yuanming-hu): Do we need to tell users we are a matrix of dt?
-    #    return self.loop_range().data_type()
-
-    # TODO
-    @broadcast_if_scalar
-    def augassign(self, other, op):
-        if not isinstance(other, Matrix):
-            other = Matrix(other)
-        assert self.n == other.n and self.m == other.m
-        for i in range(len(self.entries)):
-            self.entries[i].augassign(other.entries[i], op)
-
-    def atomic_add(self, other):
-        assert self.n == other.n and self.m == other.m
-        for i in range(len(self.entries)):
-            self.entries[i].atomic_add(other.entries[i])
-
-=======
->>>>>>> bee2ba83
+    def data_type(self):
+        return self.loop_range().data_type()
+
     def make_grad(self):
         ret = self.empty_copy()
         for i in range(len(ret.entries)):
