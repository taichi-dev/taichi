--- conflicted
+++ resolved
@@ -9,20 +9,6 @@
     }                                                        \
   } while (0)
 
-<<<<<<< HEAD
-#define ATOMIC_INSERT(T)                                             \
-  do {                                                               \
-    auto runtime = context->runtime;                                 \
-    taichi_printf(runtime, "[ %d, %d] = %f \n", i, j,                \
-                  taichi_union_cast<T>(value));                      \
-    auto base_ptr = (int64 *)base_ptr_;                              \
-    int64 *num_triplets = base_ptr;                                  \
-    auto data_base_ptr = *(T **)(base_ptr + 1);                      \
-    auto triplet_id = atomic_add_i64(num_triplets, 1);               \
-    data_base_ptr[triplet_id * 3] = i;                               \
-    data_base_ptr[triplet_id * 3 + 1] = j;                           \
-    data_base_ptr[triplet_id * 3 + 2] = taichi_union_cast<T>(value); \
-=======
 #define ATOMIC_INSERT(T)                                                  \
   do {                                                                    \
     auto base_ptr = reinterpret_cast<int##T *>(base_ptr_);                \
@@ -32,7 +18,6 @@
     data_base_ptr[triplet_id * 3] = i;                                    \
     data_base_ptr[triplet_id * 3 + 1] = j;                                \
     data_base_ptr[triplet_id * 3 + 2] = taichi_union_cast<int##T>(value); \
->>>>>>> a74d3f6d
   } while (0);
 
 i32 do_nothing(RuntimeContext *context) {
