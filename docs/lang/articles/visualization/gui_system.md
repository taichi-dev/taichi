--- conflicted
+++ resolved
@@ -75,25 +75,18 @@
 
 ## Draw on a window
 
-<<<<<<< HEAD
-In addition to image display, Taichi's GUI system also supports the rendering of simple geometric shapes such as lines, triangles, rectangles, circles, and texts.
-
-The `pos` parameter in each of the drawing methods accommodates Taichi fields or NumPy arrays, but not Python lists of primitive data types. The elements within the arrays are represented as pairs of floating-point numbers, with values ranging from 0.0 to 1.0, denoting the relative positions of the geometries. For instance:
-=======
+
 Taichi's GUI system supports drawing simple geometries, such as lines, circles, triangles, rectangles, arrows, and texts.
 
 ### Single geometry
->>>>>>> b6c481ce
 
 In Taichi, drawing basic geometric shapes on the GUI is very intuitive. In most cases, all we need to do is specify information such as the position and size of the geometry and call the corresponding APIs.
 
-<<<<<<< HEAD
-The following code snippet demonstrates the rendering of 50 circles with a radius of 5, each with a color randomly assigned based on the values in indices, an integer array with the same size as `pos`:
-=======
+
 #### Line
 
 You can draw a single line on a GUI canvas by specifying its begin and end points:
->>>>>>> b6c481ce
+
 
 ```python
 import numpy as np
@@ -214,9 +207,7 @@
 
 ![gui-lines](https://raw.githubusercontent.com/taichi-dev/public_files/master/taichi/doc/gui-lines.png)
 
-<<<<<<< HEAD
-The following code snippet demonstrates the rendering of two orange triangles, with `X`, `Y`, and `Z` denoting the three vertices of each triangle:
-=======
+
 #### Circles
 
 The following code draws 50 circles with a radius of `5` and in three different colors randomly assigned by `indices`, an integer array of the same size as `pos`.
@@ -240,7 +231,7 @@
 #### Triangles
 
 The following code draws two orange triangles orange, with `X`, `Y`, and `Z` representing the three points of the triangles.
->>>>>>> b6c481ce
+
 
 ```python
 import numpy as np
@@ -330,11 +321,8 @@
     gui.show()
 ```
 
-<<<<<<< HEAD
-`ggui.is_pressed(): identifies currently pressed keys. As demonstrated in the following code snippet, it must be used in conjunction with `gui.get_event()`, as it will not be updated otherwise. For example:
-=======
+
 `gui.is_pressed()` detects the pressed keys. As the following code snippet shows, you must use it together with `gui.get_event()`. Otherwise, it is not updated.
->>>>>>> b6c481ce
 
 For example:
 
