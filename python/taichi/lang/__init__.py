import inspect
import platform

from taichi._lib import core as _ti_core
from taichi._lib.utils import locale_encode
from taichi.lang import impl
from taichi.lang._ndrange import ndrange
from taichi.lang.enums import Layout
<<<<<<< HEAD
from taichi.lang.exception import *
from taichi.lang.expr import Expr, make_expr_group
from taichi.lang.field import Field, ScalarField
from taichi.lang.impl import *
from taichi.lang.kernel_impl import *
=======
from taichi.lang.exception import (TaichiCompilationError, TaichiNameError,
                                   TaichiSyntaxError, TaichiTypeError)
from taichi.lang.impl import (axes, deactivate_all_snodes, field, grouped,
                              ndarray, one, root, static, static_assert,
                              static_print, stop_grad, zero)
from taichi.lang.kernel_impl import (KernelArgError, KernelDefError,
                                     data_oriented, func, kernel, pyfunc)
>>>>>>> 32687b73
from taichi.lang.matrix import *
from taichi.lang.mesh import *
from taichi.lang.misc import *  # pylint: disable=W0622
from taichi.lang.ops import *  # pylint: disable=W0622
from taichi.lang.quant_impl import quant
from taichi.lang.runtime_ops import async_flush, sync
from taichi.lang.snode import (SNode, activate, append, deactivate, get_addr,
                               is_active, length, rescale_index)
from taichi.lang.sort import parallel_sort
from taichi.lang.source_builder import SourceBuilder
from taichi.lang.struct import Struct, StructField
from taichi.lang.type_factory_impl import type_factory
from taichi.profiler import KernelProfiler, get_default_kernel_profiler
from taichi.profiler.kernelmetrics import (CuptiMetric, default_cupti_metrics,
                                           get_predefined_cupti_metrics)
from taichi.tools.util import set_gdb_trigger, warning
from taichi.types.annotations import any_arr, ext_arr, template
from taichi.types.primitive_types import f16, f32, f64, i32, i64, u32, u64

from taichi import _logging, _snode

__all__ = [
    s for s in dir()
    if not s.startswith('_') and not inspect.ismodule(globals()[s])
    or s in ['tape', 'sort']
]<|MERGE_RESOLUTION|>--- conflicted
+++ resolved
@@ -6,21 +6,9 @@
 from taichi.lang import impl
 from taichi.lang._ndrange import ndrange
 from taichi.lang.enums import Layout
-<<<<<<< HEAD
 from taichi.lang.exception import *
-from taichi.lang.expr import Expr, make_expr_group
-from taichi.lang.field import Field, ScalarField
 from taichi.lang.impl import *
 from taichi.lang.kernel_impl import *
-=======
-from taichi.lang.exception import (TaichiCompilationError, TaichiNameError,
-                                   TaichiSyntaxError, TaichiTypeError)
-from taichi.lang.impl import (axes, deactivate_all_snodes, field, grouped,
-                              ndarray, one, root, static, static_assert,
-                              static_print, stop_grad, zero)
-from taichi.lang.kernel_impl import (KernelArgError, KernelDefError,
-                                     data_oriented, func, kernel, pyfunc)
->>>>>>> 32687b73
 from taichi.lang.matrix import *
 from taichi.lang.mesh import *
 from taichi.lang.misc import *  # pylint: disable=W0622
