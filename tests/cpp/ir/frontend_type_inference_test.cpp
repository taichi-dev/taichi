#include "gtest/gtest.h"

#include "taichi/ir/frontend_ir.h"
#include "taichi/program/program.h"
#include "taichi/ir/expression_ops.h"
#include "taichi/program/compile_config.h"

namespace taichi::lang {

TEST(FrontendTypeInference, Const) {
  auto const_i64 = value<int64>(1LL << 63);
  const_i64->type_check(nullptr);
  EXPECT_EQ(const_i64->ret_type, PrimitiveType::i64);
}

TEST(FrontendTypeInference, ArgLoad) {
  auto arg_load_u64 = Expr::make<ArgLoadExpression>(2, PrimitiveType::u64);
  arg_load_u64->type_check(nullptr);
  EXPECT_EQ(arg_load_u64->ret_type, PrimitiveType::u64);
}

TEST(FrontendTypeInference, Rand) {
  auto rand_f16 = expr_rand(PrimitiveType::f16);
  rand_f16->type_check(nullptr);
  EXPECT_EQ(rand_f16->ret_type, PrimitiveType::f16);
}

TEST(FrontendTypeInference, Id) {
  auto prog = std::make_unique<Program>(Arch::x64);
  auto func = []() {};
  auto kernel = std::make_unique<Kernel>(*prog, func, "fake_kernel");
  Callable::CurrentCallableGuard _(kernel->program, kernel.get());
  auto const_i32 = value<int32>(-(1 << 20));
  const_i32->type_check(nullptr);
  auto id_i32 = prog->current_ast_builder()->make_var(const_i32, const_i32->tb);
  EXPECT_EQ(id_i32->ret_type, PrimitiveType::i32);
}

TEST(FrontendTypeInference, BinaryOp) {
  auto prog = std::make_unique<Program>(Arch::x64);
  prog->this_thread_config().default_fp = PrimitiveType::f64;
  auto const_i32 = value<int32>(-(1 << 20));
  const_i32->type_check(nullptr);
  auto const_f32 = value<float32>(5.0);
  const_f32->type_check(nullptr);
  auto truediv_f64 = expr_truediv(const_i32, const_f32);
  truediv_f64->type_check(&prog->this_thread_config());
  EXPECT_EQ(truediv_f64->ret_type, PrimitiveType::f64);
}

TEST(FrontendTypeInference, UnaryOp) {
  auto prog = std::make_unique<Program>(Arch::x64);
  prog->this_thread_config().default_fp = PrimitiveType::f64;
  auto const_i16 = value<int16>(-(1 << 10));

  CompileConfig dummy_config;
  const_i16->type_check(nullptr);
  EXPECT_EQ(const_i16->ret_type, PrimitiveType::i16);
  auto cast_i8 = cast(const_i16, PrimitiveType::i8);
  cast_i8->type_check(&dummy_config);
  EXPECT_EQ(cast_i8->ret_type, PrimitiveType::i8);
  auto bit_not_i16 = ~const_i16;
  bit_not_i16->type_check(&dummy_config);
  EXPECT_EQ(bit_not_i16->ret_type, PrimitiveType::i16);
  auto log_f64 = expr_log(const_i16);
  log_f64->type_check(&prog->this_thread_config());
  EXPECT_EQ(log_f64->ret_type, PrimitiveType::f64);
}

TEST(FrontendTypeInference, TernaryOp) {
  auto const_i32 = value<int32>(-(1 << 10));
  const_i32->type_check(nullptr);
  EXPECT_EQ(const_i32->ret_type, PrimitiveType::i32);
  auto cast_i8 = cast(const_i32, PrimitiveType::i8);

  CompileConfig dummy_config;
  cast_i8->type_check(&dummy_config);
  EXPECT_EQ(cast_i8->ret_type, PrimitiveType::i8);

  auto const_f32 = value<float32>(5.0);
  const_f32->type_check(nullptr);
  EXPECT_EQ(const_f32->ret_type, PrimitiveType::f32);
  auto ternary_f32 = expr_select(const_i32, cast_i8, const_f32);
  ternary_f32->type_check(nullptr);
  EXPECT_EQ(ternary_f32->ret_type, PrimitiveType::f32);
}

TEST(FrontendTypeInference, GlobalPtr_Field) {
  auto global_var =
      Expr::make<FieldExpression>(PrimitiveType::u8, Identifier(0));
  auto index = value<int32>(2);
  index->type_check(nullptr);
  auto global_ptr = global_var[ExprGroup(index)];
  global_ptr->type_check(nullptr);
  EXPECT_EQ(global_ptr->ret_type, PrimitiveType::u8);
}

TEST(FrontendTypeInference, GlobalPtr_ExternalTensor) {
  auto index = value<float32>(2);
  index->type_check(nullptr);
  auto external_tensor =
      Expr::make<ExternalTensorExpression>(PrimitiveType::u16, 1, 0, 0);
  auto global_ptr = external_tensor[ExprGroup(index)];
  EXPECT_THROW(global_ptr->type_check(nullptr), TaichiTypeError);
}

TEST(FrontendTypeInference, TensorElement) {
  auto prog = std::make_unique<Program>(Arch::x64);
  auto func = []() {};
  auto kernel = std::make_unique<Kernel>(*prog, func, "fake_kernel");
  Callable::CurrentCallableGuard _(kernel->program, kernel.get());
  auto ast_builder = prog->current_ast_builder();
  const std::vector<int> shape{3};
  auto var = Expr(std::make_shared<IdExpression>(ast_builder->get_next_id()));
  ast_builder->insert(std::make_unique<FrontendAllocaStmt>(
      std::static_pointer_cast<IdExpression>(var.expr)->id, shape,
      PrimitiveType::u32));
  var->ret_type = prog->current_ast_builder()->get_last_stmt()->ret_type;
  auto index = value<int32>(2);
  index->type_check(nullptr);
  auto tensor_element = Expr::make<IndexExpression>(var, ExprGroup(index));
  tensor_element->type_check(nullptr);
  EXPECT_EQ(tensor_element->ret_type, PrimitiveType::u32);
}

TEST(FrontendTypeInference, AtomicOp) {
  auto const_i32 = value<int32>(-(1 << 20));
  const_i32->type_check(nullptr);
  auto const_f32 = value<float32>(5.0);
  const_f32->type_check(nullptr);
  auto atomic_add_i32 =
      Expr::make<AtomicOpExpression>(AtomicOpType::add, const_i32, const_f32);
  atomic_add_i32->type_check(nullptr);
  EXPECT_EQ(atomic_add_i32->ret_type, PrimitiveType::i32);
}

TEST(FrontendTypeInference, SNodeOp) {
  auto snode = std::make_unique<SNode>(0, SNodeType::root);
  snode->dt = PrimitiveType::u8;
  auto index = value<int32>(2);
  index->type_check(nullptr);
  auto snode_op = snode_get_addr(snode.get(), ExprGroup(index));
  snode_op->type_check(nullptr);
  EXPECT_EQ(snode_op->ret_type, PrimitiveType::u64);
}

TEST(FrontendTypeInference, ExternalTensorShapeAlongAxis) {
  auto external_tensor =
      Expr::make<ExternalTensorExpression>(PrimitiveType::u64, 1, 0, 0);
  auto shape =
      Expr::make<ExternalTensorShapeAlongAxisExpression>(external_tensor, 0);
  shape->type_check(nullptr);
  EXPECT_EQ(shape->ret_type, PrimitiveType::i32);
}

TEST(FrontendTypeInference, RangeAssumption) {
  auto const_f32_a = value<float32>(5.0);
  const_f32_a->type_check(nullptr);
  auto const_f32_b = value<float32>(5.0);
  const_f32_b->type_check(nullptr);
  auto valid = assume_range(const_f32_a, const_f32_b, 0, 1);
  valid->type_check(nullptr);
  EXPECT_EQ(valid->ret_type, PrimitiveType::f32);
  auto const_f64 = value<float64>(5.0);
  const_f64->type_check(nullptr);
  auto invalid = assume_range(const_f32_a, const_f64, 0, 1);
  EXPECT_THROW(invalid->type_check(nullptr), TaichiTypeError);
}

TEST(FrontendTypeInference, LoopUnique) {
  auto const_i64 = value<int64>(5);
  const_i64->type_check(nullptr);
  auto lunique = loop_unique(const_i64, {});
  lunique->type_check(nullptr);
  EXPECT_EQ(lunique->ret_type, PrimitiveType::i64);
}

TEST(FrontendTypeInference, InternalFuncCall) {
  auto internal_func_call = Expr::make<InternalFuncCallExpression>(
      "do_nothing", std::vector<Expr>{}, /*with_runtime_context=*/true);
  internal_func_call->type_check(nullptr);
  EXPECT_EQ(internal_func_call->ret_type, PrimitiveType::i32);
}

<<<<<<< HEAD
TEST(FrontendTypeInference, TensorTypeUnification) {
  // lhs mat, rhs const
  auto element = Expr::make<ConstExpression, int32>(1);
  std::vector<Expr> elements = {element, element};
  std::vector<int> shape = {2, 1};
  auto mat = Expr::make<MatrixExpression>(elements, shape, PrimitiveType::i32);
  mat->type_check(nullptr);
  auto const_val = Expr::make<ConstExpression, int32>(2);
  const_val->type_check(nullptr);
  auto expr = Expr::make<BinaryOpExpression>(BinaryOpType::add, mat, const_val);
  expr->type_check(nullptr);
  auto binaryop_expr = expr.cast<BinaryOpExpression>();
  EXPECT_TRUE(binaryop_expr->rhs->ret_type->is<TensorType>());
  auto rhs_type = binaryop_expr->rhs->ret_type->cast<TensorType>();
  auto ret_type = binaryop_expr->ret_type;
  auto expected_shape = std::vector<int>({2, 1});
  EXPECT_TRUE(ret_type->is<TensorType>() &&
              ret_type->cast<TensorType>()->get_shape() == expected_shape);
  EXPECT_TRUE(rhs_type->get_shape() == expected_shape);

  // lhs const, rhs mat
  expr = Expr::make<BinaryOpExpression>(BinaryOpType::div, const_val, mat);
  expr->type_check(nullptr);
  binaryop_expr = expr.cast<BinaryOpExpression>();
  EXPECT_TRUE(binaryop_expr->rhs->ret_type->is<TensorType>());
  auto lhs_type = binaryop_expr->lhs->ret_type->cast<TensorType>();
  ret_type = binaryop_expr->ret_type;
  EXPECT_TRUE(ret_type->is<TensorType>() &&
              ret_type->cast<TensorType>()->get_shape() == expected_shape);
  EXPECT_TRUE(lhs_type->get_shape() == expected_shape);
}

}  // namespace lang
}  // namespace taichi
=======
}  // namespace taichi::lang
>>>>>>> 31f33df5
<|MERGE_RESOLUTION|>--- conflicted
+++ resolved
@@ -182,7 +182,6 @@
   EXPECT_EQ(internal_func_call->ret_type, PrimitiveType::i32);
 }
 
-<<<<<<< HEAD
 TEST(FrontendTypeInference, TensorTypeUnification) {
   // lhs mat, rhs const
   auto element = Expr::make<ConstExpression, int32>(1);
@@ -214,9 +213,4 @@
               ret_type->cast<TensorType>()->get_shape() == expected_shape);
   EXPECT_TRUE(lhs_type->get_shape() == expected_shape);
 }
-
-}  // namespace lang
-}  // namespace taichi
-=======
-}  // namespace taichi::lang
->>>>>>> 31f33df5
+}  // namespace taichi::lang