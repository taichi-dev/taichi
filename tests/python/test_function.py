import pytest

import taichi as ti
from tests import test_utils


@test_utils.test(arch=[ti.cpu, ti.gpu])
def test_function_without_return():
    x = ti.field(ti.i32, shape=())

    @ti.experimental.real_func
    def foo(val: ti.i32):
        x[None] += val

    @ti.kernel
    def run():
        foo(40)
        foo(2)

    x[None] = 0
    run()
    assert x[None] == 42


@test_utils.test(arch=[ti.cpu, ti.gpu], debug=True)
def test_function_with_return():
    x = ti.field(ti.i32, shape=())

    @ti.experimental.real_func
    def foo(val: ti.i32) -> ti.i32:
        x[None] += val
        return val

    @ti.kernel
    def run():
        a = foo(40)
        foo(2)
        assert a == 40

    x[None] = 0
    run()
    assert x[None] == 42


@test_utils.test(arch=[ti.cpu, ti.gpu])
def test_call_expressions():
    x = ti.field(ti.i32, shape=())

    @ti.experimental.real_func
    def foo(val: ti.i32) -> ti.i32:
        if x[None] > 10:
            x[None] += 1
        x[None] += val
        return 0

    @ti.kernel
    def run():
        assert foo(15) == 0
        assert foo(10) == 0

    x[None] = 0
    run()
    assert x[None] == 26


@test_utils.test(arch=[ti.cpu, ti.cuda], debug=True)
def test_default_templates():
    @ti.func
    def func1(x: ti.template()):
        x = 1

    @ti.func
    def func2(x: ti.template()):
        x += 1

    @ti.func
    def func3(x):
        x = 1

    @ti.func
    def func4(x):
        x += 1

    @ti.func
    def func1_field(x: ti.template()):
        x[None] = 1

    @ti.func
    def func2_field(x: ti.template()):
        x[None] += 1

    @ti.func
    def func3_field(x):
        x[None] = 1

    @ti.func
    def func4_field(x):
        x[None] += 1

    v = ti.field(dtype=ti.i32, shape=())

    @ti.kernel
    def run_func():
        a = 0
        func1(a)
        assert a == 1
        b = 0
        func2(b)
        assert b == 1
        c = 0
        func3(c)
        assert c == 0
        d = 0
        func4(d)
        assert d == 0

        v[None] = 0
        func1_field(v)
        assert v[None] == 1
        v[None] = 0
        func2_field(v)
        assert v[None] == 1
        v[None] = 0
        func3_field(v)
        assert v[None] == 1
        v[None] = 0
        func4_field(v)
        assert v[None] == 1

    run_func()


@test_utils.test(arch=[ti.cpu, ti.gpu])
def test_experimental_templates():
    x = ti.field(ti.i32, shape=())
    y = ti.field(ti.i32, shape=())
    answer = ti.field(ti.i32, shape=8)

    @ti.kernel
    def kernel_inc(x: ti.template()):
        x[None] += 1

    def run_kernel():
        x[None] = 10
        y[None] = 20
        kernel_inc(x)
        assert x[None] == 11
        assert y[None] == 20
        kernel_inc(y)
        assert x[None] == 11
        assert y[None] == 21

    @ti.experimental.real_func
    def inc(x: ti.template()):
        x[None] += 1

    @ti.kernel
    def run_func():
        x[None] = 10
        y[None] = 20
        inc(x)
        answer[0] = x[None]
        answer[1] = y[None]
        inc(y)
        answer[2] = x[None]
        answer[3] = y[None]

    def verify():
        assert answer[0] == 11
        assert answer[1] == 20
        assert answer[2] == 11
        assert answer[3] == 21

    run_kernel()
    run_func()
    verify()


@test_utils.test(arch=[ti.cpu, ti.gpu])
def test_missing_arg_annotation():
    with pytest.raises(ti.TaichiSyntaxError, match='must be type annotated'):

        @ti.experimental.real_func
        def add(a, b: ti.i32) -> ti.i32:
            return a + b


@test_utils.test(arch=[ti.cpu, ti.gpu])
def test_missing_return_annotation():
    with pytest.raises(ti.TaichiCompilationError,
                       match='return value must be annotated'):

        @ti.experimental.real_func
        def add(a: ti.i32, b: ti.i32):
            return a + b

        @ti.kernel
        def run():
            add(30, 2)

        run()


@test_utils.test(arch=[ti.cpu, ti.gpu])
<<<<<<< HEAD
=======
def test_different_argument_type():
    @ti.experimental.real_func
    def add(a: ti.f32, b: ti.f32) -> ti.f32:
        return a + b

    @ti.kernel
    def run() -> ti.i32:
        return add(1, 2)

    assert run() == 3


@test_utils.test(arch=[ti.cpu, ti.gpu], cfg_optimization=False)
>>>>>>> 14e6dfc8
def test_recursion():
    @ti.experimental.real_func
    def sum(f: ti.template(), l: ti.i32, r: ti.i32) -> ti.i32:
        ret = 0
        if l == r:
            ret = f[l]
        else:
            ret = sum(f, l, (l + r) // 2) + sum(f, (l + r) // 2 + 1, r)
        return ret

    f = ti.field(ti.i32, shape=100)
    for i in range(100):
        f[i] = i

    @ti.kernel
    def get_sum() -> ti.i32:
        return sum(f, 0, 99)

    assert get_sum() == 99 * 50<|MERGE_RESOLUTION|>--- conflicted
+++ resolved
@@ -202,8 +202,6 @@
 
 
 @test_utils.test(arch=[ti.cpu, ti.gpu])
-<<<<<<< HEAD
-=======
 def test_different_argument_type():
     @ti.experimental.real_func
     def add(a: ti.f32, b: ti.f32) -> ti.f32:
@@ -216,8 +214,7 @@
     assert run() == 3
 
 
-@test_utils.test(arch=[ti.cpu, ti.gpu], cfg_optimization=False)
->>>>>>> 14e6dfc8
+@test_utils.test(arch=[ti.cpu, ti.gpu])
 def test_recursion():
     @ti.experimental.real_func
     def sum(f: ti.template(), l: ti.i32, r: ti.i32) -> ti.i32:
