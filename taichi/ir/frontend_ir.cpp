--- conflicted
+++ resolved
@@ -22,15 +22,7 @@
                                          SNode *snode,
                                          const ExprGroup &indices,
                                          const Expr &val)
-<<<<<<< HEAD
     : op_type(op_type), snode(snode), indices(indices), val(val) {
-=======
-    : op_type(op_type), snode(snode), val(val) {
-  this->indices = indices;
-  std::vector<Expr> expanded_exprs = builder->expand_exprs(this->indices.exprs);
-  this->indices.exprs = expanded_exprs;
-
->>>>>>> aa0a2e87
   if (val.expr != nullptr) {
     TI_ASSERT(op_type == SNodeOpType::append);
   } else {
@@ -38,12 +30,7 @@
   }
 }
 
-<<<<<<< HEAD
-FuncCallExpression::FuncCallExpression(Function *func, const ExprGroup &args)
-    : func(func), args(args) {
-=======
 FrontendReturnStmt::FrontendReturnStmt(const ExprGroup &group) : values(group) {
->>>>>>> aa0a2e87
 }
 
 FrontendAssignStmt::FrontendAssignStmt(const Expr &lhs, const Expr &rhs)
@@ -967,27 +954,15 @@
 SNodeOpExpression::SNodeOpExpression(SNode *snode,
                                      SNodeOpType op_type,
                                      const ExprGroup &indices)
-<<<<<<< HEAD
     : snode(snode), op_type(op_type), indices(indices) {
-=======
-    : snode(snode), op_type(op_type) {
-  std::vector<Expr> expanded_indices = builder->expand_exprs(indices.exprs);
-  this->indices = indices;
-  this->indices.exprs = std::move(expanded_indices);
->>>>>>> aa0a2e87
 }
 
 SNodeOpExpression::SNodeOpExpression(SNode *snode,
                                      SNodeOpType op_type,
                                      const ExprGroup &indices,
                                      const std::vector<Expr> &values)
-<<<<<<< HEAD
     : SNodeOpExpression(snode, op_type, indices) {
   this->values = values;
-=======
-    : SNodeOpExpression(builder, snode, op_type, indices) {
-  this->values = builder->expand_exprs(values);
->>>>>>> aa0a2e87
 }
 
 void SNodeOpExpression::type_check(CompileConfig *config) {
