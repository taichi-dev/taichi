--- conflicted
+++ resolved
@@ -133,17 +133,10 @@
   list(APPEND TAICHI_CORE_SOURCE ${TAICHI_CUDA_RUNTIME_SOURCE})
 endif()
 
-<<<<<<< HEAD
-if(NOT CUDA_VERSION)
-    set(CUDA_VERSION 10.0)
-endif()
-
 if (TI_WITH_DX12)
     set(CMAKE_CXX_FLAGS "${CMAKE_CXX_FLAGS} -DTI_WITH_DX12")
 endif()
 
-=======
->>>>>>> 694bc3fe
 ## TODO: Remove CC backend
 if (TI_WITH_CC)
   set(CMAKE_CXX_FLAGS "${CMAKE_CXX_FLAGS} -DTI_WITH_CC")
