import argparse
import math
import os
import random
import runpy
import shutil
import sys
import time
from collections import defaultdict
from functools import wraps
from pathlib import Path

from colorama import Back, Fore, Style

import taichi as ti
from taichi.tools.video import (accelerate_video, crop_video, make_video,
                                mp4_to_gif, scale_video)


<<<<<<< HEAD
def timer(func):
    import timeit
=======
def run_example(name: str):
    """Run an example based on the example NAME."""
    all_example_names = get_available_examples()
    # try to find and remove python file extension once
    if name.endswith('.py'):
        name = name.split('.')[0]
    if name not in all_example_names:
        sys.exit(
            f"Sorry, {name} is not an available example name!\nAvailable example names are: {sorted(all_example_names)}"
        )
    examples_dir = get_examples_dir()
    target = str((examples_dir / f"{name}.py").resolve())
    # we need to modify path for examples that use
    # implicit relative imports
    sys.path.append(str(examples_dir.resolve()))
    print(f"Running example {name} ...")
    runpy.run_path(target, run_name='__main__')
>>>>>>> db4ddbfd

    @wraps(func)
    def wrapper(*args, **kwargs):
        start = timeit.default_timer()
        result = func(*args, **kwargs)
        elapsed = timeit.default_timer() - start
        print(f">>> Running time: {elapsed:.2f}s")
        return result

    return wrapper


class TaichiMain:
    registered_commands = {
        "example", "release", "gif", "video_speed", "video_crop",
        "video_scale", "video", "doc", "update", "format_all", "format",
        "build", "regression", "baseline", "benchmark", "test", "debug", "run"
    }

    @timer
    def __init__(self, debug: bool = False, test_mode: bool = False):
        self.banner = f"\n{'*' * 43}\n**      Taichi Programming Language      **\n{'*' * 43}"
        print(self.banner)

        if 'TI_DEBUG' in os.environ:
            val = os.environ['TI_DEBUG']
            if val not in ['0', '1']:
                raise ValueError(
                    "Environment variable TI_DEBUG can only have value 0 or 1."
                )
        if debug:
            print(f"\n{'*' * 17} Debug Mode {'*' * 17}\n")
            os.environ['TI_DEBUG'] = '1'

        parser = argparse.ArgumentParser(description="Taichi CLI",
                                         usage=self._usage())
        parser.add_argument('command',
                            help="command from the above list to run")

        # Print help if no command provided
        if len(sys.argv[1:2]) == 0:
            parser.print_help()
            exit(1)

        # Parse the command
        args = parser.parse_args(sys.argv[1:2])
        if args.command not in self.registered_commands:
            # TODO: do we really need this?
            if args.command.endswith(".py"):
                TaichiMain._exec_python_file(args.command)
            print(f"{args.command} is not a valid command!")
            parser.print_help()
            exit(1)

        # Flag for unit testing
        self.test_mode = test_mode
        if self.test_mode: return

        getattr(self, args.command)(sys.argv[2:])

    def _usage(self) -> str:
        """Compose deterministic usage message based on registered_commands."""
        # TODO: add some color to commands
        msg = "\n"
        space = 20
        for command in sorted(self.registered_commands):
            msg += f"{command}{' ' * (space - len(command))}|-> {getattr(self, command).__doc__}\n"
        return msg

    @staticmethod
    def _exec_python_file(filename: str):
        """Execute a Python file based on filename."""
        # TODO: do we really need this?
        import subprocess
        subprocess.call([sys.executable, filename] + sys.argv[1:])

    @staticmethod
    def _get_examples_dir() -> Path:
        """Get the path to the examples directory."""
        import taichi as ti

        root_dir = ti.package_root() if ti.is_release(
        ) else ti.get_repo_directory()
        examples_dir = Path(root_dir) / 'examples'
        return examples_dir

    @staticmethod
    def _get_available_examples() -> set:
        """Get a set of all available example names."""
        examples_dir = TaichiMain._get_examples_dir()
        all_examples = examples_dir.rglob('*.py')
        all_example_names = {
            str(f.resolve()).split('/')[-1].split('.')[0]
            for f in all_examples
        }
        return all_example_names

    def example(self, arguments: list = sys.argv[2:]):
        """Run an example by name"""
        parser = argparse.ArgumentParser(description=f"{self.example.__doc__}")
        parser.add_argument("name",
                            help=f"Name of an example\n",
                            choices=sorted(
                                TaichiMain._get_available_examples()))
        args = parser.parse_args(arguments)

        examples_dir = TaichiMain._get_examples_dir()
        target = str((examples_dir / f"{args.name}.py").resolve())
        # path for examples needs to be modified for implicit relative imports
        sys.path.append(str(examples_dir.resolve()))
        print(f"Running example {args.name} ...")

        # Short circuit for testing
        if self.test_mode: return args

        runpy.run_path(target, run_name='__main__')

    def release(self, arguments: list = sys.argv[2:]):
        """Make source code release"""
        parser = argparse.ArgumentParser(description=f"{self.release.__doc__}")
        args = parser.parse_args(arguments)

        # Short circuit for testing
        if self.test_mode: return args

        from git import Git
        import zipfile
        import hashlib
        g = Git(ti.get_repo_directory())
        g.init()
        with zipfile.ZipFile('release.zip', 'w') as zip:
            files = g.ls_files().split('\n')
            os.chdir(ti.get_repo_directory())
            for f in files:
                if not os.path.isdir(f):
                    zip.write(f)
        ver = ti.__version__
        md5 = hashlib.md5()
        with open('release.zip', "rb") as f:
            for chunk in iter(lambda: f.read(4096), b""):
                md5.update(chunk)
        md5 = md5.hexdigest()
        commit = ti.core.get_commit_hash()[:8]
        fn = f'taichi-src-v{ver[0]}-{ver[1]}-{ver[2]}-{commit}-{md5}.zip'
        import shutil
        shutil.move('release.zip', fn)

    @staticmethod
    def _mp4_file(name: str) -> str:
        if not name.endswith('.mp4'):
            raise argparse.ArgumentTypeError("filename must be of type .mp4")
        return name

    def gif(self, arguments: list = sys.argv[2:]):
        """Convert mp4 file to gif in the same directory"""
        parser = argparse.ArgumentParser(description=f"{self.gif.__doc__}")
        parser.add_argument('-i',
                            '--input',
                            required=True,
                            dest='input_file',
                            type=TaichiMain._mp4_file,
                            help="Path to input MP4 video file")
        parser.add_argument('-f',
                            '--framerate',
                            required=False,
                            default=24,
                            dest='framerate',
                            type=int,
                            help="Frame rate of the output GIF")
        args = parser.parse_args(arguments)

        args.output_file = str(Path(args.input_file).with_suffix('.gif'))
        ti.info(f"Converting {args.input_file} to {args.output_file}")

        # Short circuit for testing
        if self.test_mode: return args
        mp4_to_gif(args.input_file, args.output_file, args.framerate)

    def video_speed(self, arguments: list = sys.argv[2:]):
        """Speed up video in the same directory"""
        parser = argparse.ArgumentParser(
            description=f"{self.video_speed.__doc__}")
        parser.add_argument('-i',
                            '--input',
                            required=True,
                            dest='input_file',
                            type=TaichiMain._mp4_file,
                            help="Path to input MP4 video file")
        parser.add_argument(
            '-s',
            '--speed',
            required=True,
            dest='speed',
            type=float,
            help="Speedup factor for the output MP4 based on input. (e.g. 2.0)"
        )
        args = parser.parse_args(arguments)

        args.output_file = str(
            Path(args.input_file).with_name(
                f"{Path(args.input_file).stem}-sped{Path(args.input_file).suffix}"
            ))

        # Short circuit for testing
        if self.test_mode: return args
        accelerate_video(args.input_file, args.output_file, args.speed)

    def video_crop(self, arguments: list = sys.argv[2:]):
        """Crop video in the same directory"""
        parser = argparse.ArgumentParser(
            description=f"{self.video_crop.__doc__}")
        parser.add_argument('-i',
                            '--input',
                            required=True,
                            dest='input_file',
                            type=TaichiMain._mp4_file,
                            help="Path to input MP4 video file")
        parser.add_argument('--x1',
                            required=True,
                            dest='x_begin',
                            type=float,
                            help="X coordinate of the beginning crop point")
        parser.add_argument('--x2',
                            required=True,
                            dest='x_end',
                            type=float,
                            help="X coordinate of the ending crop point")
        parser.add_argument('--y1',
                            required=True,
                            dest='y_begin',
                            type=float,
                            help="Y coordinate of the beginning crop point")
        parser.add_argument('--y2',
                            required=True,
                            dest='y_end',
                            type=float,
                            help="Y coordinate of the ending crop point")
        args = parser.parse_args(arguments)

        args.output_file = str(
            Path(args.input_file).with_name(
                f"{Path(args.input_file).stem}-cropped{Path(args.input_file).suffix}"
            ))

        # Short circuit for testing
        if self.test_mode: return args
        crop_video(args.input_file, args.output_file, args.x_begin, args.x_end,
                   args.y_begin, args.y_end)

    def video_scale(self, arguments: list = sys.argv[2:]):
        """Scale video resolution in the same directory"""
        parser = argparse.ArgumentParser(
            description=f"{self.video_scale.__doc__}")
        parser.add_argument('-i',
                            '--input',
                            required=True,
                            dest='input_file',
                            type=TaichiMain._mp4_file,
                            help="Path to input MP4 video file")
        parser.add_argument(
            '-w',
            '--ratio-width',
            required=True,
            dest='ratio_width',
            type=float,
            help="The scaling ratio of the resolution on width")
        parser.add_argument(
            '--ratio-height',
            required=False,
            default=None,
            dest='ratio_height',
            type=float,
            help=
            "The scaling ratio of the resolution on height [default: equal to ratio-width]"
        )
        args = parser.parse_args(arguments)

        if not args.ratio_height:
            args.ratio_height = args.ratio_width
        args.output_file = str(
            Path(args.input_file).with_name(
                f"{Path(args.input_file).stem}-scaled{Path(args.input_file).suffix}"
            ))

        # Short circuit for testing
        if self.test_mode: return args
        scale_video(args.input_file, args.output_file, args.ratio_width,
                    args.ratio_height)

    def video(self, arguments: list = sys.argv[2:]):
        """Make a video using *.png files in the current directory"""
        parser = argparse.ArgumentParser(description=f"{self.video.__doc__}")
        parser.add_argument("inputs", nargs='*', help="PNG file(s) as inputs")
        parser.add_argument('-o',
                            '--output',
                            required=False,
                            default=Path('./video.mp4').resolve(),
                            dest='output_file',
                            type=lambda x: Path(x).resolve(),
                            help="Path to output MP4 video file")
        parser.add_argument('-f',
                            '--framerate',
                            required=False,
                            default=24,
                            dest='framerate',
                            type=int,
                            help="Frame rate of the output MP4 video")
        args = parser.parse_args(arguments)

        if not args.inputs:
            args.inputs = [str(p.resolve()) for p in Path('.').glob('*.png')]

        ti.info(f'Making video using {len(args.inputs)} png files...')
        ti.info(f'frame_rate = {args.framerate}')

        # Short circuit for testing
        if self.test_mode: return args
        make_video(args.inputs,
                   output_path=str(args.output_file),
                   frame_rate=args.framerate)
        ti.info(f'Done! Output video file = {args.output_file}')

    def doc(self, arguments: list = sys.argv[2:]):
        """Build documentation"""
        parser = argparse.ArgumentParser(description=f"{self.doc.__doc__}")
        args = parser.parse_args(arguments)

        # Short circuit for testing
        if self.test_mode: return args
        os.system(
            f'cd {ti.get_repo_directory()}/docs && sphinx-build -b html . build'
        )

    def update(self, arguments: list = sys.argv[2:]):
        """Update the Taichi codebase"""
        # TODO: Test if this still works, fix if it doesn't
        parser = argparse.ArgumentParser(description=f"{self.update.__doc__}")
        args = parser.parse_args(arguments)

        # Short circuit for testing
        if self.test_mode: return args
        ti.core.update(True)
        ti.core.build()

    def format(self, arguments: list = sys.argv[2:]):
        """Reformat modified source files"""
        parser = argparse.ArgumentParser(description=f"{self.format.__doc__}")
        parser.add_argument(
            '-d',
            '--diff',
            required=False,
            default=None,
            dest='diff',
            type=str,
            help="A commit hash that git can use to compare diff with")
        args = parser.parse_args(arguments)

        # Short circuit for testing
        if self.test_mode: return args
        ti.core.format(diff=args.diff)

    def format_all(self, arguments: list = sys.argv[2:]):
        """Reformat all source files"""
        parser = argparse.ArgumentParser(
            description=f"{self.format_all.__doc__}")
        args = parser.parse_args(arguments)

        # Short circuit for testing
        if self.test_mode: return args
        ti.core.format(all=True)

    def build(self, arguments: list = sys.argv[2:]):
        """Build C++ files"""
        parser = argparse.ArgumentParser(description=f"{self.build.__doc__}")
        args = parser.parse_args(arguments)

        # Short circuit for testing
        if self.test_mode: return args
        ti.core.build()

    @staticmethod
    def _display_benchmark_regression(xd, yd, args):
        def parse_dat(file):
            dict = {}
            for line in open(file).readlines():
                try:
                    a, b = line.strip().split(':')
                except:
                    continue
                b = float(b)
                if abs(b % 1.0) < 1e-5:  # codegen_*
                    b = int(b)
                dict[a.strip()] = b
            return dict

        def parse_name(file):
            if file[0:5] == 'test_':
                return file[5:-4].replace('__test_', '::', 1)
            elif file[0:10] == 'benchmark_':
                return '::'.join(reversed(file[10:-4].split('__arch_')))
            else:
                raise Exception(f'bad benchmark file name {file}')

        def get_dats(dir):
            list = []
            for x in os.listdir(dir):
                if x.endswith('.dat'):
                    list.append(x)
            dict = {}
            for x in list:
                name = parse_name(x)
                path = os.path.join(dir, x)
                dict[name] = parse_dat(path)
            return dict

        def plot_in_gui(scatter):
            import numpy as np
            import taichi as ti
            gui = ti.GUI('Regression Test', (640, 480), 0x001122)
            print('[Hint] press SPACE to go for next display')
            for key, data in scatter.items():
                data = np.array([((i + 0.5) / len(data), x / 2)
                                 for i, x in enumerate(data)])
                while not gui.get_event((ti.GUI.PRESS, ti.GUI.SPACE)):
                    gui.core.title = key
                    gui.line((0, 0.5), (1, 0.5), 1.8, 0x66ccff)
                    gui.circles(data, 0xffcc66, 1.5)
                    gui.show()

        spec = args.files
        single_line = spec and len(spec) == 1
        xs, ys = get_dats(xd), get_dats(yd)
        scatter = defaultdict(list)
        for name in reversed(sorted(set(xs.keys()).union(ys.keys()))):
            file, func = name.split('::')
            u, v = xs.get(name, {}), ys.get(name, {})
            ret = ''
            for key in set(u.keys()).union(v.keys()):
                if spec and key not in spec:
                    continue
                a, b = u.get(key, 0), v.get(key, 0)
                if a == 0:
                    if b == 0:
                        res = 1.0
                    else:
                        res = math.inf
                else:
                    res = b / a
                scatter[key].append(res)
                if res == 1: continue
                if not single_line:
                    ret += f'{key:<30}'
                res -= 1
                color = Fore.RESET
                if res > 0: color = Fore.RED
                elif res < 0: color = Fore.GREEN
                if isinstance(a, float):
                    a = f'{a:>7.2}'
                else:
                    a = f'{a:>7}'
                if isinstance(b, float):
                    b = f'{b:>7.2}'
                else:
                    b = f'{b:>7}'
                ret += f'{Fore.MAGENTA}{a}{Fore.RESET} -> '
                ret += f'{Fore.CYAN}{b} {color}{res:>+9.1%}{Fore.RESET}\n'
            if ret != '':
                print(f'{file + "::" + func:_<58}', end='')
                if not single_line:
                    print('')
                print(ret, end='')
                if not single_line:
                    print('')

        if args.gui:
            plot_in_gui(scatter)

    @staticmethod
    def _get_benchmark_baseline_dir():
        import taichi as ti
        return os.path.join(ti.core.get_repo_dir(), 'benchmarks', 'baseline')

    @staticmethod
    def _get_benchmark_output_dir():
        import taichi as ti
        return os.path.join(ti.core.get_repo_dir(), 'benchmarks', 'output')

    def regression(self, arguments: list = sys.argv[2:]):
        """Display benchmark regression test result"""
        parser = argparse.ArgumentParser(
            description=f"{self.regression.__doc__}")
        parser.add_argument('files',
                            nargs='*',
                            help='Test file(s) to be run for benchmarking')
        parser.add_argument('-g',
                            '--gui',
                            dest='gui',
                            action='store_true',
                            help='Display benchmark regression result in GUI')
        args = parser.parse_args(arguments)

        # Short circuit for testing
        if self.test_mode: return args

        baseline_dir = TaichiMain._get_benchmark_baseline_dir()
        output_dir = TaichiMain._get_benchmark_output_dir()
        TaichiMain._display_benchmark_regression(baseline_dir, output_dir,
                                                 args)

    def baseline(self, arguments: list = sys.argv[2:]):
        """Archive current benchmark result as baseline"""
        parser = argparse.ArgumentParser(
            description=f"{self.baseline.__doc__}")
        args = parser.parse_args(arguments)

        # Short circuit for testing
        if self.test_mode: return args

        import shutil
        baseline_dir = TaichiMain._get_benchmark_baseline_dir()
        output_dir = TaichiMain._get_benchmark_output_dir()
        shutil.rmtree(baseline_dir, True)
        shutil.copytree(output_dir, baseline_dir)
        print(f"[benchmark] baseline data saved to {baseline_dir}")

    @staticmethod
    def _test_python(args):
        print("\nRunning Python tests...\n")
        import taichi as ti
        import pytest
        if ti.is_release():
            root_dir = ti.package_root()
            test_dir = os.path.join(root_dir, 'tests')
        else:
            root_dir = ti.get_repo_directory()
            test_dir = os.path.join(root_dir, 'tests', 'python')
        pytest_args = []

        # TODO: use pathlib to deal with suffix and stem name manipulation
        if args.files:
            # run individual tests
            for f in args.files:
                # auto-complete file names
                if not f.startswith('test_'):
                    f = 'test_' + f
                if not f.endswith('.py'):
                    f = f + '.py'
                pytest_args.append(os.path.join(test_dir, f))
        else:
            # run all the tests
            pytest_args = [test_dir]
        if args.verbose:
            pytest_args += ['-s', '-v']
        if args.rerun:
            if int(
                    pytest.main([
                        os.path.join(root_dir, 'misc/empty_pytest.py'),
                        '--reruns', '2', '-q'
                    ])) != 0:
                sys.exit(
                    "Plugin pytest-rerunfailures is not available for Pytest!")
            pytest_args += ['--reruns', args.rerun]
        # TODO: configure the parallel test runner in setup.py
        # follow https://docs.pytest.org/en/latest/example/simple.html#dynamically-adding-command-line-options
        if int(
                pytest.main([
                    os.path.join(root_dir, 'misc/empty_pytest.py'), '-n1', '-q'
                ])) == 0:  # test if pytest has xdist or not
            try:
                from multiprocessing import cpu_count
                threads = min(8,
                              cpu_count())  # To prevent running out of memory
            except NotImplementedError:
                threads = 2
            os.environ['TI_DEVICE_MEMORY_GB'] = '0.5'  # Discussion: #769

            env_threads = os.environ.get('TI_TEST_THREADS', '')
            threads = args.threads or env_threads or threads
            print(f'Starting {threads} testing thread(s)...')
            if int(threads) > 1:
                pytest_args += ['-n', str(threads)]
        else:
            print("[Warning] Plugin pytest-xdist is not available for Pytest!")
        return int(pytest.main(pytest_args))

    @staticmethod
    def _test_cpp(args):
        import taichi as ti
        # Cpp tests use the legacy non LLVM backend
        ti.reset()
        print("Running C++ tests...")
        task = ti.Task('test')
        return int(task.run(*args.files))

    def benchmark(self, arguments: list = sys.argv[2:]):
        """Run Python tests in benchmark mode"""
        parser = argparse.ArgumentParser(
            description=f"{self.benchmark.__doc__}")
        parser.add_argument('files', nargs='*', help='Test file(s) to be run')
        parser.add_argument('-T',
                            '--tprt',
                            dest='tprt',
                            action='store_true',
                            help='Benchmark performance in terms of run time')
        parser.add_argument('-v',
                            '--verbose',
                            dest='verbose',
                            action='store_true',
                            help='Run with verbose outputs')
        parser.add_argument('-r',
                            '--rerun',
                            required=False,
                            default=None,
                            dest='rerun',
                            type=str,
                            help='Rerun failed tests for given times')
        parser.add_argument(
            '-t',
            '--threads',
            required=False,
            default=None,
            dest='threads',
            type=str,
            help='Custom number of threads for parallel testing')
        args = parser.parse_args(arguments)

        # Short circuit for testing
        if self.test_mode: return args

        import shutil
        commit_hash = ti.core.get_commit_hash()
        with os.popen('git rev-parse HEAD') as f:
            current_commit_hash = f.read().strip()
        assert commit_hash == current_commit_hash, f"Built commit {commit_hash:.6} differs from current commit {current_commit_hash:.6}, refuse to benchmark"
        os.environ['TI_PRINT_BENCHMARK_STAT'] = '1'
        output_dir = TaichiMain._get_benchmark_output_dir()
        shutil.rmtree(output_dir, True)
        os.mkdir(output_dir)
        os.environ['TI_BENCHMARK_OUTPUT_DIR'] = output_dir
        if os.environ.get('TI_WANTED_ARCHS') is None and not args.tprt:
            # since we only do number-of-statements benchmark for SPRT
            os.environ['TI_WANTED_ARCHS'] = 'x64'
        if args.tprt:
            os.system('python benchmarks/run.py')
            # TODO: benchmark_python(args)
        else:
            TaichiMain._test_python(args)

    def test(self, arguments: list = sys.argv[2:]):
        """Run the tests"""
        parser = argparse.ArgumentParser(description=f"{self.test.__doc__}")
        parser.add_argument('files',
                            nargs='*',
                            help='Test name(s) to be run, e.g. "cli"')
        parser.add_argument('-c',
                            '--cpp',
                            dest='cpp',
                            action='store_true',
                            help='Only run the C++ tests')
        parser.add_argument('-v',
                            '--verbose',
                            dest='verbose',
                            action='store_true',
                            help='Run with verbose outputs')
        parser.add_argument('-r',
                            '--rerun',
                            required=False,
                            default=None,
                            dest='rerun',
                            type=str,
                            help='Rerun failed tests for given times')
        parser.add_argument(
            '-t',
            '--threads',
            required=False,
            default=None,
            dest='threads',
            type=str,
            help='Custom number of threads for parallel testing')
        args = parser.parse_args(arguments)

        # Short circuit for testing
        if self.test_mode: return args

        if args.files:
            if args.cpp:
                return TaichiMain._test_cpp(args)
            else:
                return TaichiMain._test_python(args)
        elif args.cpp:
            # Only run C++ tests
            return TaichiMain._test_cpp(args)
        else:
            # Run both C++ and Python tests
            ret = TaichiMain._test_python(args)
            if ret != 0:
                return ret
            return TaichiMain._test_cpp(args)

    def debug(self, arguments: list = sys.argv[2:]):
        """Debug a single script"""
        parser = argparse.ArgumentParser(description=f"{self.debug.__doc__}")
        parser.add_argument(
            'filename',
            help='A single (Python) script to run with debugger, e.g. render.py'
        )
        args = parser.parse_args(arguments)

        # Short circuit for testing
        if self.test_mode: return args

        ti.core.set_core_trigger_gdb_when_crash(True)

        with open(args.filename) as script:
            script = script.read()

        # FIXME: exec is a security risk here!
        exec(script, {'__name__': '__main__'})

    def run(self, arguments: list = sys.argv[2:]):
        """Run a specific task"""
        # TODO: discuss do we really need this?
        parser = argparse.ArgumentParser(description=f"{self.run.__doc__}")
        parser.add_argument('taskname',
                            help='A single task name to run, e.g. test_math')
        parser.add_argument('taskargs',
                            nargs='*',
                            help='Optional task argument(s) to run with task')
        args = parser.parse_args(arguments)

        # Short circuit for testing
        if self.test_mode: return args

        task = ti.Task(args.taskname)
        task.run(*args.taskargs)


def main():
    TaichiMain()


def main_debug():
    TaichiMain(debug=True)


if __name__ == "__main__":
    main()<|MERGE_RESOLUTION|>--- conflicted
+++ resolved
@@ -17,28 +17,8 @@
                                 mp4_to_gif, scale_video)
 
 
-<<<<<<< HEAD
 def timer(func):
     import timeit
-=======
-def run_example(name: str):
-    """Run an example based on the example NAME."""
-    all_example_names = get_available_examples()
-    # try to find and remove python file extension once
-    if name.endswith('.py'):
-        name = name.split('.')[0]
-    if name not in all_example_names:
-        sys.exit(
-            f"Sorry, {name} is not an available example name!\nAvailable example names are: {sorted(all_example_names)}"
-        )
-    examples_dir = get_examples_dir()
-    target = str((examples_dir / f"{name}.py").resolve())
-    # we need to modify path for examples that use
-    # implicit relative imports
-    sys.path.append(str(examples_dir.resolve()))
-    print(f"Running example {name} ...")
-    runpy.run_path(target, run_name='__main__')
->>>>>>> db4ddbfd
 
     @wraps(func)
     def wrapper(*args, **kwargs):
@@ -144,12 +124,17 @@
                             choices=sorted(
                                 TaichiMain._get_available_examples()))
         args = parser.parse_args(arguments)
+                  
+        name = args.name
+        # try to find and remove python file extension once
+        if name.endswith('.py'):
+            name = name.split('.')[0]
 
         examples_dir = TaichiMain._get_examples_dir()
-        target = str((examples_dir / f"{args.name}.py").resolve())
+        target = str((examples_dir / f"{name}.py").resolve())
         # path for examples needs to be modified for implicit relative imports
         sys.path.append(str(examples_dir.resolve()))
-        print(f"Running example {args.name} ...")
+        print(f"Running example {name} ...")
 
         # Short circuit for testing
         if self.test_mode: return args
