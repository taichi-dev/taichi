"""
Math functions for glsl-like functions and other stuff.
"""
from math import e, pi

import taichi as ti
from .vectypes import vec2


mat2 = ti.types.matrix(2, 2, float)  # pylint: disable=E1101
"""2x2 float matrix type
"""

mat3 = ti.types.matrix(3, 3, float)  # pylint: disable=E1101
"""3x3 float matrix type
"""

mat4 = ti.types.matrix(4, 4, float)  # pylint: disable=E1101
"""4x4 float matrix type
"""


@ti.func
def mix(x, y, a):
    """Performs a linear interpolation between `x` and `y` using
    `a` to weight between them. The return value is computed as
    :math:`x\times a + (1-a)\times y`.

    The arguments can be scalars or :class:`~taichi.Matrix`,
    as long as the operation can be performed.

    This function is similar to the `mix` function in GLSL.

    Args:
        x (:mod:`~taichi.types.primitive_types`, :class:`~taichi.Matrix`): Specify
            the start of the range in which to interpolate.
        y (:mod:`~taichi.types.primitive_types`, :class:`~taichi.Matrix`): Specify
            the end of the range in which to interpolate.
        a (:mod:`~taichi.types.primitive_types`, :class:`~taichi.Matrix`): Specify
            the weight to use to interpolate between x and y.

    Returns:
        (:mod:`~taichi.types.primitive_types`, :class:`~taichi.Matrix`): The linear
            interpolation of `x` and `y` by weight `a`.

    Example::

        >>> x = ti.Vector([1, 1, 1])
        >>> y = ti.Vector([2, 2, 2])
        >>> a = ti.Vector([1, 0, 0])
        >>> ti.mix(x, y, a)
        [2, 1, ]
        >>> x = ti.Matrix([[1, 2], [2, 3]], ti.f32)
        >>> y = ti.Matrix([[3, 5], [4, 5]], ti.f32)
        >>> a = 0.5
        >>> ti.mix(x, y, a)
        [[2.0, 3.5], [3.0, 4.0]]
    """
    return x * (1.0 - a) + y * a


@ti.func
def clamp(x, xmin, xmax):
    """Constrain a value to lie between two further values, element-wise.
    The returned value is computed as `min(max(x, xmin), xmax)`.

    The arguments can be scalars or :class:`~taichi.Matrix`,
    as long as they can be broadcasted to a common shape.

    Args:
        x (:mod:`~taichi.types.primitive_types`, :class:`~taichi.Matrix`): Specify
            the value to constrain.
        y (:mod:`~taichi.types.primitive_types`, :class:`~taichi.Matrix`): Specify
            the lower end of the range into which to constrain `x`.
        a (:mod:`~taichi.types.primitive_types`, :class:`~taichi.Matrix`): Specify
            the upper end of the range into which to constrain `x`.

    Returns:
        The value of `x` constrained to the range `xmin` to `xmax`.

    Example::

        >>> v = ti.Vector([0, 0.5, 1.0, 1.5])
        >>> ti.clamp(v, 0.5, 1.0)
        [0.5, 0.5, 1.0, 1.0]
        >>> x = ti.Matrix([[0, 1], [-2, 2]], ti.f32)
        >>> y = ti.Matrix([[1, 2], [1, 2]], ti.f32)
        >>> ti.clamp(x, 0.5, y)
        [[0.5, 1.0], [0.5, 2.0]]
    """
    return min(xmax, max(xmin, x))


@ti.func
def step(edge, x):
    """Generate a step function by comparing two values, element-wise.

    `step` generates a step function by comparing `x` to edge.
    For element i of the return value, 0.0 is returned if x[i] < edge[i],
    and 1.0 is returned otherwise.

    The two arguments can be scalars or :class:`~taichi.Matrix`,
    as long as they can be broadcasted to a common shape.

    Args:
        edge (:mod:`~taichi.types.primitive_types`, :class:`~taichi.Matrix`): Specify
            the location of the edge of the step function.
        x (:mod:`~taichi.types.primitive_types`, :class:`~taichi.Matrix`): Specify
            the value to be used to generate the step function.

    Returns:
        The return value is computed as `x >= edge`, with type promoted.

    Example::

        >>> x = ti.Matrix([[0, 1], [2, 3]], ti.f32)
        >>> y = 1
        >>> ti.step(x, y)
        [[1.0, 1.0], [0.0, 0.0]]
    """
    return ti.cast(x >= edge, float)


@ti.func
def fract(x):
    """Compute the fractional part of the argument, element-wise.
    It's equivalent to `x - ti.floor(x)`.

    Args:
        x (:mod:`~taichi.types.primitive_types`, :class:`~taichi.Matrix`): The
            input value.

    Returns:
        The fractional part of `x`.

    Example::

        >>> x = ti.Vector([-1.2, -0.7, 0.3, 1.2])
        >>> ti.fract(x)
        [0.8, 0.3, 0.3, 0.2]
    """
    return x - ti.floor(x)


@ti.func
def smoothstep(edge0, edge1, x):
    """Performs smooth Hermite interpolation between 0 and 1 when
    `edge0 < x < edge1`, element-wise.

    The arguments can be scalars or :class:`~taichi.Matrix`,
    as long as they can be broadcasted to a common shape.

    This function is equivalent to the `smoothstep` in GLSL.

    Args:
        edge0 (:mod:`~taichi.types.primitive_types`, :class:`~taichi.Matrix`): Specifies
            the value of the lower edge of the Hermite function.
        edge1 (:mod:`~taichi.types.primitive_types`, :class:`~taichi.Matrix`): Specifies
            the value of the upper edge of the Hermite function.
        x (:mod:`~taichi.types.primitive_types`, :class:`~taichi.Matrix`): Specifies
            the source value for interpolation.

    Returns:
        The smoothly interpolated value.

    Example::

        >>> edge0 = ti.Vector([0, 1, 2])
        >>> edge1 = 1
        >>> x = ti.Vector([0.5, 1.5, 2.5])
        >>> ti.smoothstep(edge0, edge1, x)
        [0.5, 1.0, 0.0]
    """
    t = clamp((x - edge0) / (edge1 - edge0), 0.0, 1.0)
    return t * t * (3.0 - 2.0 * t)


@ti.func
def sign(x):
    """Extract the sign of the parameter, element-wise.

    Args:
        x (:mod:`~taichi.types.primitive_types`, :class:`~taichi.Matrix`): The
            input value.

    Returns:
        -1.0 if `x` is less than 0.0, 0.0 if `x` is equal to 0.0,
        and +1.0 if `x` is greater than 0.0.

    Example::

        >>> x = ti.Vector([-1.0, 0.0, 1.0])
        >>> ti.sign(x)
        [0.8, 0.3, 0.3, 0.2]
    """
    return ti.cast((x >= 0.0) - (x <= 0.0), float)


@ti.func
def normalize(v):
    """Calculates the unit vector in the same direction as the
    original vector `v`.

    It's equivalent to the `normalize` function is GLSL.

    Args:
        x (:class:`~taichi.Matrix`): The vector to normalize.

    Returns:
        The normalized vector :math:`v/|v|`.

    Example::

        >>> v = ti.Vector([1, 2, 3])
        >>> ti.normalize(v)
        [0.333333, 0.666667, 1.000000]
    """
    return v / v.norm()


@ti.func
def log2(x):
    """Return the base 2 logarithm of `x`, so that if :math:`2^y=x`,
    then :math:`y=\\log2(x)`.

    This is equivalent to the `log2` function is GLSL.

    Args:
        x (:class:`~taichi.Matrix`): The input value.

    Returns:
        The base 2 logarithm of `x`.

    Example::

        >>> v = ti.Vector([1., 2., 3.])
        >>> ti.log2(x)
        [0.000000, 1.000000, 1.584962]
    """
    return ti.log(x) / ti.static(ti.log(2.0))


@ti.func
def reflect(x, n):
    """Calculate the reflection direction for an incident vector.

    For a given incident vector `x` and surface normal `n` this
    function returns the reflection direction calculated as
    :math:`x - 2.0 * dot(x, n) * n`.

    This is equivalent to the `reflect` function is GLSL.

    `n` should be normalized in order to achieve the desired result.

    Args:
        x (:class:`~taichi.Matrix`): The incident vector.
        n (:class:`~taichi.Matrix`): The normal vector.

    Returns:
        The reflected vector.

    Example::

        >>> x = ti.Vector([1., 2., 3.])
        >>> n = ti.Vector([0., 1., 0.])
        >>> reflect(x, n)
        [1.0, -2.0, 3.0]
    """
    k = x.dot(n)
    return x - 2.0 * k * n


@ti.func
def degrees(x):
    """Convert `x` in radians to degrees, element-wise.

    Args:
        x (:class:`~taichi.Matrix`): The input angle in radians.

    Returns:
        angle in degrees.

    Example::

        >>> x = ti.Vector([-pi/2, pi/2])
        >>> degrees(x)
        [-90., 90.]
    """
    return x * ti.static(180.0 / pi)


@ti.func
def radians(x):
    """Convert `x` in degrees to radians, element-wise.

    Args:
        x (:class:`~taichi.Matrix`): The input angle in degrees.

    Returns:
        angle in radians.

    Example::

        >>> x = ti.Vector([-90., 45., 90.])
        >>> radians(x) / pi
        [-0.5, 0.25, 0.5]
    """
    return x * ti.static(pi / 180.0)


@ti.func
def distance(x, y):
    """Calculate the distance between two points.

    This function is equivalent to the `distance` function is GLSL.

    Args:
        x (:mod:`~taichi.types.primitive_types`, :class:`~taichi.Matrix`): The first input point.
        y (:mod:`~taichi.types.primitive_types`, :class:`~taichi.Matrix`): The second input point.

    Returns:
        The distance between the two points.

    Example::

        >>> x = ti.Vector([0, 0, 0])
        >>> y = ti.Vector([1, 1, 1])
        >>> distance(x, y)
        1.732051
    """
    return (x - y).norm()


@ti.func
def refract(x, n, eta):
    """Calculate the refraction direction for an incident vector.

    This function is equivalent to the `refract` function in GLSL.

    Args:
        x (:class:`~taichi.Matrix`): The incident vector.
        n (:class:`~taichi.Matrix`): The normal vector.
        eta (float): The ratio of indices of refraction.

    Returns:
        :class:`~taichi.Matrix`: The refraction direction vector.

    Example::

        >>> x = ti.Vector([1., 1., 1.])
        >>> n = ti.Vector([0, 1., 0])
        >>> refract(x, y, 2.0)
        [2., -1., 2]
    """
    dxn = x.dot(n)
    result = ti.zero(x)
    k = 1.0 - eta * eta * (1.0 - dxn * dxn)
    if k >= 0.0:
        result = eta * x - (eta * dxn + ti.sqrt(k)) * n
    return result


@ti.func
def dot(x, y):
    """Calculate the dot product of two vectors.

    Args:
        x (:class:`~taichi.Matrix`): The first input vector.
        y (:class:`~taichi.Matrix`): The second input vector.

    Returns:
        The dot product of two vectors.

    Example::

        >>> x = ti.Vector([1., 1., 0.])
        >>> y = ti.Vector([0., 1., 1.])
        >>> dot(x, y)
        1.
    """
    return x.dot(y)


@ti.func
def cross(x, y):
    """Calculate the cross product of two vectors.

    The two input vectors must have the same dimension :math:`d <= 3`.

    This function calls the `cross` method of :class:`~taichi.Vector`.

    Args:
        x (:class:`~taichi.Matrix`): The first input vector.
        y (:class:`~taichi.Matrix`): The second input vector.

    Returns:
        The cross product of two vectors.

    Example::

        >>> x = ti.Vector([1., 0., 0.])
        >>> y = ti.Vector([0., 1., 0.])
        >>> cross(x, y)
        [0., 0., 1.]
    """
    return x.cross(y)


@ti.func
def mod(x, y):
    """Compute value of one parameter modulo another, element-wise.

    Args:
        x (:mod:`~taichi.types.primitive_types`, :class:`~taichi.Matrix`): The first input.
        y (:mod:`~taichi.types.primitive_types`, :class:`~taichi.Matrix`): The second input.

    Returns:
        the value of `x` modulo `y`. This is computed as `x - y * floor(x/y)`.

    Example::

        >>> x = ti.Vector([-0.5, 0.5, 1.])
        >>> y = 1.0
        >>> mod(x, y)
        [0.5, 0.5, 0.0]
    """
    return x - y * ti.floor(x / y)


<<<<<<< HEAD
@ti.func
def rotate2d(p, ang):
    """Rotates a 2d vector by a given angle in counter-clockwise.

    Args:
        p (:class:`~taichi.math.vec2`): The 2d vector to rotate.
        ang (float): Angle of rotation, in radians.

    Returns:
        :class:`~taichi.math.vec2`: The vector after rotation.

    Example::

        >>> from taichi.math import *
        >>> @ti.kernel
        >>> def test():
        >>>     v = vec2(1, 0)
        >>>     print(rotate2d(v, radians(30)))
        [0.866025, 0.500000]
    """
    ca, sa = ti.cos(ang), ti.sin(ang)
    x, y = p
    return vec2(x * ca - p.y * sa, x * sa + y * ca)


@ti.func
def rotate3d(p, axis, ang):
    """Rotates a vector in 3d space, given an axis and angle of rotation.

    The vector `axis` should be a unit vector.

    See "https://en.wikipedia.org/wiki/Rodrigues%27_rotation_formula"

    Args:
        p (:class:`~taichi.math.vec3`): The 3d vector to rotate.
        axis (:class:`~taichi.math.vec3`): Axis of rotation.
        ang (float): Angle of rotation, in radians.

    Example::

        >>> from taichi.math import *
        >>> @ti.kernel
        >>> def test():
        >>>     v = vec3(1, 0, 0)
        >>>     axis = normalize(vec3(1, 1, 1))
        >>>     print(rotate3d(v, axis, radians(30)))
        [0.910684, 0.333333, -0.244017]

    Returns:
        :class:`~taichi.math.vec3`: The vector after rotation.
    """
    ca, sa = ti.cos(ang), ti.sin(ang)
    return mix(dot(p, axis) * axis, p, ca) + cross(axis, p) * sa


@ti.func
def eye(n: ti.template()):
    """Returns the nxn identiy matrix.

    Alias for :func:`~taichi.Matrix.identity`.
    """
    return ti.Matrix.identity(float, n)


@ti.func
def rot2(ang):
    """Returns the matrix representation of a 2d counter-clockwise rotation,
    given the angle of rotation.

    Args:
        ang (float): Angle of rotation in radians.

    Returns:
        :class:`~taichi.math.mat2`: 2x2 rotation matrix.

    Example::

        >>> from taichi.math import *
        >>> @ti.kernel
        >>> def test():
        >>>     M = rot2(radians(30))
        [[0.866025, -0.500000], [0.500000, 0.866025]]
    """
    ca, sa = ti.cos(ang), ti.sin(ang)
    return mat2([[ca, -sa], [sa, ca]])


@ti.func
def rot3(axis, ang):
    """Returns the matrix representation of a 3d counter-clockwise rotation,
    given the axis and angle of rotation.

    Args:
        axis (:class:`~taichi.math.vec3`): Axis of rotation.
        ang (float): Angle of rotation in radians.

    Returns:
        :class:`~taichi.math.mat3`: 3x3 rotation matrix.

    Example::

        >>> from taichi.math import *
        >>> @ti.kernel
        >>> def test():
        >>>     M = rot3(vec3(1, 1, 1), radians(30))
        [[0.732051, -0.366025, 0.633975],
         [0.633975, 0.732051, -0.366025],
         [-0.366025, 0.633975, 0.732051]]
    """
    ca, sa = ti.cos(ang), ti.sin(ang)
    x, y, z = axis
    I = eye(3)
    K = mat3([[0, -z, y], [z, 0, -x], [-y, x, 0]])
    return I + sa * K + (1.0 - ca) * K @ K


__all__ = [
    "clamp", "cross", "degrees", "distance", "dot", "e", "eye", "fract", "log2",
    "mat2", "mat3", "mat4", "mix", "mod", "normalize", "pi", "radians", "reflect",
    "refract", "rot2", "rot3", "rotate2d", "rotate3d", "sign", "smoothstep", "step",
=======
__all__ = [
    "clamp", "cross", "degrees", "distance", "dot", "e", "fract", "log2",
    "mat2", "mat3", "mat4", "mix", "mod", "normalize", "pi", "radians",
    "reflect", "refract", "sign", "smoothstep", "step"
>>>>>>> b0a66c79
]<|MERGE_RESOLUTION|>--- conflicted
+++ resolved
@@ -427,7 +427,6 @@
     return x - y * ti.floor(x / y)
 
 
-<<<<<<< HEAD
 @ti.func
 def rotate2d(p, ang):
     """Rotates a 2d vector by a given angle in counter-clockwise.
@@ -547,11 +546,5 @@
 __all__ = [
     "clamp", "cross", "degrees", "distance", "dot", "e", "eye", "fract", "log2",
     "mat2", "mat3", "mat4", "mix", "mod", "normalize", "pi", "radians", "reflect",
-    "refract", "rot2", "rot3", "rotate2d", "rotate3d", "sign", "smoothstep", "step",
-=======
-__all__ = [
-    "clamp", "cross", "degrees", "distance", "dot", "e", "fract", "log2",
-    "mat2", "mat3", "mat4", "mix", "mod", "normalize", "pi", "radians",
-    "reflect", "refract", "sign", "smoothstep", "step"
->>>>>>> b0a66c79
+    "refract", "rot2", "rot3", "rotate2d", "rotate3d", "sign", "smoothstep", "step"
 ]