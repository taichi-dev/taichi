--- conflicted
+++ resolved
@@ -883,33 +883,6 @@
     x = ti.Matrix.ndarray(2, 2, ti.f32, shape=5)
     func(x)
 
-<<<<<<< HEAD
-    assert (x[0] == [[0., 1.], [2., 3.]])
-    assert (x[1] == [[3., 4.], [5., 6.]])
-    assert (x[2] == [[-0., -1.], [-2., -3.]])
-    assert (x[3] == [[20.08553696, 54.59814835], [148.41316223, 403.42880249]])
-    assert (x[4] == [[4.48168898, 7.38905621], [12.18249416, 20.08553696]])
-
-
-@test_utils.test(arch=[ti.cuda, ti.cpu],
-                 real_matrix=True,
-                 real_matrix_scalarize=True)
-def test_binary_op_scalarize():
-    @ti.kernel
-    def func(a: ti.types.ndarray()):
-        a[0] = [[0., 1.], [2., 3.]]
-        a[1] = [[3., 4.], [5., 6.]]
-        a[2] = a[0] + a[0]
-        a[3] = a[1] * a[1]
-        a[4] = ti.max(a[2], a[3])
-
-    x = ti.Matrix.ndarray(2, 2, ti.f32, shape=5)
-    func(x)
-
-    assert (x[2] == [[0., 2.], [4., 6.]])
-    assert (x[3] == [[9., 16.], [25., 36.]])
-    assert (x[4] == [[9., 16.], [25., 36.]])
-=======
     check_matrix(x[0] == [[0., 1.], [2., 3.]])
     check_matrix(x[1] == [[3., 4.], [5., 6.]])
     check_matrix(x[2] == [[-0., -1.], [-2., -3.]])
@@ -917,4 +890,23 @@
     check_matrix(x[3] > [[20.085, 54.59], [148.41, 403.42]])
     check_matrix(x[4] < [[4.49, 7.39], [12.19, 20.09]])
     check_matrix(x[4] > [[4.48, 7.38], [12.18, 20.08]])
->>>>>>> b37816fe
+
+
+@test_utils.test(arch=[ti.cuda, ti.cpu],
+                 real_matrix=True,
+                 real_matrix_scalarize=True)
+def test_binary_op_scalarize():
+    @ti.kernel
+    def func(a: ti.types.ndarray()):
+        a[0] = [[0., 1.], [2., 3.]]
+        a[1] = [[3., 4.], [5., 6.]]
+        a[2] = a[0] + a[0]
+        a[3] = a[1] * a[1]
+        a[4] = ti.max(a[2], a[3])
+
+    x = ti.Matrix.ndarray(2, 2, ti.f32, shape=5)
+    func(x)
+
+    check_matrix(x[2] == [[0., 2.], [4., 6.]])
+    check_matrix(x[3] == [[9., 16.], [25., 36.]])
+    check_matrix(x[4] == [[9., 16.], [25., 36.]])