--- conflicted
+++ resolved
@@ -1,29 +1,19 @@
-<<<<<<< HEAD
 import sys
 if sys.version_info[0] == 3:
     # Abort importing Taichi in a Python2 environment. 
     # This is to make Houdini load correctly under a Taichi dev install.
-    from .core import *
-    from .lang import *  # TODO(archibate): It's `taichi.lang.core` overriding `taichi.core`
-    from .main import main
-    from .misc import *
-    from .testing import *
-    from .tools import *
-    from .torch_io import from_torch, to_torch
-=======
-from taichi.core import *
-from taichi.lang import *  # TODO(archibate): It's `taichi.lang.core` overriding `taichi.core`
-from taichi.main import main
-from taichi.misc import *
-from taichi.testing import *
-from taichi.tools import *
-from taichi.torch_io import from_torch, to_torch
+    from taichi.core import *
+    from taichi.lang import *  # TODO(archibate): It's `taichi.lang.core` overriding `taichi.core`
+    from taichi.main import main
+    from taichi.misc import *
+    from taichi.testing import *
+    from taichi.tools import *
+    from taichi.torch_io import from_torch, to_torch
 
-# Issue#2223: Do not reorder, or we're busted with partially initialized module
-from taichi import aot  # isort:skip
->>>>>>> de3b2262
+    # Issue#2223: Do not reorder, or we're busted with partially initialized module
+    from taichi import aot  # isort:skip
 
-    __all__ = ['core', 'misc', 'lang', 'tools', 'main', 'torch_io']
+        __all__ = ['core', 'misc', 'lang', 'tools', 'main', 'torch_io']
 
-    __version__ = (core.get_version_major(), core.get_version_minor(),
-                core.get_version_patch())+        __version__ = (core.get_version_major(), core.get_version_minor(),
+                    core.get_version_patch())