--- conflicted
+++ resolved
@@ -198,61 +198,6 @@
   ctx->push_back(std::move(unary));
 }
 
-<<<<<<< HEAD
-static DataType binary_op_primitive_type_check(BinaryOpType type,
-                                               CompileConfig *config,
-                                               DataType lhs_primitive_type,
-                                               DataType rhs_primitive_type) {
-  auto ret_primitive_type = PrimitiveType::unknown;
-
-  auto error = [&]() {
-    throw TaichiTypeError(fmt::format(
-        "unsupported operand type(s) for '{}': '{}' and '{}'",
-        binary_op_type_symbol(type), lhs_primitive_type->to_string(),
-        rhs_primitive_type->to_string()));
-  };
-
-  if (binary_is_bitwise(type) &&
-      (!is_integral(lhs_primitive_type) || !is_integral(rhs_primitive_type)))
-    error();
-  if (binary_is_logical(type) && (lhs_primitive_type != PrimitiveType::i32 ||
-                                  rhs_primitive_type != PrimitiveType::i32))
-    error();
-  if (is_comparison(type) || binary_is_logical(type)) {
-    return PrimitiveType::i32;
-  }
-  if (is_shift_op(type) ||
-      (type == BinaryOpType::pow && is_integral(rhs_primitive_type))) {
-    return lhs_primitive_type;
-  }
-
-  // Some backends such as vulkan doesn't support fp64
-  // Try not promoting to fp64 unless necessary
-  if (type == BinaryOpType::atan2) {
-    if (lhs_primitive_type == PrimitiveType::f64 ||
-        rhs_primitive_type == PrimitiveType::f64) {
-      ret_primitive_type = PrimitiveType::f64;
-    } else {
-      ret_primitive_type = PrimitiveType::f32;
-    }
-    return ret_primitive_type;
-  }
-
-  if (type == BinaryOpType::truediv) {
-    auto default_fp = config->default_fp;
-    if (!is_real(lhs_primitive_type)) {
-      lhs_primitive_type = default_fp;
-    }
-    if (!is_real(rhs_primitive_type)) {
-      rhs_primitive_type = default_fp;
-    }
-  }
-  ret_primitive_type = promoted_type(lhs_primitive_type, rhs_primitive_type);
-
-  TI_ASSERT(ret_primitive_type != PrimitiveType::unknown);
-
-  return ret_primitive_type;
-=======
 Expr to_broadcast_tensor(const Expr &elt, const DataType &dt) {
   TI_ASSERT(dt->is<TensorType>());
   if (elt->ret_type == dt) {
@@ -277,7 +222,6 @@
   } else {
     return std::tuple(e1, e2);
   }
->>>>>>> e89e6b1a
 }
 
 void BinaryOpExpression::type_check(CompileConfig *config) {
@@ -314,22 +258,6 @@
     rhs_type = rhs->ret_type;
   }
 
-<<<<<<< HEAD
-  /*
-    Dtype inference for both TensorType and PrimitiveType follow are essentially
-    the same. Therefore we extract the primitive type to perform the type
-    inference, and then reconstruct the TensorType once neccessary.
-  */
-  auto lhs_primitive_type = lhs->ret_type.get_element_type();
-  auto rhs_primitive_type = rhs->ret_type.get_element_type();
-
-  ret_type = binary_op_primitive_type_check(type, config, lhs_primitive_type,
-                                            rhs_primitive_type);
-
-  if (rhs_type->is<TensorType>() && lhs_type->is<TensorType>()) {
-    ret_type = taichi::lang::TypeFactory::get_instance().get_tensor_type(
-        rhs_type.get_shape(), ret_type);
-=======
   bool is_tensor_op = false;
 
   if (lhs_type->is<TensorType>()) {
@@ -389,7 +317,6 @@
     if (!is_real(rhs_type.get_element_type())) {
       rhs_type = make_dt(default_fp);
     }
->>>>>>> e89e6b1a
   }
 }
 
