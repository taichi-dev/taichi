--- conflicted
+++ resolved
@@ -163,19 +163,7 @@
     return runtime_exec_->destroy_snode_tree(snode_tree);
   }
 
-<<<<<<< HEAD
   void finalize();
-=======
-  void print_memory_profiler_info(
-      std::vector<std::unique_ptr<SNodeTree>> &snode_trees_,
-      uint64 *result_buffer) override;
-
-  void synchronize() override;
-
-  void check_runtime_error(uint64 *result_buffer) override;
-
-  void finalize() override;
->>>>>>> 942ab62d
 
   DeviceAllocation allocate_memory_ndarray(std::size_t alloc_size,
                                            uint64 *result_buffer) override;
@@ -236,13 +224,9 @@
     runtime_exec_->initialize_host();
   }
 
-<<<<<<< HEAD
   void maybe_initialize_cuda_llvm_context() {
     runtime_exec_->maybe_initialize_cuda_llvm_context();
   }
-=======
-  uint64 fetch_result_uint64(int i, uint64 *result_buffer) override;
->>>>>>> 942ab62d
 
   template <typename T, typename... Args>
   T runtime_query(const std::string &key, uint64 *result_buffer, Args... args) {
