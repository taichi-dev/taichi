#include "taichi/ir/expr.h"

#include "taichi/ir/frontend_ir.h"
#include "taichi/ir/ir.h"
#include "taichi/program/program.h"

TLANG_NAMESPACE_BEGIN

void Expr::set_tb(const std::string &tb) {
  expr->tb = tb;
}

DataType Expr::get_ret_type() const {
  return expr->ret_type;
}

void Expr::type_check(CompileConfig *config) {
  expr->type_check(config);
}

Expr cast(const Expr &input, DataType dt) {
  return Expr::make<UnaryOpExpression>(UnaryOpType::cast_value, input, dt);
}

Expr bit_cast(const Expr &input, DataType dt) {
  return Expr::make<UnaryOpExpression>(UnaryOpType::cast_bits, input, dt);
}

Expr Expr::operator[](const ExprGroup &indices) const {
<<<<<<< HEAD
  if (is<IndexExpression>()) {
    // Allow indexing IndexExpression with ret_type = TensorType
    TI_ASSERT(is_tensor(expr->ret_type));
  } else {
    TI_ASSERT(is<GlobalVariableExpression>() ||
              is<ExternalTensorExpression>() || is<IdExpression>());
  }
=======
  TI_ASSERT(is<FieldExpression>() || is<ExternalTensorExpression>() ||
            is<IdExpression>());
>>>>>>> 7df18155
  return Expr::make<IndexExpression>(*this, indices);
}

Expr &Expr::operator=(const Expr &o) {
  set(o);
  return *this;
}

SNode *Expr::snode() const {
  TI_ASSERT_INFO(is<FieldExpression>(),
                 "Cannot get snode of non-field expressions.");
  return cast<FieldExpression>()->snode;
}

void Expr::set_adjoint(const Expr &o) {
  this->cast<FieldExpression>()->adjoint.set(o);
}

void Expr::set_dual(const Expr &o) {
  this->cast<FieldExpression>()->dual.set(o);
}

void Expr::set_adjoint_checkbit(const Expr &o) {
  this->cast<FieldExpression>()->adjoint_checkbit.set(o);
}

Expr::Expr(int16 x) : Expr() {
  expr = std::make_shared<ConstExpression>(PrimitiveType::i16, x);
}

Expr::Expr(int32 x) : Expr() {
  expr = std::make_shared<ConstExpression>(PrimitiveType::i32, x);
}

Expr::Expr(int64 x) : Expr() {
  expr = std::make_shared<ConstExpression>(PrimitiveType::i64, x);
}

Expr::Expr(float32 x) : Expr() {
  expr = std::make_shared<ConstExpression>(PrimitiveType::f32, x);
}

Expr::Expr(float64 x) : Expr() {
  expr = std::make_shared<ConstExpression>(PrimitiveType::f64, x);
}

Expr::Expr(const Identifier &id) : Expr() {
  expr = std::make_shared<IdExpression>(id);
}

Expr expr_rand(DataType dt) {
  return Expr::make<RandExpression>(dt);
}

Expr snode_append(SNode *snode, const ExprGroup &indices, const Expr &val) {
  return Expr::make<SNodeOpExpression>(snode, SNodeOpType::append, indices,
                                       val);
}

Expr snode_is_active(SNode *snode, const ExprGroup &indices) {
  return Expr::make<SNodeOpExpression>(snode, SNodeOpType::is_active, indices);
}

Expr snode_length(SNode *snode, const ExprGroup &indices) {
  return Expr::make<SNodeOpExpression>(snode, SNodeOpType::length, indices);
}

Expr snode_get_addr(SNode *snode, const ExprGroup &indices) {
  return Expr::make<SNodeOpExpression>(snode, SNodeOpType::get_addr, indices);
}

Expr assume_range(const Expr &expr, const Expr &base, int low, int high) {
  return Expr::make<RangeAssumptionExpression>(expr, base, low, high);
}

Expr loop_unique(const Expr &input, const std::vector<SNode *> &covers) {
  return Expr::make<LoopUniqueExpression>(input, covers);
}

Expr expr_field(Expr id_expr, DataType dt) {
  TI_ASSERT(id_expr.is<IdExpression>());
  auto ret = Expr(
      std::make_shared<FieldExpression>(dt, id_expr.cast<IdExpression>()->id));
  return ret;
}
TLANG_NAMESPACE_END<|MERGE_RESOLUTION|>--- conflicted
+++ resolved
@@ -27,18 +27,13 @@
 }
 
 Expr Expr::operator[](const ExprGroup &indices) const {
-<<<<<<< HEAD
   if (is<IndexExpression>()) {
     // Allow indexing IndexExpression with ret_type = TensorType
     TI_ASSERT(is_tensor(expr->ret_type));
   } else {
-    TI_ASSERT(is<GlobalVariableExpression>() ||
-              is<ExternalTensorExpression>() || is<IdExpression>());
+    TI_ASSERT(is<FieldExpression>() || is<ExternalTensorExpression>() ||
+              is<IdExpression>());
   }
-=======
-  TI_ASSERT(is<FieldExpression>() || is<ExternalTensorExpression>() ||
-            is<IdExpression>());
->>>>>>> 7df18155
   return Expr::make<IndexExpression>(*this, indices);
 }
 
