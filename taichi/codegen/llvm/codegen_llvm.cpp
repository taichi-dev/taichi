--- conflicted
+++ resolved
@@ -1721,7 +1721,6 @@
 }
 
 void TaskCodeGenLLVM::visit(PtrOffsetStmt *stmt) {
-<<<<<<< HEAD
   auto is_tensor_or_ptr = [](DataType dt) {
     return dt->is<TensorType>() ||
            (dt->is<PointerType>() &&
@@ -1730,10 +1729,7 @@
   auto get_tensor_type = [](DataType dt) -> TensorType * {
     return dt.ptr_removed()->cast<TensorType>();
   };
-  if (stmt->is_local_ptr()) {
-=======
-  if (stmt->offset_used_as_index()) {
->>>>>>> 20116c2d
+  if (stmt->offset_used_as_index()) {}
 #ifdef TI_LLVM_15
     // FIXME: get ptr_ty from taichi instead of llvm.
     llvm::Type *ptr_ty = nullptr;
@@ -1745,31 +1741,7 @@
     if (auto *addr_cast = llvm::dyn_cast<llvm::AddrSpaceCastOperator>(val))
       val = addr_cast->getOperand(0);
     if (auto *alloc = llvm::dyn_cast<llvm::AllocaInst>(val))
-<<<<<<< HEAD
-      if (!fall_through)
         ptr_ty = alloc->getAllocatedType();
-    if (!ptr_ty) {
-      if (auto *gv = llvm::dyn_cast<llvm::GlobalVariable>(val))
-        if (!fall_through)
-          ptr_ty = gv->getValueType();
-      if (auto *gep = llvm::dyn_cast<llvm::GEPOperator>(val))
-        if (!fall_through)
-          ptr_ty = gep->getResultElementType();
-      if (stmt->origin->is<GlobalTemporaryStmt>()) {
-        if (is_tensor_or_ptr(stmt->origin->ret_type)) {
-          ptr_ty = tlctx->get_data_type(
-              get_tensor_type(stmt->origin->ret_type)->get_element_type());
-          lhs = builder->CreateBitCast(lhs, llvm::PointerType::get(ptr_ty, 0));
-        } else {
-          ptr_ty = tlctx->get_data_type(stmt->origin->ret_type.ptr_removed());
-        }
-      } else if (is_tensor_or_ptr(stmt->origin->ret_type)) {
-        auto dtype =
-            get_tensor_type(stmt->origin->ret_type)->get_element_type();
-        ptr_ty = tlctx->get_data_type(dtype);
-        lhs = builder->CreateBitCast(lhs, llvm::PointerType::get(ptr_ty, 0));
-=======
-      ptr_ty = alloc->getAllocatedType();
     else if (auto *gv = llvm::dyn_cast<llvm::GlobalVariable>(val))
       ptr_ty = gv->getValueType();
     else if (stmt->origin->is<ExternalPtrStmt>()) {
@@ -1782,27 +1754,10 @@
             stmt->origin->ret_type->cast<TensorType>()->get_element_type());
       } else {
         ptr_ty = tlctx->get_data_type(stmt->origin->ret_type.ptr_removed());
->>>>>>> 20116c2d
       }
     }
     TI_ASSERT(ptr_ty);
 
-<<<<<<< HEAD
-    llvm_val[stmt] = builder->CreateGEP(ptr_ty, lhs, llvm_val[stmt->offset]);
-#else
-    if (is_tensor_or_ptr(stmt->origin->ret_type)) {
-      auto stmt_dtype = get_tensor_type(stmt->origin->ret_type);
-      auto element_dtype = stmt_dtype->get_element_type();
-      auto llvm_type = tlctx->get_data_type(element_dtype);
-      auto casted_ptr = builder->CreateBitCast(
-          llvm_val[stmt->origin], llvm::PointerType::get(llvm_type, 0));
-      llvm_val[stmt] = builder->CreateBitCast(
-          builder->CreateGEP(casted_ptr, llvm_val[stmt->offset]),
-          llvm::PointerType::get(llvm_type, 0));
-    } else {
-      llvm_val[stmt] =
-          builder->CreateGEP(llvm_val[stmt->origin], llvm_val[stmt->offset]);
-=======
     if (stmt->tensor_type_represented_as_primitive_type_ptr()) {
       llvm_val[stmt] = builder->CreateGEP(ptr_ty, llvm_val[stmt->origin],
                                           llvm_val[stmt->offset]);
@@ -1830,7 +1785,6 @@
       llvm_val[stmt] =
           builder->CreateGEP(llvm_val[stmt->origin],
                              {tlctx->get_constant(0), llvm_val[stmt->offset]});
->>>>>>> 20116c2d
     }
 #endif
   } else {
