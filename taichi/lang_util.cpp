--- conflicted
+++ resolved
@@ -196,11 +196,8 @@
     REGISTER_TYPE(bit_and, &);
     REGISTER_TYPE(bit_or, |);
     REGISTER_TYPE(bit_xor, ^);
-<<<<<<< HEAD
+    REGISTER_TYPE(bit_shl, <<);
     REGISTER_TYPE(bit_sar, >>);
-=======
-    REGISTER_TYPE(bit_shl, <<);
->>>>>>> f6f46099
     REGISTER_TYPE(pow, pow);
 #undef REGISTER_TYPE
   }
