#include "gtest/gtest.h"

#include "taichi/program/kernel_profiler.h"
#include "taichi/runtime/llvm/llvm_runtime_executor.h"
#include "taichi/system/memory_pool.h"
#include "taichi/runtime/cpu/aot_module_loader_impl.h"
#include "taichi/runtime/cuda/aot_module_loader_impl.h"
#include "taichi/runtime/llvm/llvm_aot_module_loader.h"
#include "taichi/rhi/cuda/cuda_driver.h"
#include "taichi/platform/cuda/detect_cuda.h"

#define TI_RUNTIME_HOST
#include "taichi/program/context.h"
#undef TI_RUNTIME_HOST

namespace taichi {
namespace lang {

void run_field_tests(aot::Module *mod,
                     LlvmRuntimeExecutor *exec,
                     uint64 *result_buffer) {
  aot::Kernel *k_init_fields = mod->get_kernel("init_fields");
  aot::Kernel *k_check_init_x = mod->get_kernel("check_init_x");
  aot::Kernel *k_check_init_y = mod->get_kernel("check_init_y");

  aot::Kernel *k_deactivate_pointer_fields =
      mod->get_kernel("deactivate_pointer_fields");
  aot::Kernel *k_activate_pointer_fields =
      mod->get_kernel("activate_pointer_fields");

  aot::Kernel *k_check_deactivate_pointer_fields =
      mod->get_kernel("check_deactivate_pointer_fields");
  aot::Kernel *k_check_activate_pointer_fields =
      mod->get_kernel("check_activate_pointer_fields");

  // Initialize SNodeTree
<<<<<<< HEAD
  aot::Field *snode_tree_0 = mod->get_field("0" /*snode_tree_id*/);
=======
  aot::Field *snode_tree_0 = mod->get_snode_tree("0" /*snode_tree_id*/);
>>>>>>> b38a577c
  allocate_aot_snode_tree_type(mod, snode_tree_0, result_buffer);

  int base_value = 10;
  /* -------- Test Case 1 ------ */
  // Kernel: init_fields(int)
  {
    RuntimeContext ctx;
    ctx.runtime = exec->get_llvm_runtime();
    ctx.set_arg(0, base_value);
    k_init_fields->launch(&ctx);
  }

  // Kernel: check_init_x(int)
  {
    RuntimeContext ctx;
    ctx.runtime = exec->get_llvm_runtime();
    ctx.set_arg(0, base_value);
    k_check_init_x->launch(&ctx);
  }
  // Kernel: check_init_y()
  {
    RuntimeContext ctx;
    ctx.runtime = exec->get_llvm_runtime();
    k_check_init_y->launch(&ctx);
  }

  /* -------- Test Case 2 ------ */
  // Kernel: deactivate_pointer_fields()
  {
    RuntimeContext ctx;
    ctx.runtime = exec->get_llvm_runtime();
    k_deactivate_pointer_fields->launch(&ctx);
  }
  // Kernel: check_deactivate_pointer_fields()
  {
    RuntimeContext ctx;
    ctx.runtime = exec->get_llvm_runtime();
    k_check_deactivate_pointer_fields->launch(&ctx);
  }

  /* -------- Test Case 3 ------ */
  // Kernel: activate_pointer_fields()
  {
    RuntimeContext ctx;
    ctx.runtime = exec->get_llvm_runtime();
    k_activate_pointer_fields->launch(&ctx);
  }
  // Kernel: check_activate_pointer_fields()
  {
    RuntimeContext ctx;
    ctx.runtime = exec->get_llvm_runtime();
    k_check_activate_pointer_fields->launch(&ctx);
  }

  // Check assertion error from ti.kernel
  exec->check_runtime_error(result_buffer);
}

TEST(LlvmAotTest, CpuField) {
  CompileConfig cfg;
  cfg.arch = Arch::x64;
  cfg.kernel_profiler = false;
  constexpr KernelProfilerBase *kNoProfiler = nullptr;
  LlvmRuntimeExecutor exec{cfg, kNoProfiler};
  auto *compute_device = exec.get_compute_device();

  // Must have handled all the arch fallback logic by this point.
  auto memory_pool = std::make_unique<MemoryPool>(cfg.arch, compute_device);
  uint64 *result_buffer{nullptr};
  exec.materialize_runtime(memory_pool.get(), kNoProfiler, &result_buffer);

  cpu::AotModuleParams aot_params;
  const auto folder_dir = getenv("TAICHI_AOT_FOLDER_PATH");

  std::stringstream aot_mod_ss;
  aot_mod_ss << folder_dir;
  aot_params.module_path = aot_mod_ss.str();
  aot_params.executor_ = &exec;
  std::unique_ptr<aot::Module> mod = cpu::make_aot_module(aot_params);

  run_field_tests(mod.get(), &exec, result_buffer);
}

TEST(LlvmAotTest, CudaField) {
  if (is_cuda_api_available()) {
    CompileConfig cfg;
    cfg.arch = Arch::cuda;
    cfg.kernel_profiler = false;
    constexpr KernelProfilerBase *kNoProfiler = nullptr;
    LlvmRuntimeExecutor exec{cfg, kNoProfiler};

    // Must have handled all the arch fallback logic by this point.
    uint64 *result_buffer{nullptr};
    exec.materialize_runtime(nullptr, kNoProfiler, &result_buffer);

    cuda::AotModuleParams aot_params;
    const auto folder_dir = getenv("TAICHI_AOT_FOLDER_PATH");

    std::stringstream aot_mod_ss;
    aot_mod_ss << folder_dir;
    aot_params.module_path = aot_mod_ss.str();
    aot_params.executor_ = &exec;
    auto mod = cuda::make_aot_module(aot_params);

    run_field_tests(mod.get(), &exec, result_buffer);
  }
}

}  // namespace lang
}  // namespace taichi<|MERGE_RESOLUTION|>--- conflicted
+++ resolved
@@ -34,11 +34,7 @@
       mod->get_kernel("check_activate_pointer_fields");
 
   // Initialize SNodeTree
-<<<<<<< HEAD
-  aot::Field *snode_tree_0 = mod->get_field("0" /*snode_tree_id*/);
-=======
   aot::Field *snode_tree_0 = mod->get_snode_tree("0" /*snode_tree_id*/);
->>>>>>> b38a577c
   allocate_aot_snode_tree_type(mod, snode_tree_0, result_buffer);
 
   int base_value = 10;
