#pragma once

#include <mutex>
#include <unordered_map>
#include <thread>

#include "taichi/program/kernel_profiler.h"
#include "taichi/rhi/cuda/cuda_driver.h"

TLANG_NAMESPACE_BEGIN

// Note:
// It would be ideal to create a CUDA context per Taichi program, yet CUDA
// context creation takes time. Therefore we use a shared context to accelerate
// cases such as unit testing where many Taichi programs are created/destroyed.

class CUDADriver;

class CUDAContext {
 private:
  void *device_;
  void *context_;
  int dev_count_;
  int compute_capability_;
  std::string mcpu_;
  std::mutex lock_;
  KernelProfilerBase *profiler_;
  CUDADriver &driver_;
  bool debug_;

 public:
  CUDAContext();

  std::size_t get_total_memory();
  std::size_t get_free_memory();
  std::string get_device_name();

  bool detected() const {
    return dev_count_ != 0;
  }

  void launch(void *func,
              const std::string &task_name,
              std::vector<void *> arg_pointers,
              unsigned grid_dim,
              unsigned block_dim,
              std::size_t dynamic_shared_mem_bytes);

  void set_profiler(KernelProfilerBase *profiler) {
    profiler_ = profiler;
  }

  void set_debug(bool debug) {
    debug_ = debug;
  }

  std::string get_mcpu() const {
    return mcpu_;
  }

  void *get_context() {
    return context_;
  }

  void make_current() {
    driver_.context_set_current(context_);
  }

  int get_compute_capability() const {
    return compute_capability_;
  }

  ~CUDAContext();

  class ContextGuard {
   private:
    void *old_ctx_;
    void *new_ctx_;

   public:
<<<<<<< HEAD
    ContextGuard(CUDAContext *new_ctx) : old_ctx_(nullptr), new_ctx_(new_ctx->context_) {
=======
    ContextGuard(CUDAContext *new_ctx)
        : old_ctx_(nullptr), new_ctx_(new_ctx.context_) {
>>>>>>> fc333066
      CUDADriver::get_instance().context_get_current(&old_ctx_);
      if (old_ctx_ != new_ctx_)
        new_ctx->make_current();
    }

    ~ContextGuard() {
      if (old_ctx_ != new_ctx_) {
        CUDADriver::get_instance().context_set_current(old_ctx_);
      }
    }
  };

  ContextGuard get_guard() {
    return ContextGuard(this);
  }

  std::unique_lock<std::mutex> get_lock_guard() {
    return std::unique_lock<std::mutex>(lock_);
  }

  static CUDAContext &get_instance();
};

TLANG_NAMESPACE_END<|MERGE_RESOLUTION|>--- conflicted
+++ resolved
@@ -78,12 +78,8 @@
     void *new_ctx_;
 
    public:
-<<<<<<< HEAD
-    ContextGuard(CUDAContext *new_ctx) : old_ctx_(nullptr), new_ctx_(new_ctx->context_) {
-=======
     ContextGuard(CUDAContext *new_ctx)
-        : old_ctx_(nullptr), new_ctx_(new_ctx.context_) {
->>>>>>> fc333066
+        : old_ctx_(nullptr), new_ctx_(new_ctx->context_) {
       CUDADriver::get_instance().context_get_current(&old_ctx_);
       if (old_ctx_ != new_ctx_)
         new_ctx->make_current();
