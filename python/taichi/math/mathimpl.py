# pylint: disable=W0622
"""
Math functions for glsl-like functions and other stuff.
"""
from math import e, pi

from taichi.lang import impl
<<<<<<< HEAD
from taichi.lang.ops import (acos, asin, atan2, ceil, cos, exp, floor, log,
                             max, min, pow, round, sin, sqrt, tan, tanh)
=======
from taichi.lang.ops import (acos, asin, atan2, ceil,  # pylint: disable=W0622
                             cos, exp, floor, log, max, min, pow, round, sin,
                             sqrt, tan, tanh)
>>>>>>> 71cf7d69

import taichi as ti

vec2 = ti.types.vector(2, float)  # pylint: disable=E1101
"""2D float vector type.
"""

vec3 = ti.types.vector(3, float)  # pylint: disable=E1101
"""3D float vector type.
"""

vec4 = ti.types.vector(4, float)  # pylint: disable=E1101
"""4D float vector type.
"""

ivec2 = ti.types.vector(2, int)  # pylint: disable=E1101
"""2D int vector type.
"""

ivec3 = ti.types.vector(3, int)  # pylint: disable=E1101
"""3D int vector type.
"""

ivec4 = ti.types.vector(4, int)  # pylint: disable=E1101
"""4D int vector type.
"""

mat2 = ti.types.matrix(2, 2, float)  # pylint: disable=E1101
"""2x2 float matrix type.
"""

mat3 = ti.types.matrix(3, 3, float)  # pylint: disable=E1101
"""3x3 float matrix type.
"""

mat4 = ti.types.matrix(4, 4, float)  # pylint: disable=E1101
"""4x4 float matrix type.
"""

_get_uint_ip = lambda: ti.u32 if impl.get_runtime(
).default_ip == ti.i32 else ti.u64


def uvec2(*args):
    """2D unsigned int vector type.
    """
    return ti.types.vector(2, _get_uint_ip())(*args)  # pylint: disable=E1101


def uvec3(*args):
    """3D unsigned int vector type.
    """
    return ti.types.vector(3, _get_uint_ip())(*args)  # pylint: disable=E1101


def uvec4(*args):
    """4D unsigned int vector type.
    """
    return ti.types.vector(4, _get_uint_ip())(*args)  # pylint: disable=E1101


@ti.func
def mix(x, y, a):
    """Performs a linear interpolation between `x` and `y` using
    `a` to weight between them. The return value is computed as
    :math:`x\times a + (1-a)\times y`.

    The arguments can be scalars or :class:`~taichi.Matrix`,
    as long as the operation can be performed.

    This function is similar to the `mix` function in GLSL.

    Args:
        x (:mod:`~taichi.types.primitive_types`, :class:`~taichi.Matrix`): Specify
            the start of the range in which to interpolate.
        y (:mod:`~taichi.types.primitive_types`, :class:`~taichi.Matrix`): Specify
            the end of the range in which to interpolate.
        a (:mod:`~taichi.types.primitive_types`, :class:`~taichi.Matrix`): Specify
            the weight to use to interpolate between x and y.

    Returns:
        (:mod:`~taichi.types.primitive_types`, :class:`~taichi.Matrix`): The linear
            interpolation of `x` and `y` by weight `a`.

    Example::

        >>> x = ti.Vector([1, 1, 1])
        >>> y = ti.Vector([2, 2, 2])
        >>> a = ti.Vector([1, 0, 0])
        >>> ti.mix(x, y, a)
        [2, 1, ]
        >>> x = ti.Matrix([[1, 2], [2, 3]], ti.f32)
        >>> y = ti.Matrix([[3, 5], [4, 5]], ti.f32)
        >>> a = 0.5
        >>> ti.mix(x, y, a)
        [[2.0, 3.5], [3.0, 4.0]]
    """
    return x * (1.0 - a) + y * a


@ti.func
def clamp(x, xmin, xmax):
    """Constrain a value to lie between two further values, element-wise.
    The returned value is computed as `min(max(x, xmin), xmax)`.

    The arguments can be scalars or :class:`~taichi.Matrix`,
    as long as they can be broadcasted to a common shape.

    Args:
        x (:mod:`~taichi.types.primitive_types`, :class:`~taichi.Matrix`): Specify
            the value to constrain.
        y (:mod:`~taichi.types.primitive_types`, :class:`~taichi.Matrix`): Specify
            the lower end of the range into which to constrain `x`.
        a (:mod:`~taichi.types.primitive_types`, :class:`~taichi.Matrix`): Specify
            the upper end of the range into which to constrain `x`.

    Returns:
        The value of `x` constrained to the range `xmin` to `xmax`.

    Example::

        >>> v = ti.Vector([0, 0.5, 1.0, 1.5])
        >>> ti.clamp(v, 0.5, 1.0)
        [0.5, 0.5, 1.0, 1.0]
        >>> x = ti.Matrix([[0, 1], [-2, 2]], ti.f32)
        >>> y = ti.Matrix([[1, 2], [1, 2]], ti.f32)
        >>> ti.clamp(x, 0.5, y)
        [[0.5, 1.0], [0.5, 2.0]]
    """
    return min(xmax, max(xmin, x))


@ti.func
def step(edge, x):
    """Generate a step function by comparing two values, element-wise.

    `step` generates a step function by comparing `x` to edge.
    For element i of the return value, 0.0 is returned if x[i] < edge[i],
    and 1.0 is returned otherwise.

    The two arguments can be scalars or :class:`~taichi.Matrix`,
    as long as they can be broadcasted to a common shape.

    Args:
        edge (:mod:`~taichi.types.primitive_types`, :class:`~taichi.Matrix`): Specify
            the location of the edge of the step function.
        x (:mod:`~taichi.types.primitive_types`, :class:`~taichi.Matrix`): Specify
            the value to be used to generate the step function.

    Returns:
        The return value is computed as `x >= edge`, with type promoted.

    Example::

        >>> x = ti.Matrix([[0, 1], [2, 3]], ti.f32)
        >>> y = 1
        >>> ti.step(x, y)
        [[1.0, 1.0], [0.0, 0.0]]
    """
    return ti.cast(x >= edge, float)


@ti.func
def fract(x):
    """Compute the fractional part of the argument, element-wise.
    It's equivalent to `x - ti.floor(x)`.

    Args:
        x (:mod:`~taichi.types.primitive_types`, :class:`~taichi.Matrix`): The
            input value.

    Returns:
        The fractional part of `x`.

    Example::

        >>> x = ti.Vector([-1.2, -0.7, 0.3, 1.2])
        >>> ti.fract(x)
        [0.8, 0.3, 0.3, 0.2]
    """
    return x - ti.floor(x)


@ti.func
def smoothstep(edge0, edge1, x):
    """Performs smooth Hermite interpolation between 0 and 1 when
    `edge0 < x < edge1`, element-wise.

    The arguments can be scalars or :class:`~taichi.Matrix`,
    as long as they can be broadcasted to a common shape.

    This function is equivalent to the `smoothstep` in GLSL.

    Args:
        edge0 (:mod:`~taichi.types.primitive_types`, :class:`~taichi.Matrix`): Specifies
            the value of the lower edge of the Hermite function.
        edge1 (:mod:`~taichi.types.primitive_types`, :class:`~taichi.Matrix`): Specifies
            the value of the upper edge of the Hermite function.
        x (:mod:`~taichi.types.primitive_types`, :class:`~taichi.Matrix`): Specifies
            the source value for interpolation.

    Returns:
        The smoothly interpolated value.

    Example::

        >>> edge0 = ti.Vector([0, 1, 2])
        >>> edge1 = 1
        >>> x = ti.Vector([0.5, 1.5, 2.5])
        >>> ti.smoothstep(edge0, edge1, x)
        [0.5, 1.0, 0.0]
    """
    t = clamp((x - edge0) / (edge1 - edge0), 0.0, 1.0)
    return t * t * (3.0 - 2.0 * t)


@ti.func
def sign(x):
    """Extract the sign of the parameter, element-wise.

    Args:
        x (:mod:`~taichi.types.primitive_types`, :class:`~taichi.Matrix`): The
            input value.

    Returns:
        -1.0 if `x` is less than 0.0, 0.0 if `x` is equal to 0.0,
        and +1.0 if `x` is greater than 0.0.

    Example::

        >>> x = ti.Vector([-1.0, 0.0, 1.0])
        >>> ti.sign(x)
        [0.8, 0.3, 0.3, 0.2]
    """
    return ti.cast((x >= 0.0) - (x <= 0.0), float)


@ti.func
def normalize(v):
    """Calculates the unit vector in the same direction as the
    original vector `v`.

    It's equivalent to the `normalize` function is GLSL.

    Args:
        x (:class:`~taichi.Matrix`): The vector to normalize.

    Returns:
        The normalized vector :math:`v/|v|`.

    Example::

        >>> v = ti.Vector([1, 2, 3])
        >>> ti.normalize(v)
        [0.333333, 0.666667, 1.000000]
    """
    return v / v.norm()


@ti.func
def log2(x):
    """Return the base 2 logarithm of `x`, so that if :math:`2^y=x`,
    then :math:`y=\\log2(x)`.

    This is equivalent to the `log2` function is GLSL.

    Args:
        x (:class:`~taichi.Matrix`): The input value.

    Returns:
        The base 2 logarithm of `x`.

    Example::

        >>> v = ti.Vector([1., 2., 3.])
        >>> ti.log2(x)
        [0.000000, 1.000000, 1.584962]
    """
    return ti.log(x) / ti.static(ti.log(2.0))


@ti.func
def reflect(x, n):
    """Calculate the reflection direction for an incident vector.

    For a given incident vector `x` and surface normal `n` this
    function returns the reflection direction calculated as
    :math:`x - 2.0 * dot(x, n) * n`.

    This is equivalent to the `reflect` function is GLSL.

    `n` should be normalized in order to achieve the desired result.

    Args:
        x (:class:`~taichi.Matrix`): The incident vector.
        n (:class:`~taichi.Matrix`): The normal vector.

    Returns:
        The reflected vector.

    Example::

        >>> x = ti.Vector([1., 2., 3.])
        >>> n = ti.Vector([0., 1., 0.])
        >>> reflect(x, n)
        [1.0, -2.0, 3.0]
    """
    k = x.dot(n)
    return x - 2.0 * k * n


@ti.func
def degrees(x):
    """Convert `x` in radians to degrees, element-wise.

    Args:
        x (:class:`~taichi.Matrix`): The input angle in radians.

    Returns:
        angle in degrees.

    Example::

        >>> x = ti.Vector([-pi/2, pi/2])
        >>> degrees(x)
        [-90., 90.]
    """
    return x * ti.static(180.0 / pi)


@ti.func
def radians(x):
    """Convert `x` in degrees to radians, element-wise.

    Args:
        x (:class:`~taichi.Matrix`): The input angle in degrees.

    Returns:
        angle in radians.

    Example::

        >>> x = ti.Vector([-90., 45., 90.])
        >>> radians(x) / pi
        [-0.5, 0.25, 0.5]
    """
    return x * ti.static(pi / 180.0)


@ti.func
def distance(x, y):
    """Calculate the distance between two points.

    This function is equivalent to the `distance` function is GLSL.

    Args:
        x (:mod:`~taichi.types.primitive_types`, :class:`~taichi.Matrix`): The first input point.
        y (:mod:`~taichi.types.primitive_types`, :class:`~taichi.Matrix`): The second input point.

    Returns:
        The distance between the two points.

    Example::

        >>> x = ti.Vector([0, 0, 0])
        >>> y = ti.Vector([1, 1, 1])
        >>> distance(x, y)
        1.732051
    """
    return (x - y).norm()


@ti.func
def refract(x, n, eta):
    """Calculate the refraction direction for an incident vector.

    This function is equivalent to the `refract` function in GLSL.

    Args:
        x (:class:`~taichi.Matrix`): The incident vector.
        n (:class:`~taichi.Matrix`): The normal vector.
        eta (float): The ratio of indices of refraction.

    Returns:
        :class:`~taichi.Matrix`: The refraction direction vector.

    Example::

        >>> x = ti.Vector([1., 1., 1.])
        >>> n = ti.Vector([0, 1., 0])
        >>> refract(x, y, 2.0)
        [2., -1., 2]
    """
    dxn = x.dot(n)
    result = ti.zero(x)
    k = 1.0 - eta * eta * (1.0 - dxn * dxn)
    if k >= 0.0:
        result = eta * x - (eta * dxn + ti.sqrt(k)) * n
    return result


@ti.func
def dot(x, y):
    """Calculate the dot product of two vectors.

    Args:
        x (:class:`~taichi.Matrix`): The first input vector.
        y (:class:`~taichi.Matrix`): The second input vector.

    Returns:
        The dot product of two vectors.

    Example::

        >>> x = ti.Vector([1., 1., 0.])
        >>> y = ti.Vector([0., 1., 1.])
        >>> dot(x, y)
        1.
    """
    return x.dot(y)


@ti.func
def cross(x, y):
    """Calculate the cross product of two vectors.

    The two input vectors must have the same dimension :math:`d <= 3`.

    This function calls the `cross` method of :class:`~taichi.Vector`.

    Args:
        x (:class:`~taichi.Matrix`): The first input vector.
        y (:class:`~taichi.Matrix`): The second input vector.

    Returns:
        The cross product of two vectors.

    Example::

        >>> x = ti.Vector([1., 0., 0.])
        >>> y = ti.Vector([0., 1., 0.])
        >>> cross(x, y)
        [0., 0., 1.]
    """
    return x.cross(y)


@ti.func
def mod(x, y):
    """Compute value of one parameter modulo another, element-wise.

    Args:
        x (:mod:`~taichi.types.primitive_types`, :class:`~taichi.Matrix`): The first input.
        y (:mod:`~taichi.types.primitive_types`, :class:`~taichi.Matrix`): The second input.

    Returns:
        the value of `x` modulo `y`. This is computed as `x - y * floor(x/y)`.

    Example::

        >>> x = ti.Vector([-0.5, 0.5, 1.])
        >>> y = 1.0
        >>> mod(x, y)
        [0.5, 0.5, 0.0]
    """
    return x - y * ti.floor(x / y)


@ti.func
def rotate2d(p, ang):
    """Rotates a 2d vector by a given angle in counter-clockwise.

    Args:
        p (:class:`~taichi.math.vec2`): The 2d vector to rotate.
        ang (float): Angle of rotation, in radians.

    Returns:
        :class:`~taichi.math.vec2`: The vector after rotation.

    Example::

        >>> from taichi.math import *
        >>> @ti.kernel
        >>> def test():
        >>>     v = vec2(1, 0)
        >>>     print(rotate2d(v, radians(30)))
        [0.866025, 0.500000]
    """
    ca, sa = ti.cos(ang), ti.sin(ang)
    x, y = p
    return vec2(x * ca - p.y * sa, x * sa + y * ca)


@ti.func
def rotate3d(p, axis, ang):
    """Rotates a vector in 3d space, given an axis and angle of rotation.

    The vector `axis` should be a unit vector.

    See "https://en.wikipedia.org/wiki/Rodrigues%27_rotation_formula"

    Args:
        p (:class:`~taichi.math.vec3`): The 3d vector to rotate.
        axis (:class:`~taichi.math.vec3`): Axis of rotation.
        ang (float): Angle of rotation, in radians.

    Example::

        >>> from taichi.math import *
        >>> @ti.kernel
        >>> def test():
        >>>     v = vec3(1, 0, 0)
        >>>     axis = normalize(vec3(1, 1, 1))
        >>>     print(rotate3d(v, axis, radians(30)))
        [0.910684, 0.333333, -0.244017]

    Returns:
        :class:`~taichi.math.vec3`: The vector after rotation.
    """
    ca, sa = ti.cos(ang), ti.sin(ang)
    return mix(dot(p, axis) * axis, p, ca) + cross(axis, p) * sa


@ti.func
def eye(n: ti.template()):
    """Returns the nxn identiy matrix.

    Alias for :func:`~taichi.Matrix.identity`.
    """
    return ti.Matrix.identity(float, n)


@ti.func
def rot2(ang):
    """Returns the matrix representation of a 2d counter-clockwise rotation,
    given the angle of rotation.

    Args:
        ang (float): Angle of rotation in radians.

    Returns:
        :class:`~taichi.math.mat2`: 2x2 rotation matrix.

    Example::

        >>> from taichi.math import *
        >>> @ti.kernel
        >>> def test():
        >>>     M = rot2(radians(30))
        [[0.866025, -0.500000], [0.500000, 0.866025]]
    """
    ca, sa = ti.cos(ang), ti.sin(ang)
    return mat2([[ca, -sa], [sa, ca]])


@ti.func
def rot3(axis, ang):
    """Returns the matrix representation of a 3d rotation,
    given the axis and angle of rotation.

    Args:
        axis (:class:`~taichi.math.vec3`): Axis of rotation.
        ang (float): Angle of rotation in radians.

    Returns:
        :class:`~taichi.math.mat3`: 3x3 rotation matrix.

    Example::

        >>> from taichi.math import *
        >>> @ti.kernel
        >>> def test():
        >>>     M = rot3(normalize(vec3(1, 1, 1)), radians(30))
        [[0.732051, -0.366025, 0.633975],
         [0.633975, 0.732051, -0.366025],
         [-0.366025, 0.633975, 0.732051]]
    """
    ca, sa = ti.cos(ang), ti.sin(ang)
    x, y, z = axis
    I = eye(3)
    K = mat3([[0, -z, y], [z, 0, -x], [-y, x, 0]])
    return I + sa * K + (1.0 - ca) * K @ K


@ti.func
def length(x):
    """Calculate the length of a vector.

    This function is equivalent to the `length` function is GLSL.

    Args:
        x (:class:`~taichi.Matrix`): The vector of which to calculate the length.

    Returns:
        The Euclidean norm of the vector.

    Example::

        >>> x = ti.Vector([1, 1, 1])
        >>> length(x)
        1.732051
    """
    return x.norm()


__all__ = [
    "acos", "asin", "atan2", "ceil", "clamp", "cos", "cross", "degrees",
    "distance", "dot", "e", "exp", "eye", "floor", "fract", "ivec2", "ivec3",
    "ivec4", "length", "log", "log2", "mat2", "mat3", "mat4", "max", "min",
    "mix", "mod", "normalize", "pi", "pow", "radians", "reflect", "refract",
    "rot2", "rot3", "rotate2d", "rotate3d", "round", "sign", "sin",
    "smoothstep", "sqrt", "step", "tan", "tanh", "uvec2", "uvec3", "uvec4",
    "vec2", "vec3", "vec4"
]<|MERGE_RESOLUTION|>--- conflicted
+++ resolved
@@ -5,14 +5,9 @@
 from math import e, pi
 
 from taichi.lang import impl
-<<<<<<< HEAD
+
 from taichi.lang.ops import (acos, asin, atan2, ceil, cos, exp, floor, log,
                              max, min, pow, round, sin, sqrt, tan, tanh)
-=======
-from taichi.lang.ops import (acos, asin, atan2, ceil,  # pylint: disable=W0622
-                             cos, exp, floor, log, max, min, pow, round, sin,
-                             sqrt, tan, tanh)
->>>>>>> 71cf7d69
 
 import taichi as ti
 
