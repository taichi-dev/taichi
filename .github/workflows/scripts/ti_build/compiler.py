--- conflicted
+++ resolved
@@ -32,13 +32,8 @@
     Setup Clang.
     """
     u = platform.uname()
-<<<<<<< HEAD
-    if u.system in ("Linux", "Darwin"):
-        for v in ("", "-16", "-15", "-14", "-13", "-12", "-11", "-10"):
-=======
     if u.system == "Linux":
         for v in ("", "-14", "-13", "-12", "-11", "-10"):
->>>>>>> 628a8f94
             clang = shutil.which(f"clang{v}")
             if clang is not None:
                 clangpp = shutil.which(f"clang++{v}")
