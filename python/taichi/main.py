import sys
import os
import shutil
import time
import random
from taichi.tools.video import make_video, interpolate_frames, mp4_to_gif, scale_video, crop_video, accelerate_video


def test_python(test_files=None, verbose=False):
  print("\nRunning python tests...\n")
  import taichi as ti
  import pytest
  test_dir = None
  if ti.is_release():
    test_dir = ti.package_root()
  else:
<<<<<<< HEAD
    test_dir = os.path.join(ti.get_repo_directory(), 'tests')

  test_files = sys.argv[2:] # XXX
  if not len(test_files):
    test_files = None
  if test_files is not None:
    args = []
    for tf in test_files:
      if not tf.startswith('test_'):
        tf = 'test_' + tf
      if not tf.endswith('.py'):
        tf = tf + '.py'
      args.append(os.path.join('tests', 'python', tf))
  else:
=======
    test_dir = ti.get_repo_directory()
  test_dir = os.path.join(test_dir, 'tests', 'python')
  args = []
  if test_files:
    # run individual tests
    for f in test_files:
      args.append(os.path.join(test_dir, f))
  else:
    # run all the tests
>>>>>>> 71a8f5b8
    args = [test_dir]
  if verbose:
    args += ['-s']
  if test_files is None:
    try:
      from multiprocessing import cpu_count
      cpu_count = cpu_count()
      print('Starting 4 thread(s) to test...')
    except:
      cpu_count = 4
    args += ['-n', str(cpu_count)]

  return int(pytest.main(args))


def test_cpp():
  import taichi as ti
  # Cpp tests use the legacy non LLVM backend
  ti.reset()
  print("Running C++ tests...")
  task = ti.Task('test')
  return int(task.run(*sys.argv[2:]))


def main(debug=False):
  lines = []
  print()
  lines.append(u' *******************************************')
  lines.append(u' **     Taichi Programming Language       **')
  lines.append(u' *******************************************')
  if 'TI_DEBUG' in os.environ:
    val = os.environ['TI_DEBUG']
    if val not in ['0', '1']:
      raise ValueError("Environment variable TI_DEBUG can only have value 0 or 1.")
  if debug:
    lines.append(u' *****************Debug Mode****************')
    os.environ['TI_DEBUG'] = '1'
  print(u'\n'.join(lines))
  print()
  import taichi as ti

  argc = len(sys.argv)
  if argc == 1 or sys.argv[1] == 'help':
    print(
        "    Usage: ti run [task name]        |-> Run a specific task\n"
        "           ti benchmark              |-> Run performance benchmark\n"
        "           ti test                   |-> Run all tests\n"
        "           ti test_verbose           |-> Run all tests with verbose outputs\n"
        "           ti test_python            |-> Run python tests\n"
        "           ti test_cpp               |-> Run cpp tests\n"
        "           ti format                 |-> Reformat modified source files\n"
        "           ti format_all             |-> Reformat all source files\n"
        "           ti build                  |-> Build C++ files\n"
        "           ti video                  |-> Make a video using *.png files in the current folder\n"
        "           ti video_scale            |-> Scale video resolution \n"
        "           ti video_crop             |-> Crop video\n"
        "           ti video_speed            |-> Speed up video\n"
        "           ti gif                    |-> Convert mp4 file to gif\n"
        "           ti doc                    |-> Build documentation\n"
        "           ti release                |-> Make source code release\n"
        "           ti debug [script.py]      |-> Debug script\n")
    exit(0)
  mode = sys.argv[1]

  t = time.time()
  if mode.endswith('.py'):
    import subprocess
    subprocess.call([sys.executable] + sys.argv[1:])
  elif mode == "run":
    if argc <= 2:
      print("Please specify [task name], e.g. test_math")
      exit(-1)
    name = sys.argv[2]
    task = ti.Task(name)
    task.run(*sys.argv[3:])
  elif mode == "debug":
    ti.core.set_core_trigger_gdb_when_crash(True)
    if argc <= 2:
      print("Please specify [file name], e.g. render.py")
      exit(-1)
    name = sys.argv[2]
    with open(name) as script:
      script = script.read()
    exec(script, {'__name__': '__main__'})
  elif mode == "test_python":
    return test_python(test_files=sys.argv[2:])
  elif mode == "test_cpp":
    return test_cpp()
  elif mode == "test":
    if test_python() != 0:
      return -1
    return test_cpp()
  elif mode == "test_verbose":
    if test_python(verbose=True) != 0:
      return -1
    return test_cpp()
  elif mode == "build":
    ti.core.build()
  elif mode == "format":
    ti.core.format()
  elif mode == "format_all":
    ti.core.format(all=True)
  elif mode == "statement":
    exec(sys.argv[2])
  elif mode == "update":
    ti.core.update(True)
    ti.core.build()
  elif mode == "asm":
    fn = sys.argv[2]
    os.system(r"sed '/^\s*\.\(L[A-Z]\|[a-z]\)/ d' {0} > clean_{0}".format(fn))
  elif mode == "interpolate":
    interpolate_frames('.')
  elif mode == "amal":
    cwd = os.getcwd()
    os.chdir(ti.get_repo_directory())
    with open('misc/amalgamate.py') as script:
      script = script.read()
    exec(script, {'__name__': '__main__'})
    os.chdir(cwd)
    shutil.copy(
        os.path.join(ti.get_repo_directory(), 'build/taichi.h'), './taichi.h')
  elif mode == "doc":
    os.system('cd {}/docs && sphinx-build -b html . build'.format(ti.get_repo_directory()))
  elif mode == "video":
    files = sorted(os.listdir('.'))
    files = list(filter(lambda x: x.endswith('.png'), files))
    if len(sys.argv) >= 3:
      frame_rate = int(sys.argv[2])
    else:
      frame_rate = 24
    if len(sys.argv) >= 4:
      trunc = int(sys.argv[3])
      files = files[:trunc]
    ti.info('Making video using {} png files...', len(files))
    ti.info("frame_rate={}", frame_rate)
    output_fn = 'video.mp4'
    make_video(files, output_path=output_fn, frame_rate=frame_rate)
    ti.info('Done! Output video file = {}', output_fn)
  elif mode == "video_scale":
    input_fn = sys.argv[2]
    assert input_fn[-4:] == '.mp4'
    output_fn = input_fn[:-4] + '-scaled.mp4'
    ratiow = float(sys.argv[3])
    if len(sys.argv) >= 5:
      ratioh = float(sys.argv[4])
    else:
      ratioh = ratiow
    scale_video(input_fn, output_fn, ratiow, ratioh)
  elif mode == "video_crop":
    if len(sys.argv) != 7:
      print('Usage: ti video_crop fn x_begin x_end y_begin y_end')
      exit(-1)
    input_fn = sys.argv[2]
    assert input_fn[-4:] == '.mp4'
    output_fn = input_fn[:-4] + '-cropped.mp4'
    x_begin = float(sys.argv[3])
    x_end = float(sys.argv[4])
    y_begin = float(sys.argv[5])
    y_end = float(sys.argv[6])
    crop_video(input_fn, output_fn, x_begin, x_end, y_begin, y_end)
  elif mode == "video_speed":
    if len(sys.argv) != 4:
      print('Usage: ti video_speed fn speed_up_factor')
      exit(-1)
    input_fn = sys.argv[2]
    assert input_fn[-4:] == '.mp4'
    output_fn = input_fn[:-4] + '-sped.mp4'
    speed = float(sys.argv[3])
    accelerate_video(input_fn, output_fn, speed)
  elif mode == "gif":
    input_fn = sys.argv[2]
    assert input_fn[-4:] == '.mp4'
    output_fn = input_fn[:-4] + '.gif'
    ti.info('Converting {} to {}'.format(input_fn, output_fn))
    framerate = 24
    mp4_to_gif(input_fn, output_fn, framerate)
  elif mode == "convert":
    # http://www.commandlinefu.com/commands/view/3584/remove-color-codes-special-characters-with-sed
    # TODO: Windows support
    for fn in sys.argv[2:]:
      print("Converting logging file: {}".format(fn))
      tmp_fn = '/tmp/{}.{:05d}.backup'.format(fn, random.randint(0, 10000))
      shutil.move(fn, tmp_fn)
      command = r'sed -r "s/\x1B\[([0-9]{1,2}(;[0-9]{1,2})?)?[m|K]//g"'
      os.system('{} {} > {}'.format(command, tmp_fn, fn))
  elif mode == "release":
    from git import Git
    import zipfile
    import hashlib
    g = Git(ti.get_repo_directory())
    g.init()
    with zipfile.ZipFile('release.zip', 'w') as zip:
      files = g.ls_files().split('\n')
      os.chdir(ti.get_repo_directory())
      for f in files:
        if not os.path.isdir(f):
          zip.write(f)
    ver = ti.__version__
    md5 = hashlib.md5()
    with open('release.zip', "rb") as f:
      for chunk in iter(lambda: f.read(4096), b""):
        md5.update(chunk)
    md5 = md5.hexdigest()
    commit = ti.core.get_commit_hash()[:8]
    fn = f'taichi-src-v{ver[0]}-{ver[1]}-{ver[2]}-{commit}-{md5}.zip'
    import shutil
    shutil.move('release.zip', fn)
  else:
    name = sys.argv[1]
    print('Running task [{}]...'.format(name))
    task = ti.Task(name)
    task.run(*sys.argv[2:])
  print()
  print(">>> Running time: {:.2f}s".format(time.time() - t))
  return 0


def main_debug():
  main(debug=True)

if __name__ == '__main__':
  exit(main())<|MERGE_RESOLUTION|>--- conflicted
+++ resolved
@@ -14,22 +14,6 @@
   if ti.is_release():
     test_dir = ti.package_root()
   else:
-<<<<<<< HEAD
-    test_dir = os.path.join(ti.get_repo_directory(), 'tests')
-
-  test_files = sys.argv[2:] # XXX
-  if not len(test_files):
-    test_files = None
-  if test_files is not None:
-    args = []
-    for tf in test_files:
-      if not tf.startswith('test_'):
-        tf = 'test_' + tf
-      if not tf.endswith('.py'):
-        tf = tf + '.py'
-      args.append(os.path.join('tests', 'python', tf))
-  else:
-=======
     test_dir = ti.get_repo_directory()
   test_dir = os.path.join(test_dir, 'tests', 'python')
   args = []
@@ -39,7 +23,6 @@
       args.append(os.path.join(test_dir, f))
   else:
     # run all the tests
->>>>>>> 71a8f5b8
     args = [test_dir]
   if verbose:
     args += ['-s']
