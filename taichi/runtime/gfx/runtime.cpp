--- conflicted
+++ resolved
@@ -451,24 +451,20 @@
     const auto &args = ti_kernel->ti_kernel_attribs().ctx_attribs.args();
     for (auto &arg : args) {
       if (arg.is_array) {
-<<<<<<< HEAD
         if (host_ctx->device_allocation_type[i] !=
             RuntimeContext::DevAllocType::kNone) {
-          // NDArray
-=======
-        if (host_ctx->is_device_allocations[i]) {
+          DeviceAllocation devalloc = kDeviceNullAllocation;
+
           // NDArray / Texture
-          DeviceAllocation devalloc = kDeviceNullAllocation;
->>>>>>> 05ee1d75
           if (host_ctx->args[i]) {
             devalloc = *(DeviceAllocation *)(host_ctx->args[i]);
           }
 
           if (host_ctx->device_allocation_type[i] ==
-              RuntimeContext::DevAllocType::ndarray) {
+              RuntimeContext::DevAllocType::kNdarray) {
             any_arrays[i] = devalloc;
           } else if (host_ctx->device_allocation_type[i] ==
-                     RuntimeContext::DevAllocType::texture) {
+                     RuntimeContext::DevAllocType::kTexture) {
             textures[i] = devalloc;
           } else {
             TI_NOT_IMPLEMENTED;
