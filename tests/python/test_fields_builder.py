--- conflicted
+++ resolved
@@ -185,12 +185,8 @@
     test_for_single_destroy_multi_fields(test_sizes, size_extend_factor,
                                          field_types, field_sizes)
 
-<<<<<<< HEAD
-    def test_for_multi_destroy_multi_fields(test_sizes, size_extend_factor, field_types, field_sizes):
-=======
     def test_for_multi_destroy_multi_fields(test_sizes, size_extend_factor,
                                             field_types, field_sizes):
->>>>>>> ccd5fe0b
         fb0 = ti.FieldsBuilder()
         fb1 = ti.FieldsBuilder()
 
