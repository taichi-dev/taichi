--- conflicted
+++ resolved
@@ -22,25 +22,11 @@
     gen_offline_cache_key(program, ir.get(), &oss);
     ast_serialization_data_ = oss.str();
   }
-<<<<<<< HEAD
-=======
-  irpass::compile_function(ir.get(), program->compile_config(), this,
-                           /*autodiff_mode=*/AutodiffMode::kNone,
-                           /*verbose=*/program->compile_config().print_ir,
-                           /*start_from_ast=*/true);
->>>>>>> 19e15aba
 }
 
 void Function::set_function_body(std::unique_ptr<IRNode> func_body) {
   ir = std::move(func_body);
-<<<<<<< HEAD
   ir_type_ = IRType::InitialIR;
-=======
-  irpass::compile_function(ir.get(), program->compile_config(), this,
-                           /*autodiff_mode=*/AutodiffMode::kNone,
-                           /*verbose=*/program->compile_config().print_ir,
-                           /*start_from_ast=*/false);
->>>>>>> 19e15aba
 }
 
 std::string Function::get_name() const {
