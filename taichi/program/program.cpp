// Program, context for Taichi program execution

#include "program.h"

#include "taichi/ir/statements.h"
#include "taichi/program/extension.h"
#include "taichi/codegen/cpu/codegen_cpu.h"
#include "taichi/struct/struct.h"
#include "taichi/runtime/metal/api.h"
#include "taichi/runtime/wasm/aot_module_builder_impl.h"
#include "taichi/runtime/program_impls/opengl/opengl_program.h"
#include "taichi/runtime/program_impls/metal/metal_program.h"
#include "taichi/codegen/cc/cc_program.h"
#include "taichi/platform/cuda/detect_cuda.h"
#include "taichi/system/unified_allocator.h"
#include "taichi/system/timeline.h"
#include "taichi/ir/snode.h"
#include "taichi/ir/frontend_ir.h"
#include "taichi/program/snode_expr_utils.h"
#include "taichi/util/statistics.h"
#include "taichi/math/arithmetic.h"
#ifdef TI_WITH_LLVM
#include "taichi/runtime/program_impls/llvm/llvm_program.h"
#include "taichi/codegen/llvm/struct_llvm.h"
#endif

#if defined(TI_WITH_CC)
#include "taichi/codegen/cc/cc_program.h"
#endif
#ifdef TI_WITH_VULKAN
#include "taichi/runtime/program_impls/vulkan/vulkan_program.h"
#include "taichi/rhi/vulkan/vulkan_loader.h"
#endif
#ifdef TI_WITH_OPENGL
#include "taichi/runtime/program_impls/opengl/opengl_program.h"
#include "taichi/rhi/opengl/opengl_api.h"
#endif
#ifdef TI_WITH_DX11
#include "taichi/runtime/program_impls/dx/dx_program.h"
#include "taichi/rhi/dx/dx_api.h"
#endif

#if defined(_M_X64) || defined(__x86_64)
// For _MM_SET_FLUSH_ZERO_MODE
#include <xmmintrin.h>
#endif  // defined(_M_X64) || defined(__x86_64)

namespace taichi {
namespace lang {
std::atomic<int> Program::num_instances_;

Program::Program(Arch desired_arch) : snode_rw_accessors_bank_(this) {
  TI_TRACE("Program initializing...");

  // For performance considerations and correctness of QuantFloatType
  // operations, we force floating-point operations to flush to zero on all
  // backends (including CPUs).
#if defined(_M_X64) || defined(__x86_64)
  _MM_SET_FLUSH_ZERO_MODE(_MM_FLUSH_ZERO_ON);
#endif  // defined(_M_X64) || defined(__x86_64)
#if defined(__arm64__) || defined(__aarch64__)
  // Enforce flush to zero on arm64 CPUs
  // https://developer.arm.com/documentation/100403/0201/register-descriptions/advanced-simd-and-floating-point-registers/aarch64-register-descriptions/fpcr--floating-point-control-register?lang=en
  std::uint64_t fpcr;
  __asm__ __volatile__("");
  __asm__ __volatile__("MRS %0, FPCR" : "=r"(fpcr));
  __asm__ __volatile__("");
  __asm__ __volatile__("MSR FPCR, %0"
                       :
                       : "ri"(fpcr | (1 << 24)));  // Bit 24 is FZ
  __asm__ __volatile__("");
<<<<<<< HEAD
#endif
  main_thread_id_ = std::this_thread::get_id();
  configs[main_thread_id_] = default_compile_config;
  configs[main_thread_id_].arch = desired_arch;
  auto &config = this_thread_config();
=======
#endif  // defined(__arm64__) || defined(__aarch64__)
  config = default_compile_config;
  config.arch = desired_arch;
>>>>>>> a4b24d15
  // TODO: allow users to run in debug mode without out-of-bound checks
  if (config.debug)
    config.check_out_of_bound = true;

  profiler = make_profiler(config.arch, config.kernel_profiler);
  if (arch_uses_llvm(config.arch)) {
#ifdef TI_WITH_LLVM
    program_impl_ = std::make_unique<LlvmProgramImpl>(config, profiler.get());
#else
    TI_ERROR("This taichi is not compiled with LLVM");
#endif
  } else if (config.arch == Arch::metal) {
#ifdef TI_WITH_METAL
    TI_ASSERT(metal::is_metal_api_available());
    program_impl_ = std::make_unique<MetalProgramImpl>(config);
#else
    TI_ERROR("This taichi is not compiled with Metal")
#endif
  } else if (config.arch == Arch::vulkan) {
#ifdef TI_WITH_VULKAN
    TI_ASSERT(vulkan::is_vulkan_api_available());
    program_impl_ = std::make_unique<VulkanProgramImpl>(config);
#else
    TI_ERROR("This taichi is not compiled with Vulkan")
#endif
  } else if (config.arch == Arch::dx11) {
#ifdef TI_WITH_DX11
    TI_ASSERT(directx11::is_dx_api_available());
    program_impl_ = std::make_unique<Dx11ProgramImpl>(config);
#else
    TI_ERROR("This taichi is not compiled with DX11");
#endif
  } else if (config.arch == Arch::opengl) {
#ifdef TI_WITH_OPENGL
    TI_ASSERT(opengl::initialize_opengl(config.use_gles));
    program_impl_ = std::make_unique<OpenglProgramImpl>(config);
#else
    TI_ERROR("This taichi is not compiled with OpenGL");
#endif
  } else if (config.arch == Arch::cc) {
#ifdef TI_WITH_CC
    program_impl_ = std::make_unique<CCProgramImpl>(config);
#else
    TI_ERROR("No C backend detected.");
#endif
  } else {
    TI_NOT_IMPLEMENTED
  }

  // program_impl_ should be set in the if-else branch above
  TI_ASSERT(program_impl_);

  Device *compute_device = nullptr;
  compute_device = program_impl_->get_compute_device();
  // Must have handled all the arch fallback logic by this point.
  memory_pool_ = std::make_unique<MemoryPool>(config.arch, compute_device);
  TI_ASSERT_INFO(num_instances_ == 0, "Only one instance at a time");
  total_compilation_time_ = 0;
  num_instances_ += 1;
  SNode::counter = 0;

  result_buffer = nullptr;
  current_callable = nullptr;
  sync = true;
  finalized_ = false;

  if (!is_extension_supported(config.arch, Extension::assertion)) {
    if (config.check_out_of_bound) {
      TI_WARN("Out-of-bound access checking is not supported on arch={}",
              arch_name(config.arch));
      config.check_out_of_bound = false;
    }
  }

  stat.clear();

  Timelines::get_instance().set_enabled(config.timeline);

  TI_TRACE("Program ({}) arch={} initialized.", fmt::ptr(this),
           arch_name(config.arch));
}

TypeFactory &Program::get_type_factory() {
  TI_WARN(
      "Program::get_type_factory() will be deprecated, Please use "
      "TypeFactory::get_instance()");
  return TypeFactory::get_instance();
}

Function *Program::create_function(const FunctionKey &func_key) {
  TI_TRACE("Creating function {}...", func_key.get_full_name());
  functions_.emplace_back(std::make_unique<Function>(this, func_key));
  TI_ASSERT(function_map_.count(func_key) == 0);
  function_map_[func_key] = functions_.back().get();
  return functions_.back().get();
}

FunctionType Program::compile(Kernel &kernel, OffloadedStmt *offloaded) {
  auto start_t = Time::get_time();
  TI_AUTO_PROF;
  auto ret = program_impl_->compile(&kernel, offloaded);
  TI_ASSERT(ret);
  total_compilation_time_ += Time::get_time() - start_t;
  return ret;
}

void Program::materialize_runtime() {
  program_impl_->materialize_runtime(memory_pool_.get(), profiler.get(),
                                     &result_buffer);
}

void Program::destroy_snode_tree(SNodeTree *snode_tree) {
  TI_ASSERT(arch_uses_llvm(this_thread_config().arch) || this_thread_config().arch == Arch::vulkan ||
            this_thread_config().arch == Arch::dx11);
  program_impl_->destroy_snode_tree(snode_tree);
  free_snode_tree_ids_.push(snode_tree->id());
}

SNodeTree *Program::add_snode_tree(std::unique_ptr<SNode> root,
                                   bool compile_only) {
  const int id = allocate_snode_tree_id();
  auto tree = std::make_unique<SNodeTree>(id, std::move(root));
  tree->root()->set_snode_tree_id(id);
  if (compile_only) {
    program_impl_->compile_snode_tree_types(tree.get());
  } else {
    program_impl_->materialize_snode_tree(tree.get(), result_buffer);
  }
  if (id < snode_trees_.size()) {
    snode_trees_[id] = std::move(tree);
  } else {
    TI_ASSERT(id == snode_trees_.size());
    snode_trees_.push_back(std::move(tree));
  }
  return snode_trees_[id].get();
}

SNode *Program::get_snode_root(int tree_id) {
  return snode_trees_[tree_id]->root();
}

void Program::check_runtime_error() {
  program_impl_->check_runtime_error(result_buffer);
}

void Program::synchronize() {
  // Normal mode shouldn't be affected by `sync` flag.
  if (arch_uses_llvm(this_thread_config().arch) || this_thread_config().arch == Arch::metal ||
      this_thread_config().arch == Arch::vulkan || this_thread_config().arch == Arch::opengl) {
    program_impl_->synchronize();
  }
}

StreamSemaphore Program::flush() {
  return program_impl_->flush();
}

int Program::get_snode_tree_size() {
  return snode_trees_.size();
}

std::string capitalize_first(std::string s) {
  s[0] = std::toupper(s[0]);
  return s;
}

std::string latex_short_digit(int v) {
  std::string units = "KMGT";
  int unit_id = -1;
  while (v >= 1024 && unit_id + 1 < (int)units.size()) {
    TI_ASSERT(v % 1024 == 0);
    v /= 1024;
    unit_id++;
  }
  if (unit_id != -1)
    return fmt::format("{}\\mathrm{{{}}}", v, units[unit_id]);
  else
    return std::to_string(v);
}

void Program::visualize_layout(const std::string &fn) {
  {
    std::ofstream ofs(fn);
    TI_ASSERT(ofs);
    auto emit = [&](std::string str) { ofs << str; };

    auto header = R"(
\documentclass[tikz, border=16pt]{standalone}
\usepackage{latexsym}
\usepackage{tikz-qtree,tikz-qtree-compat,ulem}
\begin{document}
\begin{tikzpicture}[level distance=40pt]
\tikzset{level 1/.style={sibling distance=-5pt}}
  \tikzset{edge from parent/.style={draw,->,
    edge from parent path={(\tikzparentnode.south) -- +(0,-4pt) -| (\tikzchildnode)}}}
  \tikzset{every tree node/.style={align=center, font=\small}}
\Tree)";
    emit(header);

    std::function<void(SNode * snode)> visit = [&](SNode *snode) {
      emit("[.{");
      if (snode->type == SNodeType::place) {
        emit(snode->name);
      } else {
        emit("\\textbf{" + capitalize_first(snode_type_name(snode->type)) +
             "}");
      }

      std::string indices;
      for (int i = 0; i < taichi_max_num_indices; i++) {
        if (snode->extractors[i].active) {
          int nb = snode->extractors[i].num_bits;
          indices += fmt::format(
              R"($\mathbf{{{}}}^{{\mathbf{{{}b}}:{}}}_{{\mathbf{{{}b}}:{}}}$)",
              std::string(1, 'I' + i), 0, latex_short_digit(1 << 0), nb,
              latex_short_digit(1 << nb));
        }
      }
      if (!indices.empty())
        emit("\\\\" + indices);
      if (snode->type == SNodeType::place) {
        emit("\\\\" + data_type_name(snode->dt));
      }
      emit("} ");

      for (int i = 0; i < (int)snode->ch.size(); i++) {
        visit(snode->ch[i].get());
      }
      emit("]");
    };

    for (auto &a : snode_trees_) {
      visit(a->root());
    }

    auto tail = R"(
\end{tikzpicture}
\end{document}
)";
    emit(tail);
  }
  trash(system(fmt::format("pdflatex {}", fn).c_str()));
}

Arch Program::get_accessor_arch() {
  if (this_thread_config().arch == Arch::opengl) {
    return Arch::opengl;
  } else if (this_thread_config().arch == Arch::vulkan) {
    return Arch::vulkan;
  } else if (this_thread_config().arch == Arch::cuda) {
    return Arch::cuda;
  } else if (this_thread_config().arch == Arch::metal) {
    return Arch::metal;
  } else if (this_thread_config().arch == Arch::cc) {
    return Arch::cc;
  } else if (this_thread_config().arch == Arch::dx11) {
    return Arch::dx11;
  } else if (this_thread_config().arch == Arch::dx12) {
    return Arch::dx12;
  } else {
    return get_host_arch();
  }
}

Kernel &Program::get_snode_reader(SNode *snode) {
  TI_ASSERT(snode->type == SNodeType::place);
  auto kernel_name = fmt::format("snode_reader_{}", snode->id);
  auto &ker = kernel([snode, this] {
    ExprGroup indices;
    for (int i = 0; i < snode->num_active_indices; i++) {
      indices.push_back(Expr::make<ArgLoadExpression>(i, PrimitiveType::i32));
    }
    auto ret = Stmt::make<FrontendReturnStmt>(
        ExprGroup(Expr(snode_to_fields_.at(snode))[indices]));
    this->current_ast_builder()->insert(std::move(ret));
  });
  ker.set_arch(get_accessor_arch());
  ker.name = kernel_name;
  ker.is_accessor = true;
  for (int i = 0; i < snode->num_active_indices; i++)
    ker.insert_scalar_arg(PrimitiveType::i32);
  ker.insert_ret(snode->dt);
  return ker;
}

Kernel &Program::get_snode_writer(SNode *snode) {
  TI_ASSERT(snode->type == SNodeType::place);
  auto kernel_name = fmt::format("snode_writer_{}", snode->id);
  auto &ker = kernel([snode, this] {
    ExprGroup indices;
    for (int i = 0; i < snode->num_active_indices; i++) {
      indices.push_back(Expr::make<ArgLoadExpression>(i, PrimitiveType::i32));
    }
    auto expr = Expr(snode_to_fields_.at(snode))[indices];
    this->current_ast_builder()->insert_assignment(
        expr,
        Expr::make<ArgLoadExpression>(snode->num_active_indices,
                                      snode->dt->get_compute_type()),
        expr->tb);
  });
  ker.set_arch(get_accessor_arch());
  ker.name = kernel_name;
  ker.is_accessor = true;
  for (int i = 0; i < snode->num_active_indices; i++)
    ker.insert_scalar_arg(PrimitiveType::i32);
  ker.insert_scalar_arg(snode->dt);
  return ker;
}

uint64 Program::fetch_result_uint64(int i) {
  return program_impl_->fetch_result_uint64(i, result_buffer);
}

void Program::finalize() {
  if (finalized_) {
    return;
  }
  synchronize();
  TI_ASSERT(std::this_thread::get_id() == main_thread_id_);
  TI_TRACE("Program finalizing...");
  if (this_thread_config().print_benchmark_stat) {
    const char *current_test = std::getenv("PYTEST_CURRENT_TEST");
    const char *output_dir = std::getenv("TI_BENCHMARK_OUTPUT_DIR");
    if (current_test != nullptr) {
      if (output_dir == nullptr)
        output_dir = ".";
      std::string file_name = current_test;
      auto slash_pos = file_name.find_last_of('/');
      if (slash_pos != std::string::npos)
        file_name = file_name.substr(slash_pos + 1);
      auto py_pos = file_name.find(".py::");
      TI_ASSERT(py_pos != std::string::npos);
      file_name =
          file_name.substr(0, py_pos) + "__" + file_name.substr(py_pos + 5);
      auto first_space_pos = file_name.find_first_of(' ');
      TI_ASSERT(first_space_pos != std::string::npos);
      file_name = file_name.substr(0, first_space_pos);
      if (auto lt_pos = file_name.find('<'); lt_pos != std::string::npos) {
        file_name[lt_pos] = '_';
      }
      if (auto gt_pos = file_name.find('>'); gt_pos != std::string::npos) {
        file_name[gt_pos] = '_';
      }
      file_name += ".dat";
      file_name = std::string(output_dir) + "/" + file_name;
      TI_INFO("Saving benchmark result to {}", file_name);
      std::ofstream ofs(file_name);
      TI_ASSERT(ofs);
      std::string stat_string;
      stat.print(&stat_string);
      ofs << stat_string;
    }
  }

  synchronize();
  memory_pool_->terminate();
  if (arch_uses_llvm(this_thread_config().arch)) {
    program_impl_->finalize();
  }

  Stmt::reset_counter();

  finalized_ = true;
  num_instances_ -= 1;
  program_impl_->dump_cache_data_to_disk();
  TI_TRACE("Program ({}) finalized_.", fmt::ptr(this));
}

int Program::default_block_dim(const CompileConfig &config) {
  if (arch_is_cpu(config.arch)) {
    return config.default_cpu_block_dim;
  } else {
    return config.default_gpu_block_dim;
  }
}

void Program::print_memory_profiler_info() {
  program_impl_->print_memory_profiler_info(snode_trees_, result_buffer);
}

std::size_t Program::get_snode_num_dynamically_allocated(SNode *snode) {
  TI_ASSERT(arch_uses_llvm(this_thread_config().arch) || this_thread_config().arch == Arch::metal ||
            this_thread_config().arch == Arch::vulkan || this_thread_config().arch == Arch::opengl);
  return program_impl_->get_snode_num_dynamically_allocated(snode,
                                                            result_buffer);
}

Ndarray *Program::create_ndarray(const DataType type,
                                 const std::vector<int> &shape,
                                 ExternalArrayLayout layout) {
  ndarrays_.emplace_back(std::make_unique<Ndarray>(this, type, shape, layout));
  return ndarrays_.back().get();
}

Texture *Program::create_texture(const DataType type,
                                 int num_channels,
                                 const std::vector<int> &shape) {
  BufferFormat buffer_format = type_channels2buffer_format(type, num_channels);
  if (shape.size() == 1) {
    textures_.push_back(
        std::make_unique<Texture>(this, buffer_format, shape[0], 1, 1));
  } else if (shape.size() == 2) {
    textures_.push_back(
        std::make_unique<Texture>(this, buffer_format, shape[0], shape[1], 1));
  } else if (shape.size() == 3) {
    textures_.push_back(std::make_unique<Texture>(this, buffer_format, shape[0],
                                                  shape[1], shape[2]));
  } else {
    TI_ERROR("Texture shape invalid");
  }
  return textures_.back().get();
}

intptr_t Program::get_ndarray_data_ptr_as_int(const Ndarray *ndarray) {
  uint64_t *data_ptr{nullptr};
  if (arch_is_cpu(this_thread_config().arch) || this_thread_config().arch == Arch::cuda) {
    // For the LLVM backends, device allocation is a physical pointer.
    data_ptr =
        program_impl_->get_ndarray_alloc_info_ptr(ndarray->ndarray_alloc_);
  }

  return reinterpret_cast<intptr_t>(data_ptr);
}

void Program::fill_ndarray_fast(Ndarray *ndarray, uint32_t val) {
  // This is a temporary solution to bypass device api.
  // Should be moved to CommandList once available in CUDA.
  program_impl_->fill_ndarray(
      ndarray->ndarray_alloc_,
      ndarray->get_nelement() * ndarray->get_element_size(), val);
}

Program::~Program() {
  finalize();
}

std::unique_ptr<AotModuleBuilder> Program::make_aot_module_builder(Arch arch) {
  // FIXME: This couples the runtime backend with the target AOT backend. E.g.
  // If we want to build a Metal AOT module, we have to be on the macOS
  // platform. Consider decoupling this part
  if (arch == Arch::wasm) {
    // Have to check WASM first, or it dispatches to the LlvmProgramImpl.
#ifdef TI_WITH_LLVM
    return std::make_unique<wasm::AotModuleBuilderImpl>();
#else
    TI_NOT_IMPLEMENTED
#endif
  }
  if (arch_uses_llvm(this_thread_config().arch) || this_thread_config().arch == Arch::metal ||
      this_thread_config().arch == Arch::vulkan || this_thread_config().arch == Arch::opengl) {
    return program_impl_->make_aot_module_builder();
  }
  return nullptr;
}

int Program::allocate_snode_tree_id() {
  if (free_snode_tree_ids_.empty()) {
    return snode_trees_.size();
  } else {
    int id = free_snode_tree_ids_.top();
    free_snode_tree_ids_.pop();
    return id;
  }
}

void Program::prepare_runtime_context(RuntimeContext *ctx) {
  ctx->result_buffer = result_buffer;
  program_impl_->prepare_runtime_context(ctx);
}

void Program::enqueue_compute_op_lambda(
    std::function<void(Device *device, CommandList *cmdlist)> op,
    const std::vector<ComputeOpImageRef> &image_refs) {
  program_impl_->enqueue_compute_op_lambda(op, image_refs);
}

}  // namespace lang
}  // namespace taichi<|MERGE_RESOLUTION|>--- conflicted
+++ resolved
@@ -69,17 +69,11 @@
                        :
                        : "ri"(fpcr | (1 << 24)));  // Bit 24 is FZ
   __asm__ __volatile__("");
-<<<<<<< HEAD
-#endif
+#endif  // defined(__arm64__) || defined(__aarch64__)
   main_thread_id_ = std::this_thread::get_id();
   configs[main_thread_id_] = default_compile_config;
   configs[main_thread_id_].arch = desired_arch;
   auto &config = this_thread_config();
-=======
-#endif  // defined(__arm64__) || defined(__aarch64__)
-  config = default_compile_config;
-  config.arch = desired_arch;
->>>>>>> a4b24d15
   // TODO: allow users to run in debug mode without out-of-bound checks
   if (config.debug)
     config.check_out_of_bound = true;
