#include "taichi/runtime/llvm/llvm_runtime_executor.h"

#include "taichi/rhi/common/host_memory_pool.h"
#include "taichi/runtime/llvm/llvm_offline_cache.h"
#include "taichi/rhi/cpu/cpu_device.h"
#include "taichi/rhi/cuda/cuda_device.h"
#include "taichi/platform/cuda/detect_cuda.h"
#include "taichi/rhi/cuda/cuda_driver.h"
#include "taichi/rhi/llvm/device_memory_pool.h"

#if defined(TI_WITH_CUDA)
#include "taichi/rhi/cuda/cuda_context.h"
#endif

#include "taichi/platform/amdgpu/detect_amdgpu.h"
#include "taichi/rhi/amdgpu/amdgpu_driver.h"
#include "taichi/rhi/amdgpu/amdgpu_device.h"
#if defined(TI_WITH_AMDGPU)
#include "taichi/rhi/amdgpu/amdgpu_context.h"
#endif

namespace taichi::lang {
namespace {
void assert_failed_host(const char *msg) {
  TI_ERROR("Assertion failure: {}", msg);
}

void *host_allocate_aligned(HostMemoryPool *memory_pool,
                            std::size_t size,
                            std::size_t alignment) {
  return memory_pool->allocate(size, alignment);
}

}  // namespace

LlvmRuntimeExecutor::LlvmRuntimeExecutor(CompileConfig &config,
                                         KernelProfilerBase *profiler)
    : config_(config) {
  if (config.arch == Arch::cuda) {
#if defined(TI_WITH_CUDA)
    if (!is_cuda_api_available()) {
      TI_WARN("No CUDA driver API detected.");
      config.arch = host_arch();
    } else if (!CUDAContext::get_instance().detected()) {
      TI_WARN("No CUDA device detected.");
      config.arch = host_arch();
    } else {
      // CUDA runtime created successfully
    }
#else
    TI_WARN("Taichi is not compiled with CUDA.");
    config.arch = host_arch();
#endif

    if (config.arch != Arch::cuda) {
      TI_WARN("Falling back to {}.", arch_name(host_arch()));
    }
  } else if (config.arch == Arch::amdgpu) {
#if defined(TI_WITH_AMDGPU)
    if (!is_rocm_api_available()) {
      TI_WARN("No AMDGPU ROCm API detected.");
      config.arch = host_arch();
    } else if (!AMDGPUContext::get_instance().detected()) {
      TI_WARN("No AMDGPU device detected.");
      config.arch = host_arch();
    } else {
      // AMDGPU runtime created successfully
    }
#else
    TI_WARN("Taichi is not compiled with AMDGPU.");
    config.arch = host_arch();
#endif
  }

  if (config.kernel_profiler) {
    profiler_ = profiler;
  }

  snode_tree_buffer_manager_ = std::make_unique<SNodeTreeBufferManager>(this);
  thread_pool_ = std::make_unique<ThreadPool>(config.cpu_max_num_threads);

  llvm_runtime_ = nullptr;

  if (arch_is_cpu(config.arch)) {
    config.max_block_dim = 1024;
    device_ = std::make_shared<cpu::CpuDevice>();

  }
#if defined(TI_WITH_CUDA)
  else if (config.arch == Arch::cuda) {
    int num_SMs{1};
    CUDADriver::get_instance().device_get_attribute(
        &num_SMs, CU_DEVICE_ATTRIBUTE_MULTIPROCESSOR_COUNT, nullptr);
    int query_max_block_dim{1024};
    CUDADriver::get_instance().device_get_attribute(
        &query_max_block_dim, CU_DEVICE_ATTRIBUTE_MAX_BLOCK_DIM_X, nullptr);
    int version{0};
    CUDADriver::get_instance().driver_get_version(&version);
    int query_max_block_per_sm{16};
    if (version >= 11000) {
      // query this attribute only when CUDA version is above 11.0
      CUDADriver::get_instance().device_get_attribute(
          &query_max_block_per_sm,
          CU_DEVICE_ATTRIBUTE_MAX_BLOCKS_PER_MULTIPROCESSOR, nullptr);
    }

    if (config.max_block_dim == 0) {
      config.max_block_dim = query_max_block_dim;
    }

    if (config.saturating_grid_dim == 0) {
      if (version >= 11000) {
        TI_TRACE("CUDA max blocks per SM = {}", query_max_block_per_sm);
      }
      config.saturating_grid_dim = num_SMs * query_max_block_per_sm * 2;
    }
    if (config.kernel_profiler) {
      CUDAContext::get_instance().set_profiler(profiler);
    } else {
      CUDAContext::get_instance().set_profiler(nullptr);
    }
    CUDAContext::get_instance().set_debug(config.debug);
    if (config.cuda_stack_limit != 0) {
      CUDADriver::get_instance().context_set_limit(CU_LIMIT_STACK_SIZE,
                                                   config.cuda_stack_limit);
    }
    device_ = std::make_shared<cuda::CudaDevice>();
  }
#endif
#if defined(TI_WITH_AMDGPU)
  else if (config.arch == Arch::amdgpu) {
    int num_workgroups{1};
    AMDGPUDriver::get_instance().device_get_attribute(
        &num_workgroups, HIP_DEVICE_ATTRIBUTE_MULTIPROCESSOR_COUNT, 0);
    int query_max_block_dim{1024};
    AMDGPUDriver::get_instance().device_get_attribute(
        &query_max_block_dim, HIP_DEVICE_ATTRIBUTE_MAX_BLOCK_DIM_X, 0);
    // magic number 32
    // I didn't find the relevant parameter to limit the max block num per CU
    // So ....
    int query_max_block_per_cu{32};
    if (config.max_block_dim == 0) {
      config.max_block_dim = query_max_block_dim;
    }
    if (config.saturating_grid_dim == 0) {
      config.saturating_grid_dim = num_workgroups * query_max_block_per_cu * 2;
    }
    if (config.kernel_profiler) {
      AMDGPUContext::get_instance().set_profiler(profiler);
    } else {
      AMDGPUContext::get_instance().set_profiler(nullptr);
    }
    AMDGPUContext::get_instance().set_debug(config.debug);
    device_ = std::make_shared<amdgpu::AmdgpuDevice>();
  }
#endif
#ifdef TI_WITH_DX12
  else if (config.arch == Arch::dx12) {
    // FIXME: add dx12 device.
    // FIXME: set value based on DX12.
    config.max_block_dim = 1024;
    device_ = std::make_shared<cpu::CpuDevice>();
  }
#endif
  else {
    TI_NOT_IMPLEMENTED
  }
  llvm_context_ = std::make_unique<TaichiLLVMContext>(
      config_, arch_is_cpu(config.arch) ? host_arch() : config.arch);
  jit_session_ = JITSession::create(llvm_context_.get(), config, config.arch);
  init_runtime_jit_module(llvm_context_->clone_runtime_module());
}

TaichiLLVMContext *LlvmRuntimeExecutor::get_llvm_context() {
  return llvm_context_.get();
}

JITModule *LlvmRuntimeExecutor::create_jit_module(
    std::unique_ptr<llvm::Module> module) {
  return jit_session_->add_module(std::move(module));
}

JITModule *LlvmRuntimeExecutor::get_runtime_jit_module() {
  return runtime_jit_module_;
}

void LlvmRuntimeExecutor::print_list_manager_info(void *list_manager,
                                                  uint64 *result_buffer) {
  auto list_manager_len = runtime_query<int32>("ListManager_get_num_elements",
                                               result_buffer, list_manager);

  auto element_size = runtime_query<int32>("ListManager_get_element_size",
                                           result_buffer, list_manager);

  auto elements_per_chunk =
      runtime_query<int32>("ListManager_get_max_num_elements_per_chunk",
                           result_buffer, list_manager);

  auto num_active_chunks = runtime_query<int32>(
      "ListManager_get_num_active_chunks", result_buffer, list_manager);

  auto size_MB = 1e-6f * num_active_chunks * elements_per_chunk * element_size;

  fmt::print(
      " length={:n}     {:n} chunks x [{:n} x {:n} B]  total={:.4f} MB\n",
      list_manager_len, num_active_chunks, elements_per_chunk, element_size,
      size_MB);
}

void LlvmRuntimeExecutor::synchronize() {
  if (config_.arch == Arch::cuda) {
#if defined(TI_WITH_CUDA)
    CUDADriver::get_instance().stream_synchronize(nullptr);
#else
    TI_ERROR("No CUDA support");
#endif
  } else if (config_.arch == Arch::amdgpu) {
#if defined(TI_WITH_AMDGPU)
    AMDGPUDriver::get_instance().stream_synchronize(nullptr);
    // A better way
    // use `hipFreeAsync` to free the device kernel arg mem
    // notice: rocm version
    AMDGPUContext::get_instance().free_kernel_arg_pointer();
#else
    TI_ERROR("No AMDGPU support");
#endif
  }
  fflush(stdout);
}

uint64 LlvmRuntimeExecutor::fetch_result_uint64(int i, uint64 *result_buffer) {
  // TODO: We are likely doing more synchronization than necessary. Simplify the
  // sync logic when we fetch the result.
  synchronize();
  uint64 ret;
  if (config_.arch == Arch::cuda) {
#if defined(TI_WITH_CUDA)
    CUDADriver::get_instance().memcpy_device_to_host(&ret, result_buffer + i,
                                                     sizeof(uint64));
#else
    TI_NOT_IMPLEMENTED;
#endif
  } else if (config_.arch == Arch::amdgpu) {
#if defined(TI_WITH_AMDGPU)
    AMDGPUDriver::get_instance().memcpy_device_to_host(&ret, result_buffer + i,
                                                       sizeof(uint64));
#else
    TI_NOT_IMPLEMENTED;
#endif
  } else {
    ret = result_buffer[i];
  }
  return ret;
}

std::size_t LlvmRuntimeExecutor::get_snode_num_dynamically_allocated(
    SNode *snode,
    uint64 *result_buffer) {
  TI_ASSERT(arch_uses_llvm(config_.arch));

  auto node_allocator =
      runtime_query<void *>("LLVMRuntime_get_node_allocators", result_buffer,
                            llvm_runtime_, snode->id);
  auto data_list = runtime_query<void *>("NodeManager_get_data_list",
                                         result_buffer, node_allocator);

  return (std::size_t)runtime_query<int32>("ListManager_get_num_elements",
                                           result_buffer, data_list);
}

void LlvmRuntimeExecutor::check_runtime_error(uint64 *result_buffer) {
  synchronize();
  auto *runtime_jit_module = get_runtime_jit_module();
  runtime_jit_module->call<void *>("runtime_retrieve_and_reset_error_code",
                                   llvm_runtime_);
  auto error_code =
      fetch_result<int64>(taichi_result_buffer_error_id, result_buffer);

  if (error_code) {
    std::string error_message_template;

    // Here we fetch the error_message_template char by char.
    // This is not efficient, but fortunately we only need to do this when an
    // assertion fails. Note that we may not have unified memory here, so using
    // "fetch_result" that works across device/host memory is necessary.
    for (int i = 0;; i++) {
      runtime_jit_module->call<void *>("runtime_retrieve_error_message",
                                       llvm_runtime_, i);
      auto c = fetch_result<char>(taichi_result_buffer_error_id, result_buffer);
      error_message_template += c;
      if (c == '\0') {
        break;
      }
    }

    if (error_code == 1) {
      const auto error_message_formatted = format_error_message(
          error_message_template,
          [runtime_jit_module, result_buffer, this](int argument_id) {
            runtime_jit_module->call<void *>(
                "runtime_retrieve_error_message_argument", llvm_runtime_,
                argument_id);
            return fetch_result<uint64>(taichi_result_buffer_error_id,
                                        result_buffer);
          });
      throw TaichiAssertionError(error_message_formatted);
    } else {
      TI_NOT_IMPLEMENTED
    }
  }
}

void LlvmRuntimeExecutor::print_memory_profiler_info(
    std::vector<std::unique_ptr<SNodeTree>> &snode_trees_,
    uint64 *result_buffer) {
  TI_ASSERT(arch_uses_llvm(config_.arch));

  fmt::print("\n[Memory Profiler]\n");

  std::locale::global(std::locale("en_US.UTF-8"));
  // So that thousand separators are added to "{:n}" slots in fmtlib.
  // E.g., 10000 is printed as "10,000".
  // TODO: is there a way to set locale only locally in this function?

  std::function<void(SNode *, int)> visit = [&](SNode *snode, int depth) {
    auto element_list =
        runtime_query<void *>("LLVMRuntime_get_element_lists", result_buffer,
                              llvm_runtime_, snode->id);

    if (snode->type != SNodeType::place) {
      fmt::print("SNode {:10}\n", snode->get_node_type_name_hinted());

      if (element_list) {
        fmt::print("  active element list:");
        print_list_manager_info(element_list, result_buffer);

        auto node_allocator =
            runtime_query<void *>("LLVMRuntime_get_node_allocators",
                                  result_buffer, llvm_runtime_, snode->id);

        if (node_allocator) {
          auto free_list = runtime_query<void *>("NodeManager_get_free_list",
                                                 result_buffer, node_allocator);
          auto recycled_list = runtime_query<void *>(
              "NodeManager_get_recycled_list", result_buffer, node_allocator);

          auto free_list_len = runtime_query<int32>(
              "ListManager_get_num_elements", result_buffer, free_list);

          auto recycled_list_len = runtime_query<int32>(
              "ListManager_get_num_elements", result_buffer, recycled_list);

          auto free_list_used = runtime_query<int32>(
              "NodeManager_get_free_list_used", result_buffer, node_allocator);

          auto data_list = runtime_query<void *>("NodeManager_get_data_list",
                                                 result_buffer, node_allocator);
          fmt::print("  data list:          ");
          print_list_manager_info(data_list, result_buffer);

          fmt::print(
              "  Allocated elements={:n}; free list length={:n}; recycled list "
              "length={:n}\n",
              free_list_used, free_list_len, recycled_list_len);
        }
      }
    }
    for (const auto &ch : snode->ch) {
      visit(ch.get(), depth + 1);
    }
  };

  for (auto &a : snode_trees_) {
    visit(a->root(), /*depth=*/0);
  }

  auto total_requested_memory = runtime_query<std::size_t>(
      "LLVMRuntime_get_total_requested_memory", result_buffer, llvm_runtime_);

  fmt::print(
      "Total requested dynamic memory (excluding alignment padding): {:n} B\n",
      total_requested_memory);
}

DevicePtr LlvmRuntimeExecutor::get_snode_tree_device_ptr(int tree_id) {
  DeviceAllocation tree_alloc = snode_tree_allocs_[tree_id];
  return tree_alloc.get_ptr();
}

void LlvmRuntimeExecutor::initialize_llvm_runtime_snodes(
    const LlvmOfflineCache::FieldCacheData &field_cache_data,
    uint64 *result_buffer) {
  auto *const runtime_jit = get_runtime_jit_module();
  // By the time this creator is called, "this" is already destroyed.
  // Therefore it is necessary to capture members by values.
  size_t root_size = field_cache_data.root_size;
  const auto snode_metas = field_cache_data.snode_metas;
  const int tree_id = field_cache_data.tree_id;
  const int root_id = field_cache_data.root_id;

  TI_TRACE("Allocating data structure of size {} bytes", root_size);
  std::size_t rounded_size = taichi::iroundup(root_size, taichi_page_size);

  Ptr root_buffer = snode_tree_buffer_manager_->allocate(rounded_size, tree_id,
                                                         result_buffer);
  if (config_.arch == Arch::cuda) {
#if defined(TI_WITH_CUDA)
    CUDADriver::get_instance().memset(root_buffer, 0, rounded_size);
#else
    TI_NOT_IMPLEMENTED
#endif
  } else if (config_.arch == Arch::amdgpu) {
#if defined(TI_WITH_AMDGPU)
    AMDGPUDriver::get_instance().memset(root_buffer, 0, rounded_size);
#else
    TI_NOT_IMPLEMENTED;
#endif
  } else {
    std::memset(root_buffer, 0, rounded_size);
  }

  DeviceAllocation alloc =
      llvm_device()->import_memory(root_buffer, rounded_size);

  snode_tree_allocs_[tree_id] = alloc;

  bool all_dense = config_.demote_dense_struct_fors;
  for (size_t i = 0; i < snode_metas.size(); i++) {
    if (snode_metas[i].type != SNodeType::dense &&
        snode_metas[i].type != SNodeType::place &&
        snode_metas[i].type != SNodeType::root) {
      all_dense = false;
      break;
    }
  }

  runtime_jit->call<void *, std::size_t, int, int, int, std::size_t, Ptr>(
      "runtime_initialize_snodes", llvm_runtime_, root_size, root_id,
      (int)snode_metas.size(), tree_id, rounded_size, root_buffer, all_dense);

  for (size_t i = 0; i < snode_metas.size(); i++) {
    if (is_gc_able(snode_metas[i].type)) {
      const auto snode_id = snode_metas[i].id;
      std::size_t node_size;
      auto element_size = snode_metas[i].cell_size_bytes;
      if (snode_metas[i].type == SNodeType::pointer) {
        // pointer. Allocators are for single elements
        node_size = element_size;
      } else {
        // dynamic. Allocators are for the chunks
        node_size = sizeof(void *) + element_size * snode_metas[i].chunk_size;
      }
      TI_TRACE("Initializing allocator for snode {} (node size {})", snode_id,
               node_size);
      runtime_jit->call<void *, int, std::size_t>(
          "runtime_NodeAllocator_initialize", llvm_runtime_, snode_id,
          node_size);
      TI_TRACE("Allocating ambient element for snode {} (node size {})",
               snode_id, node_size);
      runtime_jit->call<void *, int>("runtime_allocate_ambient", llvm_runtime_,
                                     snode_id, node_size);
    }
  }
}

LlvmDevice *LlvmRuntimeExecutor::llvm_device() {
  TI_ASSERT(dynamic_cast<LlvmDevice *>(device_.get()));
  return static_cast<LlvmDevice *>(device_.get());
}

DeviceAllocation LlvmRuntimeExecutor::allocate_memory_ndarray(
    std::size_t alloc_size,
    uint64 *result_buffer) {
  return llvm_device()->allocate_memory_runtime(
      {{alloc_size, /*host_write=*/false, /*host_read=*/false,
        /*export_sharing=*/false, AllocUsage::Storage},
       get_runtime_jit_module(),
       get_llvm_runtime(),
       result_buffer});
}

void LlvmRuntimeExecutor::deallocate_memory_ndarray(DeviceAllocation handle) {
  llvm_device()->dealloc_memory(handle);
}

void LlvmRuntimeExecutor::fill_ndarray(const DeviceAllocation &alloc,
                                       std::size_t size,
                                       uint32_t data) {
  auto ptr = get_ndarray_alloc_info_ptr(alloc);
  if (config_.arch == Arch::cuda) {
#if defined(TI_WITH_CUDA)
    CUDADriver::get_instance().memsetd32((void *)ptr, data, size);
#else
    TI_NOT_IMPLEMENTED
#endif
  } else if (config_.arch == Arch::amdgpu) {
#if defined(TI_WITH_AMDGPU)
    AMDGPUDriver::get_instance().memset((void *)ptr, data, size);
#else
    TI_NOT_IMPLEMENTED;
#endif
  } else {
    std::fill((uint32_t *)ptr, (uint32_t *)ptr + size, data);
  }
}

uint64_t *LlvmRuntimeExecutor::get_ndarray_alloc_info_ptr(
    const DeviceAllocation &alloc) {
  if (config_.arch == Arch::cuda) {
#if defined(TI_WITH_CUDA)
    return (uint64_t *)llvm_device()
        ->as<cuda::CudaDevice>()
        ->get_alloc_info(alloc)
        .ptr;
#else
    TI_NOT_IMPLEMENTED
#endif
  } else if (config_.arch == Arch::amdgpu) {
#if defined(TI_WITH_AMDGPU)
    return (uint64_t *)llvm_device()
        ->as<amdgpu::AmdgpuDevice>()
        ->get_alloc_info(alloc)
        .ptr;
#else
    TI_NOT_IMPLEMENTED;
#endif
  }

  return (uint64_t *)llvm_device()
      ->as<cpu::CpuDevice>()
      ->get_alloc_info(alloc)
      .ptr;
}

void LlvmRuntimeExecutor::finalize() {
  profiler_ = nullptr;
  for (auto &preallocated_device_buffer_alloc :
       preallocated_device_buffer_allocs_) {
    if (config_.arch == Arch::cuda || config_.arch == Arch::amdgpu) {
      llvm_device()->dealloc_memory(preallocated_device_buffer_alloc);
      llvm_device()->clear();
      DeviceMemoryPool::get_instance().reset();
    }
  }
  finalized_ = true;
}

LlvmRuntimeExecutor::~LlvmRuntimeExecutor() {
  if (!finalized_) {
    finalize();
  }
}

void *LlvmRuntimeExecutor::preallocate_memory(std::size_t prealloc_size) {
  DeviceAllocation preallocated_device_buffer_alloc;

  Device::AllocParams preallocated_device_buffer_alloc_params;
  preallocated_device_buffer_alloc_params.size = prealloc_size;
  RhiResult res =
      llvm_device()->allocate_memory(preallocated_device_buffer_alloc_params,
                                     &preallocated_device_buffer_alloc);
  TI_ASSERT(res == RhiResult::success);

  void *preallocated_device_buffer =
      llvm_device()->get_memory_addr(preallocated_device_buffer_alloc);
  preallocated_device_buffer_allocs_.emplace_back(
      std::move(preallocated_device_buffer_alloc));
  return preallocated_device_buffer;
}

void LlvmRuntimeExecutor::materialize_runtime(KernelProfilerBase *profiler,
                                              uint64 **result_buffer_ptr) {
  // The result buffer allocated here is only used for the launches of
  // runtime JIT functions. To avoid memory leak, we use the head of
  // the preallocated device buffer as the result buffer in
  // CUDA and AMDGPU backends.
  // | ==================preallocated device buffer ========================== |
  // |<- reserved for return ->|<---- usable for allocators on the device ---->|

<<<<<<< HEAD
  std::size_t prealloc_size = 0;
  if (config_.arch == Arch::cuda) {
#if defined(TI_WITH_CUDA)
    const auto total_mem = CUDAContext::get_instance().get_total_memory();
    if (config_.device_memory_fraction == 0) {
      TI_ASSERT(config_.device_memory_GB >= 0);
      prealloc_size = std::size_t(config_.device_memory_GB * (1UL << 30));
    } else {
      prealloc_size = std::size_t(config_.device_memory_fraction * total_mem);
    }

    if (CUDAContext::get_instance().supports_mem_pool()) {
      // TODO(zhanlue): List all runtime objects and calculate the exact size
      std::size_t runtime_init_memory = 50 * (1UL << 20);  // 50 MB

      // TODO(zhanlue): Split preallocation memory into sparse, host, and
      // runtime objects
      //                Then migrate sparse preallocation to
      //                initialize_llvm_runtime_snodes()
      // Unfortunately, we can't decide whether there's sparse SNode at this
      // moment. This is because preallocation happens at the very beginning
      // where ti.init() is performed.

      // Since Ndarray/SNodeTree are allocated from the cuda memory pool, we
      // only need to reserve memory for sparse SNodes.
      // End users can set "device_memory_GB = 0" if non-sparse SNodes are used.
      float sparse_fraction = 0.2f;
      prealloc_size = runtime_init_memory + sparse_fraction * prealloc_size;
    }

    TI_ASSERT(prealloc_size <= total_mem);

    TI_TRACE("Allocating device memory {:.2f} GB",
             1.0 * prealloc_size / (1UL << 30));

    Device::AllocParams preallocated_device_buffer_alloc_params;
    preallocated_device_buffer_alloc_params.size = prealloc_size;
    RhiResult res =
        llvm_device()->allocate_memory(preallocated_device_buffer_alloc_params,
                                       &preallocated_device_buffer_alloc_);
    TI_ASSERT(res == RhiResult::success);
    cuda::CudaDevice::AllocInfo preallocated_device_buffer_alloc_info =
        llvm_device()->as<cuda::CudaDevice>()->get_alloc_info(
            preallocated_device_buffer_alloc_);
    preallocated_device_buffer_ = preallocated_device_buffer_alloc_info.ptr;

    CUDADriver::get_instance().memset(preallocated_device_buffer_, 0,
                                      prealloc_size);
    *result_buffer_ptr = (uint64 *)preallocated_device_buffer_;
    size_t result_buffer_size = sizeof(uint64) * taichi_result_buffer_entries;
    preallocated_device_buffer_ =
        (char *)preallocated_device_buffer_ + result_buffer_size;
    prealloc_size -= result_buffer_size;
#else
    TI_NOT_IMPLEMENTED
#endif
  } else if (config_.arch == Arch::amdgpu) {
#if defined(TI_WITH_AMDGPU)
    const auto total_mem = AMDGPUContext::get_instance().get_total_memory();
    if (config_.device_memory_fraction == 0) {
      TI_ASSERT(config_.device_memory_GB > 0);
      prealloc_size = std::size_t(config_.device_memory_GB * (1UL << 30));
    } else {
      prealloc_size = std::size_t(config_.device_memory_fraction * total_mem);
    }
    TI_ASSERT(prealloc_size <= total_mem);

    TI_TRACE("Allocating device memory {:.2f} GB",
             1.0 * prealloc_size / (1UL << 30));

    Device::AllocParams preallocated_device_buffer_alloc_params;
    preallocated_device_buffer_alloc_params.size = prealloc_size;
    RhiResult res =
        llvm_device()->allocate_memory(preallocated_device_buffer_alloc_params,
                                       &preallocated_device_buffer_alloc_);
    TI_ASSERT(res == RhiResult::success);
    amdgpu::AmdgpuDevice::AllocInfo preallocated_device_buffer_alloc_info =
        llvm_device()->as<amdgpu::AmdgpuDevice>()->get_alloc_info(
            preallocated_device_buffer_alloc_);
    preallocated_device_buffer_ = preallocated_device_buffer_alloc_info.ptr;

    AMDGPUDriver::get_instance().memset(preallocated_device_buffer_, 0,
                                        prealloc_size);
    *result_buffer_ptr = (uint64 *)preallocated_device_buffer_;
=======
  std::size_t runtime_objects_prealloc_size = 0;
  void *runtime_objects_prealloc_buffer = nullptr;
  if (config_.arch == Arch::cuda || config_.arch == Arch::amdgpu) {
#if defined(TI_WITH_CUDA) || defined(TI_WITH_AMDGPU)
    runtime_objects_prealloc_size = 50 * (1UL << 20);  // 50 MB
    runtime_objects_prealloc_buffer =
        preallocate_memory(runtime_objects_prealloc_size);

    TI_TRACE("Allocating device memory {:.2f} MB",
             1.0 * runtime_objects_prealloc_size / (1UL << 20));

    *result_buffer_ptr = (uint64 *)runtime_objects_prealloc_buffer;
>>>>>>> 92f19e40
    size_t result_buffer_size = sizeof(uint64) * taichi_result_buffer_entries;
    runtime_objects_prealloc_buffer =
        (char *)runtime_objects_prealloc_buffer + result_buffer_size;
    runtime_objects_prealloc_size -= result_buffer_size;
#else
    TI_NOT_IMPLEMENTED
#endif
  } else {
    *result_buffer_ptr = (uint64 *)HostMemoryPool::get_instance().allocate(
        sizeof(uint64) * taichi_result_buffer_entries, 8);
  }
  auto *const runtime_jit = get_runtime_jit_module();

  // Starting random state for the program calculated using the random seed.
  // The seed is multiplied by 1048391 so that two programs with different seeds
  // will not have overlapping random states in any thread.
  int starting_rand_state = config_.random_seed * 1048391;

  // Number of random states. One per CPU/CUDA thread.
  int num_rand_states = 0;

  if (config_.arch == Arch::cuda || config_.arch == Arch::amdgpu) {
#if defined(TI_WITH_CUDA) || defined(TI_WITH_AMDGPU)
    // It is important to make sure that every CUDA thread has its own random
    // state so that we do not need expensive per-state locks.
    num_rand_states = config_.saturating_grid_dim * config_.max_block_dim;
#else
    TI_NOT_IMPLEMENTED
#endif
  } else {
    num_rand_states = config_.cpu_max_num_threads;
  }

  TI_TRACE("Launching runtime_initialize");

  auto *host_memory_pool = &HostMemoryPool::get_instance();
  runtime_jit
      ->call<void *, void *, std::size_t, void *, int, void *, void *, void *>(
          "runtime_initialize", *result_buffer_ptr, host_memory_pool,
          runtime_objects_prealloc_size, runtime_objects_prealloc_buffer,
          num_rand_states, (void *)&host_allocate_aligned, (void *)std::printf,
          (void *)std::vsnprintf);

  TI_TRACE("LLVMRuntime initialized (excluding `root`)");
  llvm_runtime_ = fetch_result<void *>(taichi_result_buffer_ret_value_id,
                                       *result_buffer_ptr);
  TI_TRACE("LLVMRuntime pointer fetched");

  // Preallocate for runtime memory and update to LLVMRuntime
  if (config_.arch == Arch::cuda || config_.arch == Arch::amdgpu) {
    std::size_t total_prealloc_size = 0;
    const auto total_mem = llvm_device()->get_total_memory();
    if (config_.device_memory_fraction == 0) {
      TI_ASSERT(config_.device_memory_GB > 0);
      total_prealloc_size = std::size_t(config_.device_memory_GB * (1UL << 30));
    } else {
      total_prealloc_size =
          std::size_t(config_.device_memory_fraction * total_mem);
    }
    TI_ASSERT(total_prealloc_size <= total_mem);

    auto runtime_memory_prealloc_size =
        total_prealloc_size > runtime_objects_prealloc_size
            ? total_prealloc_size - runtime_objects_prealloc_size
            : 0;

    void *runtime_memory_prealloc_buffer =
        preallocate_memory(runtime_memory_prealloc_size);

    TI_TRACE("Allocating device memory {:.2f} MB",
             1.0 * runtime_memory_prealloc_size / (1UL << 20));

    runtime_jit->call<void *, std::size_t, void *>(
        "runtime_initialize_memory", llvm_runtime_,
        runtime_memory_prealloc_size, runtime_memory_prealloc_buffer);
  }

  if (config_.arch == Arch::cuda) {
    TI_TRACE("Initializing {} random states using CUDA", num_rand_states);
    runtime_jit->launch<void *, int>(
        "runtime_initialize_rand_states_cuda", config_.saturating_grid_dim,
        config_.max_block_dim, 0, llvm_runtime_, starting_rand_state);
  } else {
    TI_TRACE("Initializing {} random states (serially)", num_rand_states);
    runtime_jit->call<void *, int>("runtime_initialize_rand_states_serial",
                                   llvm_runtime_, starting_rand_state);
  }

  if (arch_use_host_memory(config_.arch)) {
    runtime_jit->call<void *, void *, void *>(
        "LLVMRuntime_initialize_thread_pool", llvm_runtime_, thread_pool_.get(),
        (void *)ThreadPool::static_run);

    runtime_jit->call<void *, void *>("LLVMRuntime_set_assert_failed",
                                      llvm_runtime_,
                                      (void *)assert_failed_host);
  }
  if (arch_is_cpu(config_.arch) && (profiler != nullptr)) {
    // Profiler functions can only be called on CPU kernels
    runtime_jit->call<void *, void *>("LLVMRuntime_set_profiler", llvm_runtime_,
                                      profiler);
    runtime_jit->call<void *, void *>(
        "LLVMRuntime_set_profiler_start", llvm_runtime_,
        (void *)&KernelProfilerBase::profiler_start);
    runtime_jit->call<void *, void *>(
        "LLVMRuntime_set_profiler_stop", llvm_runtime_,
        (void *)&KernelProfilerBase::profiler_stop);
  }
  if (arch_is_cpu(config_.arch) || config_.arch == Arch::cuda) {
    runtime_jit->call<void *>("runtime_initialize_runtime_context_buffer",
                              llvm_runtime_);
  }
}

void LlvmRuntimeExecutor::destroy_snode_tree(SNodeTree *snode_tree) {
  get_llvm_context()->delete_snode_tree(snode_tree->id());
  snode_tree_buffer_manager_->destroy(snode_tree);
}

Device *LlvmRuntimeExecutor::get_compute_device() {
  return device_.get();
}

LLVMRuntime *LlvmRuntimeExecutor::get_llvm_runtime() {
  return static_cast<LLVMRuntime *>(llvm_runtime_);
}

void LlvmRuntimeExecutor::init_runtime_jit_module(
    std::unique_ptr<llvm::Module> module) {
  llvm_context_->init_runtime_module(module.get());
  runtime_jit_module_ = create_jit_module(std::move(module));
}

}  // namespace taichi::lang<|MERGE_RESOLUTION|>--- conflicted
+++ resolved
@@ -46,6 +46,7 @@
       config.arch = host_arch();
     } else {
       // CUDA runtime created successfully
+      use_device_memory_pool_ = CUDAContext::get_instance().supports_mem_pool();
     }
 #else
     TI_WARN("Taichi is not compiled with CUDA.");
@@ -398,32 +399,6 @@
   const int tree_id = field_cache_data.tree_id;
   const int root_id = field_cache_data.root_id;
 
-  TI_TRACE("Allocating data structure of size {} bytes", root_size);
-  std::size_t rounded_size = taichi::iroundup(root_size, taichi_page_size);
-
-  Ptr root_buffer = snode_tree_buffer_manager_->allocate(rounded_size, tree_id,
-                                                         result_buffer);
-  if (config_.arch == Arch::cuda) {
-#if defined(TI_WITH_CUDA)
-    CUDADriver::get_instance().memset(root_buffer, 0, rounded_size);
-#else
-    TI_NOT_IMPLEMENTED
-#endif
-  } else if (config_.arch == Arch::amdgpu) {
-#if defined(TI_WITH_AMDGPU)
-    AMDGPUDriver::get_instance().memset(root_buffer, 0, rounded_size);
-#else
-    TI_NOT_IMPLEMENTED;
-#endif
-  } else {
-    std::memset(root_buffer, 0, rounded_size);
-  }
-
-  DeviceAllocation alloc =
-      llvm_device()->import_memory(root_buffer, rounded_size);
-
-  snode_tree_allocs_[tree_id] = alloc;
-
   bool all_dense = config_.demote_dense_struct_fors;
   for (size_t i = 0; i < snode_metas.size(); i++) {
     if (snode_metas[i].type != SNodeType::dense &&
@@ -433,6 +408,37 @@
       break;
     }
   }
+
+  std::size_t alloc_size = all_dense ? 50 * (1UL << 20) : 0;
+  if (config_.arch == Arch::cuda && use_device_memory_pool_ && !all_dense) {
+    preallocate_runtime_memory(alloc_size);
+  }
+
+  TI_TRACE("Allocating data structure of size {} bytes", root_size);
+  std::size_t rounded_size = taichi::iroundup(root_size, taichi_page_size);
+
+  Ptr root_buffer = snode_tree_buffer_manager_->allocate(rounded_size, tree_id,
+                                                         result_buffer);
+  if (config_.arch == Arch::cuda) {
+#if defined(TI_WITH_CUDA)
+    CUDADriver::get_instance().memset(root_buffer, 0, rounded_size);
+#else
+    TI_NOT_IMPLEMENTED
+#endif
+  } else if (config_.arch == Arch::amdgpu) {
+#if defined(TI_WITH_AMDGPU)
+    AMDGPUDriver::get_instance().memset(root_buffer, 0, rounded_size);
+#else
+    TI_NOT_IMPLEMENTED;
+#endif
+  } else {
+    std::memset(root_buffer, 0, rounded_size);
+  }
+
+  DeviceAllocation alloc =
+      llvm_device()->import_memory(root_buffer, rounded_size);
+
+  snode_tree_allocs_[tree_id] = alloc;
 
   runtime_jit->call<void *, std::size_t, int, int, int, std::size_t, Ptr>(
       "runtime_initialize_snodes", llvm_runtime_, root_size, root_id,
@@ -476,7 +482,8 @@
         /*export_sharing=*/false, AllocUsage::Storage},
        get_runtime_jit_module(),
        get_llvm_runtime(),
-       result_buffer});
+       result_buffer,
+       use_device_memory_pool_});
 }
 
 void LlvmRuntimeExecutor::deallocate_memory_ndarray(DeviceAllocation handle) {
@@ -534,13 +541,19 @@
 
 void LlvmRuntimeExecutor::finalize() {
   profiler_ = nullptr;
-  for (auto &preallocated_device_buffer_alloc :
-       preallocated_device_buffer_allocs_) {
-    if (config_.arch == Arch::cuda || config_.arch == Arch::amdgpu) {
-      llvm_device()->dealloc_memory(preallocated_device_buffer_alloc);
-      llvm_device()->clear();
-      DeviceMemoryPool::get_instance().reset();
-    }
+  if (config_.arch == Arch::cuda || config_.arch == Arch::amdgpu) {
+    if (preallocated_runtime_objects_allocs_ != kDeviceNullAllocation) {
+      llvm_device()->dealloc_memory(preallocated_runtime_objects_allocs_);
+      preallocated_runtime_objects_allocs_ = kDeviceNullAllocation;
+    }
+
+    if (preallocated_runtime_memory_allocs_ != kDeviceNullAllocation) {
+      llvm_device()->dealloc_memory(preallocated_runtime_memory_allocs_);
+      preallocated_runtime_memory_allocs_ = kDeviceNullAllocation;
+    }
+
+    llvm_device()->clear();
+    DeviceMemoryPool::get_instance().reset();
   }
   finalized_ = true;
 }
@@ -551,7 +564,8 @@
   }
 }
 
-void *LlvmRuntimeExecutor::preallocate_memory(std::size_t prealloc_size) {
+void *LlvmRuntimeExecutor::preallocate_memory(std::size_t prealloc_size,
+                                              DeviceAllocation &devalloc) {
   DeviceAllocation preallocated_device_buffer_alloc;
 
   Device::AllocParams preallocated_device_buffer_alloc_params;
@@ -563,9 +577,41 @@
 
   void *preallocated_device_buffer =
       llvm_device()->get_memory_addr(preallocated_device_buffer_alloc);
-  preallocated_device_buffer_allocs_.emplace_back(
-      std::move(preallocated_device_buffer_alloc));
+  devalloc = std::move(preallocated_device_buffer_alloc);
   return preallocated_device_buffer;
+}
+
+void LlvmRuntimeExecutor::preallocate_runtime_memory(std::size_t size) {
+  if (preallocated_runtime_memory_allocs_ != kDeviceNullAllocation)
+    return;
+
+  std::size_t total_prealloc_size = 0;
+  const auto total_mem = llvm_device()->get_total_memory();
+  if (config_.device_memory_fraction == 0) {
+    TI_ASSERT(config_.device_memory_GB > 0);
+    total_prealloc_size = std::size_t(config_.device_memory_GB * (1UL << 30));
+  } else {
+    total_prealloc_size =
+        std::size_t(config_.device_memory_fraction * total_mem);
+  }
+  TI_ASSERT(total_prealloc_size <= total_mem);
+
+  if (size > 0)
+    total_prealloc_size = size;
+
+  void *runtime_memory_prealloc_buffer = preallocate_memory(
+      total_prealloc_size, preallocated_runtime_memory_allocs_);
+
+  TI_TRACE("Allocating device memory {:.2f} MB",
+           1.0 * total_prealloc_size / (1UL << 20));
+
+  auto *const runtime_jit = get_runtime_jit_module();
+  runtime_jit->call<void *, std::size_t, void *>(
+      "runtime_initialize_memory", llvm_runtime_, total_prealloc_size,
+      runtime_memory_prealloc_buffer);
+
+  runtime_jit->call<void *>("runtime_initialize_runtime_context_buffer",
+                            llvm_runtime_);
 }
 
 void LlvmRuntimeExecutor::materialize_runtime(KernelProfilerBase *profiler,
@@ -576,106 +622,19 @@
   // CUDA and AMDGPU backends.
   // | ==================preallocated device buffer ========================== |
   // |<- reserved for return ->|<---- usable for allocators on the device ---->|
-
-<<<<<<< HEAD
-  std::size_t prealloc_size = 0;
-  if (config_.arch == Arch::cuda) {
-#if defined(TI_WITH_CUDA)
-    const auto total_mem = CUDAContext::get_instance().get_total_memory();
-    if (config_.device_memory_fraction == 0) {
-      TI_ASSERT(config_.device_memory_GB >= 0);
-      prealloc_size = std::size_t(config_.device_memory_GB * (1UL << 30));
-    } else {
-      prealloc_size = std::size_t(config_.device_memory_fraction * total_mem);
-    }
-
-    if (CUDAContext::get_instance().supports_mem_pool()) {
-      // TODO(zhanlue): List all runtime objects and calculate the exact size
-      std::size_t runtime_init_memory = 50 * (1UL << 20);  // 50 MB
-
-      // TODO(zhanlue): Split preallocation memory into sparse, host, and
-      // runtime objects
-      //                Then migrate sparse preallocation to
-      //                initialize_llvm_runtime_snodes()
-      // Unfortunately, we can't decide whether there's sparse SNode at this
-      // moment. This is because preallocation happens at the very beginning
-      // where ti.init() is performed.
-
-      // Since Ndarray/SNodeTree are allocated from the cuda memory pool, we
-      // only need to reserve memory for sparse SNodes.
-      // End users can set "device_memory_GB = 0" if non-sparse SNodes are used.
-      float sparse_fraction = 0.2f;
-      prealloc_size = runtime_init_memory + sparse_fraction * prealloc_size;
-    }
-
-    TI_ASSERT(prealloc_size <= total_mem);
-
-    TI_TRACE("Allocating device memory {:.2f} GB",
-             1.0 * prealloc_size / (1UL << 30));
-
-    Device::AllocParams preallocated_device_buffer_alloc_params;
-    preallocated_device_buffer_alloc_params.size = prealloc_size;
-    RhiResult res =
-        llvm_device()->allocate_memory(preallocated_device_buffer_alloc_params,
-                                       &preallocated_device_buffer_alloc_);
-    TI_ASSERT(res == RhiResult::success);
-    cuda::CudaDevice::AllocInfo preallocated_device_buffer_alloc_info =
-        llvm_device()->as<cuda::CudaDevice>()->get_alloc_info(
-            preallocated_device_buffer_alloc_);
-    preallocated_device_buffer_ = preallocated_device_buffer_alloc_info.ptr;
-
-    CUDADriver::get_instance().memset(preallocated_device_buffer_, 0,
-                                      prealloc_size);
-    *result_buffer_ptr = (uint64 *)preallocated_device_buffer_;
-    size_t result_buffer_size = sizeof(uint64) * taichi_result_buffer_entries;
-    preallocated_device_buffer_ =
-        (char *)preallocated_device_buffer_ + result_buffer_size;
-    prealloc_size -= result_buffer_size;
-#else
-    TI_NOT_IMPLEMENTED
-#endif
-  } else if (config_.arch == Arch::amdgpu) {
-#if defined(TI_WITH_AMDGPU)
-    const auto total_mem = AMDGPUContext::get_instance().get_total_memory();
-    if (config_.device_memory_fraction == 0) {
-      TI_ASSERT(config_.device_memory_GB > 0);
-      prealloc_size = std::size_t(config_.device_memory_GB * (1UL << 30));
-    } else {
-      prealloc_size = std::size_t(config_.device_memory_fraction * total_mem);
-    }
-    TI_ASSERT(prealloc_size <= total_mem);
-
-    TI_TRACE("Allocating device memory {:.2f} GB",
-             1.0 * prealloc_size / (1UL << 30));
-
-    Device::AllocParams preallocated_device_buffer_alloc_params;
-    preallocated_device_buffer_alloc_params.size = prealloc_size;
-    RhiResult res =
-        llvm_device()->allocate_memory(preallocated_device_buffer_alloc_params,
-                                       &preallocated_device_buffer_alloc_);
-    TI_ASSERT(res == RhiResult::success);
-    amdgpu::AmdgpuDevice::AllocInfo preallocated_device_buffer_alloc_info =
-        llvm_device()->as<amdgpu::AmdgpuDevice>()->get_alloc_info(
-            preallocated_device_buffer_alloc_);
-    preallocated_device_buffer_ = preallocated_device_buffer_alloc_info.ptr;
-
-    AMDGPUDriver::get_instance().memset(preallocated_device_buffer_, 0,
-                                        prealloc_size);
-    *result_buffer_ptr = (uint64 *)preallocated_device_buffer_;
-=======
   std::size_t runtime_objects_prealloc_size = 0;
   void *runtime_objects_prealloc_buffer = nullptr;
   if (config_.arch == Arch::cuda || config_.arch == Arch::amdgpu) {
 #if defined(TI_WITH_CUDA) || defined(TI_WITH_AMDGPU)
+    // Pre-allocate for runtime objects
     runtime_objects_prealloc_size = 50 * (1UL << 20);  // 50 MB
-    runtime_objects_prealloc_buffer =
-        preallocate_memory(runtime_objects_prealloc_size);
+    runtime_objects_prealloc_buffer = preallocate_memory(
+        runtime_objects_prealloc_size, preallocated_runtime_objects_allocs_);
 
     TI_TRACE("Allocating device memory {:.2f} MB",
              1.0 * runtime_objects_prealloc_size / (1UL << 20));
 
     *result_buffer_ptr = (uint64 *)runtime_objects_prealloc_buffer;
->>>>>>> 92f19e40
     size_t result_buffer_size = sizeof(uint64) * taichi_result_buffer_entries;
     runtime_objects_prealloc_buffer =
         (char *)runtime_objects_prealloc_buffer + result_buffer_size;
@@ -726,31 +685,9 @@
 
   // Preallocate for runtime memory and update to LLVMRuntime
   if (config_.arch == Arch::cuda || config_.arch == Arch::amdgpu) {
-    std::size_t total_prealloc_size = 0;
-    const auto total_mem = llvm_device()->get_total_memory();
-    if (config_.device_memory_fraction == 0) {
-      TI_ASSERT(config_.device_memory_GB > 0);
-      total_prealloc_size = std::size_t(config_.device_memory_GB * (1UL << 30));
-    } else {
-      total_prealloc_size =
-          std::size_t(config_.device_memory_fraction * total_mem);
-    }
-    TI_ASSERT(total_prealloc_size <= total_mem);
-
-    auto runtime_memory_prealloc_size =
-        total_prealloc_size > runtime_objects_prealloc_size
-            ? total_prealloc_size - runtime_objects_prealloc_size
-            : 0;
-
-    void *runtime_memory_prealloc_buffer =
-        preallocate_memory(runtime_memory_prealloc_size);
-
-    TI_TRACE("Allocating device memory {:.2f} MB",
-             1.0 * runtime_memory_prealloc_size / (1UL << 20));
-
-    runtime_jit->call<void *, std::size_t, void *>(
-        "runtime_initialize_memory", llvm_runtime_,
-        runtime_memory_prealloc_size, runtime_memory_prealloc_buffer);
+    if (!use_device_memory_pool_) {
+      preallocate_runtime_memory();
+    }
   }
 
   if (config_.arch == Arch::cuda) {
@@ -784,7 +721,7 @@
         "LLVMRuntime_set_profiler_stop", llvm_runtime_,
         (void *)&KernelProfilerBase::profiler_stop);
   }
-  if (arch_is_cpu(config_.arch) || config_.arch == Arch::cuda) {
+  if (arch_is_cpu(config_.arch)) {
     runtime_jit->call<void *>("runtime_initialize_runtime_context_buffer",
                               llvm_runtime_);
   }
