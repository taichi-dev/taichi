--- conflicted
+++ resolved
@@ -234,14 +234,8 @@
         # Index into TensorType
         # value: IndexExpression with ret_type = TensorType
         assert current_cfg().real_matrix is True
-<<<<<<< HEAD
-        assert value.ptr.is_index_var()
         assert is_tensor(value.ptr.get_ret_type())
-=======
-        assert is_tensor(value.ptr.get_ret_type())
-
-        # TODO(zhanlue): Merge _ti_core.subscript and _ti_core.make_index_expr
->>>>>>> 20116c2d
+
         return Expr(
             _ti_core.subscript(value.ptr, indices_expr_group,
                                get_runtime().get_current_src_info()))
