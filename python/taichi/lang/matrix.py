--- conflicted
+++ resolved
@@ -631,17 +631,12 @@
                 DeprecationWarning,
                 stacklevel=3)
         as_vector = self.m == 1 and not keep_dims
-<<<<<<< HEAD
         shape_ext = (self.n, ) if as_vector else (self.n, self.m)
+
+        if self.is_pyconstant():
+            return np.array(self.entries).reshape(shape_ext)
+
         ret = np.empty(self.loop_range().shape() + shape_ext,
-=======
-        dim_ext = (self.n, ) if as_vector else (self.n, self.m)
-
-        if self.is_pyconstant():
-            return np.array(self.entries).reshape(dim_ext)
-
-        ret = np.empty(self.loop_range().shape() + dim_ext,
->>>>>>> a345d5b8
                        dtype=to_numpy_type(
                            self.loop_range().snode().data_type()))
         from .meta import matrix_to_ext_arr
