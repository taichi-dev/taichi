--- conflicted
+++ resolved
@@ -323,13 +323,7 @@
 
   Ndarray *create_ndarray(const DataType type, const std::vector<int> &shape);
 
-<<<<<<< HEAD
-  void delete_ndarray(Ndarray *ndarray);
-
   intptr_t get_ndarray_data_ptr_as_int(const Ndarray *ndarray);
-=======
-  intptr_t get_ndarray_data_ptr_as_int(Ndarray *ndarray);
->>>>>>> fba92cf7
 
   void fill_ndarray_fast(Ndarray *ndarray, uint32_t val);
 
