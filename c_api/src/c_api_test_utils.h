--- conflicted
+++ resolved
@@ -9,26 +9,8 @@
 TI_DLL_EXPORT bool TI_API_CALL is_cuda_available();
 TI_DLL_EXPORT void TI_API_CALL check_runtime_error(TiRuntime runtime);
 
-<<<<<<< HEAD
 TI_DLL_EXPORT bool TI_API_CALL check_cuda_value(void *ptr, float value);
 TI_DLL_EXPORT bool TI_API_CALL check_cuda_value(void *ptr, double value);
 
-typedef struct TiNdarrayAndMem {
-  TiRuntime runtime_;
-  TiMemory memory_;
-  TiArgument arg_;
-} TiNdarrayAndMem;
-
-TI_DLL_EXPORT TiNdarrayAndMem TI_API_CALL make_ndarray(TiRuntime runtime,
-                                                       TiDataType dtype,
-                                                       const int *arr_shape,
-                                                       int arr_dims,
-                                                       const int *element_shape,
-                                                       int element_dims,
-                                                       bool host_read = false,
-                                                       bool host_write = false);
-
-=======
->>>>>>> 29a421a6
 }  // namespace utils
 }  // namespace capi