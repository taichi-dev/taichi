from .expr import *
from .util import *
from .impl import expr_init
from .util import taichi_lang_core as ti_core
import operator as ops
import numbers
import functools
import math

unary_ops = []


def stack_info():
    s = traceback.extract_stack()[3:-1]
    for i, l in enumerate(s):
        if 'taichi_ast_generator' in l:
            s = s[i + 1:]
            break
    raw = ''.join(traceback.format_list(s))
    # remove the confusing last line
    return '\n'.join(raw.split('\n')[:-5]) + '\n'


def is_taichi_expr(a):
    return isinstance(a, Expr)


def wrap_if_not_expr(a):
    return Expr(a) if not is_taichi_expr(a) else a


def unary(foo):
    import taichi as ti

    @functools.wraps(foo)
    def wrapped(a):
        if ti.is_taichi_class(a):
            return a.element_wise_unary(foo)
        else:
            return foo(a)

    unary_ops.append(wrapped)
    return wrapped


binary_ops = []


def binary(foo):
    import taichi as ti

    @functools.wraps(foo)
    def rev_foo(x, y):
        return foo(y, x)

    @functools.wraps(foo)
    def wrapped(a, b):
        if ti.is_taichi_class(a):
            return a.element_wise_binary(foo, b)
        elif ti.is_taichi_class(b):
            return b.element_wise_binary(rev_foo, a)
        else:
            return foo(a, b)

    binary_ops.append(wrapped)
    return wrapped


writeback_binary_ops = []


def writeback_binary(foo):
    import taichi as ti

    @functools.wraps(foo)
    def imp_foo(x, y):
        return foo(x, wrap_if_not_expr(y))

    @functools.wraps(foo)
    def wrapped(a, b):
        if ti.is_taichi_class(a):
            return a.element_wise_binary(imp_foo, b)
        elif ti.is_taichi_class(b):
            raise SyntaxError(
                f'cannot augassign taichi class {type(b)} to scalar expr')
        else:
            return imp_foo(a, b)

    writeback_binary_ops.append(wrapped)
    return wrapped


def cast(obj, type):
    if is_taichi_class(obj):
        return obj.cast(type)
    else:
        return Expr(ti_core.value_cast(Expr(obj).ptr, type))


def bit_cast(obj, type):
    if is_taichi_class(obj):
        raise ValueError('Cannot apply bit_cast on Taichi classes')
    else:
        return Expr(ti_core.bits_cast(Expr(obj).ptr, type))


@deprecated('ti.sqr(x)', 'x ** 2')
def sqr(obj):
    return obj * obj


def _unary_operation(taichi_op, python_op, a):
    if is_taichi_expr(a):
        return Expr(taichi_op(a.ptr), tb=stack_info())
    else:
        return python_op(a)


@unary
def neg(a):
    return _unary_operation(ti_core.expr_neg, ops.neg, a)


@unary
def sin(a):
    return _unary_operation(ti_core.expr_sin, math.sin, a)


@unary
def cos(a):
    return _unary_operation(ti_core.expr_cos, math.cos, a)


@unary
def asin(a):
    return _unary_operation(ti_core.expr_asin, math.asin, a)


@unary
def acos(a):
    return _unary_operation(ti_core.expr_acos, math.acos, a)


@unary
<<<<<<< HEAD
def sqrt(a):
    return _unary_operation(ti_core.expr_sqrt, math.sqrt, a)
=======
def rsqrt(expr):
    return Expr(taichi_lang_core.expr_rsqrt(expr.ptr), tb=stack_info())


@unary
def floor(expr):
    return Expr(taichi_lang_core.expr_floor(expr.ptr), tb=stack_info())
>>>>>>> 4e6ed8a7


@unary
def floor(a):
    return _unary_operation(ti_core.expr_floor, math.floor, a)


@unary
def ceil(a):
    return _unary_operation(ti_core.expr_ceil, math.ceil, a)


@unary
def tan(a):
    return _unary_operation(ti_core.expr_tan, math.tan, a)


@unary
def tanh(a):
    return _unary_operation(ti_core.expr_tanh, math.tanh, a)


@unary
def exp(a):
    return _unary_operation(ti_core.expr_exp, math.exp, a)


@unary
def log(a):
    return _unary_operation(ti_core.expr_log, math.log, a)


@unary
def abs(a):
    import builtins
    return _unary_operation(ti_core.expr_abs, builtins.abs, a)


@unary
def bit_not(a):
    return _unary_operation(ti_core.expr_bit_not, ops.invert, a)


@unary
def logical_not(a):
    return _unary_operation(ti_core.expr_logic_not, lambda x: int(not x), a)


def random(dt=None):
    if dt is None:
        import taichi
        dt = taichi.get_runtime().default_fp
    return Expr(ti_core.make_rand_expr(dt))


# TODO: move this to a C++ pass (#944)
def pow(self, power):
    import taichi as ti
    if not is_taichi_expr(self) and not is_taichi_expr(power):
        # Python constant computations (#1188)
        return raw_pow(self, power)
    if not isinstance(power, int):
        return raw_pow(self, power)
    if power == 0:
        # TODO: remove the hack, use {Expr,Matrix}.dup().fill(1)
        # also note that this can be solved by #940
        return self * 0 + 1

    negative = power < 0
    # Why not simply use `power = abs(power)`?
    # Because `abs` is overrided by the `ti.abs` above.
    if negative:
        power = -power

    tmp = self
    ret = None
    while power:
        if power & 1:
            if ret is None:
                ret = tmp
            else:
                ret = ti.expr_init(ret * tmp)
        tmp = ti.expr_init(tmp * tmp)
        power >>= 1

    if negative:
        return 1 / ret
    else:
        return ret


# NEXT: add matpow(self, power)


def _binary_operation(taichi_op, python_op, a, b):
    if is_taichi_expr(a) or is_taichi_expr(b):
        a, b = wrap_if_not_expr(a), wrap_if_not_expr(b)
        return Expr(taichi_op(a.ptr, b.ptr), tb=stack_info())
    else:
        return python_op(a, b)


@binary
def add(a, b):
    return _binary_operation(ti_core.expr_add, ops.add, a, b)


@binary
def sub(a, b):
    return _binary_operation(ti_core.expr_sub, ops.sub, a, b)


@binary
def mul(a, b):
    return _binary_operation(ti_core.expr_mul, ops.mul, a, b)


@binary
def mod(a, b):
    def expr_python_mod(a, b):
        quotient = Expr(ti_core.expr_floordiv(a, b))
        multiply = Expr(ti_core.expr_mul(b, quotient.ptr))
        return ti_core.expr_sub(a, multiply.ptr)

    return _binary_operation(expr_python_mod, ops.mod, a, b)


@binary
def raw_pow(a, b):
    return _binary_operation(ti_core.expr_pow, ops.pow, a, b)


@binary
def floordiv(a, b):
    return _binary_operation(ti_core.expr_floordiv, ops.floordiv, a, b)


@binary
def truediv(a, b):
    return _binary_operation(ti_core.expr_truediv, ops.truediv, a, b)


@binary
def max(a, b):
    import builtins
    return _binary_operation(ti_core.expr_max, builtins.max, a, b)


@binary
def min(a, b):
    import builtins
    return _binary_operation(ti_core.expr_min, builtins.min, a, b)


@binary
def atan2(a, b):
    return _binary_operation(ti_core.expr_atan2, math.atan2, a, b)


@binary
def raw_div(a, b):
    def c_div(a, b):
        if isinstance(a, int) and isinstance(b, int):
            return a // b
        else:
            return a / b

    return _binary_operation(ti_core.expr_div, c_div, a, b)


@binary
def raw_mod(a, b):
    def c_mod(a, b):
        return a - b * int(float(a) / b)

    return _binary_operation(ti_core.expr_mod, c_mod, a, b)


@binary
def cmp_lt(a, b):
    return _binary_operation(ti_core.expr_cmp_lt, lambda a, b: -int(a < b), a,
                             b)


@binary
def cmp_le(a, b):
    return _binary_operation(ti_core.expr_cmp_le, lambda a, b: -int(a <= b), a,
                             b)


@binary
def cmp_gt(a, b):
    return _binary_operation(ti_core.expr_cmp_gt, lambda a, b: -int(a > b), a,
                             b)


@binary
def cmp_ge(a, b):
    return _binary_operation(ti_core.expr_cmp_ge, lambda a, b: -int(a >= b), a,
                             b)


@binary
def cmp_eq(a, b):
    return _binary_operation(ti_core.expr_cmp_eq, lambda a, b: -int(a == b), a,
                             b)


@binary
def cmp_ne(a, b):
    return _binary_operation(ti_core.expr_cmp_ne, lambda a, b: -int(a != b), a,
                             b)


@binary
def bit_or(a, b):
    return _binary_operation(ti_core.expr_bit_or, ops.or_, a, b)


@binary
def bit_and(a, b):
    return _binary_operation(ti_core.expr_bit_and, ops.and_, a, b)


@binary
def bit_xor(a, b):
    return _binary_operation(ti_core.expr_bit_xor, ops.xor, a, b)


# We don't have logic_and/or instructions yet:
logical_or = bit_or
logical_and = bit_and


@writeback_binary
def atomic_add(a, b):
    return expr_init(
        Expr(ti_core.expr_atomic_add(a.ptr, b.ptr), tb=stack_info()))


@writeback_binary
def atomic_sub(a, b):
    return expr_init(
        Expr(ti_core.expr_atomic_sub(a.ptr, b.ptr), tb=stack_info()))


@writeback_binary
def atomic_min(a, b):
    return expr_init(
        Expr(ti_core.expr_atomic_min(a.ptr, b.ptr), tb=stack_info()))


@writeback_binary
def atomic_max(a, b):
    return expr_init(
        Expr(ti_core.expr_atomic_max(a.ptr, b.ptr), tb=stack_info()))


@writeback_binary
def atomic_and(a, b):
    return expr_init(
        Expr(ti_core.expr_atomic_bit_and(a.ptr, b.ptr), tb=stack_info()))


@writeback_binary
def atomic_or(a, b):
    return expr_init(
        Expr(ti_core.expr_atomic_bit_or(a.ptr, b.ptr), tb=stack_info()))


@writeback_binary
def atomic_xor(a, b):
    return expr_init(
        Expr(ti_core.expr_atomic_bit_xor(a.ptr, b.ptr), tb=stack_info()))


@writeback_binary
def assign(a, b):
    ti_core.expr_assign(a.ptr, b.ptr, stack_info())
    return a


def ti_max(*args):
    num_args = len(args)
    assert num_args >= 1
    if num_args == 1:
        return args[0]
    elif num_args == 2:
        return max(args[0], args[1])
    else:
        return max(args[0], ti_max(*args[1:]))


def ti_min(*args):
    num_args = len(args)
    assert num_args >= 1
    if num_args == 1:
        return args[0]
    elif num_args == 2:
        return min(args[0], args[1])
    else:
        return min(args[0], ti_min(*args[1:]))


def ti_any(a):
    assert hasattr(a, 'any')
    return a.any()


def ti_all(a):
    assert hasattr(a, 'all')
    return a.all()


def append(l, indices, val):
    import taichi as ti
    a = ti.expr_init(
        ti_core.insert_append(l.snode().ptr, make_expr_group(indices),
                              Expr(val).ptr))
    return a


def is_active(l, indices):
    return Expr(
        ti_core.insert_is_active(l.snode().ptr, make_expr_group(indices)))


def deactivate(l, indices):
    ti_core.insert_deactivate(l.snode().ptr, make_expr_group(indices))


def length(l, indices):
    return Expr(ti_core.insert_len(l.snode().ptr, make_expr_group(indices)))<|MERGE_RESOLUTION|>--- conflicted
+++ resolved
@@ -142,18 +142,15 @@
 
 
 @unary
-<<<<<<< HEAD
 def sqrt(a):
     return _unary_operation(ti_core.expr_sqrt, math.sqrt, a)
-=======
-def rsqrt(expr):
-    return Expr(taichi_lang_core.expr_rsqrt(expr.ptr), tb=stack_info())
-
-
-@unary
-def floor(expr):
-    return Expr(taichi_lang_core.expr_floor(expr.ptr), tb=stack_info())
->>>>>>> 4e6ed8a7
+
+
+@unary
+def rsqrt(a):
+    def _rsqrt(a):
+        return 1 / math.sqrt(a)
+    return _unary_operation(ti_core.expr_rsqrt, _rsqrt, a)
 
 
 @unary
