from taichi.core import get_os_name
from taichi.lang import impl
from taichi.lang.expr import Expr
from taichi.lang.field import ScalarField
<<<<<<< HEAD
from taichi.lang.kernel_arguments import ext_arr, template, any_arr
=======
>>>>>>> 77398de8
from taichi.lang.kernel_impl import kernel
from taichi.type.annotations import ext_arr, template

import taichi as ti

# A set of helper (meta)functions


@kernel
def fill_tensor(tensor: template(), val: template()):
    for I in ti.grouped(tensor):
        tensor[I] = val


@kernel
def fill_ndarray(ndarray: any_arr(), val: template()):
    for I in ti.grouped(ndarray):
        ndarray[I] = val


@kernel
def tensor_to_ext_arr(tensor: template(), arr: ext_arr()):
    for I in ti.grouped(tensor):
        arr[I] = tensor[I]


@kernel
def ndarray_to_ext_arr(ndarray: any_arr(), arr: ext_arr()):
    for I in ti.grouped(ndarray):
        arr[I] = ndarray[I]


@kernel
def vector_to_fast_image(img: template(), out: ext_arr()):
    # FIXME: Why is ``for i, j in img:`` slower than:
    for i, j in ti.ndrange(*img.shape):
        r, g, b = 0, 0, 0
        color = img[i, img.shape[1] - 1 - j]
        if ti.static(img.dtype in [ti.f32, ti.f64]):
            r, g, b = min(255, max(0, int(color * 255)))
        else:
            impl.static_assert(img.dtype == ti.u8)
            r, g, b = color
        idx = j * img.shape[0] + i
        # We use i32 for |out| since OpenGL and Metal doesn't support u8 types
        if ti.static(get_os_name() != 'osx'):
            out[idx] = (r << 16) + (g << 8) + b
        else:
            # What's -16777216?
            #
            # On Mac, we need to set the alpha channel to 0xff. Since Mac's GUI
            # is big-endian, the color is stored in ABGR order, and we need to
            # add 0xff000000, which is -16777216 in I32's legit range. (Albeit
            # the clarity, adding 0xff000000 doesn't work.)
            alpha = -16777216
            out[idx] = (b << 16) + (g << 8) + r + alpha


@kernel
def tensor_to_image(tensor: template(), arr: ext_arr()):
    for I in ti.grouped(tensor):
        t = ti.cast(tensor[I], ti.f32)
        arr[I, 0] = t
        arr[I, 1] = t
        arr[I, 2] = t


@kernel
def vector_to_image(mat: template(), arr: ext_arr()):
    for I in ti.grouped(mat):
        for p in ti.static(range(mat.n)):
            arr[I, p] = ti.cast(mat[I][p], ti.f32)
            if ti.static(mat.n <= 2):
                arr[I, 2] = 0


@kernel
def tensor_to_tensor(tensor: template(), other: template()):
    for I in ti.grouped(tensor):
        tensor[I] = other[I]


@kernel
def ext_arr_to_tensor(arr: ext_arr(), tensor: template()):
    for I in ti.grouped(tensor):
        tensor[I] = arr[I]


@kernel
def ext_arr_to_ndarray(arr: ext_arr(), ndarray: any_arr()):
    for I in ti.grouped(ndarray):
        ndarray[I] = arr[I]


@kernel
def matrix_to_ext_arr(mat: template(), arr: ext_arr(), as_vector: template()):
    for I in ti.grouped(mat):
        for p in ti.static(range(mat.n)):
            for q in ti.static(range(mat.m)):
                if ti.static(as_vector):
                    arr[I, p] = mat[I][p]
                else:
                    arr[I, p, q] = mat[I][p, q]


@kernel
def ext_arr_to_matrix(arr: ext_arr(), mat: template(), as_vector: template()):
    for I in ti.grouped(mat):
        for p in ti.static(range(mat.n)):
            for q in ti.static(range(mat.m)):
                if ti.static(as_vector):
                    mat[I][p] = arr[I, p]
                else:
                    mat[I][p, q] = arr[I, p, q]


@kernel
def clear_gradients(vars: template()):
    for I in ti.grouped(ScalarField(Expr(vars[0]))):
        for s in ti.static(vars):
            ScalarField(Expr(s))[I] = 0


@kernel
def clear_loss(l: template()):
    # Using SNode writers would result in a forced sync, therefore we wrap these
    # writes into a kernel.
    l[None] = 0
    l.grad[None] = 1


@kernel
def fill_matrix(mat: template(), vals: template()):
    for I in ti.grouped(mat):
        for p in ti.static(range(mat.n)):
            for q in ti.static(range(mat.m)):
                mat[I][p, q] = vals[p][q]


@kernel
def snode_deactivate(b: template()):
    for I in ti.grouped(b):
        ti.deactivate(b, I)


@kernel
def snode_deactivate_dynamic(b: template()):
    for I in ti.grouped(b.parent()):
        ti.deactivate(b, I)<|MERGE_RESOLUTION|>--- conflicted
+++ resolved
@@ -2,10 +2,7 @@
 from taichi.lang import impl
 from taichi.lang.expr import Expr
 from taichi.lang.field import ScalarField
-<<<<<<< HEAD
 from taichi.lang.kernel_arguments import ext_arr, template, any_arr
-=======
->>>>>>> 77398de8
 from taichi.lang.kernel_impl import kernel
 from taichi.type.annotations import ext_arr, template
 
