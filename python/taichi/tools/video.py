import os
import shutil

from taichi.core import get_os_name
from taichi.misc.image import imwrite

FRAME_FN_TEMPLATE = '%06d.png'
FRAME_DIR = 'frames'

# Write the frames to the disk and then make videos (mp4 or gif) if necessary


<<<<<<< HEAD
def scale_video(input_fn, output_fn, ratiow, ratioh):
    os.system('ffmpeg -i {}  -vf "scale=iw*{:.4f}:ih*{:.4f}" {}'.format(
        input_fn, ratiow, ratioh, output_fn))
=======
def scale_video(input, output, ratiow, ratioh):
    os.system(
        f'ffmpeg -i {input}  -vf "scale=iw*{ratiow:.4f}:ih*{ratioh:.4f}" {output}'
    )
>>>>>>> 18b94720


def crop_video(input_fn, output_fn, x_begin, x_end, y_begin, y_end):
    os.system(
<<<<<<< HEAD
        'ffmpeg -i {} -filter:v "crop=iw*{:.4f}:ih*{:.4f}:iw*{:0.4f}:ih*{:0.4f}" {}'
        .format(input_fn, x_end - x_begin, y_end - y_begin, x_begin, 1 - y_end,
                output_fn))


def accelerate_video(input_fn, output_fn, speed):
    os.system('ffmpeg -i {} -filter:v "setpts={:.4f}*PTS" {}'.format(
        input_fn, 1 / speed, output_fn))
=======
        f'ffmpeg -i {input} -filter:v "crop=iw*{x_end - x_begin:.4f}:ih*{y_end - y_begin:.4f}:iw*{x_begin:0.4f}:ih*{1 - y_end:0.4f}" {output}'
    )


def accelerate_video(input, output, speed):
    os.system(
        f'ffmpeg -i {input} -filter:v "setpts={1 / speed:.4f}*PTS" {output}')
>>>>>>> 18b94720


def get_ffmpeg_path():
    return 'ffmpeg'


def mp4_to_gif(input_fn, output_fn, framerate):
    # Generate the palette
    palette_name = 'palette.png'
    if get_os_name() == 'win':
        command = get_ffmpeg_path(
        ) + f" -loglevel panic -i {input_fn} -vf 'palettegen' -y {palette_name}"
    else:
        command = get_ffmpeg_path(
        ) + f" -loglevel panic -i {input_fn} -vf 'fps={framerate}," \
            f"scale=320:640:flags=lanczos,palettegen' -y {palette_name}"
    # print command
    os.system(command)

    # Generate the GIF
    command = get_ffmpeg_path(
    ) + f" -loglevel panic -i {input_fn} -i {palette_name} -lavfi paletteuse -y {output_fn}"
    # print command
    os.system(command)
    os.remove(palette_name)


class VideoManager:
    def __init__(self,
                 output_dir,
                 width=None,
                 height=None,
                 post_processor=None,
                 framerate=24,
                 automatic_build=True):
        assert (width is None) == (height is None)
        self.width = width
        self.height = height
        self.directory = output_dir
        self.frame_directory = os.path.join(self.directory, FRAME_DIR)
        try:
            os.makedirs(self.frame_directory)
        except:
            pass
        self.next_video_checkpoint = 4
        self.framerate = framerate
        self.post_processor = post_processor
        self.frame_counter = 0
        self.frame_fns = []
        self.automatic_build = automatic_build

    def get_output_filename(self, suffix):
        return os.path.join(self.directory, 'video' + suffix)

    def write_frame(self, img):
        if img.shape[0] % 2 != 0:
            print('Warning: height is not divisible by 2! Dropping last row')
            img = img[:-1]
        if img.shape[1] % 2 != 0:
            print('Warning: width is not divisible by 2! Dropping last column')
            img = img[:, :-1]
        if self.post_processor:
            img = self.post_processor.process(img)
        if self.width is None:
            self.width = img.shape[0]
            self.height = img.shape[1]
        assert os.path.exists(self.directory)
        fn = FRAME_FN_TEMPLATE % self.frame_counter
        self.frame_fns.append(fn)
        imwrite(img, os.path.join(self.frame_directory, fn))
        self.frame_counter += 1
        if self.frame_counter % self.next_video_checkpoint == 0:
            if self.automatic_build:
                self.make_video()
                self.next_video_checkpoint *= 2

    def get_frame_directory(self):
        return self.frame_directory

    def write_frames(self, images):
        for img in images:
            self.write_frame(img)

    def clean_frames(self):
        for fn in os.listdir(self.frame_directory):
            if fn.endswith('.png') and fn in self.frame_fns:
                os.remove(fn)

    def make_video(self, mp4=True, gif=True):
        fn = self.get_output_filename('.mp4')
        command = (get_ffmpeg_path() + f" -loglevel panic -framerate {self.framerate} -i ") + os.path.join(
            self.frame_directory, FRAME_FN_TEMPLATE) + \
                  " -s:v " + str(self.width) + 'x' + str(self.height) + \
                  " -c:v libx264 -profile:v high -crf 1 -pix_fmt yuv420p -y " + fn

        os.system(command)

        if gif:
            mp4_to_gif(self.get_output_filename('.mp4'),
                       self.get_output_filename('.gif'), self.framerate)

        if not mp4:
            os.remove(fn)


def interpolate_frames(frame_dir, mul=4):
    # TODO: remove dependency on cv2 here
    import cv2  # pylint: disable=C0415
    files = os.listdir(frame_dir)
    images = []
    images_interpolated = []
    for f in sorted(files):
        if f.endswith('png'):
            images.append(cv2.imread(f) / 255.0)

    for i in range(len(images) - 1):
        images_interpolated.append(images[i])
        for j in range(mul - 1):
            alpha = 1 - j / mul
            images_interpolated.append(images[i] * alpha + images[i + 1] *
                                       (1 - alpha))

    images_interpolated.append(images[-1])

    os.makedirs('interpolated', exist_ok=True)
    for i, img in enumerate(images_interpolated):
        cv2.imwrite(f'interpolated/{i:05d}.png', img * 255.0)


<<<<<<< HEAD
def ffmpeg_common_args(frame_rate, input_fn, width, height, crf, output_path):
    return f"{get_ffmpeg_path()} -y -loglevel panic -framerate {frame_rate} -i {input_fn} -s:v {width}x{height} " + \
                         f"-c:v libx264 -profile:v high -crf {crf} -pix_fmt yuv420p {output_path}"
=======
def ffmpeg_common_args(frame_rate, input, width, height, crf, output_path):
    return f"{get_ffmpeg_path()} -y -loglevel panic -framerate {frame_rate} -i {input} -s:v {width}x{height} " + \
           f"-c:v libx264 -profile:v high -crf {crf} -pix_fmt yuv420p {output_path}"
>>>>>>> 18b94720


def make_video(input_files,
               width=0,
               height=0,
               frame_rate=24,
               crf=20,
               output_path='video.mp4'):
    if isinstance(input_files, list):
        from PIL import Image  # pylint: disable=C0415
        with Image.open(input_files[0]) as img:
            width, height = img.size
        tmp_dir = 'tmp_ffmpeg_dir'
        os.mkdir(tmp_dir)
        if width % 2 != 0:
            print(f"Width ({width}) not divisible by 2")
            width -= 1
        if height % 2 != 0:
            print(f"Height ({width}) not divisible by 2")
            height -= 1
        for i, inp in enumerate(input_files):
            shutil.copy(inp, os.path.join(tmp_dir, f'{i:06d}.png'))
        inputs = f'{tmp_dir}/%06d.png'
        command = ffmpeg_common_args(frame_rate, inputs, width, height, crf,
                                     output_path)
        ret = os.system(command)
        assert ret == 0, "ffmpeg failed to generate video file."
        for i in range(len(input_files)):
            os.remove(os.path.join(tmp_dir, f'{i:06d}.png'))
        os.rmdir(tmp_dir)
    elif isinstance(input_files, str):
        assert width != 0 and height != 0
        command = ffmpeg_common_args(frame_rate, input_files, width, height,
                                     crf, output_path)
        ret = os.system(command)
        assert ret == 0, "ffmpeg failed to generate video file."
    else:
        assert False, f'input_files should be list (of files) or str (of file template, e.g., "%04d.png") instead of {type(input_files)}'<|MERGE_RESOLUTION|>--- conflicted
+++ resolved
@@ -10,38 +10,22 @@
 # Write the frames to the disk and then make videos (mp4 or gif) if necessary
 
 
-<<<<<<< HEAD
+
 def scale_video(input_fn, output_fn, ratiow, ratioh):
-    os.system('ffmpeg -i {}  -vf "scale=iw*{:.4f}:ih*{:.4f}" {}'.format(
-        input_fn, ratiow, ratioh, output_fn))
-=======
-def scale_video(input, output, ratiow, ratioh):
     os.system(
-        f'ffmpeg -i {input}  -vf "scale=iw*{ratiow:.4f}:ih*{ratioh:.4f}" {output}'
+        f'ffmpeg -i {input_fn}  -vf "scale=iw*{ratiow:.4f}:ih*{ratioh:.4f}" {output_fn}'
     )
->>>>>>> 18b94720
 
 
 def crop_video(input_fn, output_fn, x_begin, x_end, y_begin, y_end):
     os.system(
-<<<<<<< HEAD
-        'ffmpeg -i {} -filter:v "crop=iw*{:.4f}:ih*{:.4f}:iw*{:0.4f}:ih*{:0.4f}" {}'
-        .format(input_fn, x_end - x_begin, y_end - y_begin, x_begin, 1 - y_end,
-                output_fn))
+        f'ffmpeg -i {input_fn} -filter:v "crop=iw*{x_end - x_begin:.4f}:ih*{y_end - y_begin:.4f}:iw*{x_begin:0.4f}:ih*{1 - y_end:0.4f}" {output_fn}'
+    )
 
 
 def accelerate_video(input_fn, output_fn, speed):
-    os.system('ffmpeg -i {} -filter:v "setpts={:.4f}*PTS" {}'.format(
-        input_fn, 1 / speed, output_fn))
-=======
-        f'ffmpeg -i {input} -filter:v "crop=iw*{x_end - x_begin:.4f}:ih*{y_end - y_begin:.4f}:iw*{x_begin:0.4f}:ih*{1 - y_end:0.4f}" {output}'
-    )
-
-
-def accelerate_video(input, output, speed):
     os.system(
-        f'ffmpeg -i {input} -filter:v "setpts={1 / speed:.4f}*PTS" {output}')
->>>>>>> 18b94720
+        f'ffmpeg -i {input_fn} -filter:v "setpts={1 / speed:.4f}*PTS" {output_fn}')
 
 
 def get_ffmpeg_path():
@@ -171,15 +155,10 @@
         cv2.imwrite(f'interpolated/{i:05d}.png', img * 255.0)
 
 
-<<<<<<< HEAD
+
 def ffmpeg_common_args(frame_rate, input_fn, width, height, crf, output_path):
     return f"{get_ffmpeg_path()} -y -loglevel panic -framerate {frame_rate} -i {input_fn} -s:v {width}x{height} " + \
-                         f"-c:v libx264 -profile:v high -crf {crf} -pix_fmt yuv420p {output_path}"
-=======
-def ffmpeg_common_args(frame_rate, input, width, height, crf, output_path):
-    return f"{get_ffmpeg_path()} -y -loglevel panic -framerate {frame_rate} -i {input} -s:v {width}x{height} " + \
            f"-c:v libx264 -profile:v high -crf {crf} -pix_fmt yuv420p {output_path}"
->>>>>>> 18b94720
 
 
 def make_video(input_files,
