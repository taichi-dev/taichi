import math
import operator

import numpy as np
import pytest
from taichi.lang import impl
from taichi.lang.exception import TaichiCompilationError
from taichi.lang.misc import get_host_arch_list

import taichi as ti
from tests import test_utils

operation_types = [operator.add, operator.sub, operator.matmul]
test_matrix_arrays = [
    np.array([[1, 2], [3, 4]]),
    np.array([[5, 6], [7, 8]]),
    np.array([[2, 8], [-1, 3]])
]

vector_operation_types = [operator.add, operator.sub]
test_vector_arrays = [
    np.array([42, 42]),
    np.array([24, 24]),
    np.array([83, 12])
]


def check_matrix(mat):
    if isinstance(mat, ti.lang.matrix.Vector):
        assert all(mat == 1)
    elif isinstance(mat, ti.lang.matrix.Matrix):
        for i in range(mat.m):
            for j in range(mat.n):
                assert (mat[i, j] == 1)
    else:
        assert False


@test_utils.test(arch=get_host_arch_list())
def test_python_scope_vector_operations():
    for ops in vector_operation_types:
        a, b = test_vector_arrays[:2]
        m1, m2 = ti.Vector(a), ti.Vector(b)
        c = ops(m1, m2)
        assert np.allclose(c.to_numpy(), ops(a, b))


@test_utils.test(arch=get_host_arch_list())
def test_python_scope_matrix_operations():
    for ops in operation_types:
        a, b = test_matrix_arrays[:2]
        m1, m2 = ti.Matrix(a), ti.Matrix(b)
        c = ops(m1, m2)
        assert np.allclose(c.to_numpy(), ops(a, b))


# TODO: Loops inside the function will cause AssertionError:
# No new variables can be declared after kernel invocations
# or Python-scope field accesses.
# ideally we should use pytest.fixture to parameterize the tests
# over explicit loops
@pytest.mark.parametrize('ops', vector_operation_types)
@test_utils.test(arch=get_host_arch_list())
def test_python_scope_vector_field(ops):
    t1 = ti.Vector.field(2, dtype=ti.i32, shape=())
    t2 = ti.Vector.field(2, dtype=ti.i32, shape=())
    a, b = test_vector_arrays[:2]
    t1[None], t2[None] = a.tolist(), b.tolist()

    c = ops(t1[None], t2[None])
    assert np.allclose(c.to_numpy(), ops(a, b))


@pytest.mark.parametrize('ops', vector_operation_types)
@test_utils.test(arch=get_host_arch_list())
def test_python_scope_matrix_field(ops):
    t1 = ti.Matrix.field(2, 2, dtype=ti.i32, shape=())
    t2 = ti.Matrix.field(2, 2, dtype=ti.i32, shape=())
    a, b = test_matrix_arrays[:2]
    # ndarray not supported here
    t1[None], t2[None] = a.tolist(), b.tolist()

    c = ops(t1[None], t2[None])
    print(c)

    assert np.allclose(c.to_numpy(), ops(a, b))


@test_utils.test(arch=get_host_arch_list())
def test_constant_matrices():
    assert ti.cos(math.pi / 3) == test_utils.approx(0.5)
    assert np.allclose((-ti.Vector([2, 3])).to_numpy(), np.array([-2, -3]))
    assert ti.cos(ti.Vector([2, 3])).to_numpy() == test_utils.approx(
        np.cos(np.array([2, 3])))
    assert ti.max(2, 3) == 3
    res = ti.max(4, ti.Vector([3, 4, 5]))
    assert np.allclose(res.to_numpy(), np.array([4, 4, 5]))
    res = ti.Vector([2, 3]) + ti.Vector([3, 4])
    assert np.allclose(res.to_numpy(), np.array([5, 7]))
    res = ti.atan2(ti.Vector([2, 3]), ti.Vector([3, 4]))
    assert res.to_numpy() == test_utils.approx(
        np.arctan2(np.array([2, 3]), np.array([3, 4])))
    res = ti.Matrix([[2, 3], [4, 5]]) @ ti.Vector([2, 3])
    assert np.allclose(res.to_numpy(), np.array([13, 23]))
    v = ti.Vector([3, 4])
    w = ti.Vector([5, -12])
    r = ti.Vector([1, 2, 3, 4])
    s = ti.Matrix([[1, 2], [3, 4]])
    assert v.normalized().to_numpy() == test_utils.approx(np.array([0.6, 0.8]))
    assert v.cross(w) == test_utils.approx(-12 * 3 - 4 * 5)
    w.y = v.x * w[0]
    r.x = r.y
    r.y = r.z
    r.z = r.w
    r.w = r.x
    assert np.allclose(w.to_numpy(), np.array([5, 15]))
    assert ti.select(ti.Vector([1, 0]), ti.Vector([2, 3]),
                     ti.Vector([4, 5])) == ti.Vector([2, 5])
    s[0, 1] = 2
    assert s[0, 1] == 2

    @ti.kernel
    def func(t: ti.i32):
        m = ti.Matrix([[2, 3], [4, t]])
        print(m @ ti.Vector([2, 3]))
        m += ti.Matrix([[3, 4], [5, t]])
        print(m @ v)
        print(r.x, r.y, r.z, r.w)
        s = w @ m
        print(s)
        print(m)

    func(5)


@pytest.mark.parametrize('ops', vector_operation_types)
@test_utils.test(arch=get_host_arch_list())
def test_taichi_scope_vector_operations_with_global_vectors(ops):
    a, b, c = test_vector_arrays[:3]
    m1, m2 = ti.Vector(a), ti.Vector(b)
    r1 = ti.Vector.field(2, dtype=ti.i32, shape=())
    r2 = ti.Vector.field(2, dtype=ti.i32, shape=())
    m3 = ti.Vector.field(2, dtype=ti.i32, shape=())
    m3.from_numpy(c)

    @ti.kernel
    def run():
        r1[None] = ops(m1, m2)
        r2[None] = ops(m1, m3[None])

    run()

    assert np.allclose(r1[None].to_numpy(), ops(a, b))
    assert np.allclose(r2[None].to_numpy(), ops(a, c))


@pytest.mark.parametrize('ops', vector_operation_types)
@test_utils.test(arch=get_host_arch_list())
def test_taichi_scope_matrix_operations_with_global_matrices(ops):
    a, b, c = test_matrix_arrays[:3]
    m1, m2 = ti.Matrix(a), ti.Matrix(b)
    r1 = ti.Matrix.field(2, 2, dtype=ti.i32, shape=())
    r2 = ti.Matrix.field(2, 2, dtype=ti.i32, shape=())
    m3 = ti.Matrix.field(2, 2, dtype=ti.i32, shape=())
    m3.from_numpy(c)

    @ti.kernel
    def run():
        r1[None] = ops(m1, m2)
        r2[None] = ops(m1, m3[None])

    run()

    assert np.allclose(r1[None].to_numpy(), ops(a, b))
    assert np.allclose(r2[None].to_numpy(), ops(a, c))


@test_utils.test(exclude=[ti.cc])
def test_matrix_non_constant_index_numpy():
    @ti.kernel
    def func1(a: ti.types.ndarray(element_dim=2)):
        for i in range(5):
            for j, k in ti.ndrange(2, 2):
                a[i][j, k] = j * j + k * k

    m = np.empty((5, 2, 2), dtype=np.int32)
    func1(m)
    assert m[1][0, 1] == 1
    assert m[2][1, 0] == 1
    assert m[3][1, 1] == 2
    assert m[4][0, 1] == 1

    @ti.kernel
    def func2(b: ti.types.ndarray(element_dim=1)):
        for i in range(5):
            for j in range(4):
                b[i][j * j] = j * j

    v = np.empty((5, 10), dtype=np.int32)
    func2(v)
    assert v[0][0] == 0
    assert v[1][1] == 1
    assert v[2][4] == 4
    assert v[3][9] == 9


@test_utils.test(require=ti.extension.dynamic_index,
                 dynamic_index=True,
                 debug=True)
def test_matrix_non_constant_index():
    m = ti.Matrix.field(2, 2, ti.i32, 5)
    v = ti.Vector.field(10, ti.i32, 5)

    @ti.kernel
    def func1():
        for i in range(5):
            for j, k in ti.ndrange(2, 2):
                m[i][j, k] = j * j + k * k
        assert m[1][0, 1] == 1
        assert m[2][1, 0] == 1
        assert m[3][1, 1] == 2

    func1()
    assert m[4][0, 1] == 1

    @ti.kernel
    def func2():
        for i in range(5):
            for j in range(4):
                v[i][j * j] = j * j
        assert v[1][0] == 0
        assert v[1][1] == 1
        assert v[1][4] == 4

    func2()
    assert v[1][9] == 9

    @ti.kernel
    def func3():
        tmp = ti.Vector([1, 2, 3])
        for i in range(3):
            tmp[i] = i * i
            vec = ti.Vector([4, 5, 6])
            for j in range(3):
                vec[tmp[i] % 3] += vec[j % 3]
        assert tmp[0] == 0
        assert tmp[1] == 1
        assert tmp[2] == 4

    func3()

    @ti.kernel
    def func4(k: ti.i32):
        tmp = ti.Vector([k, k * 2, k * 3])
        assert tmp[0] == k
        assert tmp[1] == k * 2
        assert tmp[2] == k * 3

    func4(10)


@test_utils.test(arch=ti.cpu)
def test_matrix_constant_index():
    m = ti.Matrix.field(2, 2, ti.i32, 5)

    @ti.kernel
    def func():
        for i in range(5):
            for j, k in ti.static(ti.ndrange(2, 2)):
                m[i][j, k] = 12

    func()

    assert np.allclose(m.to_numpy(), np.ones((5, 2, 2), np.int32) * 12)


@test_utils.test(arch=ti.cpu)
def test_vector_to_list():
    a = ti.Vector.field(2, float, ())

    data = [2, 3]
    b = ti.Vector(data)
    assert list(b) == data
    assert len(b) == len(data)

    a[None] = b
    assert all(a[None] == ti.Vector(data))


@test_utils.test(arch=ti.cpu)
def test_matrix_to_list():
    a = ti.Matrix.field(2, 3, float, ())

    data = [[2, 3, 4], [5, 6, 7]]
    b = ti.Matrix(data)
    assert list(b) == data
    assert len(b) == len(data)

    a[None] = b
    assert all(a[None] == ti.Matrix(data))


@test_utils.test()
def test_matrix_needs_grad():
    # Just make sure the usage doesn't crash, see https://github.com/taichi-dev/taichi/pull/1545
    n = 8
    m1 = ti.Matrix.field(2, 2, ti.f32, n, needs_grad=True)
    m2 = ti.Matrix.field(2, 2, ti.f32, n, needs_grad=True)
    gr = ti.Matrix.field(2, 2, ti.f32, n)

    @ti.kernel
    def func():
        for i in range(n):
            gr[i] = m1.grad[i] + m2.grad[i]

    func()


@test_utils.test(debug=True)
def test_copy_python_scope_matrix_to_taichi_scope():
    a = ti.Vector([1, 2, 3])

    @ti.kernel
    def test():
        b = a
        assert b[0] == 1
        assert b[1] == 2
        assert b[2] == 3
        b = ti.Vector([4, 5, 6])
        assert b[0] == 4
        assert b[1] == 5
        assert b[2] == 6

    test()


@test_utils.test(exclude=[ti.cc], debug=True)
def test_copy_matrix_field_element_to_taichi_scope():
    a = ti.Vector.field(3, ti.i32, shape=())
    a[None] = ti.Vector([1, 2, 3])

    @ti.kernel
    def test():
        b = a[None]
        assert b[0] == 1
        assert b[1] == 2
        assert b[2] == 3
        b[0] = 5
        b[1] = 9
        b[2] = 7
        assert b[0] == 5
        assert b[1] == 9
        assert b[2] == 7
        assert a[None][0] == 1
        assert a[None][1] == 2
        assert a[None][2] == 3

    test()


@test_utils.test(debug=True)
def test_copy_matrix_in_taichi_scope():
    @ti.kernel
    def test():
        a = ti.Vector([1, 2, 3])
        b = a
        assert b[0] == 1
        assert b[1] == 2
        assert b[2] == 3
        b[0] = 5
        b[1] = 9
        b[2] = 7
        assert b[0] == 5
        assert b[1] == 9
        assert b[2] == 7
        assert a[0] == 1
        assert a[1] == 2
        assert a[2] == 3

    test()


@test_utils.test(arch=[ti.cpu, ti.cuda], dynamic_index=True, debug=True)
def test_matrix_field_dynamic_index_stride():
    # placeholders
    temp_a = ti.field(ti.f32)
    temp_b = ti.field(ti.f32)
    temp_c = ti.field(ti.f32)
    # target
    v = ti.Vector.field(3, ti.i32)
    x = v.get_scalar_field(0)
    y = v.get_scalar_field(1)
    z = v.get_scalar_field(2)

    S0 = ti.root
    S1 = S0.pointer(ti.i, 4)
    S2 = S1.dense(ti.i, 2)
    S3 = S2.pointer(ti.i, 8)
    S3.place(temp_a)
    S4 = S2.dense(ti.i, 16)
    S4.place(x)
    S5 = S1.dense(ti.i, 2)
    S6 = S5.pointer(ti.i, 8)
    S6.place(temp_b)
    S7 = S5.dense(ti.i, 16)
    S7.place(y)
    S8 = S1.dense(ti.i, 2)
    S9 = S8.dense(ti.i, 32)
    S9.place(temp_c)
    S10 = S8.dense(ti.i, 16)
    S10.place(z)

    @ti.kernel
    def check_stride():
        for i in range(128):
            assert ti.get_addr(y, i) - ti.get_addr(
                x, i) == v._get_dynamic_index_stride()
            assert ti.get_addr(z, i) - ti.get_addr(
                y, i) == v._get_dynamic_index_stride()

    check_stride()

    @ti.kernel
    def run():
        for i in range(128):
            for j in range(3):
                v[i][j] = i * j

    run()
    for i in range(128):
        for j in range(3):
            assert v[i][j] == i * j


@test_utils.test(arch=[ti.cpu, ti.cuda])
def test_matrix_field_dynamic_index_different_path_length():
    v = ti.Vector.field(2, ti.i32)
    x = v.get_scalar_field(0)
    y = v.get_scalar_field(1)

    ti.root.dense(ti.i, 8).place(x)
    ti.root.dense(ti.i, 2).dense(ti.i, 4).place(y)

    impl.get_runtime().materialize()
    assert v._get_dynamic_index_stride() is None


@test_utils.test(arch=[ti.cpu, ti.cuda])
def test_matrix_field_dynamic_index_not_pure_dense():
    v = ti.Vector.field(2, ti.i32)
    x = v.get_scalar_field(0)
    y = v.get_scalar_field(1)

    ti.root.dense(ti.i, 2).pointer(ti.i, 4).place(x)
    ti.root.dense(ti.i, 2).dense(ti.i, 4).place(y)

    impl.get_runtime().materialize()
    assert v._get_dynamic_index_stride() is None


@test_utils.test(arch=[ti.cpu, ti.cuda])
def test_matrix_field_dynamic_index_different_cell_size_bytes():
    temp = ti.field(ti.f32)

    v = ti.Vector.field(2, ti.i32)
    x = v.get_scalar_field(0)
    y = v.get_scalar_field(1)

    ti.root.dense(ti.i, 8).place(x, temp)
    ti.root.dense(ti.i, 8).place(y)

    impl.get_runtime().materialize()
    assert v._get_dynamic_index_stride() is None


@test_utils.test(arch=[ti.cpu, ti.cuda])
def test_matrix_field_dynamic_index_different_offset_bytes_in_parent_cell():
    temp_a = ti.field(ti.f32)
    temp_b = ti.field(ti.f32)

    v = ti.Vector.field(2, ti.i32)
    x = v.get_scalar_field(0)
    y = v.get_scalar_field(1)

    ti.root.dense(ti.i, 8).place(temp_a, x)
    ti.root.dense(ti.i, 8).place(y, temp_b)

    impl.get_runtime().materialize()
    assert v._get_dynamic_index_stride() is None


@test_utils.test(arch=[ti.cpu, ti.cuda])
def test_matrix_field_dynamic_index_different_stride():
    temp = ti.field(ti.f32)

    v = ti.Vector.field(3, ti.i32)
    x = v.get_scalar_field(0)
    y = v.get_scalar_field(1)
    z = v.get_scalar_field(2)

    ti.root.dense(ti.i, 8).place(x, y, temp, z)

    impl.get_runtime().materialize()
    assert v._get_dynamic_index_stride() is None


@test_utils.test(arch=[ti.cpu, ti.cuda], dynamic_index=True)
def test_matrix_field_dynamic_index_multiple_materialize():
    @ti.kernel
    def empty():
        pass

    empty()

    n = 5
    a = ti.Vector.field(3, dtype=ti.i32, shape=n)

    @ti.kernel
    def func():
        for i in a:
            a[i][i % 3] = i

    func()
    for i in range(n):
        for j in range(3):
            assert a[i][j] == (i if j == i % 3 else 0)


@test_utils.test(arch=[ti.cpu, ti.cuda], dynamic_index=True, debug=True)
def test_local_vector_initialized_in_a_loop():
    @ti.kernel
    def foo():
        for c in range(10):
            p = ti.Vector([c, c * 2])
            for i in range(2):
                assert p[i] == c * (i + 1)

    foo()


@test_utils.test(debug=True)
def test_vector_dtype():
    @ti.kernel
    def foo():
        a = ti.Vector([1, 2, 3], ti.f32)
        a /= 2
        assert all(abs(a - (0.5, 1., 1.5)) < 1e-6)
        b = ti.Vector([1.5, 2.5, 3.5], ti.i32)
        assert all(b == (1, 2, 3))

    foo()


@test_utils.test(debug=True)
def test_matrix_dtype():
    @ti.kernel
    def foo():
        a = ti.Matrix([[1, 2], [3, 4]], ti.f32)
        a /= 2
        assert all(abs(a - ((0.5, 1.), (1.5, 2.))) < 1e-6)
        b = ti.Matrix([[1.5, 2.5], [3.5, 4.5]], ti.i32)
        assert all(b == ((1, 2), (3, 4)))

    foo()


inplace_operation_types = [
    operator.iadd, operator.isub, operator.imul, operator.ifloordiv,
    operator.imod, operator.ilshift, operator.irshift, operator.ior,
    operator.ixor, operator.iand
]


@test_utils.test()
def test_python_scope_inplace_operator():
    for ops in inplace_operation_types:
        a, b = test_matrix_arrays[:2]
        m1, m2 = ti.Matrix(a), ti.Matrix(b)
        m1 = ops(m1, m2)
        assert np.allclose(m1.to_numpy(), ops(a, b))


@test_utils.test()
def test_slice_assign_basic():
    @ti.kernel
    def foo():
        m = ti.Matrix([[0., 0., 0., 0.] for _ in range(3)])
        vec = ti.Vector([1., 2., 3., 4.])
        m[0, :] = vec.transpose()
        ref = ti.Matrix([[1., 2., 3., 4.], [0., 0., 0., 0.], [0., 0., 0., 0.]])
        assert all(m == ref)

        m[1, 1:3] = ti.Vector([1., 2.]).transpose()
        ref = ti.Matrix([[1., 2., 3., 4.], [0., 1., 2., 0.], [0., 0., 0., 0.]])
        assert all(m == ref)

        m1 = ti.Matrix([[1., 1., 1., 1.] for _ in range(2)])
        m[:2, :] = m1
        ref = ti.Matrix([[1., 1., 1., 1.], [1., 1., 1., 1.], [0., 0., 0., 0.]])
        assert all(m == ref)

    foo()


@test_utils.test(dynamic_index=True)
def test_slice_assign_dynamic_index():
    @ti.kernel
    def foo(i: ti.i32, ref: ti.template()):
        m = ti.Matrix([[0., 0., 0., 0.] for _ in range(3)])
        vec = ti.Vector([1., 2., 3., 4.])
        m[i, :] = vec.transpose()
        assert all(m == ref)

    for i in range(3):
        foo(
            i,
            ti.Matrix([[1., 2., 3., 4.] if j == i else [0., 0., 0., 0.]
                       for j in range(3)]))


@test_utils.test()
def test_indexing():
    @ti.kernel
    def foo():
        m = ti.Matrix([[0., 0., 0., 0.] for _ in range(4)])
        print(m[0])

    with pytest.raises(TaichiCompilationError,
                       match=r'Expected 2 indices, got 1'):
        foo()

    @ti.kernel
    def bar():
        vec = ti.Vector([1, 2, 3, 4])
        print(vec[0, 0])

    with pytest.raises(TaichiCompilationError,
                       match=r'Expected 1 indices, got 2'):
        bar()


@test_utils.test()
def test_indexing_in_fields():
    f = ti.Matrix.field(3, 3, ti.f32, shape=())

    @ti.kernel
    def foo():
        f[None][0, 0] = 1.0
        print(f[None][0])

    with pytest.raises(TaichiCompilationError,
                       match=r'Expected 2 indices, got 1'):
        foo()

    g = ti.Vector.field(3, ti.f32, shape=())

    @ti.kernel
    def bar():
        g[None][0] = 1.0
        print(g[None][0, 0])

    with pytest.raises(TaichiCompilationError,
                       match=r'Expected 1 indices, got 2'):
        bar()


@test_utils.test()
def test_indexing_in_struct():
    @ti.kernel
    def foo():
        s = ti.Struct(a=ti.Vector([0, 0, 0]), b=2)
        print(s.a[0, 0])

    with pytest.raises(TaichiCompilationError,
                       match=r'Expected 1 indices, got 2'):
        foo()

    @ti.kernel
    def bar():
        s = ti.Struct(m=ti.Matrix([[0, 0, 0], [0, 0, 0]]), n=2)
        print(s.m[0])

    with pytest.raises(TaichiCompilationError,
                       match=r'Expected 2 indices, got 1'):
        bar()


@test_utils.test()
def test_indexing_in_struct_field():

    s = ti.Struct.field(
        {
            'v': ti.types.vector(3, ti.f32),
            'm': ti.types.matrix(3, 3, ti.f32)
        },
        shape=())

    @ti.kernel
    def foo():
        print(s[None].v[0, 0])

    with pytest.raises(TaichiCompilationError,
                       match=r'Expected 1 indices, got 2'):
        foo()

    @ti.kernel
    def bar():
        print(s[None].m[0])

    with pytest.raises(TaichiCompilationError,
                       match=r'Expected 2 indices, got 1'):
        bar()


@test_utils.test(arch=get_host_arch_list(), debug=True)
def test_matrix_vector_multiplication():
    mat = ti.math.mat3(1)
    vec = ti.math.vec3(3)
    r = mat @ vec
    for i in range(3):
        assert r[i] == 9

    @ti.kernel
    def foo():
        mat = ti.math.mat3(1)
        vec = ti.math.vec3(3)
        r = mat @ vec
        assert r[0] == r[1] == r[2] == 9

    foo()


@test_utils.test(arch=[ti.cuda, ti.cpu], real_matrix=True)
def test_local_matrix_read():

    s = ti.field(ti.i32, shape=())

    @ti.kernel
    def get_index(i: ti.i32, j: ti.i32):
        mat = ti.Matrix([[x * 3 + y for y in range(3)] for x in range(3)])
        s[None] = mat[i, j]

    for i in range(3):
        for j in range(3):
            get_index(i, j)
            assert s[None] == i * 3 + j


@test_utils.test(arch=[ti.cuda, ti.cpu], real_matrix=True)
def test_local_matrix_indexing_in_loop():
    s = ti.field(ti.i32, shape=(3, 3))

    @ti.kernel
    def test():
        mat = ti.Matrix([[x * 3 + y for y in range(3)] for x in range(3)])
        for i in range(3):
            for j in range(3):
                s[i, j] = mat[i, j] + 1

    test()
    for i in range(3):
        for j in range(3):
            assert s[i, j] == i * 3 + j + 1


@test_utils.test(arch=[ti.cuda, ti.cpu], real_matrix=True)
def test_local_matrix_indexing_ops():
    @ti.kernel
    def element_write() -> ti.i32:
        mat = ti.Matrix([[x * 3 + y for y in range(3)] for x in range(3)])
        s = 0
        for i in range(3):
            for j in range(3):
                mat[i, j] = 10
                s += mat[i, j]
        return s

    f = ti.field(ti.i32, shape=(3, 3))

    @ti.kernel
    def assign_from_index():
        mat = ti.Matrix([[x * 3 + y for y in range(3)] for x in range(3)])
        result = ti.Matrix([[0, 0, 0], [0, 0, 0], [0, 0, 0]])
        # TODO: fix parallelization
        ti.loop_config(serialize=True)
        for i in range(3):
            for j in range(3):
                result[i, j] = mat[j, i]
        for i in range(3):
            for j in range(3):
                f[i, j] = result[i, j]

    assert element_write() == 90
    assign_from_index()
    xs = [[x * 3 + y for y in range(3)] for x in range(3)]
    for i in range(3):
        for j in range(3):
            assert f[i, j] == xs[j][i]


@test_utils.test(arch=[ti.cuda, ti.cpu], real_matrix=True)
def test_local_matrix_index_check():
    @ti.kernel
    def foo():
        mat = ti.Matrix([[1, 2, 3], [4, 5, 6]])
        print(mat[0])

    with pytest.raises(TaichiCompilationError,
                       match=r'Expected 2 indices, but got 1'):
        foo()

    @ti.kernel
    def bar():
        vec = ti.Vector([1, 2, 3, 4])
        print(vec[0, 0])

    with pytest.raises(TaichiCompilationError,
                       match=r'Expected 1 indices, but got 2'):
        bar()


@test_utils.test()
def test_vector_vector_t():
    @ti.kernel
    def foo() -> ti.types.matrix(2, 2, ti.f32):
        a = ti.Vector([1.0, 2.0])
        b = ti.Vector([1.0, 2.0])
        return a @ b.transpose()

    assert foo() == [[1.0, 2.0], [2.0, 4.0]]


@test_utils.test(arch=[ti.cuda, ti.cpu],
                 real_matrix=True,
                 real_matrix_scalarize=True)
def test_store_scalarize():
    @ti.kernel
    def func(a: ti.types.ndarray()):
        for i in range(5):
            a[i] = [[i, i + 1], [i + 2, i + 3]]

    x = ti.Matrix.ndarray(2, 2, ti.i32, shape=5)
    func(x)

<<<<<<< HEAD
    check_matrix(x[0] == [[0, 1], [2, 3]])
    check_matrix(x[1] == [[1, 2], [3, 4]])
    check_matrix(x[2] == [[2, 3], [4, 5]])
    check_matrix(x[3] == [[3, 4], [5, 6]])
    check_matrix(x[4] == [[4, 5], [6, 7]])
=======
    assert (x[0] == [[0, 1], [2, 3]]).all()
    assert (x[1] == [[1, 2], [3, 4]]).all()
    assert (x[2] == [[2, 3], [4, 5]]).all()
    assert (x[3] == [[3, 4], [5, 6]]).all()
    assert (x[4] == [[4, 5], [6, 7]]).all()
>>>>>>> aff7540e


@test_utils.test(arch=[ti.cuda, ti.cpu],
                 real_matrix=True,
                 real_matrix_scalarize=True)
def test_load_store_scalarize():
    @ti.kernel
    def func(a: ti.types.ndarray()):
        for i in range(3):
            a[i] = [[i, i + 1], [i + 2, i + 3]]

        a[3] = a[1]
        a[4] = a[2]

    x = ti.Matrix.ndarray(2, 2, ti.i32, shape=5)
    func(x)

<<<<<<< HEAD
    check_matrix(x[3] == [[1, 2], [3, 4]])
    check_matrix(x[4] == [[2, 3], [4, 5]])
=======
    assert (x[3] == [[1, 2], [3, 4]]).all()
    assert (x[4] == [[2, 3], [4, 5]]).all()
>>>>>>> aff7540e


@test_utils.test(arch=[ti.cuda, ti.cpu],
                 real_matrix=True,
                 real_matrix_scalarize=True)
def test_unary_op_scalarize():
    @ti.kernel
    def func(a: ti.types.ndarray()):
        a[0] = [[0, 1], [2, 3]]
        a[1] = [[3, 4], [5, 6]]
        a[2] = -a[0]
        a[3] = ti.exp(a[1])
        a[4] = ti.sqrt(a[3])

    x = ti.Matrix.ndarray(2, 2, ti.f32, shape=5)
    func(x)

<<<<<<< HEAD
    check_matrix(x[0] == [[0., 1.], [2., 3.]])
    check_matrix(x[1] == [[3., 4.], [5., 6.]])
    check_matrix(x[2] == [[-0., -1.], [-2., -3.]])
    check_matrix(x[3] < [[20.086, 54.60], [148.42, 403.43]])
    check_matrix(x[3] > [[20.085, 54.59], [148.41, 403.42]])
    check_matrix(x[4] < [[4.49, 7.39], [12.19, 20.09]])
    check_matrix(x[4] > [[4.48, 7.38], [12.18, 20.08]])


@test_utils.test(arch=[ti.cuda, ti.cpu],
                 real_matrix=True,
                 real_matrix_scalarize=True)
def test_binary_op_scalarize():
    @ti.kernel
    def func(a: ti.types.ndarray()):
        a[0] = [[0., 1.], [2., 3.]]
        a[1] = [[3., 4.], [5., 6.]]
        a[2] = a[0] + a[0]
        a[3] = a[1] * a[1]
        a[4] = ti.max(a[2], a[3])

    x = ti.Matrix.ndarray(2, 2, ti.f32, shape=5)
    func(x)

    check_matrix(x[2] == [[0., 2.], [4., 6.]])
    check_matrix(x[3] == [[9., 16.], [25., 36.]])
    check_matrix(x[4] == [[9., 16.], [25., 36.]])
=======
    assert (x[0] == [[0., 1.], [2., 3.]]).all()
    assert (x[1] == [[3., 4.], [5., 6.]]).all()
    assert (x[2] == [[-0., -1.], [-2., -3.]]).all()
    assert (x[3] < [[20.086, 54.60], [148.42, 403.43]]).all()
    assert (x[3] > [[20.085, 54.59], [148.41, 403.42]]).all()
    assert (x[4] < [[4.49, 7.39], [12.19, 20.09]]).all()
    assert (x[4] > [[4.48, 7.38], [12.18, 20.08]]).all()
>>>>>>> aff7540e
<|MERGE_RESOLUTION|>--- conflicted
+++ resolved
@@ -842,19 +842,11 @@
     x = ti.Matrix.ndarray(2, 2, ti.i32, shape=5)
     func(x)
 
-<<<<<<< HEAD
-    check_matrix(x[0] == [[0, 1], [2, 3]])
-    check_matrix(x[1] == [[1, 2], [3, 4]])
-    check_matrix(x[2] == [[2, 3], [4, 5]])
-    check_matrix(x[3] == [[3, 4], [5, 6]])
-    check_matrix(x[4] == [[4, 5], [6, 7]])
-=======
     assert (x[0] == [[0, 1], [2, 3]]).all()
     assert (x[1] == [[1, 2], [3, 4]]).all()
     assert (x[2] == [[2, 3], [4, 5]]).all()
     assert (x[3] == [[3, 4], [5, 6]]).all()
     assert (x[4] == [[4, 5], [6, 7]]).all()
->>>>>>> aff7540e
 
 
 @test_utils.test(arch=[ti.cuda, ti.cpu],
@@ -872,13 +864,8 @@
     x = ti.Matrix.ndarray(2, 2, ti.i32, shape=5)
     func(x)
 
-<<<<<<< HEAD
-    check_matrix(x[3] == [[1, 2], [3, 4]])
-    check_matrix(x[4] == [[2, 3], [4, 5]])
-=======
     assert (x[3] == [[1, 2], [3, 4]]).all()
     assert (x[4] == [[2, 3], [4, 5]]).all()
->>>>>>> aff7540e
 
 
 @test_utils.test(arch=[ti.cuda, ti.cpu],
@@ -896,35 +883,6 @@
     x = ti.Matrix.ndarray(2, 2, ti.f32, shape=5)
     func(x)
 
-<<<<<<< HEAD
-    check_matrix(x[0] == [[0., 1.], [2., 3.]])
-    check_matrix(x[1] == [[3., 4.], [5., 6.]])
-    check_matrix(x[2] == [[-0., -1.], [-2., -3.]])
-    check_matrix(x[3] < [[20.086, 54.60], [148.42, 403.43]])
-    check_matrix(x[3] > [[20.085, 54.59], [148.41, 403.42]])
-    check_matrix(x[4] < [[4.49, 7.39], [12.19, 20.09]])
-    check_matrix(x[4] > [[4.48, 7.38], [12.18, 20.08]])
-
-
-@test_utils.test(arch=[ti.cuda, ti.cpu],
-                 real_matrix=True,
-                 real_matrix_scalarize=True)
-def test_binary_op_scalarize():
-    @ti.kernel
-    def func(a: ti.types.ndarray()):
-        a[0] = [[0., 1.], [2., 3.]]
-        a[1] = [[3., 4.], [5., 6.]]
-        a[2] = a[0] + a[0]
-        a[3] = a[1] * a[1]
-        a[4] = ti.max(a[2], a[3])
-
-    x = ti.Matrix.ndarray(2, 2, ti.f32, shape=5)
-    func(x)
-
-    check_matrix(x[2] == [[0., 2.], [4., 6.]])
-    check_matrix(x[3] == [[9., 16.], [25., 36.]])
-    check_matrix(x[4] == [[9., 16.], [25., 36.]])
-=======
     assert (x[0] == [[0., 1.], [2., 3.]]).all()
     assert (x[1] == [[3., 4.], [5., 6.]]).all()
     assert (x[2] == [[-0., -1.], [-2., -3.]]).all()
@@ -932,4 +890,23 @@
     assert (x[3] > [[20.085, 54.59], [148.41, 403.42]]).all()
     assert (x[4] < [[4.49, 7.39], [12.19, 20.09]]).all()
     assert (x[4] > [[4.48, 7.38], [12.18, 20.08]]).all()
->>>>>>> aff7540e
+
+
+@test_utils.test(arch=[ti.cuda, ti.cpu],
+                 real_matrix=True,
+                 real_matrix_scalarize=True)
+def test_binary_op_scalarize():
+    @ti.kernel
+    def func(a: ti.types.ndarray()):
+        a[0] = [[0., 1.], [2., 3.]]
+        a[1] = [[3., 4.], [5., 6.]]
+        a[2] = a[0] + a[0]
+        a[3] = a[1] * a[1]
+        a[4] = ti.max(a[2], a[3])
+
+    x = ti.Matrix.ndarray(2, 2, ti.f32, shape=5)
+    func(x)
+
+    assert (x[2] == [[0., 2.], [4., 6.]]).all()
+    assert (x[3] == [[9., 16.], [25., 36.]]).all()
+    assert (x[4] == [[9., 16.], [25., 36.]]).all()