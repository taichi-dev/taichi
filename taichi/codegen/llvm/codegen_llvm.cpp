--- conflicted
+++ resolved
@@ -2134,7 +2134,6 @@
       builder->CreateStore(builder->CreateAdd(thread_idx, lower_bound),
                            loop_index);
     } else if (spmd == "amdgpu") {
-<<<<<<< HEAD
 #ifdef TI_WITH_AMDGPU
       thread_idx = 
         builder->CreateIntrinsic(Intrinsic::amdgcn_workitem_id_x, {}, {});
@@ -2145,17 +2144,6 @@
 #else
       TI_NOT_IMPLEMENTED
 #endif
-=======
-      thread_idx =
-          builder->CreateIntrinsic(Intrinsic::amdgcn_workitem_id_x, {}, {});
-      auto workgroup_dim_ = call(
-          "__ockl_get_local_size",
-          llvm::ConstantInt::get(llvm::Type::getInt32Ty(*llvm_context), 0));
-      block_dim = builder->CreateTrunc(workgroup_dim_,
-                                       llvm::Type::getInt32Ty(*llvm_context));
-      builder->CreateStore(builder->CreateAdd(thread_idx, lower_bound),
-                           loop_index);
->>>>>>> 4ede55e2
     } else {
       builder->CreateStore(lower_bound, loop_index);
     }
