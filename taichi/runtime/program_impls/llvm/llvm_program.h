--- conflicted
+++ resolved
@@ -224,9 +224,7 @@
     return runtime_exec_->llvm_device();
   }
 
-<<<<<<< HEAD
   ParallelExecutor compilation_workers;  // parallel compilation
-=======
   // TODO(zhanlue): Rearrange llvm::Context's ownership
   //
   // In LLVM backend, most of the compiled information are stored in
@@ -267,8 +265,6 @@
     // 2. Destructs runtime_exec_
     runtime_exec_.reset();
   }
-
->>>>>>> 831b5db0
  private:
   std::size_t num_snode_trees_processed_{0};
   std::unique_ptr<LlvmRuntimeExecutor> runtime_exec_;
