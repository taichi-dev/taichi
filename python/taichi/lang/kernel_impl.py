import ast
import functools
import inspect
import re
import sys
import textwrap
import weakref

import numpy as np
import taichi.lang
from taichi._lib import core as _ti_core
from taichi.lang import impl, ops, runtime_ops
from taichi.lang.ast import (ASTTransformerContext, KernelSimplicityASTChecker,
                             transform_tree)
from taichi.lang.ast.ast_transformer_utils import ReturnStatus
from taichi.lang.enums import AutodiffMode, Layout
from taichi.lang.exception import (TaichiCompilationError, TaichiRuntimeError,
                                   TaichiRuntimeTypeError, TaichiSyntaxError,
                                   handle_exception_from_cpp)
from taichi.lang.expr import Expr
from taichi.lang.kernel_arguments import KernelArgument
from taichi.lang.matrix import Matrix, MatrixType
from taichi.lang.shell import _shell_pop_print
from taichi.lang.util import (cook_dtype, has_paddle, has_pytorch,
                              to_taichi_type)
<<<<<<< HEAD
from taichi.lang.shell import _shell_pop_print
from taichi.lang.util import has_paddle, has_pytorch, to_taichi_type
from taichi.lang.wrap_inspect import _check_in_IPython, _getsourcefile, _getsourcelines
=======
from taichi.lang.wrap_inspect import getsourcefile, getsourcelines
>>>>>>> 19a1a7d3
from taichi.types import (ndarray_type, primitive_types, sparse_matrix_builder,
                          template, texture_type)
from taichi.types.utils import is_signed

from taichi import _logging

if has_pytorch():
    import torch

if has_paddle():
    import paddle


def func(fn, is_real_function=False):
    """Marks a function as callable in Taichi-scope.

    This decorator transforms a Python function into a Taichi one. Taichi
    will JIT compile it into native instructions.

    Args:
        fn (Callable): The Python function to be decorated
        is_real_function (bool): Whether the function is a real function

    Returns:
        Callable: The decorated function

    Example::

        >>> @ti.func
        >>> def foo(x):
        >>>     return x + 2
        >>>
        >>> @ti.kernel
        >>> def run():
        >>>     print(foo(40))  # 42
    """
    is_classfunc = _inside_class(level_of_class_stackframe=3)

    fun = Func(fn, _classfunc=is_classfunc, is_real_function=is_real_function)

    @functools.wraps(fn)
    def decorated(*args, **kwargs):
        return fun.__call__(*args, **kwargs)

    decorated._is_taichi_function = True
    decorated._is_real_function = is_real_function
    return decorated


def real_func(fn):
    return func(fn, is_real_function=True)


def pyfunc(fn):
    """Marks a function as callable in both Taichi and Python scopes.

    When called inside the Taichi scope, Taichi will JIT compile it into
    native instructions. Otherwise it will be invoked directly as a
    Python function.

    See also :func:`~taichi.lang.kernel_impl.func`.

    Args:
        fn (Callable): The Python function to be decorated

    Returns:
        Callable: The decorated function
    """
    is_classfunc = _inside_class(level_of_class_stackframe=3)
    fun = Func(fn, _classfunc=is_classfunc, _pyfunc=True)

    @functools.wraps(fn)
    def decorated(*args, **kwargs):
        return fun.__call__(*args, **kwargs)

    decorated._is_taichi_function = True
    return decorated


def _get_tree_and_ctx(self,
                      excluded_parameters=(),
                      is_kernel=True,
                      arg_features=None,
                      args=None,
                      ast_builder=None,
                      is_real_function=False):
    file = _getsourcefile(self.func)
    src, start_lineno = _getsourcelines(self.func)
    src = [textwrap.fill(line, tabsize=4, width=9999) for line in src]
    tree = ast.parse(textwrap.dedent("\n".join(src)))

    func_body = tree.body[0]
    func_body.decorator_list = []

    global_vars = _get_global_vars(self.func)

    for i, arg in enumerate(func_body.args.args):
        anno = arg.annotation
        if isinstance(anno, ast.Name):
            global_vars[anno.id] = self.arguments[i].annotation

    if isinstance(func_body.returns, ast.Name):
        global_vars[func_body.returns.id] = self.return_type

    if is_kernel or is_real_function:
        # inject template parameters into globals
        for i in self.template_slot_locations:
            template_var_name = self.arguments[i].name
            global_vars[template_var_name] = args[i]

    return tree, ASTTransformerContext(excluded_parameters=excluded_parameters,
                                       is_kernel=is_kernel,
                                       func=self,
                                       arg_features=arg_features,
                                       global_vars=global_vars,
                                       argument_data=args,
                                       src=src,
                                       start_lineno=start_lineno,
                                       file=file,
                                       ast_builder=ast_builder,
                                       is_real_function=is_real_function)


def _process_args(self, args, kwargs):
    ret = [argument.default for argument in self.arguments]
    len_args = len(args)

    if len_args > len(ret):
        raise TaichiSyntaxError("Too many arguments.")

    for i, arg in enumerate(args):
        ret[i] = arg

    for key, value in kwargs.items():
        found = False
        for i, arg in enumerate(self.arguments):
            if key == arg.name:
                if i < len_args:
                    raise TaichiSyntaxError(
                        f"Multiple values for argument '{key}'.")
                ret[i] = value
                found = True
                break
        if not found:
            raise TaichiSyntaxError(f"Unexpected argument '{key}'.")

    for i, arg in enumerate(ret):
        if arg is inspect.Parameter.empty:
            raise TaichiSyntaxError(
                f"Parameter '{self.arguments[i].name}' missing.")

    return ret


class Func:
    function_counter = 0

    def __init__(self,
                 _func,
                 _classfunc=False,
                 _pyfunc=False,
                 is_real_function=False):
        self.func = _func
        self.func_id = Func.function_counter
        Func.function_counter += 1
        self.compiled = None
        self.classfunc = _classfunc
        self.pyfunc = _pyfunc
        self.is_real_function = is_real_function
        self.arguments = []
        self.return_type = None
        self.extract_arguments()
        self.template_slot_locations = []
        for i, arg in enumerate(self.arguments):
            if isinstance(arg.annotation, template):
                self.template_slot_locations.append(i)
        self.mapper = TaichiCallableTemplateMapper(
            self.arguments, self.template_slot_locations)
        self.taichi_functions = {}  # The |Function| class in C++

    def __call__(self, *args, **kwargs):
        args = _process_args(self, args, kwargs)

        if not impl.inside_kernel():
            if not self.pyfunc:
                raise TaichiSyntaxError(
                    "Taichi functions cannot be called from Python-scope.")
            return self.func(*args)

        if self.is_real_function:
            if impl.get_runtime(
            ).current_kernel.autodiff_mode != AutodiffMode.NONE:
                raise TaichiSyntaxError(
                    "Real function in gradient kernels unsupported.")
            instance_id, _ = self.mapper.lookup(args)
            key = _ti_core.FunctionKey(self.func.__name__, self.func_id,
                                       instance_id)
            if self.compiled is None:
                self.compiled = {}
            if key.instance_id not in self.compiled:
                self.do_compile(key=key, args=args)
            return self.func_call_rvalue(key=key, args=args)
        tree, ctx = _get_tree_and_ctx(
            self,
            is_kernel=False,
            args=args,
            ast_builder=impl.get_runtime().prog.current_ast_builder(),
            is_real_function=self.is_real_function)
        ret = transform_tree(tree, ctx)
        if not self.is_real_function:
            if self.return_type and ctx.returned != ReturnStatus.ReturnedValue:
                raise TaichiSyntaxError(
                    "Function has a return type but does not have a return statement"
                )
        return ret

    def func_call_rvalue(self, key, args):
        # Skip the template args, e.g., |self|
        assert self.is_real_function
        non_template_args = []
        for i, kernel_arg in enumerate(self.arguments):
            anno = kernel_arg.annotation
            if not isinstance(anno, template):
                if id(anno) in primitive_types.type_ids:
                    non_template_args.append(ops.cast(args[i], anno))
                elif isinstance(anno, primitive_types.RefType):
                    non_template_args.append(
                        _ti_core.make_reference(args[i].ptr))
                else:
                    non_template_args.append(args[i])
        non_template_args = impl.make_expr_group(non_template_args)
        return Expr(
            _ti_core.make_func_call_expr(
                self.taichi_functions[key.instance_id], non_template_args))

    def do_compile(self, key, args):
        tree, ctx = _get_tree_and_ctx(self,
                                      is_kernel=False,
                                      args=args,
                                      is_real_function=self.is_real_function)
        fn = impl.get_runtime().prog.create_function(key)

        def func_body():
            ctx.ast_builder = fn.ast_builder()
            transform_tree(tree, ctx)

        self.taichi_functions[key.instance_id] = fn
        self.compiled[key.instance_id] = func_body
        self.taichi_functions[key.instance_id].set_function_body(func_body)

    def extract_arguments(self):
        sig = inspect.signature(self.func)
        if sig.return_annotation not in (inspect.Signature.empty, None):
            self.return_type = sig.return_annotation
        params = sig.parameters
        arg_names = params.keys()
        for i, arg_name in enumerate(arg_names):
            param = params[arg_name]
            if param.kind == inspect.Parameter.VAR_KEYWORD:
                raise TaichiSyntaxError(
                    'Taichi functions do not support variable keyword parameters (i.e., **kwargs)'
                )
            if param.kind == inspect.Parameter.VAR_POSITIONAL:
                raise TaichiSyntaxError(
                    'Taichi functions do not support variable positional parameters (i.e., *args)'
                )
            if param.kind == inspect.Parameter.KEYWORD_ONLY:
                raise TaichiSyntaxError(
                    'Taichi functions do not support keyword parameters')
            if param.kind != inspect.Parameter.POSITIONAL_OR_KEYWORD:
                raise TaichiSyntaxError(
                    'Taichi functions only support "positional or keyword" parameters'
                )
            annotation = param.annotation
            if annotation is inspect.Parameter.empty:
                if i == 0 and self.classfunc:
                    annotation = template()
                # TODO: pyfunc also need type annotation check when real function is enabled,
                #       but that has to happen at runtime when we know which scope it's called from.
                elif not self.pyfunc and self.is_real_function:
                    raise TaichiSyntaxError(
                        f'Taichi function `{self.func.__name__}` parameter `{arg_name}` must be type annotated'
                    )
            else:
                if isinstance(annotation, ndarray_type.NdarrayType):
                    pass
                elif isinstance(annotation, MatrixType):
                    pass
                elif id(annotation) in primitive_types.type_ids:
                    pass
                elif isinstance(annotation, template):
                    pass
                elif isinstance(annotation, primitive_types.RefType):
                    pass
                else:
                    raise TaichiSyntaxError(
                        f'Invalid type annotation (argument {i}) of Taichi function: {annotation}'
                    )
            self.arguments.append(
                KernelArgument(annotation, param.name, param.default))


class TaichiCallableTemplateMapper:
    def __init__(self, arguments, template_slot_locations):
        self.arguments = arguments
        self.num_args = len(arguments)
        self.template_slot_locations = template_slot_locations
        self.mapping = {}

    @staticmethod
    def extract_arg(arg, anno):
        if isinstance(anno, template):
            if isinstance(arg, taichi.lang.snode.SNode):
                return arg.ptr
            if isinstance(arg, taichi.lang.expr.Expr):
                return arg.ptr.get_underlying_ptr_address()
            if isinstance(arg, _ti_core.Expr):
                return arg.get_underlying_ptr_address()
            if isinstance(arg, tuple):
                return tuple(
                    TaichiCallableTemplateMapper.extract_arg(item, anno)
                    for item in arg)
            if isinstance(arg, taichi.lang._ndarray.Ndarray):
                raise TaichiRuntimeTypeError(
                    'Ndarray shouldn\'t be passed in via `ti.template()`, please annotate your kernel using `ti.types.ndarray(...)` instead'
                )

            if isinstance(arg, (list, tuple, dict, set)) or hasattr(
                    arg, '_data_oriented'):
                # [Composite arguments] Return weak reference to the object
                # Taichi kernel will cache the extracted arguments, thus we can't simply return the original argument.
                # Instead, a weak reference to the original value is returned to avoid memory leak.

                # TODO(zhanlue): replacing "tuple(args)" with "hash of argument values"
                # This can resolve the following issues:
                # 1. Invalid weak-ref will leave a dead(dangling) entry in both caches: "self.mapping" and "self.compiled_functions"
                # 2. Different argument instances with same type and same value, will get templatized into seperate kernels.
                return weakref.ref(arg)

            # [Primitive arguments] Return the value
            return arg
        if isinstance(anno, texture_type.TextureType):
            return arg.num_dims,
        if isinstance(anno, texture_type.RWTextureType):
            # (penguinliong) '0' is the assumed LOD level. We currently don't
            # support mip-mapping.
            return arg.num_dims, arg.num_channels, arg.dtype, 0
        if isinstance(anno, ndarray_type.NdarrayType):
            if isinstance(arg, taichi.lang._ndarray.ScalarNdarray):
                anno.check_matched(arg.get_type())
                return arg.dtype, len(arg.shape), (), Layout.AOS
            if isinstance(arg, taichi.lang.matrix.VectorNdarray):
                anno.check_matched(arg.get_type())
                return arg.dtype, len(arg.shape) + 1, (arg.n, ), Layout.AOS
            if isinstance(arg, taichi.lang.matrix.MatrixNdarray):
                anno.check_matched(arg.get_type())
                return arg.dtype, len(arg.shape) + 2, (arg.n,
                                                       arg.m), Layout.AOS
            # external arrays
            element_dim = 0 if anno.element_dim is None else anno.element_dim
            shape = tuple(arg.shape)
            if len(shape) < element_dim:
                raise ValueError(
                    f"Invalid argument into ti.types.ndarray() - required element_dim={element_dim}, "
                    f"but the argument has only {len(shape)} dimensions")
            element_shape = () if element_dim == 0 else shape[-element_dim:]
            return to_taichi_type(
                arg.dtype), len(shape), element_shape, Layout.AOS
        if isinstance(anno, sparse_matrix_builder):
            return arg.dtype
        # Use '#' as a placeholder because other kinds of arguments are not involved in template instantiation
        return '#'

    def extract(self, args):
        extracted = []
        for arg, kernel_arg in zip(args, self.arguments):
            extracted.append(self.extract_arg(arg, kernel_arg.annotation))
        return tuple(extracted)

    def lookup(self, args):
        if len(args) != self.num_args:
            raise TypeError(
                f'{self.num_args} argument(s) needed but {len(args)} provided.'
            )

        key = self.extract(args)
        if key not in self.mapping:
            count = len(self.mapping)
            self.mapping[key] = count
        return self.mapping[key], key


def _get_global_vars(_func):
    # Discussions: https://github.com/taichi-dev/taichi/issues/282
    global_vars = _func.__globals__.copy()

    freevar_names = _func.__code__.co_freevars
    closure = _func.__closure__
    if closure:
        freevar_values = list(map(lambda x: x.cell_contents, closure))
        for name, value in zip(freevar_names, freevar_values):
            global_vars[name] = value

    return global_vars


class Kernel:
    counter = 0

    def __init__(self, _func, autodiff_mode, _classkernel=False):
        self.func = _func
        self.kernel_counter = Kernel.counter
        Kernel.counter += 1
        assert autodiff_mode in (AutodiffMode.NONE, AutodiffMode.VALIDATION,
                                 AutodiffMode.FORWARD, AutodiffMode.REVERSE)
        self.autodiff_mode = autodiff_mode
        self.grad = None
        self.arguments = []
        self.return_type = None
        self.classkernel = _classkernel
        self.extract_arguments()
        self.template_slot_locations = []
        for i, arg in enumerate(self.arguments):
            if isinstance(arg.annotation, template):
                self.template_slot_locations.append(i)
        self.mapper = TaichiCallableTemplateMapper(
            self.arguments, self.template_slot_locations)
        impl.get_runtime().kernels.append(self)
        self.reset()
        self.kernel_cpp = None
        # TODO[#5114]: get rid of compiled_functions and use compiled_kernels instead.
        # Main motivation is that compiled_kernels can be potentially serialized in the AOT scenario.
        self.compiled_kernels = {}

    def reset(self):
        self.runtime = impl.get_runtime()

    def extract_arguments(self):
        sig = inspect.signature(self.func)
        if sig.return_annotation not in (inspect._empty, None):
            self.return_type = sig.return_annotation
        params = sig.parameters
        arg_names = params.keys()
        for i, arg_name in enumerate(arg_names):
            param = params[arg_name]
            if param.kind == inspect.Parameter.VAR_KEYWORD:
                raise TaichiSyntaxError(
                    'Taichi kernels do not support variable keyword parameters (i.e., **kwargs)'
                )
            if param.kind == inspect.Parameter.VAR_POSITIONAL:
                raise TaichiSyntaxError(
                    'Taichi kernels do not support variable positional parameters (i.e., *args)'
                )
            if param.default is not inspect.Parameter.empty:
                raise TaichiSyntaxError(
                    'Taichi kernels do not support default values for arguments'
                )
            if param.kind == inspect.Parameter.KEYWORD_ONLY:
                raise TaichiSyntaxError(
                    'Taichi kernels do not support keyword parameters')
            if param.kind != inspect.Parameter.POSITIONAL_OR_KEYWORD:
                raise TaichiSyntaxError(
                    'Taichi kernels only support "positional or keyword" parameters'
                )
            annotation = param.annotation
            if param.annotation is inspect.Parameter.empty:
                if i == 0 and self.classkernel:  # The |self| parameter
                    annotation = template()
                else:
                    raise TaichiSyntaxError(
                        'Taichi kernels parameters must be type annotated')
            else:
                if isinstance(
                        annotation,
                    (template, ndarray_type.NdarrayType,
                     texture_type.TextureType, texture_type.RWTextureType)):
                    pass
                elif id(annotation) in primitive_types.type_ids:
                    pass
                elif isinstance(annotation, sparse_matrix_builder):
                    pass
                elif isinstance(annotation, MatrixType):
                    pass
                else:
                    raise TaichiSyntaxError(
                        f'Invalid type annotation (argument {i}) of Taichi kernel: {annotation}'
                    )
            self.arguments.append(
                KernelArgument(annotation, param.name, param.default))

    def materialize(self, key=None, args=None, arg_features=None):
        if key is None:
            key = (self.func, 0, self.autodiff_mode)
        self.runtime.materialize()

        if key in self.runtime.compiled_functions:
            return

        grad_suffix = ""
        if self.autodiff_mode == AutodiffMode.FORWARD:
            grad_suffix = "_forward_grad"
        elif self.autodiff_mode == AutodiffMode.REVERSE:
            grad_suffix = "_reverse_grad"
        elif self.autodiff_mode == AutodiffMode.VALIDATION:
            grad_suffix = "_validate_grad"
        kernel_name = f"{self.func.__name__}_c{self.kernel_counter}_{key[1]}{grad_suffix}"
        _logging.trace(f"Compiling kernel {kernel_name}...")

        tree, ctx = _get_tree_and_ctx(
            self,
            args=args,
            excluded_parameters=self.template_slot_locations,
            arg_features=arg_features)

        if self.autodiff_mode != AutodiffMode.NONE:
            KernelSimplicityASTChecker(self.func).visit(tree)

        # Do not change the name of 'taichi_ast_generator'
        # The warning system needs this identifier to remove unnecessary messages
        def taichi_ast_generator(kernel_cxx):
            if self.runtime.inside_kernel:
                raise TaichiSyntaxError(
                    "Kernels cannot call other kernels. I.e., nested kernels are not allowed. "
                    "Please check if you have direct/indirect invocation of kernels within kernels. "
                    "Note that some methods provided by the Taichi standard library may invoke kernels, "
                    "and please move their invocations to Python-scope.")
            self.runtime.inside_kernel = True
            self.runtime.current_kernel = self
            try:
                ctx.ast_builder = kernel_cxx.ast_builder()
                transform_tree(tree, ctx)
                if not ctx.is_real_function:
                    if self.return_type and ctx.returned != ReturnStatus.ReturnedValue:
                        raise TaichiSyntaxError(
                            "Kernel has a return type but does not have a return statement"
                        )
            finally:
                self.runtime.inside_kernel = False
                self.runtime.current_kernel = None

        taichi_kernel = impl.get_runtime().prog.create_kernel(
            taichi_ast_generator, kernel_name, self.autodiff_mode)

        self.kernel_cpp = taichi_kernel

        assert key not in self.runtime.compiled_functions
        self.runtime.compiled_functions[key] = self.get_function_body(
            taichi_kernel)
        self.compiled_kernels[key] = taichi_kernel

    def get_torch_callbacks(self, v, has_torch, is_ndarray=True):
        callbacks = []

        def get_call_back(u, v):
            def call_back():
                u.copy_(v)

            return call_back

        assert has_torch
        assert isinstance(v, torch.Tensor)
        if not v.is_contiguous():
            raise ValueError(
                "Non contiguous tensors are not supported, please call tensor.contiguous() before passing it into taichi kernel."
            )
        tmp = v
        taichi_arch = self.runtime.prog.config().arch

        if str(v.device).startswith('cuda'):
            # External tensor on cuda
            if taichi_arch != _ti_core.Arch.cuda:
                # copy data back to cpu
                host_v = v.to(device='cpu', copy=True)
                tmp = host_v
                callbacks.append(get_call_back(v, host_v))
        return tmp, callbacks

    def get_paddle_callbacks(self, v, has_pp):
        callbacks = []

        def get_call_back(u, v):
            def call_back():
                u.copy_(v, False)

            return call_back

        assert has_pp
        assert isinstance(v, paddle.Tensor)

        tmp = v.value().get_tensor()
        taichi_arch = self.runtime.prog.config().arch

        if v.place.is_gpu_place():
            # External tensor on cuda
            if taichi_arch != _ti_core.Arch.cuda:
                # copy data back to cpu
                host_v = v.cpu()
                tmp = host_v.value().get_tensor()
                callbacks.append(get_call_back(v, host_v))
        elif v.place.is_cpu_place():
            # External tensor on cpu
            if taichi_arch == _ti_core.Arch.cuda:
                gpu_v = v.cuda()
                tmp = gpu_v.value().get_tensor()
                callbacks.append(get_call_back(v, gpu_v))
        else:
            # Paddle do support many other backends like XPU, NPU, MLU, IPU.
            raise TaichiRuntimeError(
                f"Taichi do not support backend {v.place} that Paddle support."
            )

        return tmp, callbacks

    def get_function_body(self, t_kernel):
        # The actual function body
        def func__(*args):
            assert len(args) == len(
                self.arguments
            ), f'{len(self.arguments)} arguments needed but {len(args)} provided'

            tmps = []
            callbacks = []
            has_torch = has_pytorch()
            has_pp = has_paddle()

            actual_argument_slot = 0
            launch_ctx = t_kernel.make_launch_context()
            for i, v in enumerate(args):
                needed = self.arguments[i].annotation
                if isinstance(needed, template):
                    continue
                provided = type(v)
                # Note: do not use sth like "needed == f32". That would be slow.
                if id(needed) in primitive_types.real_type_ids:
                    if not isinstance(v, (float, int)):
                        raise TaichiRuntimeTypeError.get(
                            i, needed.to_string(), provided)
                    launch_ctx.set_arg_float(actual_argument_slot, float(v))
                elif id(needed) in primitive_types.integer_type_ids:
                    if not isinstance(v, int):
                        raise TaichiRuntimeTypeError.get(
                            i, needed.to_string(), provided)
                    if is_signed(cook_dtype(needed)):
                        launch_ctx.set_arg_int(actual_argument_slot, int(v))
                    else:
                        launch_ctx.set_arg_uint(actual_argument_slot, int(v))
                elif isinstance(needed, sparse_matrix_builder):
                    # Pass only the base pointer of the ti.types.sparse_matrix_builder() argument
                    launch_ctx.set_arg_uint(actual_argument_slot,
                                            v._get_addr())
                elif isinstance(needed,
                                ndarray_type.NdarrayType) and isinstance(
                                    v, taichi.lang._ndarray.Ndarray):
                    launch_ctx.set_arg_ndarray(actual_argument_slot, v.arr)
                elif isinstance(needed,
                                texture_type.TextureType) and isinstance(
                                    v, taichi.lang._texture.Texture):
                    launch_ctx.set_arg_texture(actual_argument_slot, v.tex)
                elif isinstance(needed,
                                texture_type.RWTextureType) and isinstance(
                                    v, taichi.lang._texture.Texture):
                    launch_ctx.set_arg_rw_texture(actual_argument_slot, v.tex)
                elif isinstance(
                        needed,
                        ndarray_type.NdarrayType) and (self.match_ext_arr(v)):
                    is_numpy = isinstance(v, np.ndarray)
                    is_torch = isinstance(v,
                                          torch.Tensor) if has_torch else False

                    # Element shapes are already spcialized in Taichi codegen.
                    # The shape information for element dims are no longer needed.
                    # Therefore we strip the element shapes from the shape vector,
                    # so that it only holds "real" array shapes.
                    is_soa = needed.layout == Layout.SOA
                    array_shape = v.shape
                    element_dim = needed.element_dim
                    if element_dim:
                        array_shape = v.shape[
                            element_dim:] if is_soa else v.shape[:-element_dim]
                    if is_numpy:
                        if v.flags.c_contiguous:
                            launch_ctx.set_arg_external_array_with_shape(
                                actual_argument_slot, int(v.ctypes.data),
                                v.nbytes, array_shape)
                        elif v.flags.f_contiguous:
                            # TODO: A better way that avoids copying is saving strides info.
                            tmp = np.ascontiguousarray(v)
                            # Purpose: DO NOT GC |tmp|!
                            tmps.append(tmp)

                            def callback(original, updated):
                                np.copyto(original, np.asfortranarray(updated))

                            callbacks.append(
                                functools.partial(callback, v, tmp))
                            launch_ctx.set_arg_external_array_with_shape(
                                actual_argument_slot, int(tmp.ctypes.data),
                                tmp.nbytes, array_shape)
                        else:
                            raise ValueError(
                                "Non contiguous numpy arrays are not supported, please call np.ascontiguousarray(arr) before passing it into taichi kernel."
                            )
                    elif is_torch:
                        is_ndarray = False
                        tmp, torch_callbacks = self.get_torch_callbacks(
                            v, has_torch, is_ndarray)
                        callbacks += torch_callbacks
                        launch_ctx.set_arg_external_array_with_shape(
                            actual_argument_slot, int(tmp.data_ptr()),
                            tmp.element_size() * tmp.nelement(), array_shape)
                    else:
                        # For now, paddle.fluid.core.Tensor._ptr() is only available on develop branch
                        tmp, paddle_callbacks = self.get_paddle_callbacks(
                            v, has_pp)
                        callbacks += paddle_callbacks
                        launch_ctx.set_arg_external_array_with_shape(
                            actual_argument_slot, int(tmp._ptr()),
                            v.element_size() * v.size, array_shape)

                elif isinstance(needed, MatrixType):
                    if needed.dtype in primitive_types.real_types:
                        for a in range(needed.n):
                            for b in range(needed.m):
                                val = v[a, b] if needed.ndim == 2 else v[a]
                                if not isinstance(val, (int, float)):
                                    raise TaichiRuntimeTypeError.get(
                                        i, needed.dtype.to_string(), type(val))
                                launch_ctx.set_arg_float(
                                    actual_argument_slot, float(val))
                                actual_argument_slot += 1
                    elif needed.dtype in primitive_types.integer_types:
                        for a in range(needed.n):
                            for b in range(needed.m):
                                val = v[a, b] if needed.ndim == 2 else v[a]
                                if not isinstance(val, int):
                                    raise TaichiRuntimeTypeError.get(
                                        i, needed.dtype.to_string(), type(val))
                                if is_signed(needed.dtype):
                                    launch_ctx.set_arg_int(
                                        actual_argument_slot, int(val))
                                else:
                                    launch_ctx.set_arg_uint(
                                        actual_argument_slot, int(val))
                                actual_argument_slot += 1
                    else:
                        raise ValueError(
                            f'Matrix dtype {needed.dtype} is not integer type or real type.'
                        )
                    continue
                else:
                    raise ValueError(
                        f'Argument type mismatch. Expecting {needed}, got {type(v)}.'
                    )
                actual_argument_slot += 1

            if actual_argument_slot > 8 and impl.current_cfg(
            ).arch == _ti_core.cc:
                raise TaichiRuntimeError(
                    f"The number of elements in kernel arguments is too big! Do not exceed 8 on {_ti_core.arch_name(impl.current_cfg().arch)} backend."
                )

            if actual_argument_slot > 64 and impl.current_cfg(
            ).arch != _ti_core.cc:
                raise TaichiRuntimeError(
                    f"The number of elements in kernel arguments is too big! Do not exceed 64 on {_ti_core.arch_name(impl.current_cfg().arch)} backend."
                )

            try:
                t_kernel(launch_ctx)
            except Exception as e:
                e = handle_exception_from_cpp(e)
                raise e from None

            ret = None
            ret_dt = self.return_type
            has_ret = ret_dt is not None

            if has_ret or _check_in_IPython():
                runtime_ops.sync()

            if has_ret:
                if id(ret_dt) in primitive_types.integer_type_ids:
                    if is_signed(cook_dtype(ret_dt)):
                        ret = t_kernel.get_ret_int(0)
                    else:
                        ret = t_kernel.get_ret_uint(0)
                elif id(ret_dt) in primitive_types.real_type_ids:
                    ret = t_kernel.get_ret_float(0)
                elif id(ret_dt.dtype) in primitive_types.integer_type_ids:
                    if is_signed(cook_dtype(ret_dt.dtype)):
                        it = iter(t_kernel.get_ret_int_tensor(0))
                    else:
                        it = iter(t_kernel.get_ret_uint_tensor(0))
                    ret = Matrix([[next(it) for _ in range(ret_dt.m)]
                                  for _ in range(ret_dt.n)],
                                 ndim=getattr(ret_dt, 'ndim', 2))
                else:
                    it = iter(t_kernel.get_ret_float_tensor(0))
                    ret = Matrix([[next(it) for _ in range(ret_dt.m)]
                                  for _ in range(ret_dt.n)],
                                 ndim=getattr(ret_dt, 'ndim', 2))
            if callbacks:
                for c in callbacks:
                    c()

            return ret

        return func__

    @staticmethod
    def match_ext_arr(v):
        has_array = isinstance(v, np.ndarray)
        if not has_array and has_pytorch():
            has_array = isinstance(v, torch.Tensor)
        if not has_array and has_paddle():
            has_array = isinstance(v, paddle.Tensor)
        return has_array

    def ensure_compiled(self, *args):
        instance_id, arg_features = self.mapper.lookup(args)
        key = (self.func, instance_id, self.autodiff_mode)
        self.materialize(key=key, args=args, arg_features=arg_features)
        return key

    # For small kernels (< 3us), the performance can be pretty sensitive to overhead in __call__
    # Thus this part needs to be fast. (i.e. < 3us on a 4 GHz x64 CPU)
    @_shell_pop_print
    def __call__(self, *args, **kwargs):
        args = _process_args(self, args, kwargs)

        # Transform the primal kernel to forward mode grad kernel
        # then recover to primal when exiting the forward mode manager
        if self.runtime.fwd_mode_manager and not self.runtime.grad_replaced:
            # TODO: if we would like to compute 2nd-order derivatives by forward-on-reverse in a nested context manager fashion,
            # i.e., a `Tape` nested in the `FwdMode`, we can transform the kernels with `mode_original == AutodiffMode.REVERSE` only,
            # to avoid duplicate computation for 1st-order derivatives
            self.runtime.fwd_mode_manager.insert(self)

        # Both the class kernels and the plain-function kernels are unified now.
        # In both cases, |self.grad| is another Kernel instance that computes the
        # gradient. For class kernels, args[0] is always the kernel owner.

        # No need to capture grad kernels because they are already bound with their primal kernels
        if self.autodiff_mode in (
                AutodiffMode.NONE, AutodiffMode.VALIDATION
        ) and self.runtime.target_tape and not self.runtime.grad_replaced:
            self.runtime.target_tape.insert(self, args)

        if self.autodiff_mode != AutodiffMode.NONE and impl.current_cfg(
        ).opt_level == 0:
            _logging.warn(
                """opt_level = 1 is enforced to enable gradient computation."""
            )
            impl.current_cfg().opt_level = 1
        key = self.ensure_compiled(*args)
        return self.runtime.compiled_functions[key](*args)


# For a Taichi class definition like below:
#
# @ti.data_oriented
# class X:
#   @ti.kernel
#   def foo(self):
#     ...
#
# When ti.kernel runs, the stackframe's |code_context| of Python 3.8(+) is
# different from that of Python 3.7 and below. In 3.8+, it is 'class X:',
# whereas in <=3.7, it is '@ti.data_oriented'. More interestingly, if the class
# inherits, i.e. class X(object):, then in both versions, |code_context| is
# 'class X(object):'...
_KERNEL_CLASS_STACKFRAME_STMT_RES = [
    re.compile(r'@(\w+\.)?data_oriented'),
    re.compile(r'class '),
]


def _inside_class(level_of_class_stackframe):
    try:
        maybe_class_frame = sys._getframe(level_of_class_stackframe)
        statement_list = inspect.getframeinfo(maybe_class_frame)[3]
        first_statment = statement_list[0].strip()
        for pat in _KERNEL_CLASS_STACKFRAME_STMT_RES:
            if pat.match(first_statment):
                return True
    except:
        pass
    return False


def _kernel_impl(_func, level_of_class_stackframe, verbose=False):
    # Can decorators determine if a function is being defined inside a class?
    # https://stackoverflow.com/a/8793684/12003165
    is_classkernel = _inside_class(level_of_class_stackframe + 1)

    if verbose:
        print(f'kernel={_func.__name__} is_classkernel={is_classkernel}')
    primal = Kernel(_func,
                    autodiff_mode=AutodiffMode.NONE,
                    _classkernel=is_classkernel)
    adjoint = Kernel(_func,
                     autodiff_mode=AutodiffMode.REVERSE,
                     _classkernel=is_classkernel)
    # Having |primal| contains |grad| makes the tape work.
    primal.grad = adjoint

    if is_classkernel:
        # For class kernels, their primal/adjoint callables are constructed
        # when the kernel is accessed via the instance inside
        # _BoundedDifferentiableMethod.
        # This is because we need to bind the kernel or |grad| to the instance
        # owning the kernel, which is not known until the kernel is accessed.
        #
        # See also: _BoundedDifferentiableMethod, data_oriented.
        @functools.wraps(_func)
        def wrapped(*args, **kwargs):
            # If we reach here (we should never), it means the class is not decorated
            # with @ti.data_oriented, otherwise getattr would have intercepted the call.
            clsobj = type(args[0])
            assert not hasattr(clsobj, '_data_oriented')
            raise TaichiSyntaxError(
                f'Please decorate class {clsobj.__name__} with @ti.data_oriented'
            )
    else:

        @functools.wraps(_func)
        def wrapped(*args, **kwargs):
            try:
                return primal(*args, **kwargs)
            except (TaichiCompilationError, TaichiRuntimeError) as e:
                raise type(e)('\n' + str(e)) from None

        wrapped.grad = adjoint

    wrapped._is_wrapped_kernel = True
    wrapped._is_classkernel = is_classkernel
    wrapped._primal = primal
    wrapped._adjoint = adjoint
    return wrapped


def kernel(fn):
    """Marks a function as a Taichi kernel.

    A Taichi kernel is a function written in Python, and gets JIT compiled by
    Taichi into native CPU/GPU instructions (e.g. a series of CUDA kernels).
    The top-level ``for`` loops are automatically parallelized, and distributed
    to either a CPU thread pool or massively parallel GPUs.

    Kernel's gradient kernel would be generated automatically by the AutoDiff system.

    See also https://docs.taichi-lang.org/docs/syntax#kernel.

    Args:
        fn (Callable): the Python function to be decorated

    Returns:
        Callable: The decorated function

    Example::

        >>> x = ti.field(ti.i32, shape=(4, 8))
        >>>
        >>> @ti.kernel
        >>> def run():
        >>>     # Assigns all the elements of `x` in parallel.
        >>>     for i in x:
        >>>         x[i] = i
    """
    return _kernel_impl(fn, level_of_class_stackframe=3)


class _BoundedDifferentiableMethod:
    def __init__(self, kernel_owner, wrapped_kernel_func):
        clsobj = type(kernel_owner)
        if not getattr(clsobj, '_data_oriented', False):
            raise TaichiSyntaxError(
                f'Please decorate class {clsobj.__name__} with @ti.data_oriented'
            )
        self._kernel_owner = kernel_owner
        self._primal = wrapped_kernel_func._primal
        self._adjoint = wrapped_kernel_func._adjoint
        self._is_staticmethod = wrapped_kernel_func._is_staticmethod
        self.__name__ = None

    def __call__(self, *args, **kwargs):
        try:
            if self._is_staticmethod:
                return self._primal(*args, **kwargs)
            return self._primal(self._kernel_owner, *args, **kwargs)
        except (TaichiCompilationError, TaichiRuntimeError) as e:
            raise type(e)('\n' + str(e)) from None

    def grad(self, *args, **kwargs):
        return self._adjoint(self._kernel_owner, *args, **kwargs)


def data_oriented(cls):
    """Marks a class as Taichi compatible.

    To allow for modularized code, Taichi provides this decorator so that
    Taichi kernels can be defined inside a class.

    See also https://docs.taichi-lang.org/docs/odop

    Example::

        >>> @ti.data_oriented
        >>> class TiArray:
        >>>     def __init__(self, n):
        >>>         self.x = ti.field(ti.f32, shape=n)
        >>>
        >>>     @ti.kernel
        >>>     def inc(self):
        >>>         for i in self.x:
        >>>             self.x[i] += 1.0
        >>>
        >>> a = TiArray(32)
        >>> a.inc()

    Args:
        cls (Class): the class to be decorated

    Returns:
        The decorated class.
    """
    def _getattr(self, item):
        method = cls.__dict__.get(item, None)
        is_property = method.__class__ == property
        is_staticmethod = method.__class__ == staticmethod
        if is_property:
            x = method.fget
        else:
            x = super(cls, self).__getattribute__(item)
        if hasattr(x, '_is_wrapped_kernel'):
            if inspect.ismethod(x):
                wrapped = x.__func__
            else:
                wrapped = x
            wrapped._is_staticmethod = is_staticmethod
            assert inspect.isfunction(wrapped)
            if wrapped._is_classkernel:
                ret = _BoundedDifferentiableMethod(self, wrapped)
                ret.__name__ = wrapped.__name__
                if is_property:
                    return ret()
                return ret
        if is_property:
            return x(self)
        return x

    cls.__getattribute__ = _getattr
    cls._data_oriented = True

    return cls


__all__ = ["data_oriented", "func", "kernel"]<|MERGE_RESOLUTION|>--- conflicted
+++ resolved
@@ -23,13 +23,9 @@
 from taichi.lang.shell import _shell_pop_print
 from taichi.lang.util import (cook_dtype, has_paddle, has_pytorch,
                               to_taichi_type)
-<<<<<<< HEAD
 from taichi.lang.shell import _shell_pop_print
 from taichi.lang.util import has_paddle, has_pytorch, to_taichi_type
 from taichi.lang.wrap_inspect import _check_in_IPython, _getsourcefile, _getsourcelines
-=======
-from taichi.lang.wrap_inspect import getsourcefile, getsourcelines
->>>>>>> 19a1a7d3
 from taichi.types import (ndarray_type, primitive_types, sparse_matrix_builder,
                           template, texture_type)
 from taichi.types.utils import is_signed
