#pragma once

#include "taichi/rhi/device.h"
#include "taichi/rhi/vulkan/vulkan_api.h"
#include "taichi/rhi/vulkan/vulkan_utils.h"
#include "taichi/common/ref_counted_pool.h"

#include "vk_mem_alloc.h"

#ifdef ANDROID
#include <android/native_window_jni.h>
#else
#include <GLFW/glfw3.h>
#endif

#include <memory>
#include <optional>
#include <list>
#include <variant>

namespace taichi::lang {
namespace vulkan {

using std::unordered_map;

class VulkanDevice;
class VulkanResourceBinder;
class VulkanStream;

struct SpirvCodeView {
  const uint32_t *data = nullptr;
  size_t size = 0;
  VkShaderStageFlagBits stage = VK_SHADER_STAGE_COMPUTE_BIT;

  SpirvCodeView() = default;

  explicit SpirvCodeView(const std::vector<uint32_t> &code)
      : data(code.data()), size(code.size() * sizeof(uint32_t)) {
  }
};

struct VulkanRenderPassDesc {
  std::vector<std::pair<VkFormat, bool>> color_attachments;
  VkFormat depth_attachment{VK_FORMAT_UNDEFINED};
  bool clear_depth{false};

  bool operator==(const VulkanRenderPassDesc &other) const {
    if (other.depth_attachment != depth_attachment) {
      return false;
    }
    if (other.clear_depth != clear_depth) {
      return false;
    }
    return other.color_attachments == color_attachments;
  }
};

struct RenderPassDescHasher {
  std::size_t operator()(const VulkanRenderPassDesc &desc) const {
    // TODO: Come up with a better hash
    size_t hash = 0;
    for (auto &pair : desc.color_attachments) {
      hash ^= (size_t(pair.first) + pair.second);
      hash = (hash << 3) || (hash >> 61);
    }
    hash ^= (size_t(desc.depth_attachment) + desc.clear_depth);
    hash = (hash << 3) || (hash >> 61);
    return hash;
  }
};

struct VulkanFramebufferDesc {
  std::vector<vkapi::IVkImageView> attachments{};
  uint32_t width{0};
  uint32_t height{0};
  vkapi::IVkRenderPass renderpass{nullptr};

  bool operator==(const VulkanFramebufferDesc &other) const {
    return width == other.width && height == other.height &&
           renderpass == other.renderpass && attachments == other.attachments;
  }
};

struct FramebufferDescHasher {
  std::size_t operator()(const VulkanFramebufferDesc &desc) const {
    size_t hash = 0;
    for (auto &view : desc.attachments) {
      hash ^= size_t(view->view);
      hash = (hash << 3) || (hash >> 61);
    }
    hash ^= desc.width;
    hash ^= desc.height;
    hash ^= size_t(desc.renderpass->renderpass);
    return hash;
  }
};

class VulkanResourceSet : public ShaderResourceSet {
 public:
  struct Buffer {
    vkapi::IVkBuffer buffer{nullptr};
    VkDeviceSize offset{0};
    VkDeviceSize size{0};

    bool operator==(const Buffer &rhs) const {
      return buffer == rhs.buffer && offset == rhs.offset && size == rhs.size;
    }

    bool operator!=(const Buffer &rhs) const {
      return !(*this == rhs);
    }
  };

  struct Image {
    vkapi::IVkImageView view{nullptr};

    bool operator==(const Image &rhs) const {
      return view == rhs.view;
    }

    bool operator!=(const Image &rhs) const {
      return view != rhs.view;
    }
  };

  struct Texture {
    vkapi::IVkImageView view{nullptr};
    vkapi::IVkSampler sampler{nullptr};

    bool operator==(const Texture &rhs) const {
      return view == rhs.view && sampler == rhs.sampler;
    }

    bool operator!=(const Texture &rhs) const {
      return !(*this == rhs);
    }
  };

  struct Binding {
    VkDescriptorType type{VK_DESCRIPTOR_TYPE_MAX_ENUM};
    std::variant<Buffer, Image, Texture> res{Buffer()};

    bool operator==(const Binding &other) const {
      return other.type == type && other.res == res;
    }

    bool operator!=(const Binding &other) const {
      return other.type != type || other.res != res;
    }

    size_t hash() const {
      size_t hash = 0;
      rhi_impl::hash_combine(hash, int(type));
      if (const Buffer *buf = std::get_if<Buffer>(&res)) {
        rhi_impl::hash_combine(hash, (void *)buf->buffer.get());
        rhi_impl::hash_combine(hash, size_t(buf->offset));
        rhi_impl::hash_combine(hash, size_t(buf->size));
      } else if (const Image *img = std::get_if<Image>(&res)) {
        rhi_impl::hash_combine(hash, (void *)img->view.get());
      } else if (const Texture *tex = std::get_if<Texture>(&res)) {
        rhi_impl::hash_combine(hash, (void *)tex->view.get());
        rhi_impl::hash_combine(hash, (void *)tex->sampler.get());
      }
      return hash;
    }
  };

  // This hashes the Set Layout
  struct SetLayoutHasher {
    std::size_t operator()(const VulkanResourceSet &set) const {
      // NOTE: Bindings in this case is ordered, we can use non-commutative
      // operations
      size_t hash = 0;
      for (const auto &pair : set.bindings_) {
        rhi_impl::hash_combine(hash, pair.first);
        // We only care about type in this case
        rhi_impl::hash_combine(hash, pair.second.type);
      }
      return hash;
    }
  };

  // This compares the layout of two sets
  struct SetLayoutCmp {
    bool operator()(const VulkanResourceSet &lhs,
                    const VulkanResourceSet &rhs) const {
      if (lhs.bindings_.size() != rhs.bindings_.size()) {
        return false;
      }
      for (auto &lhs_pair : lhs.bindings_) {
        auto rhs_binding_iter = rhs.bindings_.find(lhs_pair.first);
        if (rhs_binding_iter == rhs.bindings_.end()) {
          return false;
        }
        const Binding &rhs_binding = rhs_binding_iter->second;
        if (rhs_binding.type != lhs_pair.second.type) {
          return false;
        }
      }
      return true;
    }
  };

  // This hashes the entire set (including resources)
  struct DescSetHasher {
    std::size_t operator()(const VulkanResourceSet &set) const {
      size_t hash = 0;
      for (const auto &pair : set.bindings_) {
        rhi_impl::hash_combine(hash, pair.first);
        hash ^= pair.second.hash() + 0x9e3779b9 + (hash << 6) + (hash >> 2);
      }
      return hash;
    }
  };

  // This compares two sets (including resources)
  struct SetCmp {
    bool operator()(const VulkanResourceSet &lhs,
                    const VulkanResourceSet &rhs) const {
      return lhs.bindings_ == rhs.bindings_;
    }
  };

  explicit VulkanResourceSet(VulkanDevice *device);
  VulkanResourceSet(const VulkanResourceSet &other) = default;
  ~VulkanResourceSet() override;

  ShaderResourceSet &rw_buffer(uint32_t binding,
                               DevicePtr ptr,
                               size_t size) final;
  ShaderResourceSet &rw_buffer(uint32_t binding, DeviceAllocation alloc) final;
  ShaderResourceSet &buffer(uint32_t binding, DevicePtr ptr, size_t size) final;
  ShaderResourceSet &buffer(uint32_t binding, DeviceAllocation alloc) final;
  ShaderResourceSet &image(uint32_t binding,
                           DeviceAllocation alloc,
                           ImageSamplerConfig sampler_config) final;
  ShaderResourceSet &rw_image(uint32_t binding,
                              DeviceAllocation alloc,
                              int lod) final;

  rhi_impl::RhiReturn<vkapi::IVkDescriptorSet> finalize();

  vkapi::IVkDescriptorSetLayout get_layout() {
    return layout_;
  }

  const std::map<uint32_t, Binding> &get_bindings() const {
    return bindings_;
  }

 private:
  std::map<uint32_t, Binding> bindings_;
  VulkanDevice *device_;

  vkapi::IVkDescriptorSetLayout layout_{nullptr};
  vkapi::IVkDescriptorSet set_{nullptr};

  bool dirty_{true};
};

class VulkanRasterResources : public RasterResources {
 public:
  VulkanRasterResources(VulkanDevice *device) : device_(device) {
  }

  struct BufferBinding {
    vkapi::IVkBuffer buffer{nullptr};
    size_t offset{0};
  };

  std::unordered_map<uint32_t, BufferBinding> vertex_buffers;
  BufferBinding index_binding;
  VkIndexType index_type{VK_INDEX_TYPE_MAX_ENUM};

  ~VulkanRasterResources() override = default;

  RasterResources &vertex_buffer(DevicePtr ptr, uint32_t binding = 0) final;
  RasterResources &index_buffer(DevicePtr ptr, size_t index_width) final;

 private:
  VulkanDevice *device_;
};

class VulkanPipelineCache : public PipelineCache {
 public:
  VulkanPipelineCache(VulkanDevice *device,
                      size_t initial_size,
                      const void *initial_data);
  ~VulkanPipelineCache() override;

  void *data() noexcept final;
  size_t size() noexcept final;

  vkapi::IVkPipelineCache vk_pipeline_cache() {
    return cache_;
  }

 private:
  VulkanDevice *device_{nullptr};
  vkapi::IVkPipelineCache cache_{nullptr};
  std::vector<uint8_t> data_shadow_;
  size_t size_{0};
};

// VulkanPipeline maps to a vkapi::IVkPipeline, or a SPIR-V module (a GLSL
// compute shader).
class VulkanPipeline : public Pipeline {
 public:
  struct Params {
    VulkanDevice *device{nullptr};
    std::vector<SpirvCodeView> code;
    std::string name{"Pipeline"};
    vkapi::IVkPipelineCache cache{nullptr};
  };

  explicit VulkanPipeline(const Params &params);
  explicit VulkanPipeline(
      const Params &params,
      const RasterParams &raster_params,
      const std::vector<VertexInputBinding> &vertex_inputs,
      const std::vector<VertexInputAttribute> &vertex_attrs);
  ~VulkanPipeline() override;

  vkapi::IVkPipelineLayout pipeline_layout() const {
    return pipeline_layout_;
  }

  vkapi::IVkPipeline pipeline() const {
    return pipeline_;
  }

  vkapi::IVkPipeline graphics_pipeline(
      const VulkanRenderPassDesc &renderpass_desc,
      vkapi::IVkRenderPass renderpass);

  vkapi::IVkPipeline graphics_pipeline_dynamic(
      const VulkanRenderPassDesc &renderpass_desc);

  const std::string &name() const {
    return name_;
  }

  bool is_graphics() const {
    return graphics_pipeline_template_ != nullptr;
  }

  std::unordered_map<uint32_t, VulkanResourceSet>
      &get_resource_set_templates() {
    return set_templates_;
  }

 private:
  void create_descriptor_set_layout(const Params &params);
  void create_shader_stages(const Params &params);
  void create_pipeline_layout();
  void create_compute_pipeline(const Params &params);
  void create_graphics_pipeline(
      const RasterParams &raster_params,
      const std::vector<VertexInputBinding> &vertex_inputs,
      const std::vector<VertexInputAttribute> &vertex_attrs);

  static VkShaderModule create_shader_module(VkDevice device,
                                             const SpirvCodeView &code);

  struct GraphicsPipelineTemplate {
    VkPipelineViewportStateCreateInfo viewport_state{};
    std::vector<VkVertexInputBindingDescription> input_bindings;
    std::vector<VkVertexInputAttributeDescription> input_attrs;
    VkPipelineVertexInputStateCreateInfo input{};
    VkPipelineInputAssemblyStateCreateInfo input_assembly{};
    VkPipelineRasterizationStateCreateInfo rasterizer{};
    VkPipelineMultisampleStateCreateInfo multisampling{};
    VkPipelineDepthStencilStateCreateInfo depth_stencil{};
    VkPipelineColorBlendStateCreateInfo color_blending{};
    std::vector<VkPipelineColorBlendAttachmentState> blend_attachments{};
    std::vector<VkDynamicState> dynamic_state_enables = {
        VK_DYNAMIC_STATE_LINE_WIDTH, VK_DYNAMIC_STATE_VIEWPORT,
        VK_DYNAMIC_STATE_SCISSOR};
    VkPipelineDynamicStateCreateInfo dynamic_state{};
    VkGraphicsPipelineCreateInfo pipeline_info{};
  };

  VulkanDevice &ti_device_;          // not owned
  VkDevice device_{VK_NULL_HANDLE};  // not owned

  std::string name_;

  std::vector<VkPipelineShaderStageCreateInfo> shader_stages_;

  std::unique_ptr<GraphicsPipelineTemplate> graphics_pipeline_template_;
  std::unordered_map<vkapi::IVkRenderPass, vkapi::IVkPipeline>
      graphics_pipeline_;

  // For KHR_dynamic_rendering
  std::unordered_map<VulkanRenderPassDesc,
                     vkapi::IVkPipeline,
                     RenderPassDescHasher>
      graphics_pipeline_dynamic_;

  std::unordered_map<uint32_t, VulkanResourceSet> set_templates_;
  std::vector<vkapi::IVkDescriptorSetLayout> set_layouts_;
  std::vector<VkShaderModule> shader_modules_;
  vkapi::IVkPipeline pipeline_{VK_NULL_HANDLE};
  vkapi::IVkPipelineLayout pipeline_layout_{VK_NULL_HANDLE};
};

class VulkanCommandList : public CommandList {
 public:
  VulkanCommandList(VulkanDevice *ti_device,
                    VulkanStream *stream,
                    vkapi::IVkCommandBuffer buffer);
  ~VulkanCommandList() override;

  void bind_pipeline(Pipeline *p) noexcept final;
  RhiResult bind_shader_resources(ShaderResourceSet *res,
                                  int set_index = 0) noexcept final;
  RhiResult bind_raster_resources(RasterResources *res) noexcept final;
  void buffer_barrier(DevicePtr ptr, size_t size) noexcept final;
  void buffer_barrier(DeviceAllocation alloc) noexcept final;
  void memory_barrier() noexcept final;
  void buffer_copy(DevicePtr dst, DevicePtr src, size_t size) noexcept final;
  void buffer_fill(DevicePtr ptr, size_t size, uint32_t data) noexcept final;
  RhiResult dispatch(uint32_t x, uint32_t y = 1, uint32_t z = 1) noexcept final;
  void begin_renderpass(int x0,
                        int y0,
                        int x1,
                        int y1,
                        uint32_t num_color_attachments,
                        DeviceAllocation *color_attachments,
                        bool *color_clear,
                        std::vector<float> *clear_colors,
                        DeviceAllocation *depth_attachment,
                        bool depth_clear) override;
  void end_renderpass() override;
  void draw(uint32_t num_verticies, uint32_t start_vertex = 0) override;
  void draw_instance(uint32_t num_verticies,
                     uint32_t num_instances,
                     uint32_t start_vertex = 0,
                     uint32_t start_instance = 0) override;
  void draw_indexed(uint32_t num_indicies,
                    uint32_t start_vertex = 0,
                    uint32_t start_index = 0) override;
  void draw_indexed_instance(uint32_t num_indicies,
                             uint32_t num_instances,
                             uint32_t start_vertex = 0,
                             uint32_t start_index = 0,
                             uint32_t start_instance = 0) override;
  void set_line_width(float width) override;
  void image_transition(DeviceAllocation img,
                        ImageLayout old_layout,
                        ImageLayout new_layout) override;
  void buffer_to_image(DeviceAllocation dst_img,
                       DevicePtr src_buf,
                       ImageLayout img_layout,
                       const BufferImageCopyParams &params) override;
  void image_to_buffer(DevicePtr dst_buf,
                       DeviceAllocation src_img,
                       ImageLayout img_layout,
                       const BufferImageCopyParams &params) override;

  void copy_image(DeviceAllocation dst_img,
                  DeviceAllocation src_img,
                  ImageLayout dst_img_layout,
                  ImageLayout src_img_layout,
                  const ImageCopyParams &params) override;

  void blit_image(DeviceAllocation dst_img,
                  DeviceAllocation src_img,
                  ImageLayout dst_img_layout,
                  ImageLayout src_img_layout,
                  const ImageCopyParams &params) override;

  vkapi::IVkRenderPass current_renderpass();

  // Vulkan specific functions
  vkapi::IVkCommandBuffer finalize();

  vkapi::IVkCommandBuffer vk_command_buffer();
  vkapi::IVkQueryPool vk_query_pool();

 private:
  bool finalized_{false};
  VulkanDevice *ti_device_;
  VulkanStream *stream_;
  VkDevice device_;
  vkapi::IVkQueryPool query_pool_;
  vkapi::IVkCommandBuffer buffer_;
  VulkanPipeline *current_pipeline_{nullptr};

  // Renderpass & raster pipeline
  std::vector<vkapi::IVkImage> current_dynamic_targets_;
  VulkanRenderPassDesc current_renderpass_desc_;
  vkapi::IVkRenderPass current_renderpass_{VK_NULL_HANDLE};
  vkapi::IVkFramebuffer current_framebuffer_{VK_NULL_HANDLE};
  uint32_t viewport_width_{0}, viewport_height_{0};
};

class VulkanSurface : public Surface {
 public:
  VulkanSurface(VulkanDevice *device, const SurfaceConfig &config);
  ~VulkanSurface() override;

  StreamSemaphore acquire_next_image() override;
  DeviceAllocation get_target_image() override;

  void present_image(
      const std::vector<StreamSemaphore> &wait_semaphores = {}) override;
  std::pair<uint32_t, uint32_t> get_size() override;
  int get_image_count() override;
  BufferFormat image_format() override;
  void resize(uint32_t width, uint32_t height) override;

  DeviceAllocation get_depth_data(DeviceAllocation &depth_alloc) override;
  DeviceAllocation get_image_data() override;

 private:
  void create_swap_chain();
  void destroy_swap_chain();

  SurfaceConfig config_;

  VulkanDevice *device_{nullptr};
  VkSurfaceKHR surface_{VK_NULL_HANDLE};
  VkSwapchainKHR swapchain_{VK_NULL_HANDLE};
  vkapi::IVkSemaphore image_available_{nullptr};
#ifdef ANDROID
  ANativeWindow *window_{nullptr};
#else
  GLFWwindow *window_{nullptr};
#endif
  BufferFormat image_format_{BufferFormat::unknown};

  uint32_t image_index_{0};

  uint32_t width_{0};
  uint32_t height_{0};

  std::vector<DeviceAllocation> swapchain_images_;

  // DeviceAllocation screenshot_image_{kDeviceNullAllocation};
  DeviceAllocation depth_buffer_{kDeviceNullAllocation};
  DeviceAllocation screenshot_buffer_{kDeviceNullAllocation};
};

struct DescPool {
  VkDescriptorPool pool;
  // Threads share descriptor sets
  RefCountedPool<vkapi::IVkDescriptorSet, true> sets;

  explicit DescPool(VkDescriptorPool pool) : pool(pool) {
  }
};

class VulkanStreamSemaphoreObject : public StreamSemaphoreObject {
 public:
  explicit VulkanStreamSemaphoreObject(vkapi::IVkSemaphore sema)
      : vkapi_ref(sema) {
  }
  ~VulkanStreamSemaphoreObject() override {
  }

  vkapi::IVkSemaphore vkapi_ref{nullptr};
};

class VulkanStream : public Stream {
 public:
  VulkanStream(VulkanDevice &device,
               VkQueue queue,
               uint32_t queue_family_index);
  ~VulkanStream() override;

  RhiResult new_command_list(CommandList **out_cmdlist) noexcept final;
  StreamSemaphore submit(
      CommandList *cmdlist,
      const std::vector<StreamSemaphore> &wait_semaphores = {}) override;
  StreamSemaphore submit_synced(
      CommandList *cmdlist,
      const std::vector<StreamSemaphore> &wait_semaphores = {}) override;

  void command_sync() override;

  double device_time_elapsed_us() const override;

 private:
  struct TrackedCmdbuf {
    vkapi::IVkFence fence;
    vkapi::IVkCommandBuffer buf;
    vkapi::IVkQueryPool query_pool;
  };

  VulkanDevice &device_;
  VkQueue queue_;
  uint32_t queue_family_index_;

  // Command pools are per-thread
  vkapi::IVkCommandPool command_pool_;
  std::vector<TrackedCmdbuf> submitted_cmdbuffers_;
  double device_time_elapsed_us_;
};

struct VulkanCapabilities {
  uint32_t vk_api_version{0};
  bool physical_device_features2{false};
  bool external_memory{false};
  bool wide_line{false};
  bool surface{false};
  bool present{false};
  bool dynamic_rendering{false};
};

class TI_DLL_EXPORT VulkanDevice : public GraphicsDevice {
 public:
  struct Params {
    PFN_vkGetInstanceProcAddr get_proc_addr{nullptr};
    VkInstance instance{VK_NULL_HANDLE};
    VkPhysicalDevice physical_device{VK_NULL_HANDLE};
    VkDevice device{VK_NULL_HANDLE};
    VkQueue compute_queue{VK_NULL_HANDLE};
    uint32_t compute_queue_family_index{0};
    VkQueue graphics_queue{VK_NULL_HANDLE};
    uint32_t graphics_queue_family_index{0};
  };

  VulkanDevice();
  void init_vulkan_structs(Params &params);
  ~VulkanDevice() override;

  Arch arch() const override {
    return Arch::vulkan;
  }

  RhiResult create_pipeline_cache(PipelineCache **out_cache,
                                  size_t initial_size = 0,
<<<<<<< HEAD
                                  const void *initial_data = nullptr) noexcept final;
  
=======
                                  const void *initial_data = nullptr) noexcept;

>>>>>>> 4386a41e
  RhiResult create_pipeline(Pipeline **out_pipeline,
                            const PipelineSourceDesc &src,
                            std::string name,
                            PipelineCache *cache) noexcept final;

  DeviceAllocation allocate_memory(const AllocParams &params) override;
  void dealloc_memory(DeviceAllocation handle) override;

  uint64_t get_memory_physical_pointer(DeviceAllocation handle) override;

  ShaderResourceSet *create_resource_set() final;

  RasterResources *create_raster_resources() final;

  RhiResult map_range(DevicePtr ptr, uint64_t size, void **mapped_ptr) final;
  RhiResult map(DeviceAllocation alloc, void **mapped_ptr) final;

  void unmap(DevicePtr ptr) final;
  void unmap(DeviceAllocation alloc) final;

  // Strictly intra device copy
  void memcpy_internal(DevicePtr dst, DevicePtr src, uint64_t size) override;

  Stream *get_compute_stream() override;
  Stream *get_graphics_stream() override;

  void wait_idle() override;

  std::unique_ptr<Pipeline> create_raster_pipeline(
      const std::vector<PipelineSourceDesc> &src,
      const RasterParams &raster_params,
      const std::vector<VertexInputBinding> &vertex_inputs,
      const std::vector<VertexInputAttribute> &vertex_attrs,
      std::string name = "Pipeline") override;

  std::unique_ptr<Surface> create_surface(const SurfaceConfig &config) override;

  DeviceAllocation create_image(const ImageParams &params) override;
  void destroy_image(DeviceAllocation handle) override;

  // Vulkan specific functions
  VkInstance vk_instance() const {
    return instance_;
  }

  VkDevice vk_device() const {
    return device_;
  }

  VkPhysicalDevice vk_physical_device() const {
    return physical_device_;
  }

  uint32_t compute_queue_family_index() const {
    return compute_queue_family_index_;
  }

  uint32_t graphics_queue_family_index() const {
    return graphics_queue_family_index_;
  }

  VkQueue graphics_queue() const {
    return graphics_queue_;
  }

  VkQueue compute_queue() const {
    return compute_queue_;
  }

  std::tuple<VkDeviceMemory, size_t, size_t> get_vkmemory_offset_size(
      const DeviceAllocation &alloc) const;

  vkapi::IVkBuffer get_vkbuffer(const DeviceAllocation &alloc) const;

  size_t get_vkbuffer_size(const DeviceAllocation &alloc) const;

  std::tuple<vkapi::IVkImage, vkapi::IVkImageView, VkFormat> get_vk_image(
      const DeviceAllocation &alloc) const;

  DeviceAllocation import_vkbuffer(vkapi::IVkBuffer buffer,
                                   size_t size,
                                   VkDeviceMemory memory,
                                   VkDeviceSize offset);

  DeviceAllocation import_vk_image(vkapi::IVkImage image,
                                   vkapi::IVkImageView view,
                                   VkImageLayout layout);

  vkapi::IVkImageView get_vk_imageview(const DeviceAllocation &alloc) const;

  vkapi::IVkImageView get_vk_lod_imageview(const DeviceAllocation &alloc,
                                           int lod) const;

  vkapi::IVkRenderPass get_renderpass(const VulkanRenderPassDesc &desc);

  vkapi::IVkFramebuffer get_framebuffer(const VulkanFramebufferDesc &desc);

  vkapi::IVkDescriptorSetLayout get_desc_set_layout(VulkanResourceSet &set);
  rhi_impl::RhiReturn<vkapi::IVkDescriptorSet> alloc_desc_set(
      vkapi::IVkDescriptorSetLayout layout);

  constexpr VulkanCapabilities &vk_caps() {
    return vk_caps_;
  }
  constexpr const VulkanCapabilities &vk_caps() const {
    return vk_caps_;
  }

  const VkPhysicalDeviceProperties &get_vk_physical_device_props() const {
    return vk_device_properties_;
  }

 private:
  friend VulkanSurface;

  void create_vma_allocator();
  [[nodiscard]] RhiResult new_descriptor_pool();

  VulkanCapabilities vk_caps_;
  VkPhysicalDeviceProperties vk_device_properties_;

  VkInstance instance_{VK_NULL_HANDLE};
  VkDevice device_{VK_NULL_HANDLE};
  VkPhysicalDevice physical_device_{VK_NULL_HANDLE};
  VmaAllocator allocator_{nullptr};
  VmaAllocator allocator_export_{nullptr};

  VkQueue compute_queue_{VK_NULL_HANDLE};
  uint32_t compute_queue_family_index_{0};

  VkQueue graphics_queue_{VK_NULL_HANDLE};
  uint32_t graphics_queue_family_index_{0};

  struct ThreadLocalStreams;
  std::unique_ptr<ThreadLocalStreams> compute_streams_{nullptr};
  std::unique_ptr<ThreadLocalStreams> graphics_streams_{nullptr};

  // Memory allocation
  struct AllocationInternal {
    // Allocation info from VMA or set by `import_vkbuffer`
    VmaAllocationInfo alloc_info;
    // VkBuffer handle (reference counted)
    vkapi::IVkBuffer buffer{nullptr};
    // Buffer Device Address
    VkDeviceAddress addr{0};
    // If mapped, the currently mapped address
    void *mapped{nullptr};
    // Is the allocation external (imported) or not (VMA)
    bool external{false};
  };

  // Images / Image views
  struct ImageAllocInternal {
    bool external{false};
    VmaAllocationInfo alloc_info{};
    vkapi::IVkImage image{nullptr};
    vkapi::IVkImageView view{nullptr};
    std::vector<vkapi::IVkImageView> view_lods{};
  };

  // Since we use the pointer to AllocationInternal as the `alloc_id`,
  // **pointer stability** is important.
  rhi_impl::SyncedPtrStableObjectList<AllocationInternal> allocations_;
  rhi_impl::SyncedPtrStableObjectList<ImageAllocInternal> image_allocations_;

  // Renderpass
  unordered_map<VulkanRenderPassDesc,
                vkapi::IVkRenderPass,
                RenderPassDescHasher>
      renderpass_pools_;
  unordered_map<VulkanFramebufferDesc,
                vkapi::IVkFramebuffer,
                FramebufferDescHasher>
      framebuffer_pools_;

  // Descriptors / Layouts / Pools
  unordered_map<VulkanResourceSet,
                vkapi::IVkDescriptorSetLayout,
                VulkanResourceSet::SetLayoutHasher,
                VulkanResourceSet::SetLayoutCmp>
      desc_set_layouts_;
  vkapi::IVkDescriptorPool desc_pool_{nullptr};

  // Internal implementaion functions
  inline static AllocationInternal &get_alloc_internal(
      const DeviceAllocation &alloc) {
    return *reinterpret_cast<AllocationInternal *>(alloc.alloc_id);
  }

  inline static ImageAllocInternal &get_image_alloc_internal(
      const DeviceAllocation &alloc) {
    return *reinterpret_cast<ImageAllocInternal *>(alloc.alloc_id);
  }

  RhiResult map_internal(AllocationInternal &alloc_int,
                         size_t offset,
                         size_t size,
                         void **mapped_ptr);
};

}  // namespace vulkan
}  // namespace taichi::lang<|MERGE_RESOLUTION|>--- conflicted
+++ resolved
@@ -629,15 +629,10 @@
     return Arch::vulkan;
   }
 
-  RhiResult create_pipeline_cache(PipelineCache **out_cache,
-                                  size_t initial_size = 0,
-<<<<<<< HEAD
-                                  const void *initial_data = nullptr) noexcept final;
-  
-=======
-                                  const void *initial_data = nullptr) noexcept;
-
->>>>>>> 4386a41e
+  RhiResult create_pipeline_cache(
+      PipelineCache **out_cache, size_t initial_size = 0,
+      const void *initial_data = nullptr) noexcept final;
+
   RhiResult create_pipeline(Pipeline **out_pipeline,
                             const PipelineSourceDesc &src,
                             std::string name,
