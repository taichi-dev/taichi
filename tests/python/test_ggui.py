--- conflicted
+++ resolved
@@ -391,38 +391,6 @@
 
 @pytest.mark.skipif(not _ti_core.GGUI_AVAILABLE, reason="GGUI Not Available")
 @test_utils.test(arch=supported_archs)
-<<<<<<< HEAD
-=======
-def test_fetching_depth_attachment():
-    window = ti.ui.Window("test", (512, 512), vsync=True, show_window=False)
-    canvas = window.get_canvas()
-    scene = ti.ui.Scene()
-    camera = ti.ui.make_camera()
-
-    ball_center = ti.Vector.field(3, dtype=float, shape=(1, ))
-    ball_center[0] = ti.math.vec3(0, 0, 0.5)
-
-    def render():
-        camera.position(0.0, 0.0, 1)
-        camera.lookat(0.0, 0.0, 0)
-        scene.set_camera(camera)
-        scene.point_light(pos=(0, 1, 2), color=(1, 1, 1))
-        scene.ambient_light((0.5, 0.5, 0.5))
-        scene.particles(ball_center, radius=0.05, color=(0.5, 0.42, 0.8))
-        canvas.scene(scene)
-
-    render()
-    if (platform.system() == 'Darwin'):
-        # FIXME: Use lower tolerance when macOS ggui particle radius is the same with other platform
-        verify_image(window.get_depth_buffer_as_numpy(), 'test_depth', 1.0)
-    else:
-        verify_image(window.get_depth_buffer_as_numpy(), 'test_depth')
-    window.destroy()
-
-
-@pytest.mark.skipif(not _ti_core.GGUI_AVAILABLE, reason="GGUI Not Available")
-@test_utils.test(arch=supported_archs)
->>>>>>> 987bd8a4
 def test_draw_lines():
     ti.init(arch=ti.vulkan)
     N = 10
