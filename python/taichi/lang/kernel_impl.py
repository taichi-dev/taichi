import ast
import copy
import functools
import inspect
import re

import numpy as np
import taichi.lang
from taichi.core.util import ti_core as _ti_core
from taichi.lang import impl, util
from taichi.lang.ast.checkers import KernelSimplicityASTChecker
from taichi.lang.ast.transformer import ASTTransformerTotal
from taichi.lang.enums import Layout
from taichi.lang.exception import TaichiSyntaxError
from taichi.lang.kernel_arguments import sparse_matrix_builder
from taichi.lang.shell import _shell_pop_print, oinspect
from taichi.lang.util import to_taichi_type
from taichi.misc.util import obsolete
from taichi.type import any_arr, primitive_types, template

import taichi as ti

if util.has_pytorch():
    import torch


def _remove_indent(lines):
    lines = lines.split('\n')
    to_remove = 0
    for i in range(len(lines[0])):
        if lines[0][i] == ' ':
            to_remove = i + 1
        else:
            break

    cleaned = []
    for l in lines:
        cleaned.append(l[to_remove:])
        if len(l) >= to_remove:
            for i in range(to_remove):
                assert l[i] == ' '

    return '\n'.join(cleaned)


def func(fn):
    """Marks a function as callable in Taichi-scope.

    This decorator transforms a Python function into a Taichi one. Taichi
    will JIT compile it into native instructions.

    Args:
        fn (Callable): The Python function to be decorated

    Returns:
        Callable: The decorated function

    Example::

        >>> @ti.func
        >>> def foo(x):
        >>>     return x + 2
        >>>
        >>> @ti.kernel
        >>> def run():
        >>>     print(foo(40))  # 42
    """
    is_classfunc = _inside_class(level_of_class_stackframe=3)

    _taichi_skip_traceback = 1
    fun = Func(fn, classfunc=is_classfunc)

    @functools.wraps(fn)
    def decorated(*args):
        _taichi_skip_traceback = 1
        return fun.__call__(*args)

    decorated._is_taichi_function = True
    return decorated


def pyfunc(fn):
    """Marks a function as callable in both Taichi and Python scopes.

    When called inside the Taichi scope, Taichi will JIT compile it into
    native instructions. Otherwise it will be invoked directly as a
    Python function.

    See also :func:`~taichi.lang.kernel_impl.func`.

    Args:
        fn (Callable): The Python function to be decorated

    Returns:
        Callable: The decorated function
    """
    is_classfunc = _inside_class(level_of_class_stackframe=3)
    fun = Func(fn, classfunc=is_classfunc, pyfunc=True)

    @functools.wraps(fn)
    def decorated(*args):
        _taichi_skip_traceback = 1
        return fun.__call__(*args)

    decorated._is_taichi_function = True
    return decorated


class Func:
    function_counter = 0

    def __init__(self, func, classfunc=False, pyfunc=False):
        self.func = func
        self.func_id = Func.function_counter
        Func.function_counter += 1
        self.compiled = None
        self.classfunc = classfunc
        self.pyfunc = pyfunc
        self.argument_annotations = []
        self.argument_names = []
        _taichi_skip_traceback = 1
        self.extract_arguments()
        self.template_slot_locations = []
        for i in range(len(self.argument_annotations)):
            if isinstance(self.argument_annotations[i], template):
                self.template_slot_locations.append(i)
        self.mapper = TaichiCallableTemplateMapper(
            self.argument_annotations, self.template_slot_locations)
        self.taichi_functions = {}  # The |Function| class in C++

    def __call__(self, *args):
        _taichi_skip_traceback = 1
        if not impl.inside_kernel():
            if not self.pyfunc:
                raise TaichiSyntaxError(
                    "Taichi functions cannot be called from Python-scope."
                    " Use @ti.pyfunc if you wish to call Taichi functions "
                    "from both Python-scope and Taichi-scope.")
            return self.func(*args)

        if impl.get_runtime().experimental_real_function:
            if impl.get_runtime().current_kernel.is_grad:
                raise TaichiSyntaxError(
                    "Real function in gradient kernels unsupported.")
            instance_id, arg_features = self.mapper.lookup(args)
            key = _ti_core.FunctionKey(self.func.__name__, self.func_id,
                                       instance_id)
            if self.compiled is None:
                self.compiled = {}
            if key.instance_id not in self.compiled:
                self.do_compile(key=key, args=args)
            return self.func_call_rvalue(key=key, args=args)
        else:
            if self.compiled is None:
                self.do_compile(key=None, args=args)
            ret = self.compiled(*args)
            return ret

    def func_call_rvalue(self, key, args):
        # Skip the template args, e.g., |self|
        assert impl.get_runtime().experimental_real_function
        non_template_args = []
        for i in range(len(self.argument_annotations)):
            if not isinstance(self.argument_annotations[i], template):
                non_template_args.append(args[i])
        non_template_args = impl.make_expr_group(non_template_args)
        return ti.Expr(
            _ti_core.make_func_call_expr(
                self.taichi_functions[key.instance_id], non_template_args))

    def do_compile(self, key, args):
        src = _remove_indent(oinspect.getsource(self.func))
        tree = ast.parse(src)

        func_body = tree.body[0]
        func_body.decorator_list = []

        visitor = ASTTransformerTotal(is_kernel=False, func=self)
        visitor.visit(tree)

        ast.increment_lineno(tree, oinspect.getsourcelines(self.func)[1] - 1)

        local_vars = {}
        global_vars = _get_global_vars(self.func)

        if impl.get_runtime().experimental_real_function:
            # inject template parameters into globals
            for i in self.template_slot_locations:
                template_var_name = self.argument_names[i]
                global_vars[template_var_name] = args[i]

        exec(
            compile(tree,
                    filename=oinspect.getsourcefile(self.func),
                    mode='exec'), global_vars, local_vars)

        if impl.get_runtime().experimental_real_function:
            self.compiled[key.instance_id] = local_vars[self.func.__name__]
            self.taichi_functions[key.instance_id] = _ti_core.create_function(
                key)
            self.taichi_functions[key.instance_id].set_function_body(
                self.compiled[key.instance_id])
        else:
            self.compiled = local_vars[self.func.__name__]

    def extract_arguments(self):
        sig = inspect.signature(self.func)
        if sig.return_annotation not in (inspect._empty, None):
            self.return_type = sig.return_annotation
        params = sig.parameters
        arg_names = params.keys()
        for i, arg_name in enumerate(arg_names):
            param = params[arg_name]
            if param.kind == inspect.Parameter.VAR_KEYWORD:
                raise KernelDefError(
                    'Taichi functions do not support variable keyword parameters (i.e., **kwargs)'
                )
            if param.kind == inspect.Parameter.VAR_POSITIONAL:
                raise KernelDefError(
                    'Taichi functions do not support variable positional parameters (i.e., *args)'
                )
            if param.kind == inspect.Parameter.KEYWORD_ONLY:
                raise KernelDefError(
                    'Taichi functions do not support keyword parameters')
            if param.kind != inspect.Parameter.POSITIONAL_OR_KEYWORD:
                raise KernelDefError(
                    'Taichi functions only support "positional or keyword" parameters'
                )
            annotation = param.annotation
            if annotation is inspect.Parameter.empty:
                if i == 0 and self.classfunc:
                    annotation = template()
                # TODO: pyfunc also need type annotation check when real function is enabled,
                #       but that has to happen at runtime when we know which scope it's called from.
                elif not self.pyfunc and impl.get_runtime(
                ).experimental_real_function:
                    raise KernelDefError(
                        f'Taichi function `{self.func.__name__}` parameter `{arg_name}` must be type annotated'
                    )
            else:
                if not id(annotation
                          ) in primitive_types.type_ids and not isinstance(
                              annotation, template):
                    raise KernelDefError(
                        f'Invalid type annotation (argument {i}) of Taichi function: {annotation}'
                    )
            self.argument_annotations.append(annotation)
            self.argument_names.append(param.name)


class TaichiCallableTemplateMapper:
    def __init__(self, annotations, template_slot_locations):
        self.annotations = annotations
        self.num_args = len(annotations)
        self.template_slot_locations = template_slot_locations
        self.mapping = {}

    @staticmethod
    def extract_arg(arg, anno):
        if isinstance(anno, template):
            if isinstance(arg, taichi.lang.snode.SNode):
                return arg.ptr
            if isinstance(arg, taichi.lang.expr.Expr):
                return arg.ptr.get_underlying_ptr_address()
            if isinstance(arg, _ti_core.Expr):
                return arg.get_underlying_ptr_address()
            if isinstance(arg, tuple):
                return tuple(
                    TaichiCallableTemplateMapper.extract_arg(item, anno)
                    for item in arg)
            return arg
        elif isinstance(anno, any_arr):
            if isinstance(arg, taichi.lang._ndarray.ScalarNdarray):
                anno.check_element_dim(arg, 0)
                return arg.dtype, len(arg.shape), (), Layout.AOS
            if isinstance(arg, taichi.lang.matrix.VectorNdarray):
                anno.check_element_dim(arg, 1)
                anno.check_layout(arg)
                return arg.dtype, len(arg.shape) + 1, (arg.n, ), arg.layout
            if isinstance(arg, taichi.lang.matrix.MatrixNdarray):
                anno.check_element_dim(arg, 2)
                anno.check_layout(arg)
                return arg.dtype, len(arg.shape) + 2, (arg.n,
                                                       arg.m), arg.layout
            # external arrays
            element_dim = 0 if anno.element_dim is None else anno.element_dim
            layout = Layout.AOS if anno.layout is None else anno.layout
            shape = tuple(arg.shape)
            if len(shape) < element_dim:
                raise ValueError(
                    f"Invalid argument into ti.any_arr() - required element_dim={element_dim}, but the argument has only {len(shape)} dimensions"
                )
            element_shape = (
            ) if element_dim == 0 else shape[:
                                             element_dim] if layout == Layout.SOA else shape[
                                                 -element_dim:]
            return to_taichi_type(arg.dtype), len(shape), element_shape, layout
        return (type(arg).__name__, )

    def extract(self, args):
        extracted = []
        for arg, anno in zip(args, self.annotations):
            extracted.append(self.extract_arg(arg, anno))
        return tuple(extracted)

    def lookup(self, args):
        if len(args) != self.num_args:
            _taichi_skip_traceback = 1
            raise TypeError(
                f'{self.num_args} argument(s) needed but {len(args)} provided.'
            )

        key = self.extract(args)
        if key not in self.mapping:
            count = len(self.mapping)
            self.mapping[key] = count
        return self.mapping[key], key


class KernelDefError(Exception):
    def __init__(self, msg):
        super().__init__(msg)


class KernelArgError(Exception):
    def __init__(self, pos, needed, provided):
        message = f'Argument {pos} (type={provided}) cannot be converted into required type {needed}'
        super().__init__(message)
        self.pos = pos
        self.needed = needed
        self.provided = provided


def _get_global_vars(func):
    closure_vars = inspect.getclosurevars(func)
    return {**closure_vars.globals, **closure_vars.nonlocals}


class Kernel:
    counter = 0

    def __init__(self, func, is_grad, classkernel=False):
        self.func = func
        self.kernel_counter = Kernel.counter
        Kernel.counter += 1
        self.is_grad = is_grad
        self.grad = None
        self.argument_annotations = []
        self.argument_names = []
        self.return_type = None
        self.classkernel = classkernel
        _taichi_skip_traceback = 1
        self.extract_arguments()
        del _taichi_skip_traceback
        self.template_slot_locations = []
        for i in range(len(self.argument_annotations)):
            if isinstance(self.argument_annotations[i], template):
                self.template_slot_locations.append(i)
        self.mapper = TaichiCallableTemplateMapper(
            self.argument_annotations, self.template_slot_locations)
        impl.get_runtime().kernels.append(self)
        self.reset()
        self.kernel_cpp = None

    def reset(self):
        self.runtime = impl.get_runtime()
        if self.is_grad:
            self.compiled_functions = self.runtime.compiled_grad_functions
        else:
            self.compiled_functions = self.runtime.compiled_functions

    def extract_arguments(self):
        sig = inspect.signature(self.func)
        if sig.return_annotation not in (inspect._empty, None):
            self.return_type = sig.return_annotation
        params = sig.parameters
        arg_names = params.keys()
        for i, arg_name in enumerate(arg_names):
            param = params[arg_name]
            if param.kind == inspect.Parameter.VAR_KEYWORD:
                raise KernelDefError(
                    'Taichi kernels do not support variable keyword parameters (i.e., **kwargs)'
                )
            if param.kind == inspect.Parameter.VAR_POSITIONAL:
                raise KernelDefError(
                    'Taichi kernels do not support variable positional parameters (i.e., *args)'
                )
            if param.default is not inspect.Parameter.empty:
                raise KernelDefError(
                    'Taichi kernels do not support default values for arguments'
                )
            if param.kind == inspect.Parameter.KEYWORD_ONLY:
                raise KernelDefError(
                    'Taichi kernels do not support keyword parameters')
            if param.kind != inspect.Parameter.POSITIONAL_OR_KEYWORD:
                raise KernelDefError(
                    'Taichi kernels only support "positional or keyword" parameters'
                )
            annotation = param.annotation
            if param.annotation is inspect.Parameter.empty:
                if i == 0 and self.classkernel:  # The |self| parameter
                    annotation = template()
                else:
                    _taichi_skip_traceback = 1
                    raise KernelDefError(
                        'Taichi kernels parameters must be type annotated')
            else:
                if isinstance(annotation, (template, any_arr)):
                    pass
                elif id(annotation) in primitive_types.type_ids:
                    pass
                elif isinstance(annotation, sparse_matrix_builder):
                    pass
                else:
                    _taichi_skip_traceback = 1
                    raise KernelDefError(
                        f'Invalid type annotation (argument {i}) of Taichi kernel: {annotation}'
                    )
            self.argument_annotations.append(annotation)
            self.argument_names.append(param.name)

    def materialize(self, key=None, args=None, arg_features=None):
        _taichi_skip_traceback = 1
        if key is None:
            key = (self.func, 0)
        self.runtime.materialize()
        if key in self.compiled_functions:
            return
        grad_suffix = ""
        if self.is_grad:
            grad_suffix = "_grad"
        kernel_name = "{}_c{}_{}{}".format(self.func.__name__,
                                           self.kernel_counter, key[1],
                                           grad_suffix)
        ti.trace("Compiling kernel {}...".format(kernel_name))

        src = _remove_indent(oinspect.getsource(self.func))
        tree = ast.parse(src)

        func_body = tree.body[0]
        func_body.decorator_list = []

        local_vars = {}
        global_vars = _get_global_vars(self.func)

        for i, arg in enumerate(func_body.args.args):
            anno = arg.annotation
            if isinstance(anno, ast.Name):
                global_vars[anno.id] = self.argument_annotations[i]

        if isinstance(func_body.returns, ast.Name):
            global_vars[func_body.returns.id] = self.return_type

        if self.is_grad:
            KernelSimplicityASTChecker(self.func).visit(tree)

        visitor = ASTTransformerTotal(
            excluded_parameters=self.template_slot_locations,
            func=self,
            arg_features=arg_features)

        visitor.visit(tree)

        ast.increment_lineno(tree, oinspect.getsourcelines(self.func)[1] - 1)

        # inject template parameters into globals
        for i in self.template_slot_locations:
            template_var_name = self.argument_names[i]
            global_vars[template_var_name] = args[i]

        exec(
            compile(tree,
                    filename=oinspect.getsourcefile(self.func),
                    mode='exec'), global_vars, local_vars)
        compiled = local_vars[self.func.__name__]

        # Do not change the name of 'taichi_ast_generator'
        # The warning system needs this identifier to remove unnecessary messages
        def taichi_ast_generator():
            _taichi_skip_traceback = 1
            if self.runtime.inside_kernel:
                raise TaichiSyntaxError(
                    "Kernels cannot call other kernels. I.e., nested kernels are not allowed. Please check if you have direct/indirect invocation of kernels within kernels. Note that some methods provided by the Taichi standard library may invoke kernels, and please move their invocations to Python-scope."
                )
            self.runtime.inside_kernel = True
            self.runtime.current_kernel = self
            try:
                compiled()
            finally:
                self.runtime.inside_kernel = False
                self.runtime.current_kernel = None

        taichi_kernel = _ti_core.create_kernel(taichi_ast_generator,
                                               kernel_name, self.is_grad)

        self.kernel_cpp = taichi_kernel

        assert key not in self.compiled_functions
        self.compiled_functions[key] = self.get_function_body(taichi_kernel)

    def get_function_body(self, t_kernel):
        # The actual function body
        def func__(*args):
            assert len(args) == len(
                self.argument_annotations
            ), '{} arguments needed but {} provided'.format(
                len(self.argument_annotations), len(args))

            tmps = []
            callbacks = []
            has_external_arrays = False

            actual_argument_slot = 0
            launch_ctx = t_kernel.make_launch_context()
            for i, v in enumerate(args):
                needed = self.argument_annotations[i]
                if isinstance(needed, template):
                    continue
                provided = type(v)
                # Note: do not use sth like "needed == f32". That would be slow.
                if id(needed) in primitive_types.real_type_ids:
                    if not isinstance(v, (float, int)):
                        raise KernelArgError(i, needed.to_string(), provided)
                    launch_ctx.set_arg_float(actual_argument_slot, float(v))
                elif id(needed) in primitive_types.integer_type_ids:
                    if not isinstance(v, int):
                        raise KernelArgError(i, needed.to_string(), provided)
                    launch_ctx.set_arg_int(actual_argument_slot, int(v))
                elif isinstance(needed, sparse_matrix_builder):
                    # Pass only the base pointer of the ti.sparse_matrix_builder() argument
                    launch_ctx.set_arg_int(actual_argument_slot, v.get_addr())
                elif isinstance(needed, any_arr) and (
                        self.match_ext_arr(v)
                        or isinstance(v, taichi.lang._ndarray.Ndarray)):
                    if isinstance(v, taichi.lang._ndarray.Ndarray):
                        v = v.arr
                    has_external_arrays = True
<<<<<<< HEAD
                    ndarray_use_torch = self.runtime.prog.config.ndarray_use_torch
                    has_torch = util.has_pytorch()
=======
>>>>>>> 77398de8
                    is_numpy = isinstance(v, np.ndarray)
                    if is_numpy:
                        tmp = np.ascontiguousarray(v)
                        # Purpose: DO NOT GC |tmp|!
                        tmps.append(tmp)
                        launch_ctx.set_arg_nparray(actual_argument_slot,
                                                   int(tmp.ctypes.data),
                                                   tmp.nbytes)
                    elif ndarray_use_torch:

                        def get_call_back(u, v):
                            def call_back():
                                u.copy_(v)

                            return call_back

                        assert util.has_pytorch()
                        assert isinstance(v, torch.Tensor)
                        tmp = v
                        taichi_arch = self.runtime.prog.config.arch

                        if str(v.device).startswith('cuda'):
                            # External tensor on cuda
                            if taichi_arch != _ti_core.Arch.cuda:
                                # copy data back to cpu
                                host_v = v.to(device='cpu', copy=True)
                                tmp = host_v
                                callbacks.append(get_call_back(v, host_v))
                        else:
                            # External tensor on cpu
                            if taichi_arch == _ti_core.Arch.cuda:
                                gpu_v = v.cuda()
                                tmp = gpu_v
                                callbacks.append(get_call_back(v, gpu_v))
                        launch_ctx.set_arg_nparray(
                            actual_argument_slot, int(tmp.data_ptr()),
                            tmp.element_size() * tmp.nelement())
                    else:
                        tmp = v
                        launch_ctx.set_arg_nparray(
                            actual_argument_slot, int(tmp.data_ptr()),
                            tmp.element_size() * tmp.nelement())

                    shape = v.shape
                    max_num_indices = _ti_core.get_max_num_indices()
                    assert len(
                        shape
                    ) <= max_num_indices, "External array cannot have > {} indices".format(
                        max_num_indices)
                    for ii, s in enumerate(shape):
                        launch_ctx.set_extra_arg_int(actual_argument_slot, ii,
                                                     s)
                else:
                    raise ValueError(
                        f'Argument type mismatch. Expecting {needed}, got {type(v)}.'
                    )
                actual_argument_slot += 1
            # Both the class kernels and the plain-function kernels are unified now.
            # In both cases, |self.grad| is another Kernel instance that computes the
            # gradient. For class kernels, args[0] is always the kernel owner.
            if not self.is_grad and self.runtime.target_tape and not self.runtime.grad_replaced:
                self.runtime.target_tape.insert(self, args)

            t_kernel(launch_ctx)

            ret = None
            ret_dt = self.return_type
            has_ret = ret_dt is not None

            if has_external_arrays or has_ret:
                ti.sync()

            if has_ret:
                if id(ret_dt) in primitive_types.integer_type_ids:
                    ret = t_kernel.get_ret_int(0)
                else:
                    ret = t_kernel.get_ret_float(0)

            if callbacks:
                for c in callbacks:
                    c()

            return ret

        return func__

    def match_ext_arr(self, v):
        has_array = isinstance(v, np.ndarray)
        if not has_array and util.has_pytorch():
            has_array = isinstance(v, torch.Tensor)
        return has_array

    def ensure_compiled(self, *args):
        instance_id, arg_features = self.mapper.lookup(args)
        key = (self.func, instance_id)
        self.materialize(key=key, args=args, arg_features=arg_features)
        return key

    # For small kernels (< 3us), the performance can be pretty sensitive to overhead in __call__
    # Thus this part needs to be fast. (i.e. < 3us on a 4 GHz x64 CPU)
    @_shell_pop_print
    def __call__(self, *args, **kwargs):
        _taichi_skip_traceback = 1
        assert len(kwargs) == 0, 'kwargs not supported for Taichi kernels'
        key = self.ensure_compiled(*args)
        return self.compiled_functions[key](*args)


# For a Taichi class definition like below:
#
# @ti.data_oriented
# class X:
#   @ti.kernel
#   def foo(self):
#     ...
#
# When ti.kernel runs, the stackframe's |code_context| of Python 3.8(+) is
# different from that of Python 3.7 and below. In 3.8+, it is 'class X:',
# whereas in <=3.7, it is '@ti.data_oriented'. More interestingly, if the class
# inherits, i.e. class X(object):, then in both versions, |code_context| is
# 'class X(object):'...
_KERNEL_CLASS_STACKFRAME_STMT_RES = [
    re.compile(r'@(\w+\.)?data_oriented'),
    re.compile(r'class '),
]


def _inside_class(level_of_class_stackframe):
    frames = oinspect.stack()
    try:
        maybe_class_frame = frames[level_of_class_stackframe]
        statement_list = maybe_class_frame[4]
        first_statment = statement_list[0].strip()
        for pat in _KERNEL_CLASS_STACKFRAME_STMT_RES:
            if pat.match(first_statment):
                return True
    except:
        pass
    return False


def _kernel_impl(func, level_of_class_stackframe, verbose=False):
    # Can decorators determine if a function is being defined inside a class?
    # https://stackoverflow.com/a/8793684/12003165
    is_classkernel = _inside_class(level_of_class_stackframe + 1)
    _taichi_skip_traceback = 1

    if verbose:
        print(f'kernel={func.__name__} is_classkernel={is_classkernel}')
    primal = Kernel(func, is_grad=False, classkernel=is_classkernel)
    adjoint = Kernel(func, is_grad=True, classkernel=is_classkernel)
    # Having |primal| contains |grad| makes the tape work.
    primal.grad = adjoint

    if is_classkernel:
        # For class kernels, their primal/adjoint callables are constructed
        # when the kernel is accessed via the instance inside
        # _BoundedDifferentiableMethod.
        # This is because we need to bind the kernel or |grad| to the instance
        # owning the kernel, which is not known until the kernel is accessed.
        #
        # See also: _BoundedDifferentiableMethod, data_oriented.
        @functools.wraps(func)
        def wrapped(*args, **kwargs):
            _taichi_skip_traceback = 1
            # If we reach here (we should never), it means the class is not decorated
            # with @ti.data_oriented, otherwise getattr would have intercepted the call.
            clsobj = type(args[0])
            assert not hasattr(clsobj, '_data_oriented')
            raise KernelDefError(
                f'Please decorate class {clsobj.__name__} with @ti.data_oriented'
            )
    else:

        @functools.wraps(func)
        def wrapped(*args, **kwargs):
            _taichi_skip_traceback = 1
            return primal(*args, **kwargs)

        wrapped.grad = adjoint

    wrapped._is_wrapped_kernel = True
    wrapped._is_classkernel = is_classkernel
    wrapped._primal = primal
    wrapped._adjoint = adjoint
    return wrapped


def kernel(fn):
    """Marks a function as a Taichi kernel.

    A Taichi kernel is a function written in Python, and gets JIT compiled by
    Taichi into native CPU/GPU instructions (e.g. a series of CUDA kernels).
    The top-level ``for`` loops are automatically parallelized, and distributed
    to either a CPU thread pool or massively parallel GPUs.

    Kernel's gradient kernel would be generated automatically by the AutoDiff system.

    See also https://docs.taichi.graphics/lang/articles/basic/syntax#kernels.

    Args:
        fn (Callable): the Python function to be decorated

    Returns:
        Callable: The decorated function

    Example::

        >>> x = ti.field(ti.i32, shape=(4, 8))
        >>>
        >>> @ti.kernel
        >>> def run():
        >>>     # Assigns all the elements of `x` in parallel.
        >>>     for i in x:
        >>>         x[i] = i
    """
    _taichi_skip_traceback = 1
    return _kernel_impl(fn, level_of_class_stackframe=3)


classfunc = obsolete('@ti.classfunc', '@ti.func directly')
classkernel = obsolete('@ti.classkernel', '@ti.kernel directly')


class _BoundedDifferentiableMethod:
    def __init__(self, kernel_owner, wrapped_kernel_func):
        clsobj = type(kernel_owner)
        if not getattr(clsobj, '_data_oriented', False):
            raise KernelDefError(
                f'Please decorate class {clsobj.__name__} with @ti.data_oriented'
            )
        self._kernel_owner = kernel_owner
        self._primal = wrapped_kernel_func._primal
        self._adjoint = wrapped_kernel_func._adjoint

    def __call__(self, *args, **kwargs):
        _taichi_skip_traceback = 1
        return self._primal(self._kernel_owner, *args, **kwargs)

    def grad(self, *args, **kwargs):
        _taichi_skip_traceback = 1
        return self._adjoint(self._kernel_owner, *args, **kwargs)


def data_oriented(cls):
    """Marks a class as Taichi compatible.

    To allow for modularized code, Taichi provides this decorator so that
    Taichi kernels can be defined inside a class.

    See also https://docs.taichi.graphics/lang/articles/advanced/odop

    Example::

        >>> @ti.data_oriented
        >>> class TiArray:
        >>>     def __init__(self, n):
        >>>         self.x = ti.field(ti.f32, shape=n)
        >>>
        >>>     @ti.kernel
        >>>     def inc(self):
        >>>         for i in self.x:
        >>>             self.x[i] += 1.0
        >>>
        >>> a = TiArray(32)
        >>> a.inc()

    Args:
        cls (Class): the class to be decorated

    Returns:
        The decorated class.
    """
    def _getattr(self, item):
        _taichi_skip_traceback = 1
        method = getattr(cls, item, None)
        is_property = method.__class__ == property
        if is_property:
            x = method.fget
        else:
            x = super(cls, self).__getattribute__(item)
        if hasattr(x, '_is_wrapped_kernel'):
            if inspect.ismethod(x):
                wrapped = x.__func__
            else:
                wrapped = x
            assert inspect.isfunction(wrapped)
            if wrapped._is_classkernel:
                ret = _BoundedDifferentiableMethod(self, wrapped)
                ret.__name__ = wrapped.__name__
                if is_property:
                    return ret()
                return ret
        if is_property:
            return x(self)
        return x

    cls.__getattribute__ = _getattr
    cls._data_oriented = True

    return cls<|MERGE_RESOLUTION|>--- conflicted
+++ resolved
@@ -535,11 +535,8 @@
                     if isinstance(v, taichi.lang._ndarray.Ndarray):
                         v = v.arr
                     has_external_arrays = True
-<<<<<<< HEAD
                     ndarray_use_torch = self.runtime.prog.config.ndarray_use_torch
                     has_torch = util.has_pytorch()
-=======
->>>>>>> 77398de8
                     is_numpy = isinstance(v, np.ndarray)
                     if is_numpy:
                         tmp = np.ascontiguousarray(v)
