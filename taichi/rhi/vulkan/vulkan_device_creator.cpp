#include "taichi/rhi/vulkan/vulkan_device_creator.h"

#include <iostream>
#include <stdexcept>
#include <string>
#include <unordered_set>
#include <vector>

#include "taichi/rhi/vulkan/vulkan_common.h"
#include "taichi/rhi/vulkan/vulkan_loader.h"
#include "taichi/rhi/vulkan/vulkan_device.h"
#include "taichi/common/logging.h"

namespace taichi::lang {
namespace vulkan {

namespace {

const std::vector<const char *> kValidationLayers = {
    "VK_LAYER_KHRONOS_validation",
};

bool check_validation_layer_support() {
  uint32_t layer_count;
  vkEnumerateInstanceLayerProperties(&layer_count, nullptr);

  std::vector<VkLayerProperties> available_layers(layer_count);
  vkEnumerateInstanceLayerProperties(&layer_count, available_layers.data());

  std::unordered_set<std::string> available_layer_names;
  for (const auto &layer_props : available_layers) {
    available_layer_names.insert(layer_props.layerName);
  }
  for (const char *name : kValidationLayers) {
    if (available_layer_names.count(std::string(name)) == 0) {
      return false;
    }
  }
  return true;
}

VKAPI_ATTR VkBool32 VKAPI_CALL
vk_debug_callback(VkDebugUtilsMessageSeverityFlagBitsEXT message_severity,
                  VkDebugUtilsMessageTypeFlagsEXT message_type,
                  const VkDebugUtilsMessengerCallbackDataEXT *p_callback_data,
                  void *p_user_data) {
  if (message_severity > VK_DEBUG_UTILS_MESSAGE_SEVERITY_INFO_BIT_EXT) {
    TI_WARN("validation layer: {}, {}", message_type,
            p_callback_data->pMessage);
  }
  if (message_type == VK_DEBUG_UTILS_MESSAGE_TYPE_VALIDATION_BIT_EXT &&
      message_severity == VK_DEBUG_UTILS_MESSAGE_SEVERITY_INFO_BIT_EXT &&
      strstr(p_callback_data->pMessage, "DEBUG-PRINTF") != nullptr) {
    // Message format is "BLABLA | MessageID=xxxxx | <DEBUG_PRINT_MSG>"
    std::string msg(p_callback_data->pMessage);
    auto const pos = msg.find_last_of("|");
    std::cout << msg.substr(pos + 2);
  }
  return VK_FALSE;
}

void populate_debug_messenger_create_info(
    VkDebugUtilsMessengerCreateInfoEXT *create_info) {
  *create_info = {};
  create_info->sType = VK_STRUCTURE_TYPE_DEBUG_UTILS_MESSENGER_CREATE_INFO_EXT;
  create_info->messageSeverity =
      VK_DEBUG_UTILS_MESSAGE_SEVERITY_INFO_BIT_EXT |
      VK_DEBUG_UTILS_MESSAGE_SEVERITY_VERBOSE_BIT_EXT |
      VK_DEBUG_UTILS_MESSAGE_SEVERITY_WARNING_BIT_EXT |
      VK_DEBUG_UTILS_MESSAGE_SEVERITY_ERROR_BIT_EXT;
  create_info->messageType = VK_DEBUG_UTILS_MESSAGE_TYPE_GENERAL_BIT_EXT |
                             VK_DEBUG_UTILS_MESSAGE_TYPE_VALIDATION_BIT_EXT |
                             VK_DEBUG_UTILS_MESSAGE_TYPE_PERFORMANCE_BIT_EXT;
  create_info->pfnUserCallback = vk_debug_callback;
  create_info->pUserData = nullptr;
}

VkResult create_debug_utils_messenger_ext(
    VkInstance instance,
    const VkDebugUtilsMessengerCreateInfoEXT *p_create_info,
    const VkAllocationCallbacks *p_allocator,
    VkDebugUtilsMessengerEXT *p_debug_messenger) {
  auto func = (PFN_vkCreateDebugUtilsMessengerEXT)vkGetInstanceProcAddr(
      instance, "vkCreateDebugUtilsMessengerEXT");
  if (func != nullptr) {
    return func(instance, p_create_info, p_allocator, p_debug_messenger);
  } else {
    return VK_ERROR_EXTENSION_NOT_PRESENT;
  }
}

void destroy_debug_utils_messenger_ext(
    VkInstance instance,
    VkDebugUtilsMessengerEXT debug_messenger,
    const VkAllocationCallbacks *p_allocator) {
  auto func = (PFN_vkDestroyDebugUtilsMessengerEXT)vkGetInstanceProcAddr(
      instance, "vkDestroyDebugUtilsMessengerEXT");
  if (func != nullptr) {
    func(instance, debug_messenger, p_allocator);
  }
}

std::vector<const char *> get_required_extensions(bool enable_validation) {
  std::vector<const char *> extensions;
  if (enable_validation) {
    extensions.push_back(VK_EXT_DEBUG_UTILS_EXTENSION_NAME);
  }
  return extensions;
}

VulkanQueueFamilyIndices find_queue_families(VkPhysicalDevice device,
                                             VkSurfaceKHR surface) {
  VulkanQueueFamilyIndices indices;

  uint32_t queue_family_count = 0;
  vkGetPhysicalDeviceQueueFamilyProperties(device, &queue_family_count,
                                           nullptr);
  std::vector<VkQueueFamilyProperties> queue_families(queue_family_count);
  vkGetPhysicalDeviceQueueFamilyProperties(device, &queue_family_count,
                                           queue_families.data());
  // TODO: What the heck is this?
  constexpr VkQueueFlags kFlagMask =
      (~(VK_QUEUE_TRANSFER_BIT | VK_QUEUE_SPARSE_BINDING_BIT));

  // first try and find a queue that has just the compute bit set
  for (int i = 0; i < (int)queue_family_count; ++i) {
    const VkQueueFlags masked_flags = kFlagMask & queue_families[i].queueFlags;
    if ((masked_flags & VK_QUEUE_COMPUTE_BIT) &&
        !(masked_flags & VK_QUEUE_GRAPHICS_BIT)) {
      indices.compute_family = i;
    }
    if (masked_flags & VK_QUEUE_GRAPHICS_BIT) {
      indices.graphics_family = i;
    }

    if (surface != VK_NULL_HANDLE) {
      VkBool32 present_support = false;
      vkGetPhysicalDeviceSurfaceSupportKHR(device, i, surface,
                                           &present_support);

      if (present_support) {
        indices.present_family = i;
      }
    }

    if (indices.is_complete() && indices.is_complete_for_ui()) {
      TI_INFO("Async compute queue {}, graphics queue {}",
              indices.compute_family.value(), indices.graphics_family.value());
      return indices;
    }
  }

  // lastly get any queue that will work
  for (int i = 0; i < (int)queue_family_count; ++i) {
    const VkQueueFlags masked_flags = kFlagMask & queue_families[i].queueFlags;
    if (masked_flags & VK_QUEUE_COMPUTE_BIT) {
      indices.compute_family = i;
    }
    if (indices.is_complete()) {
      return indices;
    }
  }
  return indices;
}

size_t get_device_score(VkPhysicalDevice device, VkSurfaceKHR surface) {
  auto indices = find_queue_families(device, surface);
  VkPhysicalDeviceFeatures features{};
  vkGetPhysicalDeviceFeatures(device, &features);
  VkPhysicalDeviceProperties properties{};
  vkGetPhysicalDeviceProperties(device, &properties);

  size_t score = 0;

  if (surface != VK_NULL_HANDLE) {
    // this means we need ui
    score = size_t(indices.is_complete_for_ui()) * 1000;
  } else {
    score = size_t(indices.is_complete()) * 1000;
  }

  score += features.wideLines * 100;
  score +=
      size_t(properties.deviceType == VK_PHYSICAL_DEVICE_TYPE_INTEGRATED_GPU) *
      500;
  score +=
      size_t(properties.deviceType == VK_PHYSICAL_DEVICE_TYPE_DISCRETE_GPU) *
      1000;
  score += VK_API_VERSION_MINOR(properties.apiVersion) * 100;

  return score;
}

}  // namespace

VulkanDeviceCreator::VulkanDeviceCreator(
    const VulkanDeviceCreator::Params &params)
    : params_(params) {
  if (!VulkanLoader::instance().init()) {
    throw std::runtime_error("Error loading vulkan");
  }

  ti_device_ = std::make_unique<VulkanDevice>();
  uint32_t vk_api_version;
  bool manual_create;
  if (params_.api_version.has_value()) {
    // The version client specified to use
    //
    // If the user provided an API version then the device creation process is
    // totally directed by the information provided externally.
    vk_api_version = params_.api_version.value();
    manual_create = true;
  } else {
    // The highest version designed to use
    vk_api_version = VulkanEnvSettings::k_api_version();
    manual_create = false;
  }

  create_instance(vk_api_version, manual_create);
  setup_debug_messenger();
  if (params_.is_for_ui) {
    create_surface();
  }
  pick_physical_device();
  create_logical_device(manual_create);

  {
    VulkanDevice::Params params;
    params.instance = instance_;
    params.physical_device = physical_device_;
    params.device = device_;
    params.compute_queue = compute_queue_;
    params.compute_queue_family_index =
        queue_family_indices_.compute_family.value();
    params.graphics_queue = graphics_queue_;
    params.graphics_queue_family_index =
        queue_family_indices_.graphics_family.value();
    ti_device_->init_vulkan_structs(params);
  }
}

VulkanDeviceCreator::~VulkanDeviceCreator() {
  ti_device_.reset();
  if (surface_ != VK_NULL_HANDLE) {
    vkDestroySurfaceKHR(instance_, surface_, kNoVkAllocCallbacks);
  }
  if (params_.enable_validation_layer) {
    destroy_debug_utils_messenger_ext(instance_, debug_messenger_,
                                      kNoVkAllocCallbacks);
  }
  vkDestroyDevice(device_, kNoVkAllocCallbacks);
  vkDestroyInstance(instance_, kNoVkAllocCallbacks);
}

void VulkanDeviceCreator::create_instance(uint32_t vk_api_version,
                                          bool manual_create) {
  VkApplicationInfo app_info{};
  app_info.sType = VK_STRUCTURE_TYPE_APPLICATION_INFO;
  app_info.pApplicationName = "Taichi Vulkan Backend";
  app_info.applicationVersion = VK_MAKE_VERSION(1, 0, 0);
  app_info.pEngineName = "No Engine";
  app_info.engineVersion = VK_MAKE_VERSION(1, 0, 0);
  app_info.apiVersion = VulkanEnvSettings::k_api_version();

  VkInstanceCreateInfo create_info{};
  create_info.sType = VK_STRUCTURE_TYPE_INSTANCE_CREATE_INFO;
  create_info.pApplicationInfo = &app_info;

  if (params_.enable_validation_layer) {
    if (!check_validation_layer_support()) {
      TI_WARN(
          "Validation layers requested but not available, turning off... "
          "Please make sure Vulkan SDK from https://vulkan.lunarg.com/sdk/home "
          "is installed.");
      params_.enable_validation_layer = false;
    }
  }

  VkDebugUtilsMessengerCreateInfoEXT debug_create_info{};

  if (params_.enable_validation_layer) {
    create_info.enabledLayerCount = (uint32_t)kValidationLayers.size();
    create_info.ppEnabledLayerNames = kValidationLayers.data();

    populate_debug_messenger_create_info(&debug_create_info);
    create_info.pNext = &debug_create_info;
  } else {
    create_info.enabledLayerCount = 0;
    create_info.pNext = nullptr;
  }

  // Response to `DebugPrintf`.
  std::array<VkValidationFeatureEnableEXT, 1> vfes = {
      VK_VALIDATION_FEATURE_ENABLE_DEBUG_PRINTF_EXT};
  VkValidationFeaturesEXT vf = {};
  if (params_.enable_validation_layer) {
    vf.sType = VK_STRUCTURE_TYPE_VALIDATION_FEATURES_EXT;
    vf.pNext = create_info.pNext;
    vf.enabledValidationFeatureCount = vfes.size();
    vf.pEnabledValidationFeatures = vfes.data();
    create_info.pNext = &vf;
  }

  std::unordered_set<std::string> extensions;
  for (auto ext : get_required_extensions(params_.enable_validation_layer)) {
    extensions.insert(std::string(ext));
  }
  for (auto ext : params_.additional_instance_extensions) {
    extensions.insert(std::string(ext));
  }

  uint32_t num_instance_extensions = 0;
  // FIXME: (penguinliong) This was NOT called when `manual_create` is true.
  vkEnumerateInstanceExtensionProperties(nullptr, &num_instance_extensions,
                                         nullptr);
  std::vector<VkExtensionProperties> supported_extensions(
      num_instance_extensions);
  vkEnumerateInstanceExtensionProperties(nullptr, &num_instance_extensions,
                                         supported_extensions.data());

  for (auto &ext : supported_extensions) {
    std::string name = ext.extensionName;
    if (name == VK_KHR_SURFACE_EXTENSION_NAME) {
      extensions.insert(name);
      ti_device_->vk_caps().surface = true;
    } else if (name == VK_KHR_GET_PHYSICAL_DEVICE_PROPERTIES_2_EXTENSION_NAME) {
      extensions.insert(name);
      ti_device_->vk_caps().physical_device_features2 = true;
    } else if (name == VK_KHR_EXTERNAL_MEMORY_CAPABILITIES_EXTENSION_NAME) {
      extensions.insert(name);
    } else if (name == VK_KHR_EXTERNAL_SEMAPHORE_CAPABILITIES_EXTENSION_NAME) {
      extensions.insert(name);
    } else if (name == VK_EXT_DEBUG_UTILS_EXTENSION_NAME) {
      extensions.insert(name);
    }
  }

  std::vector<const char *> confirmed_extensions;
  confirmed_extensions.reserve(extensions.size());
  for (auto &ext : extensions) {
    confirmed_extensions.push_back(ext.data());
  }

  create_info.enabledExtensionCount = (uint32_t)confirmed_extensions.size();
  create_info.ppEnabledExtensionNames = confirmed_extensions.data();

  VkResult res =
      vkCreateInstance(&create_info, kNoVkAllocCallbacks, &instance_);

  if (res == VK_ERROR_INCOMPATIBLE_DRIVER) {
    // https://www.khronos.org/registry/vulkan/specs/1.2-extensions/man/html/VkApplicationInfo.html
    // Vulkan 1.0 implementation will return this when api version is not 1.0
    // Vulkan 1.1+ implementation will work with maximum version set
    ti_device_->vk_caps().vk_api_version = VK_API_VERSION_1_0;
    app_info.apiVersion = VK_API_VERSION_1_0;

    res = vkCreateInstance(&create_info, kNoVkAllocCallbacks, &instance_);
  } else {
    ti_device_->vk_caps().vk_api_version = vk_api_version;
  }

  if (res != VK_SUCCESS) {
    throw std::runtime_error("failed to create instance");
  }

  VulkanLoader::instance().load_instance(instance_);
}

void VulkanDeviceCreator::setup_debug_messenger() {
  if (!params_.enable_validation_layer) {
    return;
  }
  VkDebugUtilsMessengerCreateInfoEXT create_info{};
  populate_debug_messenger_create_info(&create_info);

  BAIL_ON_VK_BAD_RESULT(
      create_debug_utils_messenger_ext(instance_, &create_info,
                                       kNoVkAllocCallbacks, &debug_messenger_),
      "failed to set up debug messenger");
}

void VulkanDeviceCreator::create_surface() {
  surface_ = params_.surface_creator(instance_);
  TI_ASSERT_INFO(surface_, "failed to create window surface!");
}

void VulkanDeviceCreator::pick_physical_device() {
  uint32_t device_count = 0;
  vkEnumeratePhysicalDevices(instance_, &device_count, nullptr);
  TI_ASSERT_INFO(device_count > 0, "failed to find GPUs with Vulkan support");

  std::vector<VkPhysicalDevice> devices(device_count);
  vkEnumeratePhysicalDevices(instance_, &device_count, devices.data());
  physical_device_ = VK_NULL_HANDLE;

  for (int i = 0; i < device_count; i++) {
    VkPhysicalDeviceProperties properties{};
    vkGetPhysicalDeviceProperties(devices[i], &properties);
    TI_INFO("Found Vulkan Device {} ({})", i, properties.deviceName);
  }

  auto device_id = VulkanLoader::instance().visible_device_id;
  bool has_visible_device{false};
  if (!device_id.empty()) {
    int id = std::stoi(device_id);
    TI_ASSERT_INFO(
        (id >= 0) && (id < device_count),
        "TI_VISIBLE_DEVICE={} is not valid, found {} devices available", id,
        device_count);
    if (get_device_score(devices[id], surface_)) {
      physical_device_ = devices[id];
      has_visible_device = true;
    }
  }

  if (!has_visible_device) {
    // could not find a user defined visible device, use the first one suitable
    size_t max_score = 0;
    for (const auto &device : devices) {
      size_t score = get_device_score(device, surface_);
      if (score > max_score) {
        physical_device_ = device;
        max_score = score;
      }
    }
  }
  TI_ASSERT_INFO(physical_device_ != VK_NULL_HANDLE,
                 "failed to find a suitable GPU");

  queue_family_indices_ = find_queue_families(physical_device_, surface_);
}

void VulkanDeviceCreator::create_logical_device(bool manual_create) {
  DeviceCapabilityConfig caps{};

  std::vector<VkDeviceQueueCreateInfo> queue_create_infos;
  std::unordered_set<uint32_t> unique_families;

  if (queue_family_indices_.compute_family.has_value()) {
    unique_families.insert(queue_family_indices_.compute_family.value());
  }
  if (queue_family_indices_.graphics_family.has_value()) {
    unique_families.insert(queue_family_indices_.graphics_family.value());
  }

  float queue_priority = 1.0f;
  for (uint32_t queue_family : unique_families) {
    VkDeviceQueueCreateInfo queueCreateInfo{};
    queueCreateInfo.sType = VK_STRUCTURE_TYPE_DEVICE_QUEUE_CREATE_INFO;
    queueCreateInfo.queueFamilyIndex = queue_family;
    queueCreateInfo.queueCount = 1;
    queueCreateInfo.pQueuePriorities = &queue_priority;
    queue_create_infos.push_back(queueCreateInfo);
  }

  VkDeviceCreateInfo create_info{};
  create_info.sType = VK_STRUCTURE_TYPE_DEVICE_CREATE_INFO;
  create_info.pQueueCreateInfos = queue_create_infos.data();
  create_info.queueCreateInfoCount = queue_create_infos.size();

  // Get device properties
  VkPhysicalDeviceProperties physical_device_properties{};
  vkGetPhysicalDeviceProperties(physical_device_, &physical_device_properties);
  TI_INFO("Vulkan Device \"{}\" supports Vulkan {} version {}.{}.{}",
          physical_device_properties.deviceName,
          VK_API_VERSION_VARIANT(physical_device_properties.apiVersion),
          VK_API_VERSION_MAJOR(physical_device_properties.apiVersion),
          VK_API_VERSION_MINOR(physical_device_properties.apiVersion),
          VK_API_VERSION_PATCH(physical_device_properties.apiVersion));

  // (penguinliong) The actual logical device is created with lastest version of
  // Vulkan but we use the device like it has a lower version (if the user
  // wanted a lower version device).
  uint32_t vk_api_version = physical_device_properties.apiVersion;
  ti_device_->vk_caps().vk_api_version = vk_api_version;
  if (vk_api_version >= VK_API_VERSION_1_3) {
    caps.set(DeviceCapability::spirv_version, 0x10500);
  } else if (vk_api_version >= VK_API_VERSION_1_2) {
    caps.set(DeviceCapability::spirv_version, 0x10500);
  } else if (vk_api_version >= VK_API_VERSION_1_1) {
    caps.set(DeviceCapability::spirv_version, 0x10300);
  } else {
    caps.set(DeviceCapability::spirv_version, 0x10000);
  }

  // Detect extensions
  std::vector<const char *> enabled_extensions;

  uint32_t extension_count = 0;
  // FIXME: (penguinliong) This was NOT called when `manual_create` is true.
  vkEnumerateDeviceExtensionProperties(physical_device_, nullptr,
                                       &extension_count, nullptr);
  std::vector<VkExtensionProperties> extension_properties(extension_count);
  vkEnumerateDeviceExtensionProperties(
      physical_device_, nullptr, &extension_count, extension_properties.data());

  bool has_swapchain = false;

  [[maybe_unused]] bool portability_subset_enabled = false;

  for (auto &ext : extension_properties) {
    TI_TRACE("Vulkan device extension {} ({})", ext.extensionName,
             ext.specVersion);

    std::string name = std::string(ext.extensionName);

    if (name == "VK_KHR_portability_subset") {
      TI_WARN(
          "Potential non-conformant Vulkan implementation, enabling "
          "VK_KHR_portability_subset");
      portability_subset_enabled = true;
      enabled_extensions.push_back(ext.extensionName);
    } else if (name == VK_KHR_SWAPCHAIN_EXTENSION_NAME) {
      has_swapchain = true;
      enabled_extensions.push_back(ext.extensionName);
    } else if (name == VK_EXT_SHADER_ATOMIC_FLOAT_EXTENSION_NAME) {
      enabled_extensions.push_back(ext.extensionName);
    } else if (name == VK_EXT_SHADER_ATOMIC_FLOAT_2_EXTENSION_NAME) {
      enabled_extensions.push_back(ext.extensionName);
    } else if (name == VK_KHR_SHADER_ATOMIC_INT64_EXTENSION_NAME) {
      enabled_extensions.push_back(ext.extensionName);
    } else if (name == VK_KHR_SYNCHRONIZATION_2_EXTENSION_NAME) {
      enabled_extensions.push_back(ext.extensionName);
    } else if (name == VK_KHR_SPIRV_1_4_EXTENSION_NAME) {
      if (caps.get(DeviceCapability::spirv_version) < 0x10400) {
        caps.set(DeviceCapability::spirv_version, 0x10400);
        enabled_extensions.push_back(ext.extensionName);
      }
    } else if (name == VK_KHR_EXTERNAL_MEMORY_CAPABILITIES_EXTENSION_NAME ||
               name == VK_KHR_EXTERNAL_MEMORY_EXTENSION_NAME) {
      ti_device_->vk_caps().external_memory = true;
      enabled_extensions.push_back(ext.extensionName);
    } else if (name == VK_KHR_VARIABLE_POINTERS_EXTENSION_NAME) {
      enabled_extensions.push_back(ext.extensionName);
    } else if (name == VK_KHR_SHADER_FLOAT16_INT8_EXTENSION_NAME) {
      enabled_extensions.push_back(ext.extensionName);
    } else if (name == VK_KHR_GET_MEMORY_REQUIREMENTS_2_EXTENSION_NAME) {
      enabled_extensions.push_back(ext.extensionName);
    } else if (name == VK_KHR_DEDICATED_ALLOCATION_EXTENSION_NAME) {
      enabled_extensions.push_back(ext.extensionName);
    } else if (name == VK_KHR_BIND_MEMORY_2_EXTENSION_NAME) {
      enabled_extensions.push_back(ext.extensionName);
    } else if (name == VK_KHR_BUFFER_DEVICE_ADDRESS_EXTENSION_NAME) {
      enabled_extensions.push_back(ext.extensionName);
    } else if (name == VK_KHR_SHADER_NON_SEMANTIC_INFO_EXTENSION_NAME &&
               params_.enable_validation_layer) {
      // VK_KHR_shader_non_semantic_info isn't supported on molten-vk.
      // Tracking issue: https://github.com/KhronosGroup/MoltenVK/issues/1214
      caps.set(DeviceCapability::spirv_has_non_semantic_info, true);
      enabled_extensions.push_back(ext.extensionName);
    } else if (std::find(params_.additional_device_extensions.begin(),
                         params_.additional_device_extensions.end(),
                         name) != params_.additional_device_extensions.end()) {
      enabled_extensions.push_back(ext.extensionName);
    }
    // Vulkan doesn't seem to support SPV_KHR_no_integer_wrap_decoration at all.
  }

  if (has_swapchain) {
    ti_device_->vk_caps().present = true;
  }

  VkPhysicalDeviceFeatures device_features{};

  VkPhysicalDeviceFeatures device_supported_features;
  vkGetPhysicalDeviceFeatures(physical_device_, &device_supported_features);

  if (device_supported_features.shaderInt16) {
    device_features.shaderInt16 = true;
    caps.set(DeviceCapability::spirv_has_int16, true);
  }
  if (device_supported_features.shaderInt64) {
    device_features.shaderInt64 = true;
    caps.set(DeviceCapability::spirv_has_int64, true);
  }
  if (device_supported_features.shaderFloat64) {
    device_features.shaderFloat64 = true;
    caps.set(DeviceCapability::spirv_has_float64, true);
  }
  if (device_supported_features.wideLines) {
    device_features.wideLines = true;
    ti_device_->vk_caps().wide_line = true;
  } else if (params_.is_for_ui) {
    TI_WARN_IF(!device_features.wideLines,
               "Taichi GPU GUI requires wide lines support");
  }

  if (ti_device_->vk_caps().vk_api_version >= VK_API_VERSION_1_1) {
    VkPhysicalDeviceSubgroupProperties subgroup_properties{};
    subgroup_properties.sType =
        VK_STRUCTURE_TYPE_PHYSICAL_DEVICE_SUBGROUP_PROPERTIES;
    subgroup_properties.pNext = nullptr;

    VkPhysicalDeviceProperties2 physical_device_properties{};
    physical_device_properties.sType =
        VK_STRUCTURE_TYPE_PHYSICAL_DEVICE_PROPERTIES_2;
    physical_device_properties.pNext = &subgroup_properties;

    vkGetPhysicalDeviceProperties2(physical_device_,
                                   &physical_device_properties);

    if (subgroup_properties.supportedOperations &
        VK_SUBGROUP_FEATURE_BASIC_BIT) {
      caps.set(DeviceCapability::spirv_has_subgroup_basic, true);
    }
    if (subgroup_properties.supportedOperations &
        VK_SUBGROUP_FEATURE_VOTE_BIT) {
      caps.set(DeviceCapability::spirv_has_subgroup_vote, true);
    }
    if (subgroup_properties.supportedOperations &
        VK_SUBGROUP_FEATURE_ARITHMETIC_BIT) {
      caps.set(DeviceCapability::spirv_has_subgroup_arithmetic, true);
    }
    if (subgroup_properties.supportedOperations &
        VK_SUBGROUP_FEATURE_BALLOT_BIT) {
      caps.set(DeviceCapability::spirv_has_subgroup_ballot, true);
    }
  }

  create_info.pEnabledFeatures = &device_features;
  create_info.enabledExtensionCount = enabled_extensions.size();
  create_info.ppEnabledExtensionNames = enabled_extensions.data();

  void **pNextEnd = (void **)&create_info.pNext;

  // Use physicalDeviceFeatures2 to features enabled by extensions
  VkPhysicalDeviceVariablePointersFeaturesKHR variable_ptr_feature{};
  variable_ptr_feature.sType =
      VK_STRUCTURE_TYPE_PHYSICAL_DEVICE_VARIABLE_POINTERS_FEATURES_KHR;
  VkPhysicalDeviceShaderAtomicFloatFeaturesEXT shader_atomic_float_feature{};
  shader_atomic_float_feature.sType =
      VK_STRUCTURE_TYPE_PHYSICAL_DEVICE_SHADER_ATOMIC_FLOAT_FEATURES_EXT;
  VkPhysicalDeviceShaderAtomicFloat2FeaturesEXT shader_atomic_float_2_feature{};
  shader_atomic_float_2_feature.sType =
      VK_STRUCTURE_TYPE_PHYSICAL_DEVICE_SHADER_ATOMIC_FLOAT_2_FEATURES_EXT;
  VkPhysicalDeviceFloat16Int8FeaturesKHR shader_f16_i8_feature{};
  shader_f16_i8_feature.sType =
      VK_STRUCTURE_TYPE_PHYSICAL_DEVICE_FLOAT16_INT8_FEATURES_KHR;
  VkPhysicalDeviceBufferDeviceAddressFeaturesKHR
      buffer_device_address_feature{};
  buffer_device_address_feature.sType =
      VK_STRUCTURE_TYPE_PHYSICAL_DEVICE_BUFFER_DEVICE_ADDRESS_FEATURES_KHR;

  if (ti_device_->vk_caps().physical_device_features2) {
    VkPhysicalDeviceFeatures2KHR features2{};
    features2.sType = VK_STRUCTURE_TYPE_PHYSICAL_DEVICE_FEATURES_2;

#define CHECK_EXTENSION(ext)                                          \
  std::find_if(enabled_extensions.begin(), enabled_extensions.end(),  \
               [=](const char *o) { return strcmp(ext, o) == 0; }) != \
      enabled_extensions.end()

    uint32_t vk_api_version = ti_device_->vk_caps().vk_api_version;
#define CHECK_VERSION(major, minor) \
  vk_api_version >= VK_MAKE_API_VERSION(0, major, minor, 0)

    // Variable ptr
    if (CHECK_VERSION(1, 1) ||
        CHECK_EXTENSION(VK_KHR_VARIABLE_POINTERS_EXTENSION_NAME)) {
      features2.pNext = &variable_ptr_feature;
      vkGetPhysicalDeviceFeatures2KHR(physical_device_, &features2);

      if (variable_ptr_feature.variablePointers &&
          variable_ptr_feature.variablePointersStorageBuffer) {
        caps.set(DeviceCapability::spirv_has_variable_ptr, true);
      }
      *pNextEnd = &variable_ptr_feature;
      pNextEnd = &variable_ptr_feature.pNext;
    }

    // Atomic float
    if (CHECK_EXTENSION(VK_EXT_SHADER_ATOMIC_FLOAT_EXTENSION_NAME)) {
      features2.pNext = &shader_atomic_float_feature;
      vkGetPhysicalDeviceFeatures2KHR(physical_device_, &features2);
      if (shader_atomic_float_feature.shaderBufferFloat32AtomicAdd) {
        caps.set(DeviceCapability::spirv_has_atomic_float_add, true);
      }
      if (shader_atomic_float_feature.shaderBufferFloat64AtomicAdd) {
        caps.set(DeviceCapability::spirv_has_atomic_float64_add, true);
      }
      if (shader_atomic_float_feature.shaderBufferFloat32Atomics) {
        caps.set(DeviceCapability::spirv_has_atomic_float, true);
      }
      if (shader_atomic_float_feature.shaderBufferFloat64Atomics) {
        caps.set(DeviceCapability::spirv_has_atomic_float64, true);
      }
      *pNextEnd = &shader_atomic_float_feature;
      pNextEnd = &shader_atomic_float_feature.pNext;
    }

    // Atomic float 2
    if (CHECK_EXTENSION(VK_EXT_SHADER_ATOMIC_FLOAT_2_EXTENSION_NAME)) {
      features2.pNext = &shader_atomic_float_2_feature;
      vkGetPhysicalDeviceFeatures2KHR(physical_device_, &features2);
      if (shader_atomic_float_2_feature.shaderBufferFloat16AtomicAdd) {
        caps.set(DeviceCapability::spirv_has_atomic_float_add, true);
      }
      if (shader_atomic_float_2_feature.shaderBufferFloat16AtomicMinMax) {
        caps.set(DeviceCapability::spirv_has_atomic_float16_minmax, true);
      }
      if (shader_atomic_float_2_feature.shaderBufferFloat16Atomics) {
        caps.set(DeviceCapability::spirv_has_atomic_float16, true);
      }
      if (shader_atomic_float_2_feature.shaderBufferFloat32AtomicMinMax) {
        caps.set(DeviceCapability::spirv_has_atomic_float_minmax, true);
      }
      if (shader_atomic_float_2_feature.shaderBufferFloat64AtomicMinMax) {
        caps.set(DeviceCapability::spirv_has_atomic_float64_minmax, true);
      }
      *pNextEnd = &shader_atomic_float_2_feature;
      pNextEnd = &shader_atomic_float_2_feature.pNext;
    }

    // F16 / I8
    if (CHECK_VERSION(1, 2) ||
        CHECK_EXTENSION(VK_KHR_SHADER_FLOAT16_INT8_EXTENSION_NAME)) {
      features2.pNext = &shader_f16_i8_feature;
      vkGetPhysicalDeviceFeatures2KHR(physical_device_, &features2);

      if (shader_f16_i8_feature.shaderFloat16) {
        caps.set(DeviceCapability::spirv_has_float16, true);
      }
      if (shader_f16_i8_feature.shaderInt8) {
        caps.set(DeviceCapability::spirv_has_int8, true);
      }
      *pNextEnd = &shader_f16_i8_feature;
      pNextEnd = &shader_f16_i8_feature.pNext;
    }

    // Buffer Device Address
    if (CHECK_VERSION(1, 2) ||
        CHECK_EXTENSION(VK_KHR_BUFFER_DEVICE_ADDRESS_EXTENSION_NAME)) {
      features2.pNext = &buffer_device_address_feature;
      vkGetPhysicalDeviceFeatures2KHR(physical_device_, &features2);

      if (CHECK_VERSION(1, 3) ||
          buffer_device_address_feature.bufferDeviceAddress) {
        if (device_supported_features.shaderInt64) {
// Temporarily disable it on macOS:
// https://github.com/taichi-dev/taichi/issues/6295
<<<<<<< HEAD
=======
// (penguinliong) Temporarily disabled (until device capability is ready).
>>>>>>> bb6f9077
#if !defined(__APPLE__) && false
          caps.set(DeviceCapability::spirv_has_physical_storage_buffer, true);
#endif
        }
      }
      *pNextEnd = &buffer_device_address_feature;
      pNextEnd = &buffer_device_address_feature.pNext;
    }

    // TODO: add atomic min/max feature
  }

  if (params_.enable_validation_layer) {
    create_info.enabledLayerCount = (uint32_t)kValidationLayers.size();
    create_info.ppEnabledLayerNames = kValidationLayers.data();
  } else {
    create_info.enabledLayerCount = 0;
  }
  BAIL_ON_VK_BAD_RESULT(vkCreateDevice(physical_device_, &create_info,
                                       kNoVkAllocCallbacks, &device_),
                        "failed to create logical device");
  VulkanLoader::instance().load_device(device_);

  if (queue_family_indices_.compute_family.has_value()) {
    vkGetDeviceQueue(device_, queue_family_indices_.compute_family.value(), 0,
                     &compute_queue_);
  }
  if (queue_family_indices_.graphics_family.has_value()) {
    vkGetDeviceQueue(device_, queue_family_indices_.graphics_family.value(), 0,
                     &graphics_queue_);
  }

  // Dump capabilities
  caps.dbg_print_all();
  ti_device_->set_current_caps(std::move(caps));
}

}  // namespace vulkan
}  // namespace taichi::lang<|MERGE_RESOLUTION|>--- conflicted
+++ resolved
@@ -738,10 +738,7 @@
         if (device_supported_features.shaderInt64) {
 // Temporarily disable it on macOS:
 // https://github.com/taichi-dev/taichi/issues/6295
-<<<<<<< HEAD
-=======
 // (penguinliong) Temporarily disabled (until device capability is ready).
->>>>>>> bb6f9077
 #if !defined(__APPLE__) && false
           caps.set(DeviceCapability::spirv_has_physical_storage_buffer, true);
 #endif
