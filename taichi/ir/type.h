--- conflicted
+++ resolved
@@ -142,8 +142,6 @@
   }
 
   static DataType get(PrimitiveTypeID type);
-
-  size_t type_size();
 };
 
 class PointerType : public Type {
@@ -199,9 +197,7 @@
 
   std::string to_string() const override;
 
-  size_t get_element_offset(int ind) const {
-    return element_->cast<PrimitiveType>()->type_size() * ind;
-  }
+  size_t get_element_offset(int ind) const;
 
  private:
   std::vector<int> shape_;
@@ -226,16 +222,12 @@
 
   std::string to_string() const override;
 
-<<<<<<< HEAD
   const std::string &get_layout() const {
     return layout_;
   }
 
   const Type *get_element_type(const std::vector<int> &indices) const;
   size_t get_element_offset(const std::vector<int> &indices) const;
-=======
-  Type *get_element_type(const std::vector<int> &indices) const;
->>>>>>> 28d5e93f
   const std::vector<StructMember> &elements() const {
     return elements_;
   }
