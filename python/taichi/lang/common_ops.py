class TaichiOperations:
    def __neg__(self):
        import taichi as ti
        _taichi_skip_traceback = 1
        return ti.neg(self)

    def __abs__(self):
        import taichi as ti
        _taichi_skip_traceback = 1
        return ti.abs(self)

    def __add__(self, other):
        import taichi as ti
        _taichi_skip_traceback = 1
        return ti.add(self, other)

    def __radd__(self, other):
        import taichi as ti
        _taichi_skip_traceback = 1
        return ti.add(other, self)

    def __sub__(self, other):
        import taichi as ti
        _taichi_skip_traceback = 1
        return ti.sub(self, other)

    def __rsub__(self, other):
        import taichi as ti
        _taichi_skip_traceback = 1
        return ti.sub(other, self)

    def __mul__(self, other):
        import taichi as ti
        _taichi_skip_traceback = 1
        return ti.mul(self, other)

    def __rmul__(self, other):
        import taichi as ti
        _taichi_skip_traceback = 1
        return ti.mul(other, self)

    def __truediv__(self, other):
        import taichi as ti
        _taichi_skip_traceback = 1
        return ti.truediv(self, other)

    def __rtruediv__(self, other):
        import taichi as ti
        _taichi_skip_traceback = 1
        return ti.truediv(other, self)

    def __floordiv__(self, other):
        import taichi as ti
        _taichi_skip_traceback = 1
        return ti.floordiv(self, other)

    def __rfloordiv__(self, other):
        import taichi as ti
        _taichi_skip_traceback = 1
        return ti.floordiv(other, self)

    def __mod__(self, other):
        import taichi as ti
        _taichi_skip_traceback = 1
        return ti.mod(self, other)

    def __rmod__(self, other):
        import taichi as ti
        _taichi_skip_traceback = 1
        return ti.mod(other, self)

    def __pow__(self, other, modulo=None):
        import taichi as ti
        _taichi_skip_traceback = 1
        return ti.pow(self, other)

    def __rpow__(self, other, modulo=None):
        import taichi as ti
        _taichi_skip_traceback = 1
        return ti.pow(other, self)

    def __le__(self, other):
        import taichi as ti
        _taichi_skip_traceback = 1
        return ti.cmp_le(self, other)

    def __lt__(self, other):
        import taichi as ti
        _taichi_skip_traceback = 1
        return ti.cmp_lt(self, other)

    def __ge__(self, other):
        import taichi as ti
        _taichi_skip_traceback = 1
        return ti.cmp_ge(self, other)

    def __gt__(self, other):
        import taichi as ti
        _taichi_skip_traceback = 1
        return ti.cmp_gt(self, other)

    def __eq__(self, other):
        import taichi as ti
        _taichi_skip_traceback = 1
        return ti.cmp_eq(self, other)

    def __ne__(self, other):
        import taichi as ti
        _taichi_skip_traceback = 1
        return ti.cmp_ne(self, other)

    def __and__(self, other):
        import taichi as ti
        _taichi_skip_traceback = 1
        return ti.bit_and(self, other)

    def __or__(self, other):
        import taichi as ti
        _taichi_skip_traceback = 1
        return ti.bit_or(self, other)

    def __xor__(self, other):
        import taichi as ti
        _taichi_skip_traceback = 1
        return ti.bit_xor(self, other)

<<<<<<< HEAD
    def __rshift__(self, other):
        import taichi as ti
        _taichi_skip_traceback = 1
        return ti.bit_sar(self, other)
=======
    def __lshift__(self, other):
        import taichi as ti
        _taichi_skip_traceback = 1
        return ti.bit_shl(self, other)
>>>>>>> f6f46099

    def logical_and(self, other):
        import taichi as ti
        _taichi_skip_traceback = 1
        return ti.logical_and(self, other)

    def logical_or(self, other):
        import taichi as ti
        _taichi_skip_traceback = 1
        return ti.logical_or(self, other)

    def __invert__(self):  # ~a => a.__invert__()
        import taichi as ti
        _taichi_skip_traceback = 1
        return ti.bit_not(self)

    def __not__(self):  # not a => a.__not__()
        import taichi as ti
        _taichi_skip_traceback = 1
        return ti.logical_not(self)

    def atomic_add(self, other):
        import taichi as ti
        _taichi_skip_traceback = 1
        return ti.atomic_add(self, other)

    def atomic_sub(self, other):
        import taichi as ti
        _taichi_skip_traceback = 1
        return ti.atomic_sub(self, other)

    def atomic_and(self, other):
        import taichi as ti
        _taichi_skip_traceback = 1
        return ti.atomic_and(self, other)

    def atomic_xor(self, other):
        import taichi as ti
        _taichi_skip_traceback = 1
        return ti.atomic_xor(self, other)

    def atomic_or(self, other):
        import taichi as ti
        _taichi_skip_traceback = 1
        return ti.atomic_or(self, other)

    def __iadd__(self, other):
        _taichi_skip_traceback = 1
        self.atomic_add(other)
        return self

    def __isub__(self, other):
        _taichi_skip_traceback = 1
        self.atomic_sub(other)
        return self

    def __iand__(self, other):
        _taichi_skip_traceback = 1
        self.atomic_and(other)
        return self

    def __ixor__(self, other):
        _taichi_skip_traceback = 1
        self.atomic_xor(other)
        return self

    def __ior__(self, other):
        _taichi_skip_traceback = 1
        self.atomic_or(other)
        return self

    # we don't support atomic_mul/truediv/floordiv/mod yet:
    def __imul__(self, other):
        import taichi as ti
        _taichi_skip_traceback = 1
        self.assign(ti.mul(self, other))
        return self

    def __itruediv__(self, other):
        import taichi as ti
        _taichi_skip_traceback = 1
        self.assign(ti.truediv(self, other))
        return self

    def __ifloordiv__(self, other):
        import taichi as ti
        _taichi_skip_traceback = 1
        self.assign(ti.floordiv(self, other))
        return self

    def __imod__(self, other):
        import taichi as ti
        _taichi_skip_traceback = 1
        self.assign(ti.mod(self, other))
        return self

    def assign(self, other):
        import taichi as ti
        _taichi_skip_traceback = 1
        return ti.assign(self, other)

    def augassign(self, x, op):
        _taichi_skip_traceback = 1
        if op == 'Add':
            self += x
        elif op == 'Sub':
            self -= x
        elif op == 'Mult':
            self *= x
        elif op == 'Div':
            self /= x
        elif op == 'FloorDiv':
            self //= x
        elif op == 'Mod':
            self %= x
        elif op == 'BitAnd':
            self &= x
        elif op == 'BitOr':
            self |= x
        elif op == 'BitXor':
            self ^= x
        else:
            assert False, op

    def __ti_int__(self):
        import taichi as ti
        _taichi_skip_traceback = 1
        return ti.cast(self, int)

    def __ti_float__(self):
        import taichi as ti
        _taichi_skip_traceback = 1
        return ti.cast(self, float)<|MERGE_RESOLUTION|>--- conflicted
+++ resolved
@@ -124,17 +124,15 @@
         _taichi_skip_traceback = 1
         return ti.bit_xor(self, other)
 
-<<<<<<< HEAD
+    def __lshift__(self, other):
+        import taichi as ti
+        _taichi_skip_traceback = 1
+        return ti.bit_shl(self, other)
+
     def __rshift__(self, other):
         import taichi as ti
         _taichi_skip_traceback = 1
         return ti.bit_sar(self, other)
-=======
-    def __lshift__(self, other):
-        import taichi as ti
-        _taichi_skip_traceback = 1
-        return ti.bit_shl(self, other)
->>>>>>> f6f46099
 
     def logical_and(self, other):
         import taichi as ti
