--- conflicted
+++ resolved
@@ -62,31 +62,7 @@
     'TaichiAssertionError', 'TaichiCompilationError', 'TaichiNameError',
     'TaichiRuntimeError', 'TaichiRuntimeTypeError', 'TaichiSyntaxError',
     'TaichiTypeError', 'Texture', 'Vector', 'VectorNdarray', 'WARN', 'abs',
-<<<<<<< HEAD
-    'acos', 'activate', 'ad', 'algorithms', 'amdgpu', 'aot', 'append', 'arm64',
-    'asin', 'assume_in_range', 'atan2', 'atomic_add', 'atomic_and',
-    'atomic_max', 'atomic_min', 'atomic_or', 'atomic_sub', 'atomic_xor',
-    'axes', 'bit_cast', 'bit_shr', 'block_local', 'cache_read_only', 'cast',
-    'cc', 'ceil', 'cos', 'cpu', 'cuda', 'data_oriented', 'dataclass',
-    'deactivate', 'deactivate_all_snodes', 'dx11', 'dx12', 'eig', 'exp',
-    'experimental', 'extension', 'f16', 'f32', 'f64', 'field', 'float16',
-    'float32', 'float64', 'floor', 'func', 'get_addr',
-    'get_compute_stream_device_time_elapsed_us', 'gles', 'global_thread_idx',
-    'gpu', 'graph', 'grouped', 'hex_to_rgb', 'i', 'i16', 'i32', 'i64', 'i8',
-    'ij', 'ijk', 'ijkl', 'ijl', 'ik', 'ikl', 'il', 'init', 'int16', 'int32',
-    'int64', 'int8', 'is_active', 'is_logging_effective', 'j', 'jk', 'jkl',
-    'jl', 'k', 'kernel', 'kl', 'l', 'lang', 'length', 'linalg', 'log',
-    'loop_config', 'math', 'max', 'mesh_local', 'mesh_patch_idx', 'metal',
-    'min', 'ndarray', 'ndrange', 'no_activate', 'one', 'opengl',
-    'polar_decompose', 'pow', 'profiler', 'randn', 'random', 'raw_div',
-    'raw_mod', 'ref', 'rescale_index', 'reset', 'rgb_to_hex', 'root', 'round',
-    'rsqrt', 'select', 'set_logging_level', 'simt', 'sin', 'solve',
-    'sparse_matrix_builder', 'sqrt', 'static', 'static_assert', 'static_print',
-    'stop_grad', 'svd', 'swizzle_generator', 'sym_eig', 'sync', 'tan', 'tanh',
-    'template', 'tools', 'types', 'u16', 'u32', 'u64', 'u8', 'ui', 'uint16',
-    'uint32', 'uint64', 'uint8', 'vulkan', 'wasm', 'x64', 'x86_64', 'zero'
-=======
-    'acos', 'activate', 'ad', 'algorithms', 'aot', 'append', 'arm64', 'asin',
+    'acos', 'activate', 'ad', 'algorithms', 'amdgpu', 'aot', 'append', 'arm64', 'asin',
     'assume_in_range', 'atan2', 'atomic_add', 'atomic_and', 'atomic_max',
     'atomic_min', 'atomic_or', 'atomic_sub', 'atomic_xor', 'axes', 'bit_cast',
     'bit_shr', 'block_local', 'cache_read_only', 'cast', 'cc', 'ceil', 'cos',
@@ -108,7 +84,6 @@
     'tan', 'tanh', 'template', 'tools', 'types', 'u16', 'u32', 'u64', 'u8',
     'ui', 'uint16', 'uint32', 'uint64', 'uint8', 'vulkan', 'wasm', 'x64',
     'x86_64', 'zero'
->>>>>>> c55b61b8
 ]
 user_api[ti.ad] = [
     'FwdMode', 'Tape', 'clear_all_gradients', 'grad_for', 'grad_replaced',
