#include "taichi/ir/frontend_ir.h"

#include "taichi/ir/expression_printer.h"
#include "taichi/ir/statements.h"
#include "taichi/program/program.h"
#include "taichi/common/exceptions.h"

#include <numeric>

namespace taichi::lang {

#define TI_ASSERT_TYPE_CHECKED(x)                       \
  TI_ASSERT_INFO(x->ret_type != PrimitiveType::unknown, \
                 "[{}] was not type-checked",           \
                 ExpressionHumanFriendlyPrinter::expr_to_string(x))

static bool is_primitive_or_tensor_type(DataType &type) {
  return type->is<PrimitiveType>() || type->is<TensorType>();
}

FrontendSNodeOpStmt::FrontendSNodeOpStmt(ASTBuilder *builder,
                                         SNodeOpType op_type,
                                         SNode *snode,
                                         const ExprGroup &indices,
                                         const Expr &val)
    : op_type(op_type), snode(snode), val(val) {
  this->indices = indices;
  std::vector<Expr> expanded_exprs = builder->expand_expr(this->indices.exprs);
  this->indices.exprs = expanded_exprs;

  if (val.expr != nullptr) {
    TI_ASSERT(op_type == SNodeOpType::append);
  } else {
    TI_ASSERT(op_type != SNodeOpType::append);
  }
}

FrontendAssignStmt::FrontendAssignStmt(const Expr &lhs, const Expr &rhs)
    : lhs(lhs), rhs(rhs) {
  TI_ASSERT(lhs->is_lvalue());
  if (lhs.is<IdExpression>() && lhs->ret_type == PrimitiveType::unknown) {
    lhs.expr->ret_type = rhs->ret_type;
  }
}

FrontendForStmt::FrontendForStmt(const ExprGroup &loop_vars,
                                 SNode *snode,
                                 Arch arch,
                                 const ForLoopConfig &config)
    : snode(snode) {
  init_config(arch, config);
  init_loop_vars(loop_vars);
}

FrontendForStmt::FrontendForStmt(const ExprGroup &loop_vars,
                                 const Expr &external_tensor,
                                 Arch arch,
                                 const ForLoopConfig &config)
    : external_tensor(external_tensor) {
  init_config(arch, config);
  init_loop_vars(loop_vars);
}

FrontendForStmt::FrontendForStmt(const ExprGroup &loop_vars,
                                 const mesh::MeshPtr &mesh,
                                 const mesh::MeshElementType &element_type,
                                 Arch arch,
                                 const ForLoopConfig &config)
    : mesh(mesh.ptr.get()), element_type(element_type) {
  init_config(arch, config);
  init_loop_vars(loop_vars);
}

FrontendForStmt::FrontendForStmt(const Expr &loop_var,
                                 const Expr &begin,
                                 const Expr &end,
                                 Arch arch,
                                 const ForLoopConfig &config)
    : begin(begin), end(end) {
  init_config(arch, config);
  add_loop_var(loop_var);
}

void FrontendForStmt::init_config(Arch arch, const ForLoopConfig &config) {
  is_bit_vectorized = config.is_bit_vectorized;
  strictly_serialized = config.strictly_serialized;
  mem_access_opt = config.mem_access_opt;
  block_dim = config.block_dim;
  if (arch == Arch::cuda) {
    num_cpu_threads = 1;
    TI_ASSERT(block_dim <= taichi_max_gpu_block_dim);
  } else {  // cpu
    if (config.num_cpu_threads == 0) {
      num_cpu_threads = std::thread::hardware_concurrency();
    } else {
      num_cpu_threads = config.num_cpu_threads;
    }
  }
}

void FrontendForStmt::init_loop_vars(const ExprGroup &loop_vars) {
  loop_var_ids.reserve(loop_vars.size());
  for (int i = 0; i < (int)loop_vars.size(); i++) {
    add_loop_var(loop_vars[i]);
  }
}

void FrontendForStmt::add_loop_var(const Expr &loop_var) {
  loop_var_ids.push_back(loop_var.cast<IdExpression>()->id);
  loop_var.expr->ret_type = PrimitiveType::i32;
}

void ArgLoadExpression::type_check(CompileConfig *) {
  TI_ASSERT_INFO(dt->is<PrimitiveType>() && dt != PrimitiveType::unknown,
                 "Invalid dt [{}] for ArgLoadExpression", dt->to_string());
  ret_type = dt;
}

void ArgLoadExpression::flatten(FlattenContext *ctx) {
  auto arg_load = std::make_unique<ArgLoadStmt>(arg_id, dt, is_ptr);
  ctx->push_back(std::move(arg_load));
  stmt = ctx->back_stmt();
}

void TexturePtrExpression::type_check(CompileConfig *config) {
}

void TexturePtrExpression::flatten(FlattenContext *ctx) {
  ctx->push_back<ArgLoadStmt>(arg_id, PrimitiveType::f32, true);
  ctx->push_back<TexturePtrStmt>(ctx->back_stmt(), num_dims, is_storage,
                                 num_channels, channel_format, lod);
  stmt = ctx->back_stmt();
}

void RandExpression::type_check(CompileConfig *) {
  TI_ASSERT_INFO(dt->is<PrimitiveType>() && dt != PrimitiveType::unknown,
                 "Invalid dt [{}] for RandExpression", dt->to_string());
  ret_type = dt;
}

void RandExpression::flatten(FlattenContext *ctx) {
  auto ran = std::make_unique<RandStmt>(dt);
  ctx->push_back(std::move(ran));
  stmt = ctx->back_stmt();
}

void UnaryOpExpression::type_check(CompileConfig *config) {
  TI_ASSERT_TYPE_CHECKED(operand);

  TI_ASSERT(config != nullptr);
  /*
    Dtype inference for both TensorType and PrimitiveType are essentially
    the same. Therefore we extract the primitive type to perform the type
    inference, and then reconstruct the TensorType once neccessary.
  */

  auto operand_primitive_type = operand->ret_type.get_element_type();
  auto ret_primitive_type = ret_type;

  if (!operand_primitive_type->is<PrimitiveType>()) {
    throw TaichiTypeError(fmt::format(
        "unsupported operand type(s) for '{}': '{}'", unary_op_type_name(type),
        operand_primitive_type->to_string()));
  }

  if ((type == UnaryOpType::round || type == UnaryOpType::floor ||
       type == UnaryOpType::ceil || is_trigonometric(type)) &&
      !is_real(operand_primitive_type))
    throw TaichiTypeError(fmt::format(
        "'{}' takes real inputs only, however '{}' is provided",
        unary_op_type_name(type), operand_primitive_type->to_string()));

  if ((type == UnaryOpType::sqrt || type == UnaryOpType::exp ||
       type == UnaryOpType::log) &&
      !is_real(operand_primitive_type)) {
    ret_primitive_type = config->default_fp;
  } else {
    ret_primitive_type = is_cast() ? cast_type : operand_primitive_type;
  }

  if (operand->ret_type->is<TensorType>()) {
    ret_type = taichi::lang::TypeFactory::get_instance().get_tensor_type(
        operand->ret_type.get_shape(), ret_primitive_type);
  } else {
    TI_ASSERT(operand->ret_type->is<PrimitiveType>());
    ret_type = ret_primitive_type;
  }
}

bool UnaryOpExpression::is_cast() const {
  return unary_op_is_cast(type);
}

void UnaryOpExpression::flatten(FlattenContext *ctx) {
  auto operand_stmt = flatten_rvalue(operand, ctx);
  auto unary = std::make_unique<UnaryOpStmt>(type, operand_stmt);
  if (is_cast()) {
    unary->cast_type = cast_type;
  }
  stmt = unary.get();
  stmt->tb = tb;
  stmt->ret_type = ret_type;
  ctx->push_back(std::move(unary));
}

Expr to_broadcast_tensor(const Expr &elt, const DataType &dt) {
  if (!elt->ret_type->is<TensorType>() && !dt->is<TensorType>())
    return elt;

  if (elt->ret_type->is<TensorType>() && dt->is<TensorType>()) {
    // Only tensor shape will be checked here, since the dtype will
    // be promoted later at irpass::type_check()
    if (elt->ret_type.get_shape() != dt.get_shape()) {
      TI_ERROR("Cannot broadcast tensor to tensor");
    } else {
      return elt;
    }
  }

  auto tensor_type = dt->as<TensorType>();
  auto elt_type = tensor_type->get_element_type();
  TI_ASSERT_INFO(elt_type->is<PrimitiveType>(),
                 "Only primitive types are supported in Tensors, got {}",
                 elt_type->to_string());
  std::vector<Expr> broadcast_values(tensor_type->get_num_elements(), elt);
  auto matrix_expr = Expr::make<MatrixExpression>(
      broadcast_values, tensor_type->get_shape(), elt->ret_type);
  matrix_expr->type_check(nullptr);
  return matrix_expr;
}

std::tuple<Expr, Expr> unify_binop_operands(const Expr &e1, const Expr &e2) {
  if (e1->ret_type->is<PrimitiveType>() && e2->ret_type->is<TensorType>()) {
    return std::tuple(to_broadcast_tensor(e1, e2->ret_type), e2);
  } else if (e1->ret_type->is<TensorType>() &&
             e2->ret_type->is<PrimitiveType>()) {
    return std::tuple(e1, to_broadcast_tensor(e2, e1->ret_type));
  } else {
    return std::tuple(e1, e2);
  }
}

void BinaryOpExpression::type_check(CompileConfig *config) {
  TI_ASSERT_TYPE_CHECKED(lhs);
  TI_ASSERT_TYPE_CHECKED(rhs);
  auto lhs_type = lhs->ret_type;
  auto rhs_type = rhs->ret_type;
  auto error = [&]() {
    throw TaichiTypeError(
        fmt::format("unsupported operand type(s) for '{}': '{}' and '{}'",
                    binary_op_type_symbol(type), lhs->ret_type->to_string(),
                    rhs->ret_type->to_string()));
  };

  if (!is_primitive_or_tensor_type(lhs_type) ||
      !is_primitive_or_tensor_type(rhs_type)) {
    error();
  }

  if ((lhs_type->is<PrimitiveType>() && rhs_type->is<TensorType>()) ||
      (lhs_type->is<TensorType>() && rhs_type->is<PrimitiveType>())) {
    // convert Tensor/Scalar | Scalar/Tensor operations to broadcasting
    auto [unified_l, unified_r] = unify_binop_operands(lhs, rhs);
    lhs = unified_l;
    rhs = unified_r;
    if (lhs->ret_type == PrimitiveType::unknown)
      lhs.type_check(config);
    if (rhs->ret_type == PrimitiveType::unknown)
      rhs.type_check(config);
    TI_ASSERT(lhs->ret_type->is<TensorType>());
    TI_ASSERT(rhs->ret_type->is<TensorType>());
    lhs_type = lhs->ret_type;
    rhs_type = rhs->ret_type;
  }

  bool is_tensor_op = false;

  if (lhs_type->is<TensorType>()) {
    is_tensor_op = true;
    auto rhs_tensor_type = rhs_type->cast<TensorType>();
    if (rhs_tensor_type->get_shape() !=
        lhs_type->cast<TensorType>()->get_shape())
      // current assume element-wise binary op
      error();
  }

  auto make_dt = [&is_tensor_op, this](DataType dt) {
    if (is_tensor_op) {
      return TypeFactory::create_tensor_type(
          this->lhs->ret_type->cast<TensorType>()->get_shape(), dt);
    } else {
      return dt;
    }
  };

  if (binary_is_bitwise(type) && (!is_integral(lhs_type.get_element_type()) ||
                                  !is_integral(rhs_type.get_element_type())))
    error();
  if (binary_is_logical(type) &&
      (is_tensor_op || lhs_type != PrimitiveType::i32 ||
       rhs_type != PrimitiveType::i32))
    error();
  if (is_comparison(type) || binary_is_logical(type)) {
    ret_type = make_dt(PrimitiveType::i32);
    return;
  }
  if (is_shift_op(type) ||
      (type == BinaryOpType::pow && is_integral(rhs_type))) {
    ret_type = lhs_type;
    return;
  }

  // Some backends such as vulkan doesn't support fp64
  // Try not promoting to fp64 unless necessary
  if (type == BinaryOpType::atan2) {
    if (lhs_type == PrimitiveType::f64 || rhs_type == PrimitiveType::f64) {
      ret_type = make_dt(PrimitiveType::f64);
    } else {
      ret_type = make_dt(PrimitiveType::f32);
    }
    return;
  }

  if (type == BinaryOpType::truediv) {
    auto default_fp = config->default_fp;
    if (!is_real(lhs_type.get_element_type())) {
      lhs_type = make_dt(default_fp);
    }
    if (!is_real(rhs_type.get_element_type())) {
      rhs_type = make_dt(default_fp);
    }
  }
  ret_type = promoted_type(lhs_type, rhs_type);
}

void BinaryOpExpression::flatten(FlattenContext *ctx) {
  // if (stmt)
  //  return;
  auto lhs_stmt = flatten_rvalue(lhs, ctx);

  if (binary_is_logical(type)) {
    auto result = ctx->push_back<AllocaStmt>(ret_type);
    ctx->push_back<LocalStoreStmt>(result, lhs_stmt);
    auto cond = ctx->push_back<LocalLoadStmt>(result);
    auto if_stmt = ctx->push_back<IfStmt>(cond);

    FlattenContext rctx;
    rctx.current_block = ctx->current_block;
    auto rhs_stmt = flatten_rvalue(rhs, &rctx);
    rctx.push_back<LocalStoreStmt>(result, rhs_stmt);

    auto true_block = std::make_unique<Block>();
    if (type == BinaryOpType::logical_and) {
      true_block->set_statements(std::move(rctx.stmts));
    }
    if_stmt->set_true_statements(std::move(true_block));

    auto false_block = std::make_unique<Block>();
    if (type == BinaryOpType::logical_or) {
      false_block->set_statements(std::move(rctx.stmts));
    }
    if_stmt->set_false_statements(std::move(false_block));

    auto ret = ctx->push_back<LocalLoadStmt>(result);
    ret->tb = tb;
    stmt = ret;
    stmt->ret_type = ret_type;
    return;
  }
  auto rhs_stmt = flatten_rvalue(rhs, ctx);
  ctx->push_back(std::make_unique<BinaryOpStmt>(type, lhs_stmt, rhs_stmt));
  ctx->stmts.back()->tb = tb;
  stmt = ctx->back_stmt();
  stmt->ret_type = ret_type;
}

void make_ifte(Expression::FlattenContext *ctx,
               DataType ret_type,
               Expr cond,
               Expr true_val,
               Expr false_val) {
  auto result = ctx->push_back<AllocaStmt>(ret_type);
  auto cond_stmt = flatten_rvalue(cond, ctx);
  auto if_stmt = ctx->push_back<IfStmt>(cond_stmt);

  Expression::FlattenContext lctx;
  lctx.current_block = ctx->current_block;
  auto true_val_stmt = flatten_rvalue(true_val, &lctx);
  lctx.push_back<LocalStoreStmt>(result, true_val_stmt);

  Expression::FlattenContext rctx;
  rctx.current_block = ctx->current_block;
  auto false_val_stmt = flatten_rvalue(false_val, &rctx);
  rctx.push_back<LocalStoreStmt>(result, false_val_stmt);

  auto true_block = std::make_unique<Block>();
  true_block->set_statements(std::move(lctx.stmts));
  if_stmt->set_true_statements(std::move(true_block));

  auto false_block = std::make_unique<Block>();
  false_block->set_statements(std::move(rctx.stmts));
  if_stmt->set_false_statements(std::move(false_block));

  ctx->push_back<LocalLoadStmt>(result);
  return;
}

static std::tuple<Expr, Expr, Expr> unify_ternaryop_operands(const Expr &e1,
                                                             const Expr &e2,
                                                             const Expr &e3) {
  auto target_dtype = PrimitiveType::unknown;
  // Since we don't support broadcasting between two TensorTypes,
  // we can simply use the first TensorType's dtype as the target dtype.
  if (e1->ret_type->is<TensorType>()) {
    target_dtype = e1->ret_type;
  } else if (e2->ret_type->is<TensorType>()) {
    target_dtype = e2->ret_type;
  } else if (e3->ret_type->is<TensorType>()) {
    target_dtype = e3->ret_type;
  }

  if (target_dtype == PrimitiveType::unknown) {
    return std::tuple(e1, e2, e3);
  }

  return std::tuple(to_broadcast_tensor(e1, target_dtype),
                    to_broadcast_tensor(e2, target_dtype),
                    to_broadcast_tensor(e3, target_dtype));
}

void TernaryOpExpression::type_check(CompileConfig *config) {
  TI_ASSERT_TYPE_CHECKED(op1);
  TI_ASSERT_TYPE_CHECKED(op2);
  TI_ASSERT_TYPE_CHECKED(op3);

  bool is_valid = true;
  bool is_tensor = false;

  auto [unified_cond, unified_l, unified_r] =
      unify_ternaryop_operands(op1, op2, op3);
  op1 = unified_cond;
  op2 = unified_l;
  op3 = unified_r;
  auto op1_type = op1->ret_type;
  auto op2_type = op2->ret_type;
  auto op3_type = op3->ret_type;

  auto error = [&]() {
    throw TaichiTypeError(
        fmt::format("unsupported operand type(s) for '{}': '{}', '{}' and '{}'",
                    ternary_type_name(type), op1->ret_type->to_string(),
                    op2->ret_type->to_string(), op3->ret_type->to_string()));
  };

  if (op1_type->is<TensorType>() && op2_type->is<TensorType>() &&
      op3_type->is<TensorType>()) {
    // valid
    is_tensor = true;
    if (op1_type->cast<TensorType>()->get_shape() !=
        op2_type->cast<TensorType>()->get_shape()) {
      is_valid = false;
    }
    if (op2_type->cast<TensorType>()->get_shape() !=
        op3_type->cast<TensorType>()->get_shape()) {
      is_valid = false;
    }
    op1_type = op1_type->cast<TensorType>()->get_element_type();
    op2_type = op2_type->cast<TensorType>()->get_element_type();
    op3_type = op3_type->cast<TensorType>()->get_element_type();

  } else if (op1_type->is<PrimitiveType>() && op2_type->is<PrimitiveType>() &&
             op3_type->is<PrimitiveType>()) {
    // valid
  } else {
    is_valid = false;
  }

  if (op1_type != PrimitiveType::i32) {
    is_valid = false;
  }
  if (!op2_type->is<PrimitiveType>() || !op3_type->is<PrimitiveType>()) {
    is_valid = false;
  }

  if (!is_valid)
    error();

  if (is_tensor) {
    auto primitive_dtype = promoted_type(op2_type, op3_type);
    auto shape = op2->ret_type->cast<TensorType>()->get_shape();
    ret_type = TypeFactory::create_tensor_type(shape, primitive_dtype);
  } else {
    ret_type = promoted_type(op2_type, op3_type);
  }
}

void TernaryOpExpression::flatten(FlattenContext *ctx) {
  // if (stmt)
  //  return;
  if (type == TernaryOpType::select) {
    auto op1_stmt = flatten_rvalue(op1, ctx);
    auto op2_stmt = flatten_rvalue(op2, ctx);
    auto op3_stmt = flatten_rvalue(op3, ctx);
    ctx->push_back(
        std::make_unique<TernaryOpStmt>(type, op1_stmt, op2_stmt, op3_stmt));
  } else if (type == TernaryOpType::ifte) {
    make_ifte(ctx, ret_type, op1, op2, op3);
  }
  stmt = ctx->back_stmt();
  stmt->tb = tb;
  stmt->ret_type = ret_type;
}

void InternalFuncCallExpression::type_check(CompileConfig *) {
  for (auto &arg : args) {
    TI_ASSERT_TYPE_CHECKED(arg);
    // no arg type compatibility check for now due to lack of specification
  }
  // internal func calls have default return type
  ret_type = PrimitiveType::i32;
}

void InternalFuncCallExpression::flatten(FlattenContext *ctx) {
  std::vector<Stmt *> args_stmts(args.size());
  for (int i = 0; i < (int)args.size(); ++i) {
    args_stmts[i] = flatten_rvalue(args[i], ctx);
  }
  ctx->push_back<InternalFuncStmt>(func_name, args_stmts, nullptr,
                                   with_runtime_context);
  stmt = ctx->back_stmt();
  stmt->tb = tb;
}

void ExternalTensorExpression::flatten(FlattenContext *ctx) {
  // https://github.com/taichi-dev/taichi/issues/5819
  // ArgLoadStmt keeps primitive types since all matrix-type gets
  // scalarized at python-scope
  //
  // FIXME(zhanlue): ArgLoadStmt should use TensorType once real_matrix is
  // turned-on by default.
  //                 The scalarization should happen after
  //                 irpass::lower_access()
  auto prim_dt = dt;
  auto ptr = Stmt::make<ArgLoadStmt>(arg_id, prim_dt, /*is_ptr=*/true);

  int external_dims = dim - std::abs(element_dim);
  ptr->cast<ArgLoadStmt>()->set_extern_dims(external_dims);

  ptr->tb = tb;
  ctx->push_back(std::move(ptr));
  stmt = ctx->back_stmt();
}

std::vector<Stmt *> make_index_stmts(Expression::FlattenContext *ctx,
                                     const ExprGroup &indices,
                                     const std::vector<int> &offsets) {
  std::vector<Stmt *> index_stmts;
  for (int i = 0; i < (int)indices.size(); i++) {
    Stmt *ind = flatten_rvalue(indices.exprs[i], ctx);
    if (!offsets.empty()) {
      auto offset = ctx->push_back<ConstStmt>(TypedConstant(offsets[i]));
      ind = ctx->push_back<BinaryOpStmt>(BinaryOpType::sub, ind, offset);
    }
    index_stmts.push_back(ind);
  }
  return index_stmts;
}

Stmt *make_field_access(Expression::FlattenContext *ctx,
                        const FieldExpression &field,
                        ExprGroup indices) {
  return ctx->push_back(std::make_unique<GlobalPtrStmt>(
      field.snode, make_index_stmts(ctx, indices, field.snode->index_offsets)));
}

Stmt *make_matrix_field_access(Expression::FlattenContext *ctx,
                               const MatrixFieldExpression &matrix_field,
                               ExprGroup indices,
                               DataType ret_type) {
  std::vector<SNode *> snodes;
  for (auto &field : matrix_field.fields) {
    snodes.push_back(field.cast<FieldExpression>()->snode);
  }
  return ctx->push_back(std::make_unique<MatrixOfGlobalPtrStmt>(
      snodes, make_index_stmts(ctx, indices, snodes[0]->index_offsets),
      matrix_field.dynamic_indexable, matrix_field.dynamic_index_stride,
      ret_type));
}

Stmt *make_ndarray_access(Expression::FlattenContext *ctx,
                          Expr var,
                          ExprGroup indices) {
  std::vector<Stmt *> index_stmts;
  for (int i = 0; i < (int)indices.size(); i++) {
    Stmt *ind = flatten_rvalue(indices.exprs[i], ctx);
    index_stmts.push_back(ind);
  }
  auto var_stmt = flatten_lvalue(var, ctx);
  auto expr = var.cast<ExternalTensorExpression>();
  auto external_ptr_stmt = std::make_unique<ExternalPtrStmt>(
      var_stmt, index_stmts, expr->dt.get_shape(), expr->element_dim);
  if (expr->dim == indices.size()) {
    // Indexing into an scalar element
    external_ptr_stmt->ret_type = expr->dt.ptr_removed().get_element_type();
  } else {
    // Indexing outer dimensions
    external_ptr_stmt->ret_type = expr->dt.ptr_removed();
  }

  return ctx->push_back(std::move(external_ptr_stmt));
}

Stmt *make_tensor_access_single_element(Expression::FlattenContext *ctx,
                                        Stmt *var_stmt,
                                        const ExprGroup &indices,
                                        const std::vector<int> &shape,
                                        int stride,
                                        const std::string &tb) {
  bool needs_dynamic_index = false;
  for (int i = 0; i < (int)indices.size(); ++i) {
    if (!indices[i].is<ConstExpression>()) {
      needs_dynamic_index = true;
    }
  }
  Stmt *offset_stmt = nullptr;
  if (needs_dynamic_index) {
    offset_stmt = ctx->push_back<ConstStmt>(TypedConstant(0));
    for (int i = 0; i < (int)indices.size(); ++i) {
      auto index_stmt = flatten_rvalue(indices[i], ctx);
      Stmt *shape_stmt = ctx->push_back<ConstStmt>(TypedConstant(shape[i]));
      Stmt *mul_stmt = ctx->push_back<BinaryOpStmt>(BinaryOpType::mul,
                                                    offset_stmt, shape_stmt);
      offset_stmt =
          ctx->push_back<BinaryOpStmt>(BinaryOpType::add, mul_stmt, index_stmt);
    }
  } else {
    int offset = 0;
    for (int i = 0; i < (int)indices.size(); ++i) {
      offset =
          offset * shape[i] + indices[i].cast<ConstExpression>()->val.val_int();
    }
    offset_stmt = ctx->push_back<ConstStmt>(TypedConstant(offset));
  }
  if (stride != 1) {
    Stmt *stride_stmt = ctx->push_back<ConstStmt>(TypedConstant(stride));
    offset_stmt = ctx->push_back<BinaryOpStmt>(BinaryOpType::mul, offset_stmt,
                                               stride_stmt);
  }
  return ctx->push_back<MatrixPtrStmt>(var_stmt, offset_stmt, tb);
}

Stmt *make_tensor_access(Expression::FlattenContext *ctx,
                         Expr var,
                         const std::vector<ExprGroup> &indices_group,
                         DataType ret_type,
                         std::vector<int> shape,
                         int stride,
                         const std::string &tb) {
  auto var_stmt = flatten_lvalue(var, ctx);
  if (!var->is_lvalue()) {
    auto alloca_stmt = ctx->push_back<AllocaStmt>(var->ret_type);
    ctx->push_back<LocalStoreStmt>(alloca_stmt, var_stmt);
    var_stmt = alloca_stmt;
  }
  if (is_tensor(ret_type)) {
    std::vector<Stmt *> stmts;
    for (auto &indices : indices_group) {
      stmts.push_back(make_tensor_access_single_element(ctx, var_stmt, indices,
                                                        shape, stride, tb));
    }
    return ctx->push_back<MatrixOfMatrixPtrStmt>(stmts, ret_type);
  }
  return make_tensor_access_single_element(ctx, var_stmt, indices_group[0],
                                           shape, stride, tb);
}

void MatrixExpression::type_check(CompileConfig *config) {
  for (auto &arg : elements) {
    TI_ASSERT_TYPE_CHECKED(arg);
    if (arg->ret_type != dt.get_element_type()) {
      arg = cast(arg, dt.get_element_type());
      arg->type_check(config);
    }
  }
  ret_type = dt;
}

void MatrixExpression::flatten(FlattenContext *ctx) {
  TI_ASSERT(this->dt->is<TensorType>());
  std::vector<Stmt *> values;
  for (auto &elt : elements) {
    values.push_back(flatten_rvalue(elt, ctx));
  }
  stmt = ctx->push_back<MatrixInitStmt>(values);
  stmt->ret_type = this->dt;
}

IndexExpression::IndexExpression(ASTBuilder *builder,
                                 const Expr &var,
                                 const ExprGroup &indices,
                                 std::string tb)
    : var(var) {
  // IndexExpression without ret_shape is used for matrix indexing,
  // where each entry of ExprGroup is interpreted as indexing into a specific
  // axis. For example, mat[0][3, 4] has indices_group={0, [3, 4]}, where [3, 4]
  // corresponds to "n"-axis and "m"-axis of the matrix. Therefore we expand
  // indices_group={0, [3, 4]} into {0, 3, 4} to avoid TensorType in indices.
  std::vector<Expr> expanded_indices = builder->expand_expr(indices.exprs);
  auto expanded_expr_group = ExprGroup();
  expanded_expr_group.exprs = expanded_indices;

  this->indices_group = {std::move(expanded_expr_group)};

  this->tb = tb;
}

IndexExpression::IndexExpression(ASTBuilder *builder,
                                 const Expr &var,
                                 const std::vector<ExprGroup> &indices_group,
                                 const std::vector<int> &ret_shape,
                                 std::string tb)
    : var(var), indices_group(indices_group), ret_shape(ret_shape) {
  // IndexExpression with ret_shape is used for matrix slicing, where each entry
  // of ExprGroup is interpreted as a group of indices to return within each
  // axis. For example, mat[0, 3:5] has indices_group={0, [3, 4]}, where [3, 4]
  // means "m"-axis will return a TensorType with size of 2. In this case, we
  // should not expand indices_group due to its special semantics.
  this->tb = tb;
}

bool IndexExpression::is_field() const {
  return var.is<FieldExpression>();
}

bool IndexExpression::is_matrix_field() const {
  return var.is<MatrixFieldExpression>();
}

bool IndexExpression::is_ndarray() const {
  return var.is<ExternalTensorExpression>();
}

bool IndexExpression::is_tensor() const {
  return var->ret_type->is<TensorType>();
}

bool IndexExpression::is_local() const {
  return !is_global();
}

bool IndexExpression::is_global() const {
  // Special case: Indexing into TensorType-element of ExternalPtrStmt
  // or GlobalPtrStmt should be treated as global ptrs
  if (var.is<IndexExpression>()) {
    TI_ASSERT(var.cast<IndexExpression>()->is_matrix_field() ||
              var.cast<IndexExpression>()->is_ndarray());
    return true;
  }

  // Only Ndarray and Field comes outside from a kernel
  return is_field() || is_matrix_field() || is_ndarray();
}

void IndexExpression::type_check(CompileConfig *) {
  // TODO: Change to type-based solution
  // Currently, dimension compatibility check happens in Python
  TI_ASSERT(indices_group.size() == std::accumulate(begin(ret_shape),
                                                    end(ret_shape), 1,
                                                    std::multiplies<>()));
  int index_dim = indices_group[0].size();
  bool has_slice = !ret_shape.empty();
  if (!ret_shape.empty()) {
    TI_ASSERT_INFO(is_tensor(), "Slice or swizzle can only apply on matrices");
    auto element_type = var->ret_type->as<TensorType>()->get_element_type();
    ret_type = TypeFactory::create_tensor_type(ret_shape, element_type);
  } else if (is_field()) {  // field
    auto field_expr = var.cast<FieldExpression>();
    ret_type = field_expr->dt->get_compute_type();
    int field_dim = field_expr->snode->num_active_indices;
    if (!has_slice && field_dim != index_dim) {
      throw TaichiTypeError(
          fmt::format("Field with dim {} accessed with indices of dim {}",
                      field_dim, index_dim));
    }
  } else if (is_matrix_field()) {
    auto matrix_field_expr = var.cast<MatrixFieldExpression>();
    int element_dim = matrix_field_expr->element_shape.size();
    int outter_dim = matrix_field_expr->fields[0]
                         .cast<FieldExpression>()
                         ->snode->num_active_indices;

    if (!has_slice && outter_dim != index_dim &&
        outter_dim + element_dim != index_dim) {
      throw TaichiTypeError(
          fmt::format("Matrix with dim {} accessed with indices of dim {}",
                      outter_dim + element_dim, index_dim));
    }
    ret_type = TypeFactory::create_tensor_type(matrix_field_expr->element_shape,
                                               matrix_field_expr->fields[0]
                                                   .cast<FieldExpression>()
                                                   ->dt->get_compute_type());
  } else if (is_ndarray()) {  // ndarray
    auto external_tensor_expr = var.cast<ExternalTensorExpression>();
    int total_dim = external_tensor_expr->dim;
    int element_dim = external_tensor_expr->dt.get_shape().size();
    if (!has_slice && total_dim != index_dim + element_dim) {
      throw TaichiTypeError(
          fmt::format("Array with dim {} accessed with indices of dim {}",
                      total_dim - element_dim, index_dim));
    }

    if (index_dim == total_dim) {
      // Access all the way to a single element
      ret_type = var.cast<ExternalTensorExpression>()->dt.get_element_type();
    } else {
      // Access to a Tensor
      ret_type = var.cast<ExternalTensorExpression>()->dt;
    }
  } else if (is_tensor()) {  // local tensor
    auto shape = var->ret_type->as<TensorType>()->get_shape();
    if (indices_group[0].size() != shape.size()) {
      TI_ERROR("Expected {} indices, got {}.", shape.size(),
               indices_group[0].size());
    }
    ret_type = var->ret_type->cast<TensorType>()->get_element_type();
  } else {
    throw TaichiTypeError(
        "Invalid IndexExpression: the source is not among field, ndarray or "
        "local tensor");
  }

  for (auto &indices : indices_group) {
    for (int i = 0; i < indices.exprs.size(); i++) {
      auto &expr = indices.exprs[i];
      TI_ASSERT_TYPE_CHECKED(expr);
      if (!is_integral(expr->ret_type))
        throw TaichiTypeError(
            fmt::format("indices must be integers, however '{}' is "
                        "provided as index {}",
                        expr->ret_type->to_string(), i));
    }
  }
}

void IndexExpression::flatten(FlattenContext *ctx) {
  if (is_field()) {
    stmt =
        make_field_access(ctx, *var.cast<FieldExpression>(), indices_group[0]);
  } else if (is_matrix_field()) {
    stmt = make_matrix_field_access(ctx, *var.cast<MatrixFieldExpression>(),
                                    indices_group[0], ret_type);
  } else if (is_ndarray()) {
    stmt = make_ndarray_access(ctx, var, indices_group[0]);
  } else if (is_tensor()) {
    stmt = make_tensor_access(ctx, var, indices_group, ret_type,
                              var->ret_type->cast<TensorType>()->get_shape(), 1,
                              tb);
  } else {
    throw TaichiTypeError(
        "Invalid IndexExpression: the source is not among field, ndarray or "
        "local tensor");
  }
  stmt->tb = tb;
}

void StrideExpression::type_check(CompileConfig *) {
  // This is an ugly hack for global tensors
  if (var.is<IndexExpression>() &&
      var.cast<IndexExpression>()->var.is<FieldExpression>())
    ret_type = var->ret_type;
  else
    throw TaichiTypeError(
        "Invalid StrideExpression: The source being indexed must be an element "
        "of a field");
}

void StrideExpression::flatten(FlattenContext *ctx) {
  stmt = make_tensor_access(ctx, var, {indices}, ret_type, shape, stride, tb);
}

void RangeAssumptionExpression::type_check(CompileConfig *) {
  TI_ASSERT_TYPE_CHECKED(input);
  TI_ASSERT_TYPE_CHECKED(base);
  if (!input->ret_type->is<PrimitiveType>() ||
      !base->ret_type->is<PrimitiveType>() || input->ret_type != base->ret_type)
    throw TaichiTypeError(
        fmt::format("unsupported operand type(s) for "
                    "'range_assumption': '{}' and '{}'",
                    input->ret_type->to_string(), base->ret_type->to_string()));
  ret_type = input->ret_type;
}

void RangeAssumptionExpression::flatten(FlattenContext *ctx) {
  auto input_stmt = flatten_rvalue(input, ctx);
  auto base_stmt = flatten_rvalue(base, ctx);
  ctx->push_back(
      Stmt::make<RangeAssumptionStmt>(input_stmt, base_stmt, low, high));
  stmt = ctx->back_stmt();
}

void LoopUniqueExpression::type_check(CompileConfig *) {
  TI_ASSERT_TYPE_CHECKED(input);
  if (!input->ret_type->is<PrimitiveType>())
    throw TaichiTypeError(
        fmt::format("unsupported operand type(s) for 'loop_unique': '{}'",
                    input->ret_type->to_string()));
  ret_type = input->ret_type;
}

void LoopUniqueExpression::flatten(FlattenContext *ctx) {
  auto input_stmt = flatten_rvalue(input, ctx);
  ctx->push_back(Stmt::make<LoopUniqueStmt>(input_stmt, covers));
  stmt = ctx->back_stmt();
}

void IdExpression::flatten(FlattenContext *ctx) {
  stmt = ctx->current_block->lookup_var(id);
  if (!ret_type->is_primitive(PrimitiveTypeID::unknown)) {
    stmt->ret_type = ret_type;
  }
}

void AtomicOpExpression::type_check(CompileConfig *config) {
  TI_ASSERT_TYPE_CHECKED(dest);
  TI_ASSERT_TYPE_CHECKED(val);
  auto error = [&]() {
    throw TaichiTypeError(fmt::format(
        "unsupported operand type(s) for 'atomic_{}': '{}' and '{}'",
        atomic_op_type_name(op_type), dest->ret_type->to_string(),
        val->ret_type->to_string()));
  };

  // Broadcast val to dest if neccessary
  auto val_dtype = val->ret_type;
  auto dest_dtype = dest->ret_type.ptr_removed();
  if (dest_dtype->is<PrimitiveType>() && val_dtype->is<TensorType>()) {
    error();
  }

  if (val_dtype->is<PrimitiveType>() && dest_dtype->is<TensorType>()) {
    auto broadcasted_expr = to_broadcast_tensor(val, dest_dtype);
    val = std::move(broadcasted_expr);
    val.type_check(config);
  }

  // Validate dtype
  auto dtype = val->ret_type;
  if (dtype->is<TensorType>()) {
    dtype = dtype.get_element_type();
  }

  if (!dtype->is<PrimitiveType>()) {
    error();
  }

  if (is_quant(dest->ret_type)) {
    ret_type = dest->ret_type->get_compute_type();
  } else if (dest->ret_type->is<PrimitiveType>() ||
             dest->ret_type->is<TensorType>()) {
    ret_type = dest->ret_type;
  } else {
    error();
  }
}

void AtomicOpExpression::flatten(FlattenContext *ctx) {
  TI_ASSERT(
      dest.is<IdExpression>() || dest.is<IndexExpression>() ||
      dest.is<StrideExpression>() ||
      (dest.is<ArgLoadExpression>() && dest.cast<ArgLoadExpression>()->is_ptr));
  // replace atomic sub with negative atomic add
  if (op_type == AtomicOpType::sub) {
    if (val->ret_type != ret_type) {
      val.set(Expr::make<UnaryOpExpression>(UnaryOpType::cast_value, val,
                                            ret_type));
    }

    val.set(Expr::make<UnaryOpExpression>(UnaryOpType::neg, val));
    op_type = AtomicOpType::add;
  }
  // expand rhs
  auto val_stmt = flatten_rvalue(val, ctx);
  auto dest_stmt = flatten_lvalue(dest, ctx);
  stmt = ctx->push_back<AtomicOpStmt>(op_type, dest_stmt, val_stmt);
  stmt->ret_type = stmt->as<AtomicOpStmt>()->dest->ret_type;
  stmt->tb = tb;
}

SNodeOpExpression::SNodeOpExpression(ASTBuilder *builder,
                                     SNode *snode,
                                     SNodeOpType op_type,
                                     const ExprGroup &indices)
    : snode(snode), op_type(op_type) {
  std::vector<Expr> expanded_indices = builder->expand_expr(indices.exprs);
  this->indices = indices;
  this->indices.exprs = std::move(expanded_indices);
}

SNodeOpExpression::SNodeOpExpression(ASTBuilder *builder,
                                     SNode *snode,
                                     SNodeOpType op_type,
                                     const ExprGroup &indices,
                                     const std::vector<Expr> &values)
    : SNodeOpExpression(builder, snode, op_type, indices) {
  this->values = builder->expand_expr(values);
}

void SNodeOpExpression::type_check(CompileConfig *config) {
  if (op_type == SNodeOpType::get_addr) {
    ret_type = PrimitiveType::u64;
  } else {
    ret_type = PrimitiveType::i32;
  }
  if (op_type == SNodeOpType::append) {
    TI_ASSERT(snode->ch.size() == values.size());
    for (int i = 0; i < values.size(); i++) {
      TI_ASSERT_TYPE_CHECKED(values[i]);
      auto &dst_type = snode->ch[i]->dt;
      auto promoted = promoted_type(dst_type, values[i]->ret_type);
      if (dst_type != promoted) {
        TI_WARN("Append may lose precision: {} <- {}\n{}",
                dst_type->to_string(), values[i]->ret_type->to_string(), tb);
      }
      values[i] = cast(values[i], dst_type);
      values[i]->type_check(config);
    }
  }
}

void SNodeOpExpression::flatten(FlattenContext *ctx) {
  std::vector<Stmt *> indices_stmt;
  for (int i = 0; i < (int)indices.size(); i++) {
    indices_stmt.push_back(flatten_rvalue(indices[i], ctx));
  }
  auto is_cell_access = SNodeOpStmt::activation_related(op_type) &&
                        snode->type != SNodeType::dynamic;
  auto ptr =
      ctx->push_back<GlobalPtrStmt>(snode, indices_stmt, true, is_cell_access);
  ptr->tb = tb;
  if (op_type == SNodeOpType::is_active) {
    TI_ERROR_IF(snode->type != SNodeType::pointer &&
                    snode->type != SNodeType::hash &&
                    snode->type != SNodeType::bitmasked,
                "ti.is_active only works on pointer, hash or bitmasked nodes.");
    ctx->push_back<SNodeOpStmt>(SNodeOpType::is_active, snode, ptr, nullptr);
  } else if (op_type == SNodeOpType::length) {
    ctx->push_back<SNodeOpStmt>(SNodeOpType::length, snode, ptr, nullptr);
  } else if (op_type == SNodeOpType::get_addr) {
    ctx->push_back<SNodeOpStmt>(SNodeOpType::get_addr, snode, ptr, nullptr);
  } else if (op_type == SNodeOpType::append) {
    auto alloca = ctx->push_back<AllocaStmt>(PrimitiveType::i32);
    alloca->set_tb(tb);
    auto addr =
        ctx->push_back<SNodeOpStmt>(SNodeOpType::allocate, snode, ptr, alloca);
    addr->set_tb(tb);
    for (int i = 0; i < values.size(); i++) {
      auto value_stmt = flatten_rvalue(values[i], ctx);
      auto ch_addr = ctx->push_back<GetChStmt>(addr, snode, i);
      ch_addr->set_tb(tb);
      ctx->push_back<GlobalStoreStmt>(ch_addr, value_stmt)->set_tb(tb);
    }
    ctx->push_back<LocalLoadStmt>(alloca)->set_tb(tb);
    TI_ERROR_IF(snode->type != SNodeType::dynamic,
                "ti.append only works on dynamic nodes.");
  }
  stmt = ctx->back_stmt();
}

void TextureOpExpression::type_check(CompileConfig *config) {
  TI_ASSERT(texture_ptr.is<TexturePtrExpression>());
  auto ptr = texture_ptr.cast<TexturePtrExpression>();
  if (op == TextureOpType::kSampleLod) {
    // UV, Lod
    TI_ASSERT_INFO(args.size() == ptr->num_dims + 1,
                   "Invalid number of args for sample_lod Texture op with a "
                   "{}-dimension texture",
                   ptr->num_dims);
    for (int i = 0; i < ptr->num_dims; i++) {
      TI_ASSERT_TYPE_CHECKED(args[i]);
      if (args[i].get_ret_type() != PrimitiveType::f32) {
        throw TaichiTypeError(
            fmt::format("Invalid type for texture sample_lod: '{}', all "
                        "arguments must be f32",
                        args[i].get_ret_type()->to_string()));
      }
    }
  } else if (op == TextureOpType::kFetchTexel) {
    // index, int LOD
    TI_ASSERT_INFO(args.size() == ptr->num_dims + 1,
                   "Invalid number of args for fetch_texel Texture op with a "
                   "{}-dimension texture",
                   ptr->num_dims);
    for (int i = 0; i < ptr->num_dims; i++) {
      TI_ASSERT_TYPE_CHECKED(args[i]);
      if (args[i].get_ret_type() != PrimitiveType::i32) {
        throw TaichiTypeError(
            fmt::format("Invalid type for texture fetch_texel: '{}', all "
                        "arguments must be i32",
                        args[i].get_ret_type()->to_string()));
      }
    }
  } else if (op == TextureOpType::kLoad) {
    // index
    TI_ASSERT_INFO(args.size() == ptr->num_dims,
                   "Invalid number of args for load Texture op with a "
                   "{}-dimension texture",
                   ptr->num_dims);
    for (int i = 0; i < ptr->num_dims; i++) {
      TI_ASSERT_TYPE_CHECKED(args[i]);
      if (args[i].get_ret_type() != PrimitiveType::i32) {
        throw TaichiTypeError(
            fmt::format("Invalid type for texture load: '{}', all "
                        "arguments must be i32",
                        args[i].get_ret_type()->to_string()));
      }
    }
  } else if (op == TextureOpType::kStore) {
    // index, value
    TI_ASSERT_INFO(args.size() == ptr->num_dims + 4,
                   "Invalid number of args for store Texture op with a "
                   "{}-dimension texture",
                   ptr->num_dims);
    for (int i = 0; i < ptr->num_dims; i++) {
      TI_ASSERT_TYPE_CHECKED(args[i]);
      if (args[i].get_ret_type() != PrimitiveType::i32) {
        throw TaichiTypeError(
            fmt::format("Invalid type for texture load: '{}', index "
                        "arguments must be i32",
                        args[i].get_ret_type()->to_string()));
      }
    }
    for (int i = ptr->num_dims; i < ptr->num_dims + 4; i++) {
      TI_ASSERT_TYPE_CHECKED(args[i]);
      if (args[i].get_ret_type() != PrimitiveType::f32) {
        throw TaichiTypeError(
            fmt::format("Invalid type for texture load: '{}', value "
                        "arguments must be f32",
                        args[i].get_ret_type()->to_string()));
      }
    }
  } else {
    TI_ERROR("Invalid TextureOpType");
  }
  ret_type =
      TypeFactory::get_instance().get_pointer_type(PrimitiveType::f32,
                                                   /*is_bit_pointer=*/false);
}

void TextureOpExpression::flatten(FlattenContext *ctx) {
  auto texture_ptr_stmt = flatten_rvalue(texture_ptr, ctx);
  std::vector<Stmt *> arg_stmts;
  for (Expr &arg : args.exprs) {
    arg_stmts.push_back(flatten_rvalue(arg, ctx));
  }
  ctx->push_back<TextureOpStmt>(op, texture_ptr_stmt, arg_stmts);
  stmt = ctx->back_stmt();
}

void ConstExpression::type_check(CompileConfig *) {
  TI_ASSERT_INFO(
      val.dt->is<PrimitiveType>() && val.dt != PrimitiveType::unknown,
      "Invalid dt [{}] for ConstExpression", val.dt->to_string());
  ret_type = val.dt;
}

void ConstExpression::flatten(FlattenContext *ctx) {
  ctx->push_back(Stmt::make<ConstStmt>(val));
  stmt = ctx->back_stmt();
}

void ExternalTensorShapeAlongAxisExpression::type_check(CompileConfig *) {
  TI_ASSERT_INFO(
      ptr.is<ExternalTensorExpression>() || ptr.is<TexturePtrExpression>(),
      "Invalid ptr [{}] for ExternalTensorShapeAlongAxisExpression",
      ExpressionHumanFriendlyPrinter::expr_to_string(ptr));
  ret_type = PrimitiveType::i32;
}

void ExternalTensorShapeAlongAxisExpression::flatten(FlattenContext *ctx) {
  auto temp = ptr.cast<ExternalTensorExpression>();
  TI_ASSERT(0 <= axis && axis < temp->dim);
  ctx->push_back<ExternalTensorShapeAlongAxisStmt>(axis, temp->arg_id);
  stmt = ctx->back_stmt();
}

void FuncCallExpression::type_check(CompileConfig *) {
  for (auto &arg : args.exprs) {
    TI_ASSERT_TYPE_CHECKED(arg);
    // no arg type compatibility check for now due to lack of specification
  }
  ret_type = PrimitiveType::u64;
  ret_type.set_is_pointer(true);
}

void FuncCallExpression::flatten(FlattenContext *ctx) {
  std::vector<Stmt *> stmt_args;
  for (auto &arg : args.exprs) {
    stmt_args.push_back(flatten_rvalue(arg, ctx));
  }
  ctx->push_back<FuncCallStmt>(func, stmt_args);
  stmt = ctx->back_stmt();
}

void GetElementExpression::type_check(CompileConfig *config) {
  TI_ASSERT_TYPE_CHECKED(src);
  auto func_call = src.cast<FuncCallExpression>();
  TI_ASSERT(func_call);
  TI_ASSERT(index < func_call->func->rets.size());
  ret_type = func_call->func->rets[index].dt;
}

void GetElementExpression::flatten(FlattenContext *ctx) {
  ctx->push_back<GetElementStmt>(src->get_flattened_stmt(), index);
  stmt = ctx->back_stmt();
}
// Mesh related.

void MeshPatchIndexExpression::flatten(FlattenContext *ctx) {
  auto pid_stmt = std::make_unique<MeshPatchIndexStmt>();
  ctx->push_back(std::move(pid_stmt));
  stmt = ctx->back_stmt();
}

void MeshPatchIndexExpression::type_check(CompileConfig *) {
  ret_type = PrimitiveType::i32;
}

void MeshRelationAccessExpression::type_check(CompileConfig *) {
  ret_type = PrimitiveType::i32;
}

void MeshRelationAccessExpression::flatten(FlattenContext *ctx) {
  auto mesh_idx_stmt = flatten_rvalue(mesh_idx, ctx);
  if (neighbor_idx) {
    auto neighbor_idx_stmt = flatten_rvalue(neighbor_idx, ctx);
    ctx->push_back<MeshRelationAccessStmt>(mesh, mesh_idx_stmt, to_type,
                                           neighbor_idx_stmt);
  } else {
    ctx->push_back<MeshRelationAccessStmt>(mesh, mesh_idx_stmt, to_type);
  }
  stmt = ctx->back_stmt();
}

MeshIndexConversionExpression::MeshIndexConversionExpression(
    ASTBuilder *builder,
    mesh::Mesh *mesh,
    mesh::MeshElementType idx_type,
    const Expr idx,
    mesh::ConvType conv_type)
    : mesh(mesh), idx_type(idx_type), conv_type(conv_type) {
  if (idx.is<IdExpression>() && idx.get_ret_type() == PrimitiveType::unknown) {
    this->idx = idx;
  } else {
    this->idx = builder->expand_expr({idx})[0];
  }
}

void MeshIndexConversionExpression::type_check(CompileConfig *) {
  ret_type = PrimitiveType::i32;
}

void MeshIndexConversionExpression::flatten(FlattenContext *ctx) {
  auto idx_stmt = flatten_rvalue(idx, ctx);
  ctx->push_back<MeshIndexConversionStmt>(mesh, idx_type, idx_stmt, conv_type);
  stmt = ctx->back_stmt();
}

void ReferenceExpression::type_check(CompileConfig *) {
  ret_type = var->ret_type;
}

void ReferenceExpression::flatten(FlattenContext *ctx) {
  auto var_stmt = flatten_lvalue(var, ctx);
  ctx->push_back<ReferenceStmt>(var_stmt);
  stmt = ctx->back_stmt();
}

Block *ASTBuilder::current_block() {
  if (stack_.empty())
    return nullptr;
  else
    return stack_.back();
}

Stmt *ASTBuilder::get_last_stmt() {
  TI_ASSERT(!stack_.empty());
  return stack_.back()->back();
}

void ASTBuilder::insert(std::unique_ptr<Stmt> &&stmt, int location) {
  TI_ASSERT(!stack_.empty());
  stack_.back()->insert(std::move(stmt), location);
}

void ASTBuilder::stop_gradient(SNode *snode) {
  TI_ASSERT(!stack_.empty());
  stack_.back()->stop_gradients.push_back(snode);
}

void ASTBuilder::insert_assignment(Expr &lhs,
                                   const Expr &rhs,
                                   const std::string &tb) {
  // Inside a kernel or a function
  // Create an assignment in the IR
  if (lhs.expr == nullptr) {
    lhs.set(rhs);
  } else if (lhs.expr->is_lvalue()) {
    auto stmt = std::make_unique<FrontendAssignStmt>(lhs, rhs);
    stmt->tb = tb;
    this->insert(std::move(stmt));

  } else {
    TI_ERROR("Cannot assign to non-lvalue: {}",
             ExpressionHumanFriendlyPrinter::expr_to_string(lhs));
  }
}

Expr ASTBuilder::make_var(const Expr &x, std::string tb) {
  auto var = this->expr_alloca();
  this->insert_assignment(var, x, tb);
  return var;
}

Expr ASTBuilder::make_id_expr(const std::string &name) {
  return Expr::make<IdExpression>(get_next_id(name));
}

void ASTBuilder::insert_for(const Expr &s,
                            const Expr &e,
                            const std::function<void(Expr)> &func) {
  auto i = Expr(std::make_shared<IdExpression>(get_next_id()));
  auto stmt_unique = std::make_unique<FrontendForStmt>(i, s, e, this->arch_,
                                                       for_loop_dec_.config);
  for_loop_dec_.reset();
  auto stmt = stmt_unique.get();
  this->insert(std::move(stmt_unique));
  this->create_scope(stmt->body);
  func(i);
  this->pop_scope();
}

Expr ASTBuilder::insert_thread_idx_expr() {
  auto loop = stack_.size() ? stack_.back()->parent_stmt : nullptr;
  TI_ERROR_IF(arch_ != Arch::cuda && !arch_is_cpu(arch_),
              "ti.thread_idx() is only available in cuda or cpu context.");
  if (loop != nullptr) {
    auto i = stack_.size() - 1;
    while (!(loop->is<FrontendForStmt>())) {
      loop = i > 0 ? stack_[--i]->parent_stmt : nullptr;
      if (loop == nullptr)
        break;
    }
  }
  TI_ERROR_IF(!(loop && loop->is<FrontendForStmt>()),
              "ti.thread_idx() is only valid within loops.");
  return Expr::make<InternalFuncCallExpression>(
      "linear_thread_idx", std::vector<Expr>{}, /*with_runtime_context=*/true);
}

Expr ASTBuilder::insert_patch_idx_expr() {
  auto loop = stack_.size() ? stack_.back()->parent_stmt : nullptr;
  if (loop != nullptr) {
    auto i = stack_.size() - 1;
    while (!(loop->is<FrontendForStmt>())) {
      loop = i > 0 ? stack_[--i]->parent_stmt : nullptr;
      if (loop == nullptr)
        break;
    }
  }
  TI_ERROR_IF(!(loop && loop->is<FrontendForStmt>() &&
                loop->as<FrontendForStmt>()->mesh),
              "ti.mesh_patch_idx() is only valid within mesh-for loops.");
  return Expr::make<MeshPatchIndexExpression>();
}

void ASTBuilder::create_kernel_exprgroup_return(const ExprGroup &group) {
  this->insert(Stmt::make<FrontendReturnStmt>(group));
}

void ASTBuilder::create_print(
    std::vector<std::variant<Expr, std::string>> contents) {
  this->insert(std::make_unique<FrontendPrintStmt>(contents));
}

void ASTBuilder::begin_func(const std::string &funcid) {
  auto stmt_unique = std::make_unique<FrontendFuncDefStmt>(funcid);
  auto stmt = stmt_unique.get();
  this->insert(std::move(stmt_unique));
  this->create_scope(stmt->body);
}

void ASTBuilder::end_func(const std::string &funcid) {
  this->pop_scope();
}

void ASTBuilder::begin_frontend_if(const Expr &cond) {
  auto stmt_tmp = std::make_unique<FrontendIfStmt>(cond);
  this->insert(std::move(stmt_tmp));
}

void ASTBuilder::begin_frontend_if_true() {
  auto if_stmt = this->get_last_stmt()->as<FrontendIfStmt>();
  this->create_scope(if_stmt->true_statements);
}

void ASTBuilder::begin_frontend_if_false() {
  auto if_stmt = this->get_last_stmt()->as<FrontendIfStmt>();
  this->create_scope(if_stmt->false_statements);
}

void ASTBuilder::insert_external_func_call(std::size_t func_addr,
                                           std::string source,
                                           std::string filename,
                                           std::string funcname,
                                           const ExprGroup &args,
                                           const ExprGroup &outputs) {
  auto stmt = Stmt::make<FrontendExternalFuncStmt>(
      (void *)func_addr, source, filename, funcname, args.exprs, outputs.exprs);
  this->insert(std::move(stmt));
}

Expr ASTBuilder::expr_alloca() {
  auto var = Expr(std::make_shared<IdExpression>(get_next_id()));
  this->insert(std::make_unique<FrontendAllocaStmt>(
      std::static_pointer_cast<IdExpression>(var.expr)->id,
      PrimitiveType::unknown));
  return var;
}

Expr ASTBuilder::make_matrix_expr(const std::vector<int> &shape,
                                  const DataType &dt,
                                  const std::vector<Expr> &elements) {
  auto mat = Expr(std::make_shared<MatrixExpression>(elements, shape, dt));
  return mat;
}

Expr ASTBuilder::expr_alloca_local_tensor(const std::vector<int> &shape,
                                          const DataType &element_type,
                                          const ExprGroup &elements,
                                          std::string tb) {
  auto var = Expr(std::make_shared<IdExpression>(get_next_id()));
  this->insert(std::make_unique<FrontendAllocaStmt>(
      std::static_pointer_cast<IdExpression>(var.expr)->id, shape,
      element_type));
  var->ret_type = this->get_last_stmt()->ret_type;
  for (int i = 0; i < (int)elements.exprs.size(); ++i) {
    ExprGroup reversed_indices;
    int linearized_index = i;
    for (int d = (int)shape.size() - 1; d >= 0; --d) {
      reversed_indices.push_back(
          Expr::make<ConstExpression, int32>(linearized_index % shape[d]));
      linearized_index /= shape[d];
    }
    ExprGroup indices;
    for (int d = 0; d < (int)shape.size(); ++d)
      indices.push_back(reversed_indices[(int)shape.size() - 1 - d]);
    this->insert(std::make_unique<FrontendAssignStmt>(
        Expr::make<IndexExpression>(this, var, indices, tb),
        elements.exprs[i]));
  }
  return var;
}

Expr ASTBuilder::expr_alloca_shared_array(const std::vector<int> &shape,
                                          const DataType &element_type) {
  auto var = Expr(std::make_shared<IdExpression>(get_next_id()));
  this->insert(std::make_unique<FrontendAllocaStmt>(
      std::static_pointer_cast<IdExpression>(var.expr)->id, shape, element_type,
      true));
  var->ret_type = this->get_last_stmt()->ret_type;
  return var;
}

void ASTBuilder::expr_assign(const Expr &lhs, const Expr &rhs, std::string tb) {
  TI_ASSERT(lhs->is_lvalue());
  auto stmt = std::make_unique<FrontendAssignStmt>(lhs, rhs);
  stmt->set_tb(tb);
  this->insert(std::move(stmt));
}

Expr ASTBuilder::expr_subscript(const Expr &expr,
                                const ExprGroup &indices,
                                std::string tb) {
  TI_ASSERT(expr.is<FieldExpression>() || expr.is<MatrixFieldExpression>() ||
            expr.is<ExternalTensorExpression>() ||
            is_tensor(expr.expr->ret_type));
  return Expr::make<IndexExpression>(this, expr, indices, tb);
}

void ASTBuilder::create_assert_stmt(const Expr &cond,
                                    const std::string &msg,
                                    const std::vector<Expr> &args) {
  auto stmt_unique = std::make_unique<FrontendAssertStmt>(cond, msg, args);
  this->insert(std::move(stmt_unique));
}

void ASTBuilder::begin_frontend_range_for(const Expr &i,
                                          const Expr &s,
                                          const Expr &e) {
  auto stmt_unique =
      std::make_unique<FrontendForStmt>(i, s, e, arch_, for_loop_dec_.config);
  auto stmt = stmt_unique.get();
  this->insert(std::move(stmt_unique));
  this->create_scope(stmt->body,
                     for_loop_dec_.config.strictly_serialized ? While : For);
  for_loop_dec_.reset();
}

void ASTBuilder::begin_frontend_struct_for_on_snode(const ExprGroup &loop_vars,
                                                    SNode *snode) {
  TI_WARN_IF(
      for_loop_dec_.config.strictly_serialized,
      "ti.loop_config(serialize=True) does not have effect on the struct for. "
      "The execution order is not guaranteed.");
  auto stmt_unique = std::make_unique<FrontendForStmt>(loop_vars, snode, arch_,
                                                       for_loop_dec_.config);
  for_loop_dec_.reset();
  auto stmt = stmt_unique.get();
  this->insert(std::move(stmt_unique));
  this->create_scope(stmt->body, For);
}

void ASTBuilder::begin_frontend_struct_for_on_external_tensor(
    const ExprGroup &loop_vars,
    const Expr &external_tensor) {
  TI_WARN_IF(
      for_loop_dec_.config.strictly_serialized,
      "ti.loop_config(serialize=True) does not have effect on the struct for. "
      "The execution order is not guaranteed.");
  auto stmt_unique = std::make_unique<FrontendForStmt>(
      loop_vars, external_tensor, arch_, for_loop_dec_.config);
  for_loop_dec_.reset();
  auto stmt = stmt_unique.get();
  this->insert(std::move(stmt_unique));
  this->create_scope(stmt->body, For);
}

void ASTBuilder::begin_frontend_mesh_for(
    const Expr &i,
    const mesh::MeshPtr &mesh_ptr,
    const mesh::MeshElementType &element_type) {
  TI_WARN_IF(
      for_loop_dec_.config.strictly_serialized,
      "ti.loop_config(serialize=True) does not have effect on the mesh for. "
      "The execution order is not guaranteed.");
  auto stmt_unique = std::make_unique<FrontendForStmt>(
      ExprGroup(i), mesh_ptr, element_type, arch_, for_loop_dec_.config);
  for_loop_dec_.reset();
  auto stmt = stmt_unique.get();
  this->insert(std::move(stmt_unique));
  this->create_scope(stmt->body, For);
}

void ASTBuilder::begin_frontend_while(const Expr &cond) {
  auto stmt_unique = std::make_unique<FrontendWhileStmt>(cond);
  auto stmt = stmt_unique.get();
  this->insert(std::move(stmt_unique));
  this->create_scope(stmt->body, While);
}

void ASTBuilder::insert_break_stmt() {
  if (loop_state_stack_.back() == Outermost) {
    throw TaichiSyntaxError("Cannot break in the outermost loop");
  }
  this->insert(Stmt::make<FrontendBreakStmt>());
}

void ASTBuilder::insert_continue_stmt() {
  this->insert(Stmt::make<FrontendContinueStmt>());
}

void ASTBuilder::insert_expr_stmt(const Expr &val) {
  this->insert(Stmt::make<FrontendExprStmt>(val));
}

void ASTBuilder::insert_snode_activate(SNode *snode,
                                       const ExprGroup &expr_group) {
  this->insert(Stmt::make<FrontendSNodeOpStmt>(this, SNodeOpType::activate,
                                               snode, expr_group));
}

void ASTBuilder::insert_snode_deactivate(SNode *snode,
                                         const ExprGroup &expr_group) {
  this->insert(Stmt::make<FrontendSNodeOpStmt>(this, SNodeOpType::deactivate,
                                               snode, expr_group));
}

<<<<<<< HEAD
std::vector<Expr> ASTBuilder::expand_expr(const std::vector<Expr> &exprs) {
  if (exprs.size() == 0) {
=======
Expr ASTBuilder::snode_append(SNode *snode,
                              const ExprGroup &indices,
                              const std::vector<Expr> &vals) {
  return Expr::make<SNodeOpExpression>(this, snode, SNodeOpType::append,
                                       indices, vals);
}

Expr ASTBuilder::snode_is_active(SNode *snode, const ExprGroup &indices) {
  return Expr::make<SNodeOpExpression>(this, snode, SNodeOpType::is_active,
                                       indices);
}

Expr ASTBuilder::snode_length(SNode *snode, const ExprGroup &indices) {
  return Expr::make<SNodeOpExpression>(this, snode, SNodeOpType::length,
                                       indices);
}

Expr ASTBuilder::snode_get_addr(SNode *snode, const ExprGroup &indices) {
  return Expr::make<SNodeOpExpression>(this, snode, SNodeOpType::get_addr,
                                       indices);
}

std::vector<Expr> ASTBuilder::expand_expr(const std::vector<Expr> &exprs) {
  if (exprs.size() > 1 || exprs.size() == 0) {
    return exprs;
  }

  Expr index_expr = exprs[0];
  TI_ASSERT_TYPE_CHECKED(index_expr);
  if (!index_expr->ret_type->is<TensorType>()) {
>>>>>>> a2507d8f
    return exprs;
  }

  std::vector<Expr> expanded_exprs;
  for (auto expr : exprs) {
    TI_ASSERT_TYPE_CHECKED(expr);
    if (!expr->ret_type->is<TensorType>()) {
      expanded_exprs.push_back(expr);
    } else {
      // Expand TensorType expr
      /*
        Before:
          TensorType<4 x i32> index = Expr;

        After:
          TensorType<4 x i32>* id_expr = FrontendAllocaStmt(TensorType<4 x i32>)
          i32 ind0 = IndexExpression(id_expr, 0)
          i32 ind1 = IndexExpression(id_expr, 1)
          i32 ind2 = IndexExpression(id_expr, 2)
          i32 ind3 = IndexExpression(id_expr, 3)

          return {ind0, ind1, ind2, ind3}

      */
      auto tensor_type = expr->ret_type->cast<TensorType>();

      Expr id_expr;
      if (expr.is<IdExpression>()) {
        id_expr = expr;
      } else {
        id_expr = make_var(expr, expr->tb);
      }
      auto shape = tensor_type->get_shape();
      if (shape.size() == 1) {
        for (int i = 0; i < shape[0]; i++) {
          auto ind = Expr(std::make_shared<IndexExpression>(
              this, id_expr, ExprGroup(Expr(i)), expr->tb));
          ind.expr->ret_type = tensor_type->get_element_type();
          expanded_exprs.push_back(ind);
        }
      } else {
        TI_ASSERT(shape.size() == 2);
        for (int i = 0; i < shape[0]; i++) {
          for (int j = 0; j < shape[1]; j++) {
            auto ind = Expr(std::make_shared<IndexExpression>(
                this, id_expr, ExprGroup(Expr(i), Expr(j)), expr->tb));
            ind.expr->ret_type = tensor_type->get_element_type();
            expanded_exprs.push_back(ind);
          }
        }
      }
    }
  }

  return expanded_exprs;
}

Expr ASTBuilder::mesh_index_conversion(mesh::MeshPtr mesh_ptr,
                                       mesh::MeshElementType idx_type,
                                       const Expr &idx,
                                       mesh::ConvType &conv_type) {
  return Expr::make<MeshIndexConversionExpression>(this, mesh_ptr.ptr.get(),
                                                   idx_type, idx, conv_type);
}

void ASTBuilder::create_scope(std::unique_ptr<Block> &list, LoopType tp) {
  TI_ASSERT(list == nullptr);
  LoopState prev = loop_state_stack_.back();
  if (tp == NotLoop) {
    loop_state_stack_.push_back(prev);
  } else if (tp == For && stack_.size() == 1) {
    loop_state_stack_.push_back(Outermost);
  } else {
    loop_state_stack_.push_back(Inner);
  }
  list = std::make_unique<Block>();
  if (!stack_.empty()) {
    list->parent_stmt = get_last_stmt();
  }
  stack_.push_back(list.get());
}

void ASTBuilder::pop_scope() {
  stack_.pop_back();
  loop_state_stack_.pop_back();
}

Stmt *flatten_lvalue(Expr expr, Expression::FlattenContext *ctx) {
  expr->flatten(ctx);
  return expr->get_flattened_stmt();
}

Stmt *flatten_global_load(Stmt *ptr_stmt, Expression::FlattenContext *ctx) {
  ctx->push_back(std::make_unique<GlobalLoadStmt>(ptr_stmt));
  return ctx->back_stmt();
}

Stmt *flatten_local_load(Stmt *ptr_stmt, Expression::FlattenContext *ctx) {
  auto local_load = ctx->push_back<LocalLoadStmt>(ptr_stmt);
  local_load->ret_type = local_load->src->ret_type.ptr_removed();
  return local_load;
}

Stmt *flatten_rvalue(Expr ptr, Expression::FlattenContext *ctx) {
  ptr->flatten(ctx);
  Stmt *ptr_stmt = ptr->get_flattened_stmt();
  if (ptr.is<IdExpression>()) {
    if (ptr_stmt->is<AllocaStmt>()) {
      return flatten_local_load(ptr_stmt, ctx);
    }
  } else if (ptr.is<IndexExpression>()) {
    auto ix = ptr.cast<IndexExpression>();
    if (ix->is_local()) {
      return flatten_local_load(ptr_stmt, ctx);
    } else {
      return flatten_global_load(ptr_stmt, ctx);
    }
  } else if (ptr.is<StrideExpression>()) {
    return flatten_global_load(ptr_stmt, ctx);
  } else if (ptr.is<ArgLoadExpression>() &&
             ptr.cast<ArgLoadExpression>()->is_ptr) {
    return flatten_global_load(ptr_stmt, ctx);
  }

  return ptr_stmt;
}

}  // namespace taichi::lang<|MERGE_RESOLUTION|>--- conflicted
+++ resolved
@@ -1585,10 +1585,6 @@
                                                snode, expr_group));
 }
 
-<<<<<<< HEAD
-std::vector<Expr> ASTBuilder::expand_expr(const std::vector<Expr> &exprs) {
-  if (exprs.size() == 0) {
-=======
 Expr ASTBuilder::snode_append(SNode *snode,
                               const ExprGroup &indices,
                               const std::vector<Expr> &vals) {
@@ -1612,14 +1608,7 @@
 }
 
 std::vector<Expr> ASTBuilder::expand_expr(const std::vector<Expr> &exprs) {
-  if (exprs.size() > 1 || exprs.size() == 0) {
-    return exprs;
-  }
-
-  Expr index_expr = exprs[0];
-  TI_ASSERT_TYPE_CHECKED(index_expr);
-  if (!index_expr->ret_type->is<TensorType>()) {
->>>>>>> a2507d8f
+  if (exprs.size() == 0) {
     return exprs;
   }
 
