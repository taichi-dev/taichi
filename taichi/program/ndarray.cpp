--- conflicted
+++ resolved
@@ -195,11 +195,7 @@
                              Ndarray *ndarray) {
   ctx->set_arg_devalloc(arg_id, ndarray->ndarray_alloc_, ndarray->shape);
 
-<<<<<<< HEAD
-  int total_array_size = 1;
-=======
   uint64_t total_array_size = 1;
->>>>>>> 9ed550ea
   for (const auto &dim : ndarray->total_shape()) {
     total_array_size *= dim;
   }
