--- conflicted
+++ resolved
@@ -70,25 +70,7 @@
     : ProgramImpl(config) {
 }
 
-<<<<<<< HEAD
-void VulkanProgramImpl::materialize_runtime(MemoryPool *memory_pool,
-                                            KernelProfilerBase *profiler,
-=======
-FunctionType VulkanProgramImpl::compile(const CompileConfig &compile_config,
-                                        Kernel *kernel) {
-  // NOTE: Temporary implementation
-  // TODO(PGZXB): Final solution: compile -> load_or_compile + launch_kernel
-  auto &mgr = get_kernel_compilation_manager();
-  const auto &compiled = mgr.load_or_compile(
-      compile_config, vulkan_runtime_->get_ti_device()->get_caps(), *kernel);
-  auto &launcher = get_kernel_launcher();
-  return [&launcher, &compiled](LaunchContextBuilder &ctx_builder) {
-    launcher.launch_kernel(compiled, ctx_builder);
-  };
-}
-
 void VulkanProgramImpl::materialize_runtime(KernelProfilerBase *profiler,
->>>>>>> 3e33ea30
                                             uint64 **result_buffer_ptr) {
   *result_buffer_ptr =
       (uint64 *)MemoryPool::get_instance(config->arch)
