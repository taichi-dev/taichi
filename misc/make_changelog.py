--- conflicted
+++ resolved
@@ -44,13 +44,10 @@
     'test': 'Tests',
     'benchmark': 'Benchmarking',
     'async': 'AsyncEngine',
-<<<<<<< HEAD
     'workflow': 'GitHub Actions/Workflows',
-=======
     'linux': 'Linux',
     'mac': 'Mac OS X',
     'windows': 'Windows',
->>>>>>> d5818e58
     'release': '',
 }
 
