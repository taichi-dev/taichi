--- conflicted
+++ resolved
@@ -1813,14 +1813,11 @@
   MatrixInitStmt(const std::vector<Stmt *> &values) : values(values) {
     TI_STMT_REG_FIELDS;
   }
-<<<<<<< HEAD
-=======
-
-  bool has_global_side_effect() const override {
-    return false;
-  }
-
->>>>>>> ed128133
+
+  bool has_global_side_effect() const override {
+    return false;
+  }
+
   TI_STMT_DEF_FIELDS(ret_type, values);
   TI_DEFINE_ACCEPT_AND_CLONE
 };
