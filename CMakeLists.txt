#*********************************************************************
# The Taichi Programming Language
#*********************************************************************

cmake_minimum_required(VERSION 3.17)

project(taichi)

if (NOT DEFINED TI_VERSION_MAJOR)
    message(WARNING "It seems that you are running cmake manually, which may cause issues. Please use setup.py to build taichi from source, see https://docs.taichi-lang.org/docs/dev_install for more details.")
    set(TI_VERSION_MAJOR 0)
    set(TI_VERSION_MINOR 0)
    set(TI_VERSION_PATCH 0)
endif()

set(CMAKE_CXX_STANDARD 17)

execute_process(
  WORKING_DIRECTORY ${CMAKE_SOURCE_DIR}
  COMMAND git rev-parse --short HEAD
  RESULT_VARIABLE SHORT_HASH_RESULT
  OUTPUT_VARIABLE TI_COMMIT_SHORT_HASH)
execute_process(
  WORKING_DIRECTORY ${CMAKE_SOURCE_DIR}
  COMMAND git rev-parse HEAD
  RESULT_VARIABLE SHORT_HASH_RESULT
  OUTPUT_VARIABLE TI_COMMIT_HASH)
string(STRIP ${TI_COMMIT_HASH} TI_COMMIT_HASH)
string(STRIP ${TI_COMMIT_SHORT_HASH} TI_COMMIT_SHORT_HASH)

message("Taichi Version ${TI_VERSION_MAJOR}.${TI_VERSION_MINOR}.${TI_VERSION_PATCH}")
message("       Commit ${TI_COMMIT_HASH}")

if(NOT CMAKE_BUILD_TYPE)
    set(CMAKE_BUILD_TYPE "Release" CACHE STRING
            "Choose the type of build, options are: Debug Release
RelWithDebInfo MinSizeRel."
            FORCE)
endif(NOT CMAKE_BUILD_TYPE)

set(TAICHI_CMAKE_DIR "${CMAKE_CURRENT_LIST_DIR}/cmake/")

if (WIN32)
    list(APPEND CMAKE_MODULE_PATH "${CMAKE_CURRENT_LIST_DIR}/cmake/")
    list(APPEND CMAKE_MODULE_PATH "${CMAKE_ROOT}/Modules")
else ()
    list(APPEND CMAKE_MODULE_PATH "${CMAKE_ROOT}/Modules")
    list(APPEND CMAKE_MODULE_PATH "${CMAKE_CURRENT_LIST_DIR}/cmake/")
endif ()

set(CMAKE_RUNTIME_OUTPUT_DIRECTORY "${CMAKE_CURRENT_SOURCE_DIR}/build")

find_program(CCACHE_PROGRAM ccache)
if(CCACHE_PROGRAM)
    set(CMAKE_CXX_COMPILER_LAUNCHER "${CCACHE_PROGRAM}")
endif()

option(USE_LLD "Use lld (from llvm) linker" OFF)
option(USE_MOLD "Use mold (A Modern Linker)" OFF)

if (USE_LLD)
    set(CMAKE_SHARED_LINKER_FLAGS "${CMAKE_SHARED_LINKER_FLAGS} -fuse-ld=lld")
    set(CMAKE_MODULE_LINKER_FLAGS "${CMAKE_MODULE_LINKER_FLAGS} -fuse-ld=lld")
    set(CMAKE_EXE_LINKER_FLAGS "${CMAKE_EXE_LINKER_FLAGS} -fuse-ld=lld")
endif()

if (USE_MOLD)
    set(CMAKE_SHARED_LINKER_FLAGS "${CMAKE_SHARED_LINKER_FLAGS} -fuse-ld=mold")
    set(CMAKE_MODULE_LINKER_FLAGS "${CMAKE_MODULE_LINKER_FLAGS} -fuse-ld=mold")
    set(CMAKE_EXE_LINKER_FLAGS "${CMAKE_EXE_LINKER_FLAGS} -fuse-ld=mold")
endif()

if (WIN32)
  # For `Debug` configs MSVC links to a debuggable runtime by default which has
  # symbol conflicts with the prebuilt LLVM in `Release`. We should be providing
  # prebuilt LLVMs for both `Debug` and `Release` but LLVM 10 cannot be built by
  # MSVC in `Debug` config because MSVC would try to fill uninitialize memory
  # with `0xCC` but it too breaks `LLVMTableGen` which is depended on by almost
  # every component in LLVM.
  #
  # FIXME: (penguinliong) This is fixed in later releases of LLVM so maybe
  # someday we can distribute `Debug` libraries, if it's ever needed.
  if (NOT TI_LLVM_15)
    SET(CMAKE_MSVC_RUNTIME_LIBRARY MultiThreadedDLL)
  endif()
  message("CMAKE_MSVC_RUNTIME_LIBRARY: ${CMAKE_MSVC_RUNTIME_LIBRARY}")
endif()

# No support of Python for Android build; or in any case taichi is integrated
# in another project as submodule.
option(TI_WITH_PYTHON "Build with Python language binding" ON)
if (TI_WITH_PYTHON AND NOT ANDROID)
    include(cmake/PythonNumpyPybind11.cmake)
endif()
include(cmake/TaichiCXXFlags.cmake)
include(cmake/TaichiCore.cmake)

option(TI_BUILD_TESTS "Build the CPP tests" OFF)

if (TI_BUILD_TESTS)
  add_subdirectory(external/googletest EXCLUDE_FROM_ALL)
  include(cmake/TaichiTests.cmake)
endif()

option(TI_BUILD_EXAMPLES "Build the CPP examples" ON)

if(NOT TI_WITH_LLVM OR NOT TI_WITH_METAL)
    set(TI_BUILD_EXAMPLES OFF)
endif()

if (TI_BUILD_EXAMPLES)
  include(cmake/TaichiExamples.cmake)
endif()

message("C++ Flags: ${CMAKE_CXX_FLAGS}")
message("Build type: ${CMAKE_BUILD_TYPE}")

if (NOT TI_WITH_CUDA)
    set(CUDA_VERSION "0.0")
    set(CUDA_TOOLKIT_ROOT_DIR "")
endif()

if (TI_WITH_CUDA)
    set(CUDA_ARCH "cuda")
endif()

if (CLANG_EXECUTABLE)
  message("Clang executable ${CLANG_EXECUTABLE}")
elseif ("${CMAKE_CXX_COMPILER_ID}" MATCHES "Clang")
  set (CLANG_EXECUTABLE ${CMAKE_CXX_COMPILER})
  message("Clang executable using host compiler ${CLANG_EXECUTABLE}")
else()
  find_program(CLANG_EXECUTABLE NAMES clang clang-10 clang-11 clang-9 clang-8 clang-7)
  message("Clang executable found at ${CLANG_EXECUTABLE}")
endif()

if (NOT CLANG_EXECUTABLE)
  message(FATAL_ERROR "Cannot find any clang executable.")
endif()

macro(check_clang_version)
  execute_process(COMMAND ${CLANG_EXECUTABLE} --version OUTPUT_VARIABLE CLANG_VERSION_OUTPUT)
  string(REGEX MATCH "([0-9]+)\\.[0-9]+(\\.[0-9]+)?" CLANG_VERSION "${CLANG_VERSION_OUTPUT}")
  message("${CLANG_EXECUTABLE} --version: ${CLANG_VERSION}")

  set(CLANG_VERSION_MAJOR "${CMAKE_MATCH_1}")
endmacro()

if (APPLE)
  set(CLANG_OSX_FLAGS "-isysroot${CMAKE_OSX_SYSROOT}")
  set(CLANG_HIGHEST_VERSION "12")
else()
  if (TI_LLVM_15)
    set(CLANG_HIGHEST_VERSION "15")
  else()
    set(CLANG_HIGHEST_VERSION "11")
  endif()
endif()

check_clang_version()

if (${CLANG_VERSION_MAJOR} VERSION_GREATER ${CLANG_HIGHEST_VERSION})
  unset(CLANG_EXECUTABLE)
  find_program(CLANG_EXECUTABLE NAMES clang-10 clang-11 clang-9 clang-8 clang-7)
  if (NOT CLANG_EXECUTABLE)
    message(FATAL_ERROR "${CLANG_EXECUTABLE} version: ${CLANG_VERSION}, required: <=${CLANG_HIGHEST_VERSION}. Consider passing -DCLANG_EXECUTABLE=/path/to/clang to cmake to use a specific clang.")
  else()
    check_clang_version()
    if (${CLANG_VERSION_MAJOR} VERSION_GREATER ${CLANG_HIGHEST_VERSION})
      message(FATAL_ERROR "${CLANG_EXECUTABLE} version: ${CLANG_VERSION}, required: <=${CLANG_HIGHEST_VERSION}. Consider passing -DCLANG_EXECUTABLE=/path/to/clang to cmake to use a specific clang.")
    endif()
  endif()
endif()

if (TI_WITH_LLVM)
  add_subdirectory(taichi/runtime/llvm/runtime_module)
endif()

configure_file(taichi/common/version.h.in ${CMAKE_SOURCE_DIR}/taichi/common/version.h)
configure_file(taichi/common/commit_hash.h.in ${CMAKE_SOURCE_DIR}/taichi/common/commit_hash.h)

option(TI_EXPORT_CORE "export taichi core" OFF)

if(ANDROID)
    set(TI_EXPORT_CORE ON)
endif()

if (TI_EXPORT_CORE)
  include(cmake/TaichiExportCore.cmake)
endif()

option(TI_WITH_C_API "build taichi runtime c-api library" OFF)

if (TI_WITH_C_API)
  include(cmake/TaichiCAPI.cmake)
  if (TI_BUILD_TESTS)
<<<<<<< HEAD
    include(cmake/TaichiGUIAPI.cmake)
=======
    if(TI_WITH_GGUI)
        include(cmake/TaichiGUIAPI.cmake)
    endif()
>>>>>>> 54161a2c
    include(cmake/TaichiCAPITests.cmake)
  endif()
endif()<|MERGE_RESOLUTION|>--- conflicted
+++ resolved
@@ -194,13 +194,9 @@
 if (TI_WITH_C_API)
   include(cmake/TaichiCAPI.cmake)
   if (TI_BUILD_TESTS)
-<<<<<<< HEAD
-    include(cmake/TaichiGUIAPI.cmake)
-=======
     if(TI_WITH_GGUI)
         include(cmake/TaichiGUIAPI.cmake)
     endif()
->>>>>>> 54161a2c
     include(cmake/TaichiCAPITests.cmake)
   endif()
 endif()