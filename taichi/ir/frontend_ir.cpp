#include "taichi/ir/frontend_ir.h"

#include "taichi/ir/expression_printer.h"
#include "taichi/ir/statements.h"
#include "taichi/program/program.h"
#include "taichi/common/exceptions.h"

#include <numeric>

namespace taichi::lang {

#define TI_ASSERT_TYPE_CHECKED(x)                       \
  TI_ASSERT_INFO(x->ret_type != PrimitiveType::unknown, \
                 "[{}] was not type-checked",           \
                 ExpressionHumanFriendlyPrinter::expr_to_string(x))

static bool is_primitive_or_tensor_type(DataType &type) {
  return type->is<PrimitiveType>() || type->is<TensorType>();
}

FrontendSNodeOpStmt::FrontendSNodeOpStmt(SNodeOpType op_type,
                                         SNode *snode,
                                         const ExprGroup &indices,
                                         const Expr &val)
    : op_type(op_type), snode(snode), indices(indices), val(val) {
  if (val.expr != nullptr) {
    TI_ASSERT(op_type == SNodeOpType::append);
  } else {
    TI_ASSERT(op_type != SNodeOpType::append);
  }
}

FrontendReturnStmt::FrontendReturnStmt(const ExprGroup &group) : values(group) {
}

FrontendAssignStmt::FrontendAssignStmt(const Expr &lhs, const Expr &rhs)
    : lhs(lhs), rhs(rhs) {
  TI_ASSERT(lhs->is_lvalue());
  if (lhs.is<IdExpression>() && lhs->ret_type == PrimitiveType::unknown) {
<<<<<<< HEAD
    lhs.expr->ret_type =
        TypeFactory::get_instance().get_pointer_type(rhs.get_rvalue_type());
=======
    lhs.expr->ret_type = rhs.get_rvalue_type();
>>>>>>> 1ddbe4fb
  }
}

FrontendIfStmt::FrontendIfStmt(const FrontendIfStmt &o)
    : condition(o.condition),
      true_statements(o.true_statements->clone()),
      false_statements(o.false_statements->clone()) {
}

FrontendForStmt::FrontendForStmt(const ExprGroup &loop_vars,
                                 SNode *snode,
                                 Arch arch,
                                 const ForLoopConfig &config)
    : snode(snode) {
  init_config(arch, config);
  init_loop_vars(loop_vars);
}

FrontendForStmt::FrontendForStmt(const ExprGroup &loop_vars,
                                 const Expr &external_tensor,
                                 Arch arch,
                                 const ForLoopConfig &config)
    : external_tensor(external_tensor) {
  init_config(arch, config);
  init_loop_vars(loop_vars);
}

FrontendForStmt::FrontendForStmt(const ExprGroup &loop_vars,
                                 const mesh::MeshPtr &mesh,
                                 const mesh::MeshElementType &element_type,
                                 Arch arch,
                                 const ForLoopConfig &config)
    : mesh(mesh.ptr.get()), element_type(element_type) {
  init_config(arch, config);
  init_loop_vars(loop_vars);
}

FrontendForStmt::FrontendForStmt(const Expr &loop_var,
                                 const Expr &begin,
                                 const Expr &end,
                                 Arch arch,
                                 const ForLoopConfig &config)
    : begin(begin), end(end) {
  init_config(arch, config);
  add_loop_var(loop_var);
}

FrontendForStmt::FrontendForStmt(const FrontendForStmt &o)
    : snode(o.snode),
      external_tensor(o.external_tensor),
      mesh(o.mesh),
      element_type(o.element_type),
      begin(o.begin),
      end(o.end),
      body(o.body->clone()),
      loop_var_ids(o.loop_var_ids),
      is_bit_vectorized(o.is_bit_vectorized),
      num_cpu_threads(o.num_cpu_threads),
      strictly_serialized(o.strictly_serialized),
      mem_access_opt(o.mem_access_opt),
      block_dim(o.block_dim) {
}

void FrontendForStmt::init_config(Arch arch, const ForLoopConfig &config) {
  is_bit_vectorized = config.is_bit_vectorized;
  strictly_serialized = config.strictly_serialized;
  mem_access_opt = config.mem_access_opt;
  block_dim = config.block_dim;
  if (arch == Arch::cuda || arch == Arch::amdgpu) {
    num_cpu_threads = 1;
    TI_ASSERT(block_dim <= taichi_max_gpu_block_dim);
  } else {  // cpu
    if (config.num_cpu_threads == 0) {
      num_cpu_threads = std::thread::hardware_concurrency();
    } else {
      num_cpu_threads = config.num_cpu_threads;
    }
  }
}

void FrontendForStmt::init_loop_vars(const ExprGroup &loop_vars) {
  loop_var_ids.reserve(loop_vars.size());
  for (int i = 0; i < (int)loop_vars.size(); i++) {
    add_loop_var(loop_vars[i]);
  }
}

void FrontendForStmt::add_loop_var(const Expr &loop_var) {
  loop_var_ids.push_back(loop_var.cast<IdExpression>()->id);
  loop_var.expr->ret_type =
      TypeFactory::get_instance().get_pointer_type(PrimitiveType::i32);
}

FrontendFuncDefStmt::FrontendFuncDefStmt(const FrontendFuncDefStmt &o)
    : funcid(o.funcid), body(o.body->clone()) {
}

FrontendWhileStmt::FrontendWhileStmt(const FrontendWhileStmt &o)
    : cond(o.cond), body(o.body->clone()) {
}

void ArgLoadExpression::type_check(const CompileConfig *) {
  ret_type = dt;
  if (is_ptr) {
    ret_type = TypeFactory::get_instance().get_pointer_type(ret_type, false);
  }
  if (!create_load) {
    ret_type = TypeFactory::get_instance().get_pointer_type(ret_type, false);
  }
}

void ArgLoadExpression::flatten(FlattenContext *ctx) {
  auto arg_load =
      std::make_unique<ArgLoadStmt>(arg_id, dt, is_ptr, create_load);
  arg_load->ret_type = ret_type;
  ctx->push_back(std::move(arg_load));
  stmt = ctx->back_stmt();
}

void TexturePtrExpression::type_check(const CompileConfig *config) {
}

void TexturePtrExpression::flatten(FlattenContext *ctx) {
  ctx->push_back<ArgLoadStmt>(arg_id, PrimitiveType::f32, /*is_ptr=*/true,
                              /*create_load*/ true);
  ctx->push_back<TexturePtrStmt>(ctx->back_stmt(), num_dims, is_storage, format,
                                 lod);
  stmt = ctx->back_stmt();
}

void RandExpression::type_check(const CompileConfig *) {
  TI_ASSERT_INFO(dt->is<PrimitiveType>() && dt != PrimitiveType::unknown,
                 "Invalid dt [{}] for RandExpression", dt->to_string());
  ret_type = dt;
}

void RandExpression::flatten(FlattenContext *ctx) {
  auto ran = std::make_unique<RandStmt>(dt);
  ctx->push_back(std::move(ran));
  stmt = ctx->back_stmt();
}

void UnaryOpExpression::type_check(const CompileConfig *config) {
  TI_ASSERT_TYPE_CHECKED(operand);

  TI_ASSERT(config != nullptr);
  /*
    Dtype inference for both TensorType and PrimitiveType are essentially
    the same. Therefore we extract the primitive type to perform the type
    inference, and then reconstruct the TensorType once neccessary.
  */
<<<<<<< HEAD
=======

>>>>>>> 1ddbe4fb
  auto operand_type = operand.get_rvalue_type();
  auto operand_primitive_type = operand_type.get_element_type();
  auto ret_primitive_type = ret_type;

  if (!operand_primitive_type->is<PrimitiveType>()) {
    throw TaichiTypeError(fmt::format(
        "unsupported operand type(s) for '{}': '{}'", unary_op_type_name(type),
        operand_primitive_type->to_string()));
  }

  if ((type == UnaryOpType::round || type == UnaryOpType::floor ||
       type == UnaryOpType::ceil || is_trigonometric(type)) &&
      !is_real(operand_primitive_type))
    throw TaichiTypeError(fmt::format(
        "'{}' takes real inputs only, however '{}' is provided",
        unary_op_type_name(type), operand_primitive_type->to_string()));

  if ((type == UnaryOpType::sqrt || type == UnaryOpType::exp ||
       type == UnaryOpType::log) &&
      !is_real(operand_primitive_type)) {
    ret_primitive_type = config->default_fp;
  } else {
    ret_primitive_type = is_cast() ? cast_type : operand_primitive_type;
  }

  if ((type == UnaryOpType::bit_not || type == UnaryOpType::logic_not) &&
      is_real(operand_primitive_type)) {
    throw TaichiTypeError(fmt::format(
        "'{}' takes integral inputs only, however '{}' is provided",
        unary_op_type_name(type), operand_primitive_type->to_string()));
  }

  if (type == UnaryOpType::logic_not) {
    ret_primitive_type = PrimitiveType::u1;
  }

  if (type == UnaryOpType::frexp) {
    std::vector<StructMember> elements;
    TI_ASSERT(operand_primitive_type->is_primitive(PrimitiveTypeID::f32) ||
              operand_primitive_type->is_primitive(PrimitiveTypeID::f64));
    elements.push_back({operand_primitive_type, "mantissa", 0});
    elements.push_back(
        {taichi::lang::TypeFactory::get_instance().get_primitive_int_type(
             32, /*is_signed=*/true),
         "exponent", (size_t)data_type_size(operand_primitive_type)});
    ret_type =
        taichi::lang::TypeFactory::get_instance().get_struct_type(elements);
    ret_type.set_is_pointer(true);
    return;
  }

  if (type == UnaryOpType::popcnt && is_real(operand_primitive_type)) {
    throw TaichiTypeError(fmt::format(
        "'{}' takes integral inputs only, however '{}' is provided",
        unary_op_type_name(type), operand_primitive_type->to_string()));
  }

  if (operand_type->is<TensorType>()) {
    ret_type = taichi::lang::TypeFactory::get_instance().get_tensor_type(
        operand_type.get_shape(), ret_primitive_type);
  } else {
    TI_ASSERT(operand_type->is<PrimitiveType>());
    ret_type = ret_primitive_type;
  }
}

bool UnaryOpExpression::is_cast() const {
  return unary_op_is_cast(type);
}

void UnaryOpExpression::flatten(FlattenContext *ctx) {
  auto operand_stmt = flatten_rvalue(operand, ctx);
  auto unary = std::make_unique<UnaryOpStmt>(type, operand_stmt);
  if (is_cast()) {
    unary->cast_type = cast_type;
  }
  stmt = unary.get();
  stmt->tb = tb;
  stmt->ret_type = ret_type;
  ctx->push_back(std::move(unary));
}

Expr to_broadcast_tensor(const Expr &elt, const DataType &dt) {
  auto elt_type = elt.get_rvalue_type();
  if (!elt_type->is<TensorType>() && !dt->is<TensorType>())
    return elt;

  if (elt_type->is<TensorType>() && dt->is<TensorType>()) {
    // Only tensor shape will be checked here, since the dtype will
    // be promoted later at irpass::type_check()
    if (elt_type.get_shape() != dt.get_shape()) {
      TI_ERROR("Cannot broadcast tensor to tensor");
    } else {
      return elt;
    }
  }

  auto tensor_type = dt->as<TensorType>();
  auto tensor_elt_type = tensor_type->get_element_type();
  TI_ASSERT_INFO(tensor_elt_type->is<PrimitiveType>(),
                 "Only primitive types are supported in Tensors, got {}",
                 tensor_elt_type->to_string());
  std::vector<Expr> broadcast_values(tensor_type->get_num_elements(), elt);
  auto matrix_expr = Expr::make<MatrixExpression>(
      broadcast_values, tensor_type->get_shape(), elt_type);
  matrix_expr->type_check(nullptr);
  return matrix_expr;
}

std::tuple<Expr, Expr> unify_binop_operands(const Expr &e1, const Expr &e2) {
  auto e1_type = e1.get_rvalue_type();
  auto e2_type = e2.get_rvalue_type();
  if (e1_type->is<PrimitiveType>() && e2_type->is<TensorType>()) {
    return std::tuple(to_broadcast_tensor(e1, e2_type), e2);
  } else if (e1_type->is<TensorType>() && e2_type->is<PrimitiveType>()) {
    return std::tuple(e1, to_broadcast_tensor(e2, e1_type));
  } else {
    return std::tuple(e1, e2);
  }
}

void BinaryOpExpression::type_check(const CompileConfig *config) {
  TI_ASSERT_TYPE_CHECKED(lhs);
  TI_ASSERT_TYPE_CHECKED(rhs);

  auto lhs_type = lhs.get_rvalue_type();
  auto rhs_type = rhs.get_rvalue_type();
  auto error = [&]() {
    throw TaichiTypeError(
        fmt::format("unsupported operand type(s) for '{}': '{}' and '{}'",
                    binary_op_type_symbol(type), lhs_type->to_string(),
                    rhs_type->to_string()));
  };

  if (!is_primitive_or_tensor_type(lhs_type) ||
      !is_primitive_or_tensor_type(rhs_type)) {
    error();
  }

  if ((lhs_type->is<PrimitiveType>() && rhs_type->is<TensorType>()) ||
      (lhs_type->is<TensorType>() && rhs_type->is<PrimitiveType>())) {
    // convert Tensor/Scalar | Scalar/Tensor operations to broadcasting
    auto [unified_l, unified_r] = unify_binop_operands(lhs, rhs);
    lhs = unified_l;
    rhs = unified_r;
    if (lhs_type == PrimitiveType::unknown)
      lhs.type_check(config);
    if (rhs_type == PrimitiveType::unknown)
      rhs.type_check(config);
    lhs_type = lhs.get_rvalue_type();
    rhs_type = rhs.get_rvalue_type();
    TI_ASSERT(lhs_type->is<TensorType>());
    TI_ASSERT(rhs_type->is<TensorType>());
  }

  bool is_tensor_op = false;

  if (lhs_type->is<TensorType>()) {
    is_tensor_op = true;
    auto rhs_tensor_type = rhs_type->cast<TensorType>();
    if (rhs_tensor_type->get_shape() !=
        lhs_type->cast<TensorType>()->get_shape())
      // current assume element-wise binary op
      error();
  }

  auto make_dt = [&is_tensor_op, lhs_type](DataType dt) {
    if (is_tensor_op) {
      return TypeFactory::create_tensor_type(
          lhs_type->cast<TensorType>()->get_shape(), dt);
    } else {
      return dt;
    }
  };

  if (binary_is_bitwise(type) && (!is_integral(lhs_type.get_element_type()) ||
                                  !is_integral(rhs_type.get_element_type())))
    error();
  if (binary_is_logical(type) && !(is_integral(lhs_type.get_element_type()) &&
                                   is_integral(rhs_type.get_element_type())))
    error();
  if (is_comparison(type)) {
    ret_type = make_dt(PrimitiveType::u1);
    return;
  }
  if (is_shift_op(type) ||
      (type == BinaryOpType::pow && is_integral(rhs_type))) {
    ret_type = lhs_type;
    return;
  }

  // Some backends such as vulkan doesn't support fp64
  // Try not promoting to fp64 unless necessary
  if (type == BinaryOpType::atan2) {
    if (lhs_type == PrimitiveType::f64 || rhs_type == PrimitiveType::f64) {
      ret_type = make_dt(PrimitiveType::f64);
    } else {
      ret_type = make_dt(PrimitiveType::f32);
    }
    return;
  }

  if (type == BinaryOpType::truediv) {
    auto default_fp = config->default_fp;
    if (!is_real(lhs_type.get_element_type())) {
      lhs_type = make_dt(default_fp);
    }
    if (!is_real(rhs_type.get_element_type())) {
      rhs_type = make_dt(default_fp);
    }
  }
  ret_type = promoted_type(lhs_type, rhs_type);
}

void BinaryOpExpression::flatten(FlattenContext *ctx) {
  // if (stmt)
  //  return;
  auto lhs_stmt = flatten_rvalue(lhs, ctx);

  auto lhs_type = lhs.get_rvalue_type();
  auto rhs_type = rhs.get_rvalue_type();

  if (binary_is_logical(type) && !is_tensor(lhs_type) && !is_tensor(rhs_type)) {
    auto result = ctx->push_back<AllocaStmt>(ret_type);
    ctx->push_back<LocalStoreStmt>(result, lhs_stmt);
    auto cond = ctx->push_back<LocalLoadStmt>(result);
    auto if_stmt = ctx->push_back<IfStmt>(cond);

    FlattenContext rctx;
    rctx.current_block = ctx->current_block;
    auto rhs_stmt = flatten_rvalue(rhs, &rctx);
    rctx.push_back<LocalStoreStmt>(result, rhs_stmt);

    auto true_block = std::make_unique<Block>();
    if (type == BinaryOpType::logical_and) {
      true_block->set_statements(std::move(rctx.stmts));
    }
    if_stmt->set_true_statements(std::move(true_block));

    auto false_block = std::make_unique<Block>();
    if (type == BinaryOpType::logical_or) {
      false_block->set_statements(std::move(rctx.stmts));
    }
    if_stmt->set_false_statements(std::move(false_block));

    auto ret = ctx->push_back<LocalLoadStmt>(result);
    ret->tb = tb;
    stmt = ret;
    stmt->ret_type = ret_type;
    return;
  }
  auto rhs_stmt = flatten_rvalue(rhs, ctx);
  ctx->push_back(std::make_unique<BinaryOpStmt>(type, lhs_stmt, rhs_stmt));
  ctx->stmts.back()->tb = tb;
  stmt = ctx->back_stmt();
  stmt->ret_type = ret_type;
}

void make_ifte(Expression::FlattenContext *ctx,
               DataType ret_type,
               Expr cond,
               Expr true_val,
               Expr false_val) {
  auto result = ctx->push_back<AllocaStmt>(ret_type);
  auto cond_stmt = flatten_rvalue(cond, ctx);
  auto if_stmt = ctx->push_back<IfStmt>(cond_stmt);

  Expression::FlattenContext lctx;
  lctx.current_block = ctx->current_block;
  auto true_val_stmt = flatten_rvalue(true_val, &lctx);
  lctx.push_back<LocalStoreStmt>(result, true_val_stmt);

  Expression::FlattenContext rctx;
  rctx.current_block = ctx->current_block;
  auto false_val_stmt = flatten_rvalue(false_val, &rctx);
  rctx.push_back<LocalStoreStmt>(result, false_val_stmt);

  auto true_block = std::make_unique<Block>();
  true_block->set_statements(std::move(lctx.stmts));
  if_stmt->set_true_statements(std::move(true_block));

  auto false_block = std::make_unique<Block>();
  false_block->set_statements(std::move(rctx.stmts));
  if_stmt->set_false_statements(std::move(false_block));

  ctx->push_back<LocalLoadStmt>(result);
  return;
}

static std::tuple<Expr, Expr, Expr> unify_ternaryop_operands(const Expr &e1,
                                                             const Expr &e2,
                                                             const Expr &e3) {
  auto target_dtype = PrimitiveType::unknown;
  // Since we don't support broadcasting between two TensorTypes,
  // we can simply use the first TensorType's dtype as the target dtype.
  auto e1_type = e1.get_rvalue_type();
  auto e2_type = e2.get_rvalue_type();
  auto e3_type = e3.get_rvalue_type();
  if (e1_type->is<TensorType>()) {
    target_dtype = e1_type;
  } else if (e2_type->is<TensorType>()) {
    target_dtype = e2_type;
  } else if (e3_type->is<TensorType>()) {
    target_dtype = e3_type;
  }

  if (target_dtype == PrimitiveType::unknown) {
    return std::tuple(e1, e2, e3);
  }

  return std::tuple(e1, to_broadcast_tensor(e2, target_dtype),
                    to_broadcast_tensor(e3, target_dtype));
}

void TernaryOpExpression::type_check(const CompileConfig *config) {
  TI_ASSERT_TYPE_CHECKED(op1);
  TI_ASSERT_TYPE_CHECKED(op2);
  TI_ASSERT_TYPE_CHECKED(op3);
  //  TI_INFO("Ternary op {}",
  //          ExpressionHumanFriendlyPrinter::expr_to_string(this));

  bool is_valid = true;
  bool is_tensor = false;

  auto [unified_cond, unified_l, unified_r] =
      unify_ternaryop_operands(op1, op2, op3);
  op1 = unified_cond;
  op2 = unified_l;
  op3 = unified_r;
  auto op1_type = op1.get_rvalue_type();
  auto op2_type = op2.get_rvalue_type();
  auto op3_type = op3.get_rvalue_type();

  auto error = [&]() {
    throw TaichiTypeError(
        fmt::format("unsupported operand type(s) for '{}': '{}', '{}' and '{}'",
                    ternary_type_name(type), op1_type->to_string(),
                    op2_type->to_string(), op3_type->to_string()));
  };
  std::vector<int> shape;
  if (op2_type->is<TensorType>() && op3_type->is<TensorType>()) {
    // valid
    is_tensor = true;
    if (op1_type->is<TensorType>() &&
        op1_type->cast<TensorType>()->get_shape() !=
            op2_type->cast<TensorType>()->get_shape()) {
      is_valid = false;
    }
    if (op2_type->cast<TensorType>()->get_shape() !=
        op3_type->cast<TensorType>()->get_shape()) {
      is_valid = false;
    }

    if (op1_type->is<TensorType>()) {
      op1_type = op1_type->cast<TensorType>()->get_element_type();
    }
    shape = op2_type->cast<TensorType>()->get_shape();
    op2_type = op2_type->cast<TensorType>()->get_element_type();
    op3_type = op3_type->cast<TensorType>()->get_element_type();

  } else if (op1_type->is<PrimitiveType>() && op2_type->is<PrimitiveType>() &&
             op3_type->is<PrimitiveType>()) {
    // valid
  } else {
    is_valid = false;
  }

  if (!is_integral(op1_type)) {
    is_valid = false;
  }
  if (!op2_type->is<PrimitiveType>() || !op3_type->is<PrimitiveType>()) {
    is_valid = false;
  }

  if (!is_valid)
    error();

  if (is_tensor) {
    auto primitive_dtype = promoted_type(op2_type, op3_type);
    ret_type = TypeFactory::create_tensor_type(shape, primitive_dtype);
  } else {
    ret_type = promoted_type(op2_type, op3_type);
  }
}

void TernaryOpExpression::flatten(FlattenContext *ctx) {
  // if (stmt)
  //  return;
  if (type == TernaryOpType::select) {
    auto op1_stmt = flatten_rvalue(op1, ctx);
    auto op2_stmt = flatten_rvalue(op2, ctx);
    auto op3_stmt = flatten_rvalue(op3, ctx);
    ctx->push_back(
        std::make_unique<TernaryOpStmt>(type, op1_stmt, op2_stmt, op3_stmt));
  } else if (type == TernaryOpType::ifte) {
    make_ifte(ctx, ret_type, op1, op2, op3);
  }
  stmt = ctx->back_stmt();
  stmt->tb = tb;
  stmt->ret_type = ret_type;
}

void InternalFuncCallExpression::type_check(const CompileConfig *) {
  std::vector<DataType> arg_types;
  for (auto &arg : args) {
    TI_ASSERT_TYPE_CHECKED(arg);
    arg_types.push_back(arg.get_rvalue_type());
  }
  ret_type = op->type_check(arg_types);
}

void InternalFuncCallExpression::flatten(FlattenContext *ctx) {
  stmt = op->flatten(ctx, args, ret_type);
  stmt->tb = tb;
}

void ExternalTensorExpression::flatten(FlattenContext *ctx) {
  auto type =
      TypeFactory::get_instance().get_ndarray_struct_type(dt, ndim, needs_grad);

  auto ptr = Stmt::make<ArgLoadStmt>(arg_id, type, /*is_ptr=*/true,
                                     /*create_load=*/false);

  ptr->tb = tb;
  ctx->push_back(std::move(ptr));
  stmt = ctx->back_stmt();
}

std::vector<Stmt *> make_index_stmts(Expression::FlattenContext *ctx,
                                     const ExprGroup &indices,
                                     const std::vector<int> &offsets) {
  std::vector<Stmt *> index_stmts;
  for (int i = 0; i < (int)indices.size(); i++) {
    Stmt *ind = flatten_rvalue(indices.exprs[i], ctx);
    if (!offsets.empty()) {
      auto offset = ctx->push_back<ConstStmt>(TypedConstant(offsets[i]));
      ind = ctx->push_back<BinaryOpStmt>(BinaryOpType::sub, ind, offset);
    }
    index_stmts.push_back(ind);
  }
  return index_stmts;
}

Stmt *make_field_access(Expression::FlattenContext *ctx,
                        const FieldExpression &field,
                        ExprGroup indices) {
  return ctx->push_back(std::make_unique<GlobalPtrStmt>(
      field.snode, make_index_stmts(ctx, indices, field.snode->index_offsets)));
}

Stmt *make_matrix_field_access(Expression::FlattenContext *ctx,
                               const MatrixFieldExpression &matrix_field,
                               ExprGroup indices,
                               DataType ret_type) {
  std::vector<SNode *> snodes;
  for (auto &field : matrix_field.fields) {
    snodes.push_back(field.cast<FieldExpression>()->snode);
  }
  ret_type.set_is_pointer(true);
  return ctx->push_back(std::make_unique<MatrixOfGlobalPtrStmt>(
      snodes, make_index_stmts(ctx, indices, snodes[0]->index_offsets),
      matrix_field.dynamic_indexable, matrix_field.dynamic_index_stride,
      ret_type));
}

Stmt *make_ndarray_access(Expression::FlattenContext *ctx,
                          Expr var,
                          ExprGroup indices) {
  std::vector<Stmt *> index_stmts;
  for (int i = 0; i < (int)indices.size(); i++) {
    Stmt *ind = flatten_rvalue(indices.exprs[i], ctx);
    index_stmts.push_back(ind);
  }
  auto var_stmt = flatten_lvalue(var, ctx);
  auto expr = var.cast<ExternalTensorExpression>();
  // FIXME: No need to make it negative since we only support AOS
  auto element_dim = -expr->dt.get_shape().size();
  auto external_ptr_stmt =
      std::make_unique<ExternalPtrStmt>(var_stmt, index_stmts, indices.size(),
                                        expr->dt.get_shape(), expr->is_grad);
  if (expr->ndim - element_dim == indices.size()) {
    // Indexing into an scalar element
    external_ptr_stmt->ret_type = expr->dt.ptr_removed().get_element_type();
  } else {
    // Indexing outer dimensions
    external_ptr_stmt->ret_type = expr->dt.ptr_removed();
  }

  return ctx->push_back(std::move(external_ptr_stmt));
}

Stmt *make_tensor_access_single_element(Expression::FlattenContext *ctx,
                                        Stmt *var_stmt,
                                        const ExprGroup &indices,
                                        const std::vector<int> &shape,
                                        const std::string &tb) {
  bool needs_dynamic_index = false;
  for (int i = 0; i < (int)indices.size(); ++i) {
    if (!indices[i].is<ConstExpression>()) {
      needs_dynamic_index = true;
    }
  }
  Stmt *offset_stmt = nullptr;
  if (needs_dynamic_index) {
    offset_stmt = ctx->push_back<ConstStmt>(TypedConstant(0));
    for (int i = 0; i < (int)indices.size(); ++i) {
      auto index_stmt = flatten_rvalue(indices[i], ctx);
      Stmt *shape_stmt = ctx->push_back<ConstStmt>(TypedConstant(shape[i]));
      Stmt *mul_stmt = ctx->push_back<BinaryOpStmt>(BinaryOpType::mul,
                                                    offset_stmt, shape_stmt);
      offset_stmt =
          ctx->push_back<BinaryOpStmt>(BinaryOpType::add, mul_stmt, index_stmt);
    }
  } else {
    int offset = 0;
    for (int i = 0; i < (int)indices.size(); ++i) {
      offset =
          offset * shape[i] + indices[i].cast<ConstExpression>()->val.val_int();
    }
    offset_stmt = ctx->push_back<ConstStmt>(TypedConstant(offset));
  }
  return ctx->push_back<MatrixPtrStmt>(var_stmt, offset_stmt, tb);
}

Stmt *make_tensor_access(Expression::FlattenContext *ctx,
                         Expr var,
                         const std::vector<ExprGroup> &indices_group,
                         DataType ret_type,
                         std::vector<int> shape,
                         const std::string &tb) {
  auto var_stmt = flatten_lvalue(var, ctx);
  if (!var->is_lvalue()) {
<<<<<<< HEAD
    auto alloca_stmt = ctx->push_back<AllocaStmt>(var->ret_type.ptr_removed());
=======
    auto alloca_stmt = ctx->push_back<AllocaStmt>(var.get_rvalue_type());
>>>>>>> 1ddbe4fb
    ctx->push_back<LocalStoreStmt>(alloca_stmt, var_stmt);
    var_stmt = alloca_stmt;
  }
  if (ret_type.ptr_removed()->is<TensorType>()) {
    std::vector<Stmt *> stmts;
    for (auto &indices : indices_group) {
      stmts.push_back(
          make_tensor_access_single_element(ctx, var_stmt, indices, shape, tb));
    }
    return ctx->push_back<MatrixOfMatrixPtrStmt>(stmts, ret_type);
  }
  return make_tensor_access_single_element(ctx, var_stmt, indices_group[0],
                                           shape, tb);
}

void MatrixExpression::type_check(const CompileConfig *config) {
  auto tensor_type = dt->as<TensorType>();
  TI_ASSERT(tensor_type->get_num_elements() == elements.size());

  for (auto &arg : elements) {
    TI_ASSERT_TYPE_CHECKED(arg);
    if (arg.get_rvalue_type()->get_type() != tensor_type->get_element_type()) {
      arg = cast(arg, tensor_type->get_element_type());
      arg->type_check(config);
    }
  }
  ret_type = dt;
}

void MatrixExpression::flatten(FlattenContext *ctx) {
  TI_ASSERT(dt->is<TensorType>());
  std::vector<Stmt *> values;
  for (auto &elt : elements) {
    values.push_back(flatten_rvalue(elt, ctx));
  }
  stmt = ctx->push_back<MatrixInitStmt>(values);
  stmt->ret_type = dt;
}

IndexExpression::IndexExpression(const Expr &var,
                                 const ExprGroup &indices,
                                 std::string tb)
    : var(var), indices_group({indices}) {
  this->tb = tb;
}

IndexExpression::IndexExpression(const Expr &var,
                                 const std::vector<ExprGroup> &indices_group,
                                 const std::vector<int> &ret_shape,
                                 std::string tb)
    : var(var), indices_group(indices_group), ret_shape(ret_shape) {
  // IndexExpression with ret_shape is used for matrix slicing, where each entry
  // of ExprGroup is interpreted as a group of indices to return within each
  // axis. For example, mat[0, 3:5] has indices_group={0, [3, 4]}, where [3, 4]
  // means "m"-axis will return a TensorType with size of 2. In this case, we
  // should not expand indices_group due to its special semantics.
  this->tb = tb;
}

bool IndexExpression::is_field() const {
  return var.is<FieldExpression>();
}

bool IndexExpression::is_matrix_field() const {
  return var.is<MatrixFieldExpression>();
}

bool IndexExpression::is_ndarray() const {
  return var.is<ExternalTensorExpression>();
}

bool IndexExpression::is_tensor() const {
  return var->ret_type.ptr_removed()->is<TensorType>();
}

bool IndexExpression::is_local() const {
  return !is_global();
}

bool IndexExpression::is_global() const {
  // Special case: Indexing into TensorType-element of ExternalPtrStmt
  // or GlobalPtrStmt should be treated as global ptrs
  if (var.is<IndexExpression>()) {
    TI_ASSERT(var.cast<IndexExpression>()->is_matrix_field() ||
              var.cast<IndexExpression>()->is_ndarray());
    return true;
  }

  // Only Ndarray and Field comes outside from a kernel
  return is_field() || is_matrix_field() || is_ndarray();
}

static void field_validation(FieldExpression *field_expr, int index_dim) {
  TI_ASSERT(field_expr != nullptr);
  TI_ASSERT(field_expr->snode != nullptr);
  int field_dim = field_expr->snode->num_active_indices;

  if (field_dim != index_dim) {
    throw TaichiIndexError(
        fmt::format("Field with dim {} accessed with indices of dim {}",
                    field_dim, index_dim));
  }
}

void IndexExpression::type_check(const CompileConfig *) {
  // TODO: Change to type-based solution
  // Currently, dimension compatibility check happens in Python
  TI_ASSERT(indices_group.size() == std::accumulate(begin(ret_shape),
                                                    end(ret_shape), 1,
                                                    std::multiplies<>()));
  int index_dim = indices_group.empty() ? 0 : indices_group[0].size();
  bool has_slice = !ret_shape.empty();
  auto var_type = var.get_rvalue_type();
  if (has_slice) {
    TI_ASSERT_INFO(is_tensor(), "Slice or swizzle can only apply on matrices");
    auto element_type = var_type->as<TensorType>()->get_element_type();
    ret_type = TypeFactory::create_tensor_type(ret_shape, element_type);
  } else if (is_field()) {  // field
    auto field_expr = var.cast<FieldExpression>();
    field_validation(field_expr.get(), index_dim);
    ret_type = field_expr->dt->get_compute_type();
  } else if (is_matrix_field()) {
    auto matrix_field_expr = var.cast<MatrixFieldExpression>();

    TI_ASSERT(!matrix_field_expr->fields.empty());
    auto field_expr = matrix_field_expr->fields[0].cast<FieldExpression>();
    field_validation(field_expr.get(), index_dim);

    ret_type = TypeFactory::create_tensor_type(matrix_field_expr->element_shape,
                                               matrix_field_expr->fields[0]
                                                   .cast<FieldExpression>()
                                                   ->dt->get_compute_type());
  } else if (is_ndarray()) {  // ndarray
    auto external_tensor_expr = var.cast<ExternalTensorExpression>();
    int ndim = external_tensor_expr->ndim;
    int element_dim = external_tensor_expr->dt.get_shape().size();
    int total_dim = ndim + element_dim;
    if (total_dim != index_dim + element_dim) {
      throw TaichiTypeError(
          fmt::format("Array with dim {} accessed with indices of dim {}",
                      total_dim - element_dim, index_dim));
    }

    if (index_dim == total_dim) {
      // Access all the way to a single element
      ret_type = var.cast<ExternalTensorExpression>()->dt.get_element_type();
    } else {
      // Access to a Tensor
      ret_type = var.cast<ExternalTensorExpression>()->dt;
    }
  } else if (is_tensor()) {  // local tensor
    auto tensor_type = var_type->as<TensorType>();
    auto shape = tensor_type->get_shape();
    if (indices_group[0].size() != shape.size()) {
      TI_ERROR("Expected {} indices, got {}.", shape.size(),
               indices_group[0].size());
    }
    ret_type = tensor_type->get_element_type();
  } else {
    throw TaichiTypeError(
        "Invalid IndexExpression: the source is not among field, ndarray or "
        "local tensor");
  }
  ret_type = TypeFactory::get_instance().get_pointer_type(ret_type);
  //  TI_INFO("IndexExpression {} type checked : {}.",
  //          ExpressionHumanFriendlyPrinter::expr_to_string(this),
  //          ret_type->to_string());
  for (auto &indices : indices_group) {
    for (int i = 0; i < indices.exprs.size(); i++) {
      auto &expr = indices.exprs[i];
      TI_ASSERT_TYPE_CHECKED(expr);
      auto expr_type = expr.get_rvalue_type();
      if (!is_integral(expr_type))
        throw TaichiTypeError(
            fmt::format("indices must be integers, however '{}' is "
                        "provided as index {}",
                        expr_type->to_string(), i));
    }
  }
}

void IndexExpression::flatten(FlattenContext *ctx) {
  if (is_field()) {
    stmt =
        make_field_access(ctx, *var.cast<FieldExpression>(), indices_group[0]);
  } else if (is_matrix_field()) {
    stmt = make_matrix_field_access(ctx, *var.cast<MatrixFieldExpression>(),
                                    indices_group[0], ret_type);
  } else if (is_ndarray()) {
    stmt = make_ndarray_access(ctx, var, indices_group[0]);
  } else if (is_tensor()) {
<<<<<<< HEAD
    //    TI_INFO("{}", ExpressionHumanFriendlyPrinter::expr_to_string(var));
=======
>>>>>>> 1ddbe4fb
    stmt = make_tensor_access(
        ctx, var, indices_group, ret_type,
        var->ret_type.ptr_removed()->as<TensorType>()->get_shape(), tb);
  } else {
    throw TaichiTypeError(
        "Invalid IndexExpression: the source is not among field, ndarray or "
        "local tensor");
  }
  stmt->tb = tb;
}

void RangeAssumptionExpression::type_check(const CompileConfig *) {
  TI_ASSERT_TYPE_CHECKED(input);
  TI_ASSERT_TYPE_CHECKED(base);
  auto input_type = input.get_rvalue_type();
  auto base_type = base.get_rvalue_type();
  if (!input_type->is<PrimitiveType>() || !base_type->is<PrimitiveType>() ||
      input_type != base_type)
    throw TaichiTypeError(
        fmt::format("unsupported operand type(s) for "
                    "'range_assumption': '{}' and '{}'",
                    input_type->to_string(), base_type->to_string()));
  ret_type = input_type;
}

void RangeAssumptionExpression::flatten(FlattenContext *ctx) {
  auto input_stmt = flatten_rvalue(input, ctx);
  auto base_stmt = flatten_rvalue(base, ctx);
  ctx->push_back(
      Stmt::make<RangeAssumptionStmt>(input_stmt, base_stmt, low, high));
  stmt = ctx->back_stmt();
}

void LoopUniqueExpression::type_check(const CompileConfig *) {
  TI_ASSERT_TYPE_CHECKED(input);
  auto input_type = input.get_rvalue_type();

  if (!input_type->is<PrimitiveType>())
    throw TaichiTypeError(
        fmt::format("unsupported operand type(s) for 'loop_unique': '{}'",
                    input_type->to_string()));
  ret_type = input_type;
}

void LoopUniqueExpression::flatten(FlattenContext *ctx) {
  auto input_stmt = flatten_rvalue(input, ctx);
  ctx->push_back(Stmt::make<LoopUniqueStmt>(input_stmt, covers));
  stmt = ctx->back_stmt();
}

void IdExpression::flatten(FlattenContext *ctx) {
  stmt = ctx->current_block->lookup_var(id);
  if (stmt->ret_type->is_primitive(PrimitiveTypeID::unknown)) {
    stmt->ret_type = ret_type;
  }
}

void AtomicOpExpression::type_check(const CompileConfig *config) {
  TI_ASSERT_TYPE_CHECKED(dest);
  TI_ASSERT_TYPE_CHECKED(val);
  auto error = [&]() {
    throw TaichiTypeError(fmt::format(
        "unsupported operand type(s) for 'atomic_{}': '{}' and '{}'",
        atomic_op_type_name(op_type), dest->ret_type->to_string(),
        val->ret_type->to_string()));
  };

  // Broadcast val to dest if neccessary
  auto val_dtype = val.get_rvalue_type();
  auto dest_dtype = dest->ret_type.ptr_removed();
  if (dest_dtype->is<PrimitiveType>() && val_dtype->is<TensorType>()) {
    error();
  }

  if (val_dtype->is<PrimitiveType>() && dest_dtype->is<TensorType>()) {
    auto broadcasted_expr = to_broadcast_tensor(val, dest_dtype);
    val = std::move(broadcasted_expr);
    val.type_check(config);
  }

  // Validate dtype
  if (val_dtype->is<TensorType>()) {
    val_dtype = val_dtype.get_element_type();
  }

  if (!val_dtype->is<PrimitiveType>()) {
    error();
  }

  if (is_quant(dest_dtype)) {
    ret_type = dest_dtype->get_compute_type();
  } else if (dest_dtype->is<PrimitiveType>() || dest_dtype->is<TensorType>()) {
    ret_type = dest_dtype;
  } else {
    error();
  }
}

void AtomicOpExpression::flatten(FlattenContext *ctx) {
  TI_ASSERT(dest.expr->is_lvalue());
  // replace atomic sub with negative atomic add
  if (op_type == AtomicOpType::sub) {
    if (val->ret_type != ret_type) {
      val.set(Expr::make<UnaryOpExpression>(UnaryOpType::cast_value, val,
                                            ret_type));
    }

    val.set(Expr::make<UnaryOpExpression>(UnaryOpType::neg, val));
    op_type = AtomicOpType::add;
  }
  // expand rhs
  auto val_stmt = flatten_rvalue(val, ctx);
  auto dest_stmt = flatten_lvalue(dest, ctx);
  stmt = ctx->push_back<AtomicOpStmt>(op_type, dest_stmt, val_stmt);
  stmt->ret_type = stmt->as<AtomicOpStmt>()->dest->ret_type;
  stmt->tb = tb;
}

SNodeOpExpression::SNodeOpExpression(SNode *snode,
                                     SNodeOpType op_type,
                                     const ExprGroup &indices)
    : snode(snode), op_type(op_type), indices(indices) {
}

SNodeOpExpression::SNodeOpExpression(SNode *snode,
                                     SNodeOpType op_type,
                                     const ExprGroup &indices,
                                     const std::vector<Expr> &values)
    : SNodeOpExpression(snode, op_type, indices) {
  this->values = values;
}

void SNodeOpExpression::type_check(const CompileConfig *config) {
  if (op_type == SNodeOpType::get_addr) {
    ret_type = PrimitiveType::u64;
  } else if (op_type == SNodeOpType::is_active) {
    ret_type = PrimitiveType::u1;
  } else {
    ret_type = PrimitiveType::i32;
  }
  if (op_type == SNodeOpType::append) {
    TI_ASSERT(snode->ch.size() == values.size());
    for (int i = 0; i < values.size(); i++) {
      TI_ASSERT_TYPE_CHECKED(values[i]);
      auto &dst_type = snode->ch[i]->dt;
      auto value_type = values[i].get_rvalue_type();
      auto promoted = promoted_type(dst_type, value_type);
      if (dst_type != promoted) {
        TI_WARN("Append may lose precision: {} <- {}\n{}",
                dst_type->to_string(), value_type->to_string(), tb);
      }
      values[i] = cast(values[i], dst_type);
      values[i]->type_check(config);
    }
  }
}

void SNodeOpExpression::flatten(FlattenContext *ctx) {
  std::vector<Stmt *> indices_stmt;
  for (int i = 0; i < (int)indices.size(); i++) {
    indices_stmt.push_back(flatten_rvalue(indices[i], ctx));
  }
  auto is_cell_access = SNodeOpStmt::activation_related(op_type) &&
                        snode->type != SNodeType::dynamic;
  auto ptr =
      ctx->push_back<GlobalPtrStmt>(snode, indices_stmt, true, is_cell_access);
  ptr->tb = tb;
  if (op_type == SNodeOpType::is_active) {
    TI_ERROR_IF(snode->type != SNodeType::pointer &&
                    snode->type != SNodeType::hash &&
                    snode->type != SNodeType::bitmasked,
                "ti.is_active only works on pointer, hash or bitmasked nodes.");
    ctx->push_back<SNodeOpStmt>(SNodeOpType::is_active, snode, ptr, nullptr);
  } else if (op_type == SNodeOpType::length) {
    ctx->push_back<SNodeOpStmt>(SNodeOpType::length, snode, ptr, nullptr);
  } else if (op_type == SNodeOpType::get_addr) {
    ctx->push_back<SNodeOpStmt>(SNodeOpType::get_addr, snode, ptr, nullptr);
  } else if (op_type == SNodeOpType::append) {
    auto alloca = ctx->push_back<AllocaStmt>(PrimitiveType::i32);
    alloca->set_tb(tb);
    auto addr =
        ctx->push_back<SNodeOpStmt>(SNodeOpType::allocate, snode, ptr, alloca);
    addr->set_tb(tb);
    for (int i = 0; i < values.size(); i++) {
      auto value_stmt = flatten_rvalue(values[i], ctx);
      auto ch_addr = ctx->push_back<GetChStmt>(addr, snode, i);
      ch_addr->set_tb(tb);
      ctx->push_back<GlobalStoreStmt>(ch_addr, value_stmt)->set_tb(tb);
    }
    ctx->push_back<LocalLoadStmt>(alloca)->set_tb(tb);
    TI_ERROR_IF(snode->type != SNodeType::dynamic,
                "ti.append only works on dynamic nodes.");
  }
  stmt = ctx->back_stmt();
}

TextureOpExpression::TextureOpExpression(TextureOpType op,
                                         Expr texture_ptr,
                                         const ExprGroup &args)
    : op(op), texture_ptr(texture_ptr), args(args) {
}

void TextureOpExpression::type_check(const CompileConfig *config) {
  TI_ASSERT(texture_ptr.is<TexturePtrExpression>());
  auto ptr = texture_ptr.cast<TexturePtrExpression>();
  if (op == TextureOpType::kSampleLod) {
    // UV, Lod
    TI_ASSERT_INFO(args.size() == ptr->num_dims + 1,
                   "Invalid number of args for sample_lod Texture op with a "
                   "{}-dimension texture",
                   ptr->num_dims);
    for (int i = 0; i < ptr->num_dims; i++) {
      TI_ASSERT_TYPE_CHECKED(args[i]);
      auto arg_type = args[i].get_rvalue_type();
      if (arg_type != PrimitiveType::f32) {
        throw TaichiTypeError(
            fmt::format("Invalid type for texture sample_lod: '{}', all "
                        "arguments must be f32",
                        arg_type->to_string()));
      }
    }
  } else if (op == TextureOpType::kFetchTexel) {
    // index, int LOD
    TI_ASSERT_INFO(args.size() == ptr->num_dims + 1,
                   "Invalid number of args for fetch_texel Texture op with a "
                   "{}-dimension texture",
                   ptr->num_dims);
    for (int i = 0; i < ptr->num_dims; i++) {
      TI_ASSERT_TYPE_CHECKED(args[i]);
      auto arg_type = args[i].get_rvalue_type();
      if (arg_type != PrimitiveType::i32) {
        throw TaichiTypeError(
            fmt::format("Invalid type for texture fetch_texel: '{}', all "
                        "arguments must be i32",
                        arg_type->to_string()));
      }
    }
  } else if (op == TextureOpType::kLoad) {
    // index
    TI_ASSERT_INFO(args.size() == ptr->num_dims,
                   "Invalid number of args for load Texture op with a "
                   "{}-dimension texture",
                   ptr->num_dims);
    for (int i = 0; i < ptr->num_dims; i++) {
      TI_ASSERT_TYPE_CHECKED(args[i]);
      auto arg_type = args[i].get_rvalue_type();
      if (arg_type != PrimitiveType::i32) {
        throw TaichiTypeError(
            fmt::format("Invalid type for texture load: '{}', all "
                        "arguments must be i32",
                        arg_type->to_string()));
      }
    }
  } else if (op == TextureOpType::kStore) {
    // index, value
    TI_ASSERT_INFO(args.size() == ptr->num_dims + 4,
                   "Invalid number of args for store Texture op with a "
                   "{}-dimension texture",
                   ptr->num_dims);
    for (int i = 0; i < ptr->num_dims; i++) {
      TI_ASSERT_TYPE_CHECKED(args[i]);
      auto arg_type = args[i].get_rvalue_type();
      if (arg_type != PrimitiveType::i32) {
        throw TaichiTypeError(
            fmt::format("Invalid type for texture load: '{}', index "
                        "arguments must be i32",
                        arg_type->to_string()));
      }
    }
    for (int i = ptr->num_dims; i < ptr->num_dims + 4; i++) {
      TI_ASSERT_TYPE_CHECKED(args[i]);
      auto arg_type = args[i].get_rvalue_type();
      if (arg_type != PrimitiveType::f32) {
        throw TaichiTypeError(
            fmt::format("Invalid type for texture load: '{}', value "
                        "arguments must be f32",
                        arg_type->to_string()));
      }
    }
  } else {
    TI_ERROR("Invalid TextureOpType");
  }
  ret_type =
      TypeFactory::get_instance().get_pointer_type(PrimitiveType::f32,
                                                   /*is_bit_pointer=*/false);
}

void TextureOpExpression::flatten(FlattenContext *ctx) {
  auto texture_ptr_stmt = flatten_rvalue(texture_ptr, ctx);
  std::vector<Stmt *> arg_stmts;
  for (Expr &arg : args.exprs) {
    arg_stmts.push_back(flatten_rvalue(arg, ctx));
  }
  ctx->push_back<TextureOpStmt>(op, texture_ptr_stmt, arg_stmts);
  stmt = ctx->back_stmt();
}

void ConstExpression::type_check(const CompileConfig *) {
  TI_ASSERT_INFO(
      val.dt->is<PrimitiveType>() && val.dt != PrimitiveType::unknown,
      "Invalid dt [{}] for ConstExpression", val.dt->to_string());
  ret_type = val.dt;
}

void ConstExpression::flatten(FlattenContext *ctx) {
  ctx->push_back(Stmt::make<ConstStmt>(val));
  stmt = ctx->back_stmt();
}

void ExternalTensorShapeAlongAxisExpression::type_check(const CompileConfig *) {
  TI_ASSERT_INFO(
      ptr.is<ExternalTensorExpression>() || ptr.is<TexturePtrExpression>(),
      "Invalid ptr [{}] for ExternalTensorShapeAlongAxisExpression",
      ExpressionHumanFriendlyPrinter::expr_to_string(ptr));
  ret_type = PrimitiveType::i32;
}

void ExternalTensorShapeAlongAxisExpression::flatten(FlattenContext *ctx) {
  auto temp = ptr.cast<ExternalTensorExpression>();
  TI_ASSERT(0 <= axis && axis < temp->ndim);
  ctx->push_back<ExternalTensorShapeAlongAxisStmt>(axis, temp->arg_id);
  stmt = ctx->back_stmt();
}

void GetElementExpression::type_check(const CompileConfig *config) {
  TI_ASSERT_TYPE_CHECKED(src);
  auto src_type = src->ret_type;
  TI_ASSERT_INFO(src_type->is<PointerType>(),
                 "Invalid src [{}] for GetElementExpression",
                 ExpressionHumanFriendlyPrinter::expr_to_string(src));

  ret_type = src_type.ptr_removed()->as<StructType>()->get_element_type(index);
}

void GetElementExpression::flatten(FlattenContext *ctx) {
  ctx->push_back<GetElementStmt>(flatten_rvalue(src, ctx), index);
  stmt = ctx->back_stmt();
}
// Mesh related.

void MeshPatchIndexExpression::flatten(FlattenContext *ctx) {
  auto pid_stmt = std::make_unique<MeshPatchIndexStmt>();
  ctx->push_back(std::move(pid_stmt));
  stmt = ctx->back_stmt();
}

void MeshPatchIndexExpression::type_check(const CompileConfig *) {
  ret_type = PrimitiveType::i32;
}

void MeshRelationAccessExpression::type_check(const CompileConfig *) {
  ret_type = PrimitiveType::i32;
}

void MeshRelationAccessExpression::flatten(FlattenContext *ctx) {
  auto mesh_idx_stmt = flatten_rvalue(mesh_idx, ctx);
  if (neighbor_idx) {
    auto neighbor_idx_stmt = flatten_rvalue(neighbor_idx, ctx);
    ctx->push_back<MeshRelationAccessStmt>(mesh, mesh_idx_stmt, to_type,
                                           neighbor_idx_stmt);
  } else {
    ctx->push_back<MeshRelationAccessStmt>(mesh, mesh_idx_stmt, to_type);
  }
  stmt = ctx->back_stmt();
}

MeshIndexConversionExpression::MeshIndexConversionExpression(
    mesh::Mesh *mesh,
    mesh::MeshElementType idx_type,
    const Expr idx,
    mesh::ConvType conv_type)
    : mesh(mesh), idx_type(idx_type), idx(idx), conv_type(conv_type) {
}

void MeshIndexConversionExpression::type_check(const CompileConfig *) {
  ret_type = PrimitiveType::i32;
}

void MeshIndexConversionExpression::flatten(FlattenContext *ctx) {
  auto idx_stmt = flatten_rvalue(idx, ctx);
  ctx->push_back<MeshIndexConversionStmt>(mesh, idx_type, idx_stmt, conv_type);
  stmt = ctx->back_stmt();
}

void ReferenceExpression::type_check(const CompileConfig *) {
  ret_type = TypeFactory::get_instance().get_pointer_type(var->ret_type);
}

void ReferenceExpression::flatten(FlattenContext *ctx) {
  auto var_stmt = flatten_lvalue(var, ctx);
  ctx->push_back<ReferenceStmt>(var_stmt);
  stmt = ctx->back_stmt();
}

Block *ASTBuilder::current_block() {
  if (stack_.empty())
    return nullptr;
  else
    return stack_.back();
}

Stmt *ASTBuilder::get_last_stmt() {
  TI_ASSERT(!stack_.empty());
  return stack_.back()->back();
}

void ASTBuilder::insert(std::unique_ptr<Stmt> &&stmt, int location) {
  TI_ASSERT(!stack_.empty());
  stack_.back()->insert(std::move(stmt), location);
}

void ASTBuilder::stop_gradient(SNode *snode) {
  TI_ASSERT(!stack_.empty());
  stack_.back()->stop_gradients.push_back(snode);
}

void ASTBuilder::insert_assignment(Expr &lhs,
                                   const Expr &rhs,
                                   const std::string &tb) {
  // Inside a kernel or a function
  // Create an assignment in the IR
  if (lhs.expr == nullptr) {
    lhs.set(rhs);
  } else if (lhs.expr->is_lvalue()) {
    auto stmt = std::make_unique<FrontendAssignStmt>(lhs, rhs);
    stmt->tb = tb;
    this->insert(std::move(stmt));

  } else {
    TI_ERROR("Cannot assign to non-lvalue: {}",
             ExpressionHumanFriendlyPrinter::expr_to_string(lhs));
  }
}

Expr ASTBuilder::make_var(const Expr &x, std::string tb) {
  auto var = this->expr_alloca();
  this->insert_assignment(var, x, tb);
  return var;
}

Expr ASTBuilder::make_id_expr(const std::string &name) {
  return Expr::make<IdExpression>(get_next_id(name));
}

void ASTBuilder::insert_for(const Expr &s,
                            const Expr &e,
                            const std::function<void(Expr)> &func) {
  auto i = Expr(std::make_shared<IdExpression>(get_next_id()));
  auto stmt_unique = std::make_unique<FrontendForStmt>(i, s, e, this->arch_,
                                                       for_loop_dec_.config);
  for_loop_dec_.reset();
  auto stmt = stmt_unique.get();
  this->insert(std::move(stmt_unique));
  this->create_scope(stmt->body);
  func(i);
  this->pop_scope();
}

Expr ASTBuilder::insert_thread_idx_expr() {
  auto loop = stack_.size() ? stack_.back()->parent_stmt() : nullptr;
  TI_ERROR_IF(
      arch_ != Arch::cuda && !arch_is_cpu(arch_) && arch_ != Arch::amdgpu,
      "ti.thread_idx() is only available in cuda or cpu or amdgpu context.");
  if (loop != nullptr) {
    auto i = stack_.size() - 1;
    while (!(loop->is<FrontendForStmt>())) {
      loop = i > 0 ? stack_[--i]->parent_stmt() : nullptr;
      if (loop == nullptr)
        break;
    }
  }
  TI_ERROR_IF(!(loop && loop->is<FrontendForStmt>()),
              "ti.thread_idx() is only valid within loops.");
  return Expr::make<InternalFuncCallExpression>(
      Operations::get(InternalOp::linear_thread_idx), std::vector<Expr>{});
}

Expr ASTBuilder::insert_patch_idx_expr() {
  auto loop = stack_.size() ? stack_.back()->parent_stmt() : nullptr;
  if (loop != nullptr) {
    auto i = stack_.size() - 1;
    while (!(loop->is<FrontendForStmt>())) {
      loop = i > 0 ? stack_[--i]->parent_stmt() : nullptr;
      if (loop == nullptr)
        break;
    }
  }
  TI_ERROR_IF(!(loop && loop->is<FrontendForStmt>() &&
                loop->as<FrontendForStmt>()->mesh),
              "ti.mesh_patch_idx() is only valid within mesh-for loops.");
  return Expr::make<MeshPatchIndexExpression>();
}

void ASTBuilder::create_kernel_exprgroup_return(const ExprGroup &group) {
  auto expanded_exprs = this->expand_exprs(group.exprs);
  ExprGroup expanded_expr_group;
  expanded_expr_group.exprs = std::move(expanded_exprs);
  this->insert(Stmt::make<FrontendReturnStmt>(expanded_expr_group));
}

void ASTBuilder::create_print(
    std::vector<std::variant<Expr, std::string>> contents,
    std::vector<std::optional<std::string>> formats) {
  this->insert(std::make_unique<FrontendPrintStmt>(contents, formats));
}

void ASTBuilder::begin_func(const std::string &funcid) {
  auto stmt_unique = std::make_unique<FrontendFuncDefStmt>(funcid);
  auto stmt = stmt_unique.get();
  this->insert(std::move(stmt_unique));
  this->create_scope(stmt->body);
}

void ASTBuilder::end_func(const std::string &funcid) {
  this->pop_scope();
}

void ASTBuilder::begin_frontend_if(const Expr &cond) {
  auto stmt_tmp = std::make_unique<FrontendIfStmt>(cond);
  this->insert(std::move(stmt_tmp));
}

void ASTBuilder::begin_frontend_if_true() {
  auto if_stmt = this->get_last_stmt()->as<FrontendIfStmt>();
  this->create_scope(if_stmt->true_statements);
}

void ASTBuilder::begin_frontend_if_false() {
  auto if_stmt = this->get_last_stmt()->as<FrontendIfStmt>();
  this->create_scope(if_stmt->false_statements);
}

void ASTBuilder::insert_external_func_call(std::size_t func_addr,
                                           std::string source,
                                           std::string filename,
                                           std::string funcname,
                                           const ExprGroup &args,
                                           const ExprGroup &outputs) {
  auto stmt = Stmt::make<FrontendExternalFuncStmt>(
      (void *)func_addr, source, filename, funcname, args.exprs, outputs.exprs);
  this->insert(std::move(stmt));
}

Expr ASTBuilder::expr_alloca() {
  auto var = Expr(std::make_shared<IdExpression>(get_next_id()));
  this->insert(std::make_unique<FrontendAllocaStmt>(
      std::static_pointer_cast<IdExpression>(var.expr)->id,
      PrimitiveType::unknown));
  return var;
}

std::optional<Expr> ASTBuilder::insert_func_call(Function *func,
                                                 const ExprGroup &args) {
  ExprGroup expanded_args;
  expanded_args.exprs = this->expand_exprs(args.exprs);
  if (!func->rets.empty()) {
    auto var = Expr(std::make_shared<IdExpression>(get_next_id()));
    this->insert(std::make_unique<FrontendFuncCallStmt>(
        func, expanded_args,
        std::static_pointer_cast<IdExpression>(var.expr)->id));
    var.expr->ret_type = func->ret_type;
    var.expr->ret_type.set_is_pointer(true);
    return var;
  } else {
    this->insert(std::make_unique<FrontendFuncCallStmt>(func, expanded_args));
    return std::nullopt;
  }
}

Expr ASTBuilder::make_matrix_expr(const std::vector<int> &shape,
                                  const DataType &dt,
                                  const std::vector<Expr> &elements) {
  /*
    Since we have both "shape" and "element_type" in MatrixExpression,
    we should flatten all the elements and disallow recursive TensorType in
    element Expr
  */
  TI_ASSERT(dt->is<PrimitiveType>());
  auto expanded_elements = this->expand_exprs(elements);
  auto mat =
      Expr(std::make_shared<MatrixExpression>(expanded_elements, shape, dt));
  return mat;
}

Expr ASTBuilder::expr_alloca_shared_array(const std::vector<int> &shape,
                                          const DataType &element_type) {
  auto var = Expr(std::make_shared<IdExpression>(get_next_id()));
  this->insert(std::make_unique<FrontendAllocaStmt>(
      std::static_pointer_cast<IdExpression>(var.expr)->id, shape, element_type,
      true));
  var->ret_type = this->get_last_stmt()->ret_type;
  return var;
}

void ASTBuilder::expr_assign(const Expr &lhs, const Expr &rhs, std::string tb) {
  TI_ASSERT(lhs->is_lvalue());
  auto stmt = std::make_unique<FrontendAssignStmt>(lhs, rhs);
  stmt->set_tb(tb);
  this->insert(std::move(stmt));
}

Expr ASTBuilder::expr_subscript(const Expr &expr,
                                const ExprGroup &indices,
                                std::string tb) {
  TI_ASSERT(expr.is<FieldExpression>() || expr.is<MatrixFieldExpression>() ||
            expr.is<ExternalTensorExpression>() ||
            is_tensor(expr.expr->ret_type.ptr_removed()));

  // IndexExpression without ret_shape is used for matrix indexing,
  // where each entry of ExprGroup is interpreted as indexing into a specific
  // axis. For example, mat[3, 4] has indices_group={[3, 4]}, where [3, 4]
  // corresponds to "n"-axis and "m"-axis of the matrix. Therefore we expand
  // indices_group={[3, 4]} into {3, 4} to avoid TensorType in indices.
  std::vector<Expr> expanded_indices = this->expand_exprs(indices.exprs);
  auto expanded_expr_group = ExprGroup();
  expanded_expr_group.exprs = expanded_indices;

  return Expr::make<IndexExpression>(expr, expanded_expr_group, tb);
}

void ASTBuilder::create_assert_stmt(const Expr &cond,
                                    const std::string &msg,
                                    const std::vector<Expr> &args) {
  auto stmt_unique = std::make_unique<FrontendAssertStmt>(cond, msg, args);
  this->insert(std::move(stmt_unique));
}

void ASTBuilder::begin_frontend_range_for(const Expr &i,
                                          const Expr &s,
                                          const Expr &e) {
  auto stmt_unique =
      std::make_unique<FrontendForStmt>(i, s, e, arch_, for_loop_dec_.config);
  auto stmt = stmt_unique.get();
  this->insert(std::move(stmt_unique));
  this->create_scope(stmt->body,
                     for_loop_dec_.config.strictly_serialized ? While : For);
  for_loop_dec_.reset();
}

void ASTBuilder::begin_frontend_struct_for_on_snode(const ExprGroup &loop_vars,
                                                    SNode *snode) {
  TI_WARN_IF(
      for_loop_dec_.config.strictly_serialized,
      "ti.loop_config(serialize=True) does not have effect on the struct for. "
      "The execution order is not guaranteed.");
  auto stmt_unique = std::make_unique<FrontendForStmt>(loop_vars, snode, arch_,
                                                       for_loop_dec_.config);
  for_loop_dec_.reset();
  auto stmt = stmt_unique.get();
  this->insert(std::move(stmt_unique));
  this->create_scope(stmt->body, For);
}

void ASTBuilder::begin_frontend_struct_for_on_external_tensor(
    const ExprGroup &loop_vars,
    const Expr &external_tensor) {
  TI_WARN_IF(
      for_loop_dec_.config.strictly_serialized,
      "ti.loop_config(serialize=True) does not have effect on the struct for. "
      "The execution order is not guaranteed.");
  auto stmt_unique = std::make_unique<FrontendForStmt>(
      loop_vars, external_tensor, arch_, for_loop_dec_.config);
  for_loop_dec_.reset();
  auto stmt = stmt_unique.get();
  this->insert(std::move(stmt_unique));
  this->create_scope(stmt->body, For);
}

void ASTBuilder::begin_frontend_mesh_for(
    const Expr &i,
    const mesh::MeshPtr &mesh_ptr,
    const mesh::MeshElementType &element_type) {
  TI_WARN_IF(
      for_loop_dec_.config.strictly_serialized,
      "ti.loop_config(serialize=True) does not have effect on the mesh for. "
      "The execution order is not guaranteed.");
  auto stmt_unique = std::make_unique<FrontendForStmt>(
      ExprGroup(i), mesh_ptr, element_type, arch_, for_loop_dec_.config);
  for_loop_dec_.reset();
  auto stmt = stmt_unique.get();
  this->insert(std::move(stmt_unique));
  this->create_scope(stmt->body, For);
}

void ASTBuilder::begin_frontend_while(const Expr &cond) {
  auto stmt_unique = std::make_unique<FrontendWhileStmt>(cond);
  auto stmt = stmt_unique.get();
  this->insert(std::move(stmt_unique));
  this->create_scope(stmt->body, While);
}

void ASTBuilder::insert_break_stmt() {
  if (loop_state_stack_.back() == Outermost) {
    throw TaichiSyntaxError("Cannot break in the outermost loop");
  }
  this->insert(Stmt::make<FrontendBreakStmt>());
}

void ASTBuilder::insert_continue_stmt() {
  this->insert(Stmt::make<FrontendContinueStmt>());
}

void ASTBuilder::insert_expr_stmt(const Expr &val) {
  this->insert(Stmt::make<FrontendExprStmt>(val));
}

void ASTBuilder::insert_snode_activate(SNode *snode,
                                       const ExprGroup &expr_group) {
  ExprGroup expanded_group;
  expanded_group.exprs = this->expand_exprs(expr_group.exprs);
  this->insert(Stmt::make<FrontendSNodeOpStmt>(SNodeOpType::activate, snode,
                                               expanded_group));
}

void ASTBuilder::insert_snode_deactivate(SNode *snode,
                                         const ExprGroup &expr_group) {
  ExprGroup expanded_group;
  expanded_group.exprs = this->expand_exprs(expr_group.exprs);
  this->insert(Stmt::make<FrontendSNodeOpStmt>(SNodeOpType::deactivate, snode,
                                               expanded_group));
}

Expr ASTBuilder::snode_append(SNode *snode,
                              const ExprGroup &indices,
                              const std::vector<Expr> &vals) {
  ExprGroup expanded_exprs;
  expanded_exprs.exprs = this->expand_exprs(indices.exprs);
  std::vector<Expr> expanded_vals = this->expand_exprs(vals);
  return Expr::make<SNodeOpExpression>(snode, SNodeOpType::append,
                                       expanded_exprs, expanded_vals);
}

Expr ASTBuilder::snode_is_active(SNode *snode, const ExprGroup &indices) {
  ExprGroup expanded_exprs;
  expanded_exprs.exprs = this->expand_exprs(indices.exprs);
  return Expr::make<SNodeOpExpression>(snode, SNodeOpType::is_active,
                                       expanded_exprs);
}

Expr ASTBuilder::snode_length(SNode *snode, const ExprGroup &indices) {
  ExprGroup expanded_exprs;
  expanded_exprs.exprs = this->expand_exprs(indices.exprs);
  return Expr::make<SNodeOpExpression>(snode, SNodeOpType::length,
                                       expanded_exprs);
}

Expr ASTBuilder::snode_get_addr(SNode *snode, const ExprGroup &indices) {
  ExprGroup expanded_exprs;
  expanded_exprs.exprs = this->expand_exprs(indices.exprs);
  return Expr::make<SNodeOpExpression>(snode, SNodeOpType::get_addr,
                                       expanded_exprs);
}

std::vector<Expr> ASTBuilder::expand_exprs(const std::vector<Expr> &exprs) {
  if (exprs.size() == 0) {
    return exprs;
  }

  std::vector<Expr> expanded_exprs;
  for (auto expr : exprs) {
    TI_ASSERT_TYPE_CHECKED(expr);
    if (auto struct_type = expr->ret_type.ptr_removed()->cast<StructType>()) {
      auto num_elem = struct_type->elements().size();
      for (int i = 0; i < num_elem; i++) {
        std::vector<int> indices = {i};
        auto elem = Expr(std::make_shared<GetElementExpression>(expr, indices));
        elem.expr->ret_type = struct_type->get_element_type(indices);
        expanded_exprs.push_back(elem);
      }
    } else if (!expr->ret_type.ptr_removed()->is<TensorType>()) {
      expanded_exprs.push_back(expr);
    } else {
      // Expand TensorType expr
      /*
        Before:
          TensorType<4 x i32> index = Expr;

        After:
          TensorType<4 x i32>* id_expr = FrontendAllocaStmt(TensorType<4 x i32>)
          i32 ind0 = IndexExpression(id_expr, 0)
          i32 ind1 = IndexExpression(id_expr, 1)
          i32 ind2 = IndexExpression(id_expr, 2)
          i32 ind3 = IndexExpression(id_expr, 3)

          return {ind0, ind1, ind2, ind3}

      */
      auto tensor_type = expr->ret_type.ptr_removed()->cast<TensorType>();

      Expr id_expr;
      if (expr.is<IdExpression>()) {
        id_expr = expr;
      } else {
        id_expr = make_var(expr, expr->tb);
      }
      auto shape = tensor_type->get_shape();
      if (shape.size() == 1) {
        for (int i = 0; i < shape[0]; i++) {
          auto ind = Expr(std::make_shared<IndexExpression>(
              id_expr, ExprGroup(Expr(i)), expr->tb));
          ind->type_check(nullptr);
          //          ind.expr->ret_type = tensor_type->get_element_type();
          expanded_exprs.push_back(ind);
        }
      } else {
        TI_ASSERT(shape.size() == 2);
        for (int i = 0; i < shape[0]; i++) {
          for (int j = 0; j < shape[1]; j++) {
            auto ind = Expr(std::make_shared<IndexExpression>(
                id_expr, ExprGroup(Expr(i), Expr(j)), expr->tb));
            ind->type_check(nullptr);
            //            ind.expr->ret_type = tensor_type->get_element_type();
            expanded_exprs.push_back(ind);
          }
        }
      }
    }
  }

  return expanded_exprs;
}

Expr ASTBuilder::mesh_index_conversion(mesh::MeshPtr mesh_ptr,
                                       mesh::MeshElementType idx_type,
                                       const Expr &idx,
                                       mesh::ConvType &conv_type) {
  Expr expanded_idx;
  if (idx.is<IdExpression>() && idx.get_ret_type() == PrimitiveType::unknown) {
    expanded_idx = idx;
  } else {
    if (idx.expr->ret_type->is<TensorType>()) {
      TI_ASSERT(idx.expr->ret_type->cast<TensorType>()->get_num_elements() ==
                1);
    }
    expanded_idx = this->expand_exprs({idx})[0];
  }

  return Expr::make<MeshIndexConversionExpression>(mesh_ptr.ptr.get(), idx_type,
                                                   expanded_idx, conv_type);
}

void ASTBuilder::create_scope(std::unique_ptr<Block> &list, LoopType tp) {
  TI_ASSERT(list == nullptr);
  LoopState prev = loop_state_stack_.back();
  if (tp == NotLoop) {
    loop_state_stack_.push_back(prev);
  } else if (tp == For && stack_.size() == 1) {
    loop_state_stack_.push_back(Outermost);
  } else {
    loop_state_stack_.push_back(Inner);
  }
  list = std::make_unique<Block>();
  if (!stack_.empty()) {
    list->set_parent_stmt(get_last_stmt());
  }
  stack_.push_back(list.get());
}

void ASTBuilder::pop_scope() {
  stack_.pop_back();
  loop_state_stack_.pop_back();
}

Expr ASTBuilder::make_texture_op_expr(const TextureOpType &op,
                                      const Expr &texture_ptr,
                                      const ExprGroup &args) {
  ExprGroup expanded_args;
  expanded_args.exprs = this->expand_exprs(args.exprs);
  return Expr::make<TextureOpExpression>(op, texture_ptr, expanded_args);
}

Stmt *flatten_lvalue(Expr expr, Expression::FlattenContext *ctx) {
  expr->flatten(ctx);
  return expr->get_flattened_stmt();
}

Stmt *flatten_global_load(Stmt *ptr_stmt, Expression::FlattenContext *ctx) {
  auto load_stmt = std::make_unique<GlobalLoadStmt>(ptr_stmt);
  auto pointee_type = load_stmt->src->ret_type.ptr_removed();
  load_stmt->ret_type = pointee_type->get_compute_type();
  ctx->push_back(std::move(load_stmt));
  return ctx->back_stmt();
}

Stmt *flatten_local_load(Stmt *ptr_stmt, Expression::FlattenContext *ctx) {
  auto local_load = ctx->push_back<LocalLoadStmt>(ptr_stmt);
  local_load->ret_type = local_load->src->ret_type.ptr_removed();
  return local_load;
}

Stmt *flatten_rvalue(Expr ptr, Expression::FlattenContext *ctx) {
  ptr->flatten(ctx);
  Stmt *ptr_stmt = ptr->get_flattened_stmt();
  if (ptr.is<IdExpression>()) {
    if (ptr_stmt->is<AllocaStmt>()) {
      return flatten_local_load(ptr_stmt, ctx);
    }
  } else if (ptr.is<IndexExpression>()) {
    auto ix = ptr.cast<IndexExpression>();
    if (ix->is_local()) {
      return flatten_local_load(ptr_stmt, ctx);
    } else {
      return flatten_global_load(ptr_stmt, ctx);
    }
  } else if (ptr.is<ArgLoadExpression>() &&
             ptr.cast<ArgLoadExpression>()->is_ptr) {
    return flatten_global_load(ptr_stmt, ctx);
  }

  return ptr_stmt;
}

}  // namespace taichi::lang<|MERGE_RESOLUTION|>--- conflicted
+++ resolved
@@ -37,12 +37,8 @@
     : lhs(lhs), rhs(rhs) {
   TI_ASSERT(lhs->is_lvalue());
   if (lhs.is<IdExpression>() && lhs->ret_type == PrimitiveType::unknown) {
-<<<<<<< HEAD
     lhs.expr->ret_type =
         TypeFactory::get_instance().get_pointer_type(rhs.get_rvalue_type());
-=======
-    lhs.expr->ret_type = rhs.get_rvalue_type();
->>>>>>> 1ddbe4fb
   }
 }
 
@@ -194,10 +190,7 @@
     the same. Therefore we extract the primitive type to perform the type
     inference, and then reconstruct the TensorType once neccessary.
   */
-<<<<<<< HEAD
-=======
-
->>>>>>> 1ddbe4fb
+
   auto operand_type = operand.get_rvalue_type();
   auto operand_primitive_type = operand_type.get_element_type();
   auto ret_primitive_type = ret_type;
@@ -730,11 +723,7 @@
                          const std::string &tb) {
   auto var_stmt = flatten_lvalue(var, ctx);
   if (!var->is_lvalue()) {
-<<<<<<< HEAD
-    auto alloca_stmt = ctx->push_back<AllocaStmt>(var->ret_type.ptr_removed());
-=======
     auto alloca_stmt = ctx->push_back<AllocaStmt>(var.get_rvalue_type());
->>>>>>> 1ddbe4fb
     ctx->push_back<LocalStoreStmt>(alloca_stmt, var_stmt);
     var_stmt = alloca_stmt;
   }
@@ -926,10 +915,6 @@
   } else if (is_ndarray()) {
     stmt = make_ndarray_access(ctx, var, indices_group[0]);
   } else if (is_tensor()) {
-<<<<<<< HEAD
-    //    TI_INFO("{}", ExpressionHumanFriendlyPrinter::expr_to_string(var));
-=======
->>>>>>> 1ddbe4fb
     stmt = make_tensor_access(
         ctx, var, indices_group, ret_type,
         var->ret_type.ptr_removed()->as<TensorType>()->get_shape(), tb);
