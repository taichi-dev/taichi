#include "gtest/gtest.h"

#include "taichi/common/platform_macros.h"
#include "taichi/common/cleanup.h"

#ifdef TI_WITH_LLVM

#if defined(TI_PLATFORM_LINUX) || defined(TI_PLATFORM_WINDOWS)
#if __has_include(<filesystem>)
#include <filesystem>
namespace fs = std::filesystem;
#elif __has_include(<experimental/filesystem>)
#include <experimental/filesystem>
namespace fs = std::experimental::filesystem;
#else
error "Missing the <filesystem> header."
#endif  //  __has_include(<filesystem>)

#include "llvm/IR/IRBuilder.h"
#include "llvm/IR/LLVMContext.h"
#include "llvm/IR/Module.h"
#include "llvm/IR/Verifier.h"

#include "taichi/backends/arch.h"
#include "taichi/llvm/llvm_context.h"
#include "taichi/llvm/llvm_offline_cache.h"
#include "taichi/llvm/llvm_program.h"
#include "taichi/program/compile_config.h"
#include "taichi/program/program.h"

namespace taichi {
namespace lang {
namespace {

constexpr char kKernelName[] = "foo";
constexpr char kTaskName[] = "my_add";
constexpr int kBlockDim = 1;
constexpr int kGridDim = 1;

using Format = LlvmOfflineCache::Format;

class LlvmOfflineCacheTest : public testing::TestWithParam<Format> {
 protected:
  void SetUp() override {
    const auto arch = host_arch();
    config_.packed = false;
    config_.print_kernel_llvm_ir = false;
    prog_ = std::make_unique<Program>(arch);
<<<<<<< HEAD
    auto *llvm_prog_ =
        dynamic_cast<LlvmProgramImpl *>(prog_->get_program_impl());
=======
    auto *llvm_prog_ = get_llvm_program(prog_.get());
>>>>>>> 8750b3cb
    tlctx_ = llvm_prog_->get_llvm_context(arch);
  }

  static std::unique_ptr<llvm::Module> make_module(
      llvm::LLVMContext &llvm_ctx) {
    auto mod = std::make_unique<llvm::Module>("my_mod", llvm_ctx);
    auto builder = std::make_unique<llvm::IRBuilder<>>(llvm_ctx);
    auto *const int32_ty = llvm::Type::getInt32Ty(llvm_ctx);
    auto *const func_ty =
        llvm::FunctionType::get(int32_ty, {int32_ty, int32_ty},
                                /*isVarArg=*/false);
    auto *const func = llvm::Function::Create(
        func_ty, llvm::Function::ExternalLinkage, kTaskName, mod.get());
    std::vector<llvm::Value *> args;
    for (auto &a : func->args()) {
      args.push_back(&a);
    }
    auto *entry_block = llvm::BasicBlock::Create(llvm_ctx, "entry", func);
    builder->SetInsertPoint(entry_block);
    auto *ret_val = builder->CreateAdd(args[0], args[1], "add");
    builder->CreateRet(ret_val);

    llvm::verifyFunction(*func);
    return mod;
  }

  CompileConfig config_;
  // Program is *absolutely unnecessary* in this test. However, it is by far the
  // easiest approach in Taichi to use LLVM infra (e.g. JIT session).
  std::unique_ptr<Program> prog_{nullptr};
  TaichiLLVMContext *tlctx_{nullptr};
};

TEST_P(LlvmOfflineCacheTest, ReadWrite) {
  const auto llvm_fmt = GetParam();
  fs::path tmp_dir{fs::temp_directory_path() /= std::tmpnam(nullptr)};
  auto cleanup = make_cleanup([tmp_dir]() { fs::remove_all(tmp_dir); });
  const auto tmp_dir_str{tmp_dir.u8string()};
  const bool dir_ok = fs::create_directories(tmp_dir);
  ASSERT_TRUE(dir_ok);
  const std::vector<LlvmLaunchArgInfo> arg_infos = {
      LlvmLaunchArgInfo{/*is_array=*/false},
      LlvmLaunchArgInfo{/*is_array=*/true},
  };
  {
    auto llvm_ctx = std::make_unique<llvm::LLVMContext>();

    LlvmOfflineCacheFileWriter writer;
    LlvmOfflineCache::KernelCacheData kcache;
    kcache.kernel_key = kKernelName;
    kcache.owned_module = make_module(*llvm_ctx);
    kcache.module = kcache.owned_module.get();
    kcache.offloaded_task_list.push_back(
        LlvmOfflineCache::OffloadedTaskCacheData{kTaskName, kBlockDim,
                                                 kGridDim});
    kcache.args = arg_infos;
    writer.add_kernel_cache(kKernelName, std::move(kcache));
    writer.set_no_mangle();
    writer.dump(tmp_dir_str, llvm_fmt);
  }

  auto *llvm_ctx = tlctx_->get_this_thread_context();
  auto reader = LlvmOfflineCacheFileReader::make(tmp_dir_str, llvm_fmt);
  {
    LlvmOfflineCache::KernelCacheData kcache;
    const bool ok = reader->get_kernel_cache(kcache, kKernelName, *llvm_ctx);
    ASSERT_TRUE(ok);
    EXPECT_EQ(kcache.kernel_key, kKernelName);
    EXPECT_EQ(kcache.offloaded_task_list.size(), 1);
    const auto &task0 = kcache.offloaded_task_list.front();
    EXPECT_EQ(task0.name, kTaskName);

    ASSERT_NE(kcache.owned_module, nullptr);
    kcache.module->dump();
    tlctx_->add_module(std::move(kcache.owned_module));
    using FuncType = int (*)(int, int);
    FuncType my_add = (FuncType)tlctx_->lookup_function_pointer(kTaskName);
    const auto res = my_add(40, 2);
    EXPECT_EQ(res, 42);
  };
  {
    // Do it twice. No file IO this time.
    LlvmOfflineCache::KernelCacheData kcache;
    const bool ok = reader->get_kernel_cache(kcache, kKernelName, *llvm_ctx);
    ASSERT_TRUE(ok);
    const auto &actual_arg_infos = kcache.args;
    EXPECT_EQ(actual_arg_infos, arg_infos);
  };
}

INSTANTIATE_TEST_SUITE_P(Format,
                         LlvmOfflineCacheTest,
                         testing::Values(Format::LL, Format::BC));

}  // namespace
}  // namespace lang
}  // namespace taichi

#endif  // #if defined(TI_PLATFORM_LINUX) || defined(TI_PLATFORM_WINDOWS)
#endif  // #ifdef TI_WITH_LLVM<|MERGE_RESOLUTION|>--- conflicted
+++ resolved
@@ -46,12 +46,7 @@
     config_.packed = false;
     config_.print_kernel_llvm_ir = false;
     prog_ = std::make_unique<Program>(arch);
-<<<<<<< HEAD
-    auto *llvm_prog_ =
-        dynamic_cast<LlvmProgramImpl *>(prog_->get_program_impl());
-=======
     auto *llvm_prog_ = get_llvm_program(prog_.get());
->>>>>>> 8750b3cb
     tlctx_ = llvm_prog_->get_llvm_context(arch);
   }
 
