import inspect
import warnings
from .core import taichi_lang_core
from .expr import Expr
from .snode import SNode
from .util import *


@taichi_scope
def expr_init(rhs):
    import taichi as ti
    if rhs is None:
        return Expr(taichi_lang_core.expr_alloca())
    if is_taichi_class(rhs):
        return rhs.variable()
    else:
        if isinstance(rhs, list):
            return [expr_init(e) for e in rhs]
        elif isinstance(rhs, tuple):
            return tuple(expr_init(e) for e in rhs)
        elif isinstance(rhs, taichi_lang_core.DataType):
            return rhs
        elif isinstance(rhs, ti.ndrange):
            return rhs
        elif hasattr(rhs, '_data_oriented'):
            return rhs
        else:
            return Expr(taichi_lang_core.expr_var(Expr(rhs).ptr))


@taichi_scope
def expr_init_list(xs, expected):
    import taichi as ti
    if not isinstance(xs, (list, tuple, ti.Matrix)):
        raise TypeError(f'Cannot unpack type: {type(xs)}')
    if isinstance(xs, ti.Matrix):
        if not xs.m == 1:
            raise ValueError(
                f'Matrices with more than one columns cannot be unpacked')
        xs = xs.entries
    if expected != len(xs):
        raise ValueError(
            f'Tuple assignment size mismatch: {expected} != {len(xs)}')
    if isinstance(xs, list):
        return [expr_init(e) for e in xs]
    elif isinstance(xs, tuple):
        return tuple(expr_init(e) for e in xs)
    else:
        raise ValueError(f'Cannot unpack from {type(xs)}')


@taichi_scope
def expr_init_func(rhs):  # temporary solution to allow passing in tensors as
    import taichi as ti
    if isinstance(rhs, Expr) and rhs.ptr.is_global_var():
        return rhs
    if isinstance(rhs, ti.Matrix) and rhs.is_global():
        return rhs
    return expr_init(rhs)


def begin_frontend_struct_for(group, loop_range):
    if group.size() != len(loop_range.shape):
        raise IndexError(
            'Number of struct-for indices does not match loop variable dimensionality '
            f'({group.size()} != {len(loop_range.shape)}). Maybe you wanted to '
            'use "for I in ti.grouped(x)" to group all indices into a single vector I?'
        )
    taichi_lang_core.begin_frontend_struct_for(group, loop_range.ptr)


def wrap_scalar(x):
    if type(x) in [int, float]:
        return Expr(x)
    else:
        return x


@taichi_scope
def subscript(value, *indices):
    import numpy as np
    if isinstance(value, np.ndarray):
        return value.__getitem__(*indices)

    if isinstance(value, tuple) or isinstance(value, list):
        assert len(indices) == 1
        return value[indices[0]]

    flattened_indices = []
    for i in range(len(indices)):
        if is_taichi_class(indices[i]):
            ind = indices[i].entries
        else:
            ind = [indices[i]]
        flattened_indices += ind
    indices = tuple(flattened_indices)
    if is_taichi_class(value):
        return value.subscript(*indices)
    else:
        if isinstance(indices,
                      tuple) and len(indices) == 1 and indices[0] is None:
            indices_expr_group = make_expr_group()
        else:
            indices_expr_group = make_expr_group(*indices)
        tensor_dim = int(value.ptr.get_attribute("dim"))
        index_dim = indices_expr_group.size()
        assert tensor_dim == index_dim, f'Tensor with dim {tensor_dim} accessed with indices of dim {index_dim}'
        return Expr(taichi_lang_core.subscript(value.ptr, indices_expr_group))


@taichi_scope
def chain_compare(comparators, ops):
    assert len(comparators) == len(ops) + 1, \
      f'Chain comparison invoked with {len(comparators)} comparators but {len(ops)} operators'
    ret = True
    for i in range(len(ops)):
        lhs = comparators[i]
        rhs = comparators[i + 1]
        if ops[i] == 'Lt':
            now = lhs < rhs
        elif ops[i] == 'LtE':
            now = lhs <= rhs
        elif ops[i] == 'Gt':
            now = lhs > rhs
        elif ops[i] == 'GtE':
            now = lhs >= rhs
        elif ops[i] == 'Eq':
            now = lhs == rhs
        elif ops[i] == 'NotEq':
            now = lhs != rhs
        else:
            assert False, f'Unknown operator {ops[i]}'
        ret = logical_and(ret, now)
    return ret


class PyTaichi:
    def __init__(self, kernels=None):
        self.materialized = False
        self.prog = None
        self.layout_functions = []
        self.compiled_functions = {}
        self.compiled_grad_functions = {}
        self.scope_stack = []
        self.inside_kernel = False
        self.global_vars = []
        self.print_preprocessed = False
        self.default_fp = f32
        self.default_ip = i32
        self.target_tape = None
        self.inside_complex_kernel = False
        self.kernels = kernels or []

    def get_num_compiled_functions(self):
        return len(self.compiled_functions) + len(self.compiled_grad_functions)

    def set_default_fp(self, fp):
        assert fp in [f32, f64]
        self.default_fp = fp
        default_cfg().default_fp = self.default_fp

    def set_default_ip(self, ip):
        assert ip in [i32, i64]
        self.default_ip = ip
        default_cfg().default_ip = self.default_ip

    def create_program(self):
        if self.prog is None:
            self.prog = taichi_lang_core.Program()

    def materialize(self):
        if self.materialized:
            return
        self.create_program()

        def layout():
            for func in self.layout_functions:
                func()

        import taichi as ti
        ti.trace("Materializing layout...".format())
        taichi_lang_core.layout(layout)
        self.materialized = True
        for var in self.global_vars:
            assert var.ptr.snode(
            ) is not None, 'Some variable(s) are not placed'

    def clear(self):
        if self.prog:
            self.prog.finalize()
            self.prog = None
        self.materialized = False

    def get_tape(self, loss=None):
        from .tape import Tape
        return Tape(self, loss)

    def sync(self):
        self.materialize()
        self.prog.synchronize()
        # print's in kernel won't take effect until ti.sync(), discussion:
        # https://github.com/taichi-dev/taichi/pull/1303#discussion_r444897102
        print(taichi_lang_core.pop_python_print_buffer(), end='')


pytaichi = PyTaichi()


def get_runtime():
    return pytaichi


@taichi_scope
def make_constant_expr(val):
    if isinstance(val, int):
        if pytaichi.default_ip == i32:
            return Expr(taichi_lang_core.make_const_expr_i32(val))
        elif pytaichi.default_ip == i64:
            return Expr(taichi_lang_core.make_const_expr_i64(val))
        else:
            assert False
    else:
        if pytaichi.default_fp == f32:
            return Expr(taichi_lang_core.make_const_expr_f32(val))
        elif pytaichi.default_fp == f64:
            return Expr(taichi_lang_core.make_const_expr_f64(val))
        else:
            assert False


def reset():
    global pytaichi
    old_kernels = pytaichi.kernels
    pytaichi.clear()
    pytaichi = PyTaichi(old_kernels)
    for k in old_kernels:
        k.reset()
    taichi_lang_core.reset_default_compile_config()


@taichi_scope
def static_print(*args, __p=print, **kwargs):
    __p(*args, **kwargs)


<<<<<<< HEAD
@no_traceback
=======
# we don't add @taichi_scope decorator for @ti.pyfunc
>>>>>>> b709fb63
def static_assert(cond, msg=None):
    if msg is not None:
        assert cond, msg
    else:
        assert cond


def inside_kernel():
    return pytaichi.inside_kernel


def index_nd(dim):
    return indices(*range(dim))


class Root:
    def __init__(self):
        pass

    def __getattribute__(self, item):
        import taichi as ti
        ti.get_runtime().create_program()
        root = SNode(ti.get_runtime().prog.get_root())
        return getattr(root, item)

    def __repr__(self):
        return 'ti.root'


root = Root()


@python_scope
def var(dt, shape=None, offset=None, needs_grad=False):
    if isinstance(shape, numbers.Number):
        shape = (shape, )

    if isinstance(offset, numbers.Number):
        offset = (offset, )

    if shape is not None and offset is not None:
        assert len(shape) == len(
            offset
        ), f'The dimensionality of shape and offset must be the same  (f{len(shape)} != f{len(offset)})'

    assert (offset is not None and shape is None
            ) == False, f'The shape cannot be None when offset is being set'

    if get_runtime().materialized:
        raise RuntimeError(
            "No new variables can be declared after materialization, i.e. kernel invocations "
            "or Python-scope tensor accesses. I.e., data layouts must be specified before "
            "any computation. Try appending ti.init() or ti.reset() "
            "right after 'import taichi as ti' if you are using Jupyter notebook."
        )

    # primal
    x = Expr(taichi_lang_core.make_id_expr(""))
    x.ptr = taichi_lang_core.global_new(x.ptr, dt)
    x.ptr.set_is_primal(True)
    pytaichi.global_vars.append(x)

    if taichi_lang_core.needs_grad(dt):
        # adjoint
        x_grad = Expr(taichi_lang_core.make_id_expr(""))
        x_grad.ptr = taichi_lang_core.global_new(x_grad.ptr, dt)
        x_grad.ptr.set_is_primal(False)
        x.set_grad(x_grad)

    if shape is not None:
        dim = len(shape)
        root.dense(index_nd(dim), shape).place(x, offset=offset)
        if needs_grad:
            root.dense(index_nd(dim), shape).place(x.grad)
    return x


class Layout:
    def __init__(self, soa=False):
        self.soa = soa


SOA = Layout(soa=True)
AOS = Layout(soa=False)


@python_scope
def layout(func):
    assert not pytaichi.materialized, "All layout must be specified before the first kernel launch / data access."
    warnings.warn(
        f"@ti.layout will be deprecated in the future, use ti.root directly to specify data layout anytime before the data structure materializes.",
        PendingDeprecationWarning,
        stacklevel=3)
    pytaichi.layout_functions.append(func)


@taichi_scope
def ti_print(*vars, sep=' ', end='\n'):
    def entry2content(var):
        if isinstance(var, str):
            return var
        else:
            return Expr(var).ptr

    def vars2entries(vars):
        for var in vars:
            if hasattr(var, '__ti_repr__'):
                repr = var.__ti_repr__()
                for v in vars2entries(repr):
                    yield v
            else:
                yield var

    def add_separators(vars):
        for i, var in enumerate(vars):
            if i: yield sep
            yield var
        yield end

    def fused_string(entries):
        accumated = ''
        for entry in entries:
            if isinstance(entry, str):
                accumated += entry
            else:
                if accumated:
                    yield accumated
                    accumated = ''
                yield entry
        if accumated:
            yield accumated

    vars = add_separators(vars)
    entries = vars2entries(vars)
    entries = fused_string(entries)
    contentries = [entry2content(entry) for entry in entries]
    taichi_lang_core.create_print(contentries)


@taichi_scope
def ti_int(var):
    if hasattr(var, '__ti_int__'):
        return var.__ti_int__()
    else:
        return int(var)


@taichi_scope
def ti_float(var):
    if hasattr(var, '__ti_float__'):
        return var.__ti_float__()
    else:
        return float(var)


def indices(*x):
    return [taichi_lang_core.Index(i) for i in x]


index = indices


def static(x, *xs):
    if len(xs):  # for python-ish pointer assign: x, y = ti.static(y, x)
        return [static(x)] + [static(x) for x in xs]
    import types
    import taichi as ti
    if isinstance(x, (bool, int, float, range, list, tuple, enumerate,
                      ti.ndrange, ti.GroupedNDRange)) or x is None:
        return x
    elif isinstance(x, ti.lang.expr.Expr) and x.ptr.is_global_var():
        return x
    elif isinstance(x, ti.Matrix) and x.is_global():
        return x
    elif isinstance(x, types.FunctionType) or isinstance(x, types.MethodType):
        return x
    else:
        raise ValueError(
            f'Input to ti.static must be compile-time constants or global pointers, instead of {type(x)}'
        )


@taichi_scope
def grouped(x):
    import taichi as ti
    if isinstance(x, ti.ndrange):
        return x.grouped()
    else:
        return x


def stop_grad(x):
    taichi_lang_core.stop_grad(x.snode().ptr)


def current_cfg():
    return taichi_lang_core.current_compile_config()


def default_cfg():
    return taichi_lang_core.default_compile_config()


from .kernel import *
from .ops import *
from .kernel_arguments import *


def call_internal(name):
    taichi_lang_core.create_internal_func_stmt(name)<|MERGE_RESOLUTION|>--- conflicted
+++ resolved
@@ -243,11 +243,8 @@
     __p(*args, **kwargs)
 
 
-<<<<<<< HEAD
+# we don't add @taichi_scope decorator for @ti.pyfunc to work
 @no_traceback
-=======
-# we don't add @taichi_scope decorator for @ti.pyfunc
->>>>>>> b709fb63
 def static_assert(cond, msg=None):
     if msg is not None:
         assert cond, msg
