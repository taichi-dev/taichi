// Bindings for the python frontend

#include <optional>
#include <string>

#if TI_WITH_LLVM
#include "llvm/Config/llvm-config.h"
#endif

#include "pybind11/functional.h"
#include "pybind11/pybind11.h"
#include "pybind11/eigen.h"
#include "pybind11/numpy.h"

#include "taichi/ir/frontend.h"
#include "taichi/ir/frontend_ir.h"
#include "taichi/ir/statements.h"
#include "taichi/program/extension.h"
#include "taichi/program/async_engine.h"
#include "taichi/program/snode_expr_utils.h"
#include "taichi/program/snode_rw_accessors_bank.h"
#include "taichi/program/ndarray.h"
#include "taichi/program/ndarray_rw_accessors_bank.h"
#include "taichi/common/interface.h"
#include "taichi/python/export.h"
#include "taichi/gui/gui.h"
#include "taichi/math/svd.h"
#include "taichi/util/statistics.h"
#include "taichi/util/action_recorder.h"
#include "taichi/system/timeline.h"
#include "taichi/python/snode_registry.h"
#include "taichi/program/sparse_matrix.h"
#include "taichi/program/sparse_solver.h"
#include "taichi/ir/mesh.h"

#include "taichi/program/kernel_profiler.h"

#if defined(TI_WITH_CUDA)
#include "taichi/backends/cuda/cuda_context.h"
#endif

TI_NAMESPACE_BEGIN
bool test_threading();

TI_NAMESPACE_END

TLANG_NAMESPACE_BEGIN
void async_print_sfg();

std::string async_dump_dot(std::optional<std::string> rankdir,
                           int embed_states_threshold);

Expr expr_index(const Expr &expr, const Expr &index) {
  return expr[index];
}

void expr_assign(ASTBuilder *ast_builder,
                 const Expr &lhs,
                 const Expr &rhs,
                 std::string tb) {
  TI_ASSERT(lhs->is_lvalue());
  auto stmt = std::make_unique<FrontendAssignStmt>(lhs, rhs);
  stmt->set_tb(tb);
  ast_builder->insert(std::move(stmt));
}

std::vector<std::unique_ptr<ASTBuilder::ScopeGuard>> scope_stack;

std::string libdevice_path();

SNodeRwAccessorsBank::Accessors get_snode_rw_accessors(SNode *snode) {
  return get_current_program().get_snode_rw_accessors_bank().get(snode);
}

NdarrayRwAccessorsBank::Accessors get_ndarray_rw_accessors(Ndarray *ndarray) {
  return get_current_program().get_ndarray_rw_accessors_bank().get(ndarray);
}

TLANG_NAMESPACE_END

TI_NAMESPACE_BEGIN
void export_lang(py::module &m) {
  using namespace taichi::lang;

  py::register_exception<TaichiTypeError>(m, "TaichiTypeError",
                                          PyExc_TypeError);
  py::enum_<Arch>(m, "Arch", py::arithmetic())
#define PER_ARCH(x) .value(#x, Arch::x)
#include "taichi/inc/archs.inc.h"
#undef PER_ARCH
      .export_values();

  m.def("arch_name", arch_name);
  m.def("arch_from_name", arch_from_name);

  py::enum_<SNodeType>(m, "SNodeType", py::arithmetic())
#define PER_SNODE(x) .value(#x, SNodeType::x)
#include "taichi/inc/snodes.inc.h"
#undef PER_SNODE
      .export_values();

  py::enum_<Extension>(m, "Extension", py::arithmetic())
#define PER_EXTENSION(x) .value(#x, Extension::x)
#include "taichi/inc/extensions.inc.h"
#undef PER_EXTENSION
      .export_values();

  // TODO(type): This should be removed
  py::class_<DataType>(m, "DataType")
      .def(py::init<Type *>())
      .def(py::self == py::self)
      .def("__hash__", &DataType::hash)
      .def("to_string", &DataType::to_string)
      .def("__str__", &DataType::to_string)
      .def(
          "get_ptr", [](DataType *dtype) -> Type * { return *dtype; },
          py::return_value_policy::reference)
      .def(py::pickle(
          [](const DataType &dt) {
            // Note: this only works for primitive types, which is fine for now.
            auto primitive =
                dynamic_cast<const PrimitiveType *>((const Type *)dt);
            TI_ASSERT(primitive);
            return py::make_tuple((std::size_t)primitive->type);
          },
          [](py::tuple t) {
            if (t.size() != 1)
              throw std::runtime_error("Invalid state!");

            DataType dt =
                PrimitiveType::get((PrimitiveTypeID)(t[0].cast<std::size_t>()));

            return dt;
          }));

  py::class_<CompileConfig>(m, "CompileConfig")
      .def(py::init<>())
      .def_readwrite("arch", &CompileConfig::arch)
      .def_readwrite("opt_level", &CompileConfig::opt_level)
      .def_readwrite("packed", &CompileConfig::packed)
      .def_readwrite("print_ir", &CompileConfig::print_ir)
      .def_readwrite("print_preprocessed_ir",
                     &CompileConfig::print_preprocessed_ir)
      .def_readwrite("debug", &CompileConfig::debug)
      .def_readwrite("cfg_optimization", &CompileConfig::cfg_optimization)
      .def_readwrite("check_out_of_bound", &CompileConfig::check_out_of_bound)
      .def_readwrite("print_accessor_ir", &CompileConfig::print_accessor_ir)
      .def_readwrite("print_evaluator_ir", &CompileConfig::print_evaluator_ir)
      .def_readwrite("use_llvm", &CompileConfig::use_llvm)
      .def_readwrite("print_benchmark_stat",
                     &CompileConfig::print_benchmark_stat)
      .def_readwrite("print_struct_llvm_ir",
                     &CompileConfig::print_struct_llvm_ir)
      .def_readwrite("print_kernel_llvm_ir",
                     &CompileConfig::print_kernel_llvm_ir)
      .def_readwrite("print_kernel_llvm_ir_optimized",
                     &CompileConfig::print_kernel_llvm_ir_optimized)
      .def_readwrite("print_kernel_nvptx", &CompileConfig::print_kernel_nvptx)
      .def_readwrite("simplify_before_lower_access",
                     &CompileConfig::simplify_before_lower_access)
      .def_readwrite("simplify_after_lower_access",
                     &CompileConfig::simplify_after_lower_access)
      .def_readwrite("lower_access", &CompileConfig::lower_access)
      .def_readwrite("move_loop_invariant_outside_if",
                     &CompileConfig::move_loop_invariant_outside_if)
      .def_readwrite("default_cpu_block_dim",
                     &CompileConfig::default_cpu_block_dim)
      .def_readwrite("default_gpu_block_dim",
                     &CompileConfig::default_gpu_block_dim)
      .def_readwrite("gpu_max_reg", &CompileConfig::gpu_max_reg)
      .def_readwrite("saturating_grid_dim", &CompileConfig::saturating_grid_dim)
      .def_readwrite("max_block_dim", &CompileConfig::max_block_dim)
      .def_readwrite("cpu_max_num_threads", &CompileConfig::cpu_max_num_threads)
      .def_readwrite("random_seed", &CompileConfig::random_seed)
      .def_readwrite("verbose_kernel_launches",
                     &CompileConfig::verbose_kernel_launches)
      .def_readwrite("verbose", &CompileConfig::verbose)
      .def_readwrite("demote_dense_struct_fors",
                     &CompileConfig::demote_dense_struct_fors)
      .def_readwrite("kernel_profiler", &CompileConfig::kernel_profiler)
      .def_readwrite("timeline", &CompileConfig::timeline)
      .def_readwrite("default_fp", &CompileConfig::default_fp)
      .def_readwrite("default_ip", &CompileConfig::default_ip)
      .def_readwrite("device_memory_GB", &CompileConfig::device_memory_GB)
      .def_readwrite("device_memory_fraction",
                     &CompileConfig::device_memory_fraction)
      .def_readwrite("fast_math", &CompileConfig::fast_math)
      .def_readwrite("advanced_optimization",
                     &CompileConfig::advanced_optimization)
      .def_readwrite("ad_stack_size", &CompileConfig::ad_stack_size)
      .def_readwrite("async_mode", &CompileConfig::async_mode)
      .def_readwrite("dynamic_index", &CompileConfig::dynamic_index)
      .def_readwrite("flatten_if", &CompileConfig::flatten_if)
      .def_readwrite("make_thread_local", &CompileConfig::make_thread_local)
      .def_readwrite("make_block_local", &CompileConfig::make_block_local)
      .def_readwrite("detect_read_only", &CompileConfig::detect_read_only)
      .def_readwrite("ndarray_use_cached_allocator",
                     &CompileConfig::ndarray_use_cached_allocator)
      .def_readwrite("cc_compile_cmd", &CompileConfig::cc_compile_cmd)
      .def_readwrite("cc_link_cmd", &CompileConfig::cc_link_cmd)
      .def_readwrite("async_opt_passes", &CompileConfig::async_opt_passes)
      .def_readwrite("async_opt_fusion", &CompileConfig::async_opt_fusion)
      .def_readwrite("async_opt_fusion_max_iter",
                     &CompileConfig::async_opt_fusion_max_iter)
      .def_readwrite("async_opt_listgen", &CompileConfig::async_opt_listgen)
      .def_readwrite("async_opt_activation_demotion",
                     &CompileConfig::async_opt_activation_demotion)
      .def_readwrite("async_opt_dse", &CompileConfig::async_opt_dse)
      .def_readwrite("async_listgen_fast_filtering",
                     &CompileConfig::async_listgen_fast_filtering)
      .def_readwrite("async_opt_intermediate_file",
                     &CompileConfig::async_opt_intermediate_file)
      .def_readwrite("async_flush_every", &CompileConfig::async_flush_every)
      .def_readwrite("async_max_fuse_per_task",
                     &CompileConfig::async_max_fuse_per_task)
      .def_readwrite("quant_opt_store_fusion",
                     &CompileConfig::quant_opt_store_fusion)
      .def_readwrite("quant_opt_atomic_demotion",
                     &CompileConfig::quant_opt_atomic_demotion)
      .def_readwrite("allow_nv_shader_extension",
                     &CompileConfig::allow_nv_shader_extension)
      .def_readwrite("use_gles", &CompileConfig::use_gles)
      .def_readwrite("make_mesh_block_local",
                     &CompileConfig::make_mesh_block_local)
      .def_readwrite("mesh_localize_to_end_mapping",
                     &CompileConfig::mesh_localize_to_end_mapping)
      .def_readwrite("mesh_localize_from_end_mapping",
                     &CompileConfig::mesh_localize_from_end_mapping)
      .def_readwrite("optimize_mesh_reordered_mapping",
                     &CompileConfig::optimize_mesh_reordered_mapping)
      .def_readwrite("mesh_localize_all_attr_mappings",
                     &CompileConfig::mesh_localize_all_attr_mappings)
      .def_readwrite("demote_no_access_mesh_fors",
                     &CompileConfig::demote_no_access_mesh_fors)
      .def_readwrite("experimental_auto_mesh_local",
                     &CompileConfig::experimental_auto_mesh_local)
      .def_readwrite("auto_mesh_local_default_occupacy",
                     &CompileConfig::auto_mesh_local_default_occupacy);

  m.def("reset_default_compile_config",
        [&]() { default_compile_config = CompileConfig(); });

  m.def(
      "default_compile_config",
      [&]() -> CompileConfig & { return default_compile_config; },
      py::return_value_policy::reference);

  py::class_<Program::KernelProfilerQueryResult>(m, "KernelProfilerQueryResult")
      .def_readwrite("counter", &Program::KernelProfilerQueryResult::counter)
      .def_readwrite("min", &Program::KernelProfilerQueryResult::min)
      .def_readwrite("max", &Program::KernelProfilerQueryResult::max)
      .def_readwrite("avg", &Program::KernelProfilerQueryResult::avg);

  py::class_<KernelProfileTracedRecord>(m, "KernelProfileTracedRecord")
      .def_readwrite("register_per_thread",
                     &KernelProfileTracedRecord::register_per_thread)
      .def_readwrite("shared_mem_per_block",
                     &KernelProfileTracedRecord::shared_mem_per_block)
      .def_readwrite("grid_size", &KernelProfileTracedRecord::grid_size)
      .def_readwrite("block_size", &KernelProfileTracedRecord::block_size)
      .def_readwrite(
          "active_blocks_per_multiprocessor",
          &KernelProfileTracedRecord::active_blocks_per_multiprocessor)
      .def_readwrite("kernel_time",
                     &KernelProfileTracedRecord::kernel_elapsed_time_in_ms)
      .def_readwrite("base_time", &KernelProfileTracedRecord::time_since_base)
      .def_readwrite("name", &KernelProfileTracedRecord::name)
      .def_readwrite("metric_values",
                     &KernelProfileTracedRecord::metric_values);

  // Export ASTBuilder
  py::class_<ASTBuilder>(m, "ASTBuilder")
      .def("create_kernel_exprgroup_return",
           [&](ASTBuilder *self, const ExprGroup &group) {
             self->insert(Stmt::make<FrontendReturnStmt>(group));
           })
      .def("create_print",  // This function will call `Expr
                            // &Expr::operator=(const Expr &o)` implicitly.
           [&](ASTBuilder *self,
               std::vector<std::variant<Expr, std::string>> contents) {
             self->insert(std::make_unique<FrontendPrintStmt>(contents));
           })
      .def("begin_func",
           [&](ASTBuilder *self, const std::string &funcid) {
             auto stmt_unique = std::make_unique<FrontendFuncDefStmt>(funcid);
             auto stmt = stmt_unique.get();
             self->insert(std::move(stmt_unique));
             scope_stack.push_back(self->create_scope(stmt->body));
           })
      .def("end_func",
           [&](ASTBuilder *, const std::string &funcid) {
             scope_stack.pop_back();
           })
      .def("stop_grad",
           [](ASTBuilder *self, SNode *snode) { self->stop_gradient(snode); })
      .def("begin_frontend_if",
           [&](ASTBuilder *self, const Expr &cond) {
             auto stmt_tmp = std::make_unique<FrontendIfStmt>(cond);
             self->insert(std::move(stmt_tmp));
           })
      .def(
          "begin_frontend_if_true",
          [&](ASTBuilder *self) {
            auto if_stmt = self->get_last_stmt()->as<FrontendIfStmt>();
            scope_stack.push_back(self->create_scope(if_stmt->true_statements));
          })
      .def("pop_scope", [&](ASTBuilder *) { scope_stack.pop_back(); })
      .def("begin_frontend_if_false",
           [&](ASTBuilder *self) {
             auto if_stmt = self->get_last_stmt()->as<FrontendIfStmt>();
             scope_stack.push_back(
                 self->create_scope(if_stmt->false_statements));
           })
      .def("insert_deactivate", Deactivate)
      .def("insert_activate", Activate)
      .def("insert_external_func_call",
           [](ASTBuilder *self, std::size_t func_addr, std::string source,
              std::string filename, std::string funcname, const ExprGroup &args,
              const ExprGroup &outputs) {
             auto stmt = Stmt::make<FrontendExternalFuncStmt>(
                 (void *)func_addr, source, filename, funcname, args.exprs,
                 outputs.exprs);
             self->insert(std::move(stmt));
           })
      .def("expr_alloca",
           [](ASTBuilder *self) {
             auto var = Expr(std::make_shared<IdExpression>());
             self->insert(std::make_unique<FrontendAllocaStmt>(
                 std::static_pointer_cast<IdExpression>(var.expr)->id,
                 PrimitiveType::unknown));
             return var;
           })
      .def("expr_alloca_local_tensor",
           [](ASTBuilder *self, const std::vector<int> &shape,
              const DataType &element_type, const ExprGroup &elements) {
             auto var = Expr(std::make_shared<IdExpression>());
             self->insert(std::make_unique<FrontendAllocaStmt>(
                 std::static_pointer_cast<IdExpression>(var.expr)->id, shape,
                 element_type));
             var->ret_type = self->get_last_stmt()->ret_type;
             for (int i = 0; i < (int)elements.exprs.size(); ++i) {
               ExprGroup reversed_indices;
               int linearized_index = i;
               for (int d = (int)shape.size() - 1; d >= 0; --d) {
                 reversed_indices.push_back(Expr::make<ConstExpression, int32>(
                     linearized_index % shape[d]));
                 linearized_index /= shape[d];
               }
               ExprGroup indices;
               for (int d = 0; d < (int)shape.size(); ++d)
                 indices.push_back(reversed_indices[(int)shape.size() - 1 - d]);
               self->insert(std::make_unique<FrontendAssignStmt>(
                   Expr::make<TensorElementExpression>(
                       var, indices, shape, data_type_size(element_type)),
                   elements.exprs[i]));
             }
             return var;
           })
      .def("create_assert_stmt",
           [&](ASTBuilder *self, const Expr &cond, const std::string &msg,
               const std::vector<Expr> &args) {
             auto stmt_unique =
                 std::make_unique<FrontendAssertStmt>(cond, msg, args);
             self->insert(std::move(stmt_unique));
           })
      .def("expr_assign", expr_assign)
      .def("begin_frontend_range_for",
           [&](ASTBuilder *self, const Expr &i, const Expr &s, const Expr &e) {
             auto stmt_unique = std::make_unique<FrontendForStmt>(i, s, e);
             auto stmt = stmt_unique.get();
             self->insert(std::move(stmt_unique));
             scope_stack.push_back(self->create_scope(stmt->body));
           })
      .def("end_frontend_range_for",
           [&](ASTBuilder *) { scope_stack.pop_back(); })
      .def("begin_frontend_struct_for",
           [&](ASTBuilder *self, const ExprGroup &loop_vars,
               const Expr &global) {
             auto stmt_unique =
                 std::make_unique<FrontendForStmt>(loop_vars, global);
             auto stmt = stmt_unique.get();
             self->insert(std::move(stmt_unique));
             scope_stack.push_back(self->create_scope(stmt->body));
           })
      .def("end_frontend_struct_for",
           [&](ASTBuilder *) { scope_stack.pop_back(); })
      .def("begin_frontend_mesh_for",
           [&](ASTBuilder *self, const Expr &i, const mesh::MeshPtr &mesh_ptr,
               const mesh::MeshElementType &element_type) {
             auto stmt_unique =
                 std::make_unique<FrontendForStmt>(i, mesh_ptr, element_type);
             auto stmt = stmt_unique.get();
             self->insert(std::move(stmt_unique));
             scope_stack.push_back(self->create_scope(stmt->body));
           })
      .def("end_frontend_mesh_for",
           [&](ASTBuilder *) { scope_stack.pop_back(); })
      .def("begin_frontend_while",
           [&](ASTBuilder *self, const Expr &cond) {
             auto stmt_unique = std::make_unique<FrontendWhileStmt>(cond);
             auto stmt = stmt_unique.get();
             self->insert(std::move(stmt_unique));
             scope_stack.push_back(self->create_scope(stmt->body));
           })
      .def("insert_break_stmt",
           [&](ASTBuilder *self) {
             self->insert(Stmt::make<FrontendBreakStmt>());
           })
      .def("insert_continue_stmt",
           [&](ASTBuilder *self) {
             self->insert(Stmt::make<FrontendContinueStmt>());
           })
      .def("insert_expr_stmt",
           [&](ASTBuilder *self, const Expr &val) {
             self->insert(Stmt::make<FrontendExprStmt>(val));
           })
      .def("sifakis_svd_f32", sifakis_svd_export<float32, int32>)
      .def("sifakis_svd_f64", sifakis_svd_export<float64, int64>)
      .def("expr_var",
           [](ASTBuilder *self, const Expr &e) { return self->make_var(e); });

  py::class_<Program>(m, "Program")
      .def(py::init<>())
      .def_readonly("config", &Program::config)
      .def("sync_kernel_profiler",
           [](Program *program) { program->profiler->sync(); })
      .def("query_kernel_profile_info",
           [](Program *program, const std::string &name) {
             return program->query_kernel_profile_info(name);
           })
      .def("get_kernel_profiler_records",
           [](Program *program) {
             return program->profiler->get_traced_records();
           })
      .def(
          "get_kernel_profiler_device_name",
          [](Program *program) { return program->profiler->get_device_name(); })
      .def("reinit_kernel_profiler_with_metrics",
           [](Program *program, const std::vector<std::string> metrics) {
             return program->profiler->reinit_with_metrics(metrics);
           })
      .def("kernel_profiler_total_time",
           [](Program *program) { return program->profiler->get_total_time(); })
      .def("set_kernel_profiler_toolkit",
           [](Program *program, const std::string toolkit_name) {
             return program->profiler->set_profiler_toolkit(toolkit_name);
           })
      .def("clear_kernel_profile_info", &Program::clear_kernel_profile_info)
      .def("timeline_clear",
           [](Program *) { Timelines::get_instance().clear(); })
      .def("timeline_save",
           [](Program *, const std::string &fn) {
             Timelines::get_instance().save(fn);
           })
      .def("print_memory_profiler_info", &Program::print_memory_profiler_info)
      .def("finalize", &Program::finalize)
      .def("get_total_compilation_time", &Program::get_total_compilation_time)
      .def("visualize_layout", &Program::visualize_layout)
      .def("get_snode_num_dynamically_allocated",
           &Program::get_snode_num_dynamically_allocated)
      .def("benchmark_rebuild_graph",
           [](Program *program) {
             program->async_engine->sfg->benchmark_rebuild_graph();
           })
      .def("synchronize", &Program::synchronize)
      .def("async_flush", &Program::async_flush)
      .def("materialize_runtime", &Program::materialize_runtime)
      .def("make_aot_module_builder", &Program::make_aot_module_builder)
      .def("get_snode_tree_size", &Program::get_snode_tree_size)
      .def("get_snode_root", &Program::get_snode_root,
           py::return_value_policy::reference)
      .def("current_ast_builder", &Program::current_ast_builder,
           py::return_value_policy::reference);

  py::class_<AotModuleBuilder>(m, "AotModuleBuilder")
      .def("add_field", &AotModuleBuilder::add_field)
      .def("add", &AotModuleBuilder::add)
      .def("add_kernel_template", &AotModuleBuilder::add_kernel_template)
      .def("dump", &AotModuleBuilder::dump);

  m.def("get_current_program", get_current_program,
        py::return_value_policy::reference);

  m.def(
      "current_compile_config",
      [&]() -> CompileConfig & { return get_current_program().config; },
      py::return_value_policy::reference);

  py::class_<Axis>(m, "Axis").def(py::init<int>());
  py::class_<SNode>(m, "SNode")
      .def(py::init<>())
      .def_readwrite("parent", &SNode::parent)
      .def_readonly("type", &SNode::type)
      .def_readonly("id", &SNode::id)
      .def("dense",
           (SNode & (SNode::*)(const std::vector<Axis> &,
                               const std::vector<int> &, bool))(&SNode::dense),
           py::return_value_policy::reference)
      .def(
          "pointer",
          (SNode & (SNode::*)(const std::vector<Axis> &,
                              const std::vector<int> &, bool))(&SNode::pointer),
          py::return_value_policy::reference)
      .def("hash",
           (SNode & (SNode::*)(const std::vector<Axis> &,
                               const std::vector<int> &, bool))(&SNode::hash),
           py::return_value_policy::reference)
      .def("dynamic", &SNode::dynamic, py::return_value_policy::reference)
      .def("bitmasked",
           (SNode & (SNode::*)(const std::vector<Axis> &,
                               const std::vector<int> &,
                               bool))(&SNode::bitmasked),
           py::return_value_policy::reference)
      .def("bit_struct", &SNode::bit_struct, py::return_value_policy::reference)
      .def("bit_array", &SNode::bit_array, py::return_value_policy::reference)
      .def("place",
           [](SNode *snode, Expr &expr, const std::vector<int> &offset) {
             place_child(&expr, offset, snode,
                         get_current_program().get_snode_to_glb_var_exprs());
           })
      .def("data_type", [](SNode *snode) { return snode->dt; })
      .def("name", [](SNode *snode) { return snode->name; })
      .def("get_num_ch",
           [](SNode *snode) -> int { return (int)snode->ch.size(); })
      .def(
          "get_ch",
          [](SNode *snode, int i) -> SNode * { return snode->ch[i].get(); },
          py::return_value_policy::reference)
      .def("lazy_grad",
           [](SNode *snode) {
             make_lazy_grad(snode,
                            get_current_program().get_snode_to_glb_var_exprs());
           })
      .def("read_int",
           [](SNode *snode, const std::vector<int> &I) -> int64 {
             return get_snode_rw_accessors(snode).read_int(I);
           })
      .def("read_uint",
           [](SNode *snode, const std::vector<int> &I) -> uint64 {
             return get_snode_rw_accessors(snode).read_uint(I);
           })
      .def("read_float",
           [](SNode *snode, const std::vector<int> &I) -> float64 {
             return get_snode_rw_accessors(snode).read_float(I);
           })
      .def("has_grad", &SNode::has_grad)
      .def("is_primal", &SNode::is_primal)
      .def("is_place", &SNode::is_place)
      .def("get_expr",
           [](SNode *snode) {
             return Expr(
                 get_current_program().get_snode_to_glb_var_exprs()->at(snode));
           })
      .def("write_int",
           [](SNode *snode, const std::vector<int> &I, int64 val) {
             get_snode_rw_accessors(snode).write_int(I, val);
           })
      .def("write_float",
           [](SNode *snode, const std::vector<int> &I, float64 val) {
             get_snode_rw_accessors(snode).write_float(I, val);
           })
      .def("get_shape_along_axis", &SNode::shape_along_axis)
      .def("get_physical_index_position",
           [](SNode *snode) {
             return std::vector<int>(
                 snode->physical_index_position,
                 snode->physical_index_position + taichi_max_num_indices);
           })
      .def("num_active_indices",
           [](SNode *snode) { return snode->num_active_indices; })
      .def_readonly("cell_size_bytes", &SNode::cell_size_bytes)
      .def_readonly("offset_bytes_in_parent_cell",
                    &SNode::offset_bytes_in_parent_cell)
      .def("begin_shared_exp_placement", &SNode::begin_shared_exp_placement)
      .def("end_shared_exp_placement", &SNode::end_shared_exp_placement);

  py::class_<SNodeTree>(m, "SNodeTree")
      .def("id", &SNodeTree::id)
      .def("destroy_snode_tree", [](SNodeTree *snode_tree, Program *program) {
        program->destroy_snode_tree(snode_tree);
      });

  py::class_<Ndarray>(m, "Ndarray")
      .def(py::init<Program *, const DataType &, const std::vector<int> &>())
      .def("data_ptr", &Ndarray::get_data_ptr_as_int)
      .def("device_allocation_ptr", &Ndarray::get_device_allocation_ptr_as_int)
      .def("element_size", &Ndarray::get_element_size)
      .def("nelement", &Ndarray::get_nelement)
      .def("fill_float", &Ndarray::fill_float)
      .def("fill_int", &Ndarray::fill_int)
      .def("fill_uint", &Ndarray::fill_uint)
      .def("read_int",
           [](Ndarray *ndarray, const std::vector<int> &I) -> int64 {
             return get_ndarray_rw_accessors(ndarray).read_int(I);
           })
      .def("read_uint",
           [](Ndarray *ndarray, const std::vector<int> &I) -> uint64 {
             return get_ndarray_rw_accessors(ndarray).read_uint(I);
           })
      .def("read_float",
           [](Ndarray *ndarray, const std::vector<int> &I) -> float64 {
             return get_ndarray_rw_accessors(ndarray).read_float(I);
           })
      .def("write_int",
           [](Ndarray *ndarray, const std::vector<int> &I, int64 val) {
             get_ndarray_rw_accessors(ndarray).write_int(I, val);
           })
      .def("write_float",
           [](Ndarray *ndarray, const std::vector<int> &I, float64 val) {
             get_ndarray_rw_accessors(ndarray).write_float(I, val);
           })
      .def_readonly("dtype", &Ndarray::dtype)
      .def_readonly("shape", &Ndarray::shape);

  py::class_<Kernel>(m, "Kernel")
      .def("get_ret_int", &Kernel::get_ret_int)
      .def("get_ret_float", &Kernel::get_ret_float)
      .def("make_launch_context", &Kernel::make_launch_context)
      .def(
          "ast_builder",
          [](Kernel *self) -> ASTBuilder * {
            return &self->context->builder();
          },
          py::return_value_policy::reference)
      .def("__call__",
           [](Kernel *kernel, Kernel::LaunchContextBuilder &launch_ctx) {
             py::gil_scoped_release release;
             kernel->operator()(launch_ctx);
           });

  py::class_<Kernel::LaunchContextBuilder>(m, "KernelLaunchContext")
      .def("set_arg_int", &Kernel::LaunchContextBuilder::set_arg_int)
      .def("set_arg_float", &Kernel::LaunchContextBuilder::set_arg_float)
      .def("set_arg_external_array",
           &Kernel::LaunchContextBuilder::set_arg_external_array)
      .def("set_arg_external_array_with_shape",
           &Kernel::LaunchContextBuilder::set_arg_external_array_with_shape)
      .def("set_arg_ndarray", &Kernel::LaunchContextBuilder::set_arg_ndarray)
      .def("set_extra_arg_int",
           &Kernel::LaunchContextBuilder::set_extra_arg_int);

  py::class_<Function>(m, "Function")
      .def("set_function_body",
           py::overload_cast<const std::function<void()> &>(
               &Function::set_function_body))
      .def(
          "ast_builder",
          [](Function *self) -> ASTBuilder * {
            return &self->context->builder();
          },
          py::return_value_policy::reference);

  py::class_<Expr> expr(m, "Expr");
  expr.def("serialize", [](Expr *expr) { return expr->serialize(); })
      .def("snode", &Expr::snode, py::return_value_policy::reference)
      .def("is_global_var",
           [](Expr *expr) { return expr->is<GlobalVariableExpression>(); })
      .def("is_external_var",
           [](Expr *expr) { return expr->is<ExternalTensorExpression>(); })
      .def("is_global_ptr",
           [](Expr *expr) { return expr->is<GlobalPtrExpression>(); })
      .def("is_primal",
           [](Expr *expr) {
             return expr->cast<GlobalVariableExpression>()->is_primal;
           })
      .def("set_tb", &Expr::set_tb)
      .def("set_name",
           [&](Expr *expr, std::string na) {
             expr->cast<GlobalVariableExpression>()->name = na;
           })
      .def("set_is_primal",
           [&](Expr *expr, bool v) {
             expr->cast<GlobalVariableExpression>()->is_primal = v;
           })
      .def("set_grad", &Expr::set_grad)
      .def("set_attribute", &Expr::set_attribute)
      .def("get_ret_type", &Expr::get_ret_type)
      .def("type_check", &Expr::type_check)
      .def("get_expr_name",
           [](Expr *expr) {
             return expr->cast<GlobalVariableExpression>()->name;
           })
      .def("get_attribute", &Expr::get_attribute)
      .def("get_raw_address", [](Expr *expr) { return (uint64)expr; })
      .def("get_underlying_ptr_address", [](Expr *e) {
        // The reason that there are both get_raw_address() and
        // get_underlying_ptr_address() is that Expr itself is mostly wrapper
        // around its underlying |expr| (of type Expression). Expr |e| can be
        // temporary, while the underlying |expr| is mostly persistant.
        //
        // Same get_raw_address() implies that get_underlying_ptr_address() are
        // also the same. The reverse is not true.
        return (uint64)e->expr.get();
      });

  py::class_<ExprGroup>(m, "ExprGroup")
      .def(py::init<>())
      .def("size", [](ExprGroup *eg) { return eg->exprs.size(); })
      .def("push_back", &ExprGroup::push_back)
      .def("serialize", [](ExprGroup *eg) { eg->serialize(); });

  py::class_<Stmt>(m, "Stmt");

  m.def("expr_get_addr", [](SNode *snode, const ExprGroup &indices) {
    return Expr::make<SNodeOpExpression>(snode, SNodeOpType::get_addr, indices);
  });

  m.def("insert_append",
        [](SNode *snode, const ExprGroup &indices, const Expr &val) {
          return Append(snode, indices, val);
        });

  m.def("insert_is_active", [](SNode *snode, const ExprGroup &indices) {
    return is_active(snode, indices);
  });

  m.def("insert_len", [](SNode *snode, const ExprGroup &indices) {
    return Length(snode, indices);
  });

  m.def("insert_internal_func_call",
        [&](const std::string &func_name, const ExprGroup &args) {
          return Expr::make<InternalFuncCallExpression>(func_name, args.exprs);
        });

  m.def("make_func_call_expr",
        Expr::make<FuncCallExpression, Function *, const ExprGroup &>);

  m.def("value_cast", static_cast<Expr (*)(const Expr &expr, DataType)>(cast));
  m.def("bits_cast",
        static_cast<Expr (*)(const Expr &expr, DataType)>(bit_cast));

  m.def("expr_atomic_add", [&](const Expr &a, const Expr &b) {
    return Expr::make<AtomicOpExpression>(AtomicOpType::add, a, b);
  });

  m.def("expr_atomic_sub", [&](const Expr &a, const Expr &b) {
    return Expr::make<AtomicOpExpression>(AtomicOpType::sub, a, b);
  });

  m.def("expr_atomic_min", [&](const Expr &a, const Expr &b) {
    return Expr::make<AtomicOpExpression>(AtomicOpType::min, a, b);
  });

  m.def("expr_atomic_max", [&](const Expr &a, const Expr &b) {
    return Expr::make<AtomicOpExpression>(AtomicOpType::max, a, b);
  });

  m.def("expr_atomic_bit_and", [&](const Expr &a, const Expr &b) {
    return Expr::make<AtomicOpExpression>(AtomicOpType::bit_and, a, b);
  });

  m.def("expr_atomic_bit_or", [&](const Expr &a, const Expr &b) {
    return Expr::make<AtomicOpExpression>(AtomicOpType::bit_or, a, b);
  });

  m.def("expr_atomic_bit_xor", [&](const Expr &a, const Expr &b) {
    return Expr::make<AtomicOpExpression>(AtomicOpType::bit_xor, a, b);
  });

  m.def("expr_add", expr_add);
  m.def("expr_sub", expr_sub);
  m.def("expr_mul", expr_mul);
  m.def("expr_div", expr_div);
  m.def("expr_truediv", expr_truediv);
  m.def("expr_floordiv", expr_floordiv);
  m.def("expr_mod", expr_mod);
  m.def("expr_max", expr_max);
  m.def("expr_min", expr_min);
  m.def("expr_atan2", expr_atan2);
  m.def("expr_pow", expr_pow);

  m.def("expr_bit_and", expr_bit_and);
  m.def("expr_bit_or", expr_bit_or);
  m.def("expr_bit_xor", expr_bit_xor);
  m.def("expr_bit_shl", expr_bit_shl);
  m.def("expr_bit_shr", expr_bit_shr);
  m.def("expr_bit_sar", expr_bit_sar);
  m.def("expr_bit_not", expr_bit_not);
  m.def("expr_logic_not", expr_logic_not);

  m.def("expr_cmp_le", expr_cmp_le);
  m.def("expr_cmp_lt", expr_cmp_lt);
  m.def("expr_cmp_ge", expr_cmp_ge);
  m.def("expr_cmp_gt", expr_cmp_gt);
  m.def("expr_cmp_ne", expr_cmp_ne);
  m.def("expr_cmp_eq", expr_cmp_eq);

  m.def("expr_index", expr_index);

  m.def("expr_assume_in_range", AssumeInRange);

  m.def("expr_loop_unique", LoopUnique);

  m.def("expr_select", expr_select);

#define DEFINE_EXPRESSION_OP_UNARY(x) m.def("expr_" #x, expr_##x);

  m.def("expr_neg", [&](const Expr &e) { return -e; });
  DEFINE_EXPRESSION_OP_UNARY(sqrt)
  DEFINE_EXPRESSION_OP_UNARY(round)
  DEFINE_EXPRESSION_OP_UNARY(floor)
  DEFINE_EXPRESSION_OP_UNARY(ceil)
  DEFINE_EXPRESSION_OP_UNARY(abs)
  DEFINE_EXPRESSION_OP_UNARY(sin)
  DEFINE_EXPRESSION_OP_UNARY(asin)
  DEFINE_EXPRESSION_OP_UNARY(cos)
  DEFINE_EXPRESSION_OP_UNARY(acos)
  DEFINE_EXPRESSION_OP_UNARY(tan)
  DEFINE_EXPRESSION_OP_UNARY(tanh)
  DEFINE_EXPRESSION_OP_UNARY(inv)
  DEFINE_EXPRESSION_OP_UNARY(rcp)
  DEFINE_EXPRESSION_OP_UNARY(rsqrt)
  DEFINE_EXPRESSION_OP_UNARY(exp)
  DEFINE_EXPRESSION_OP_UNARY(log)

<<<<<<< HEAD
  m.def("expr_var", [](const Expr &e) { return Var(e); });
=======
  m.def("expr_alloca", []() {
    auto var = Expr(std::make_shared<IdExpression>());
    current_ast_builder().insert(std::make_unique<FrontendAllocaStmt>(
        std::static_pointer_cast<IdExpression>(var.expr)->id,
        PrimitiveType::unknown));
    return var;
  });
  m.def("expr_alloca_local_tensor", [](const std::vector<int> &shape,
                                       const DataType &element_type,
                                       const ExprGroup &elements) {
    auto var = Expr(std::make_shared<IdExpression>());
    current_ast_builder().insert(std::make_unique<FrontendAllocaStmt>(
        std::static_pointer_cast<IdExpression>(var.expr)->id, shape,
        element_type));
    var->ret_type = current_ast_builder().get_last_stmt()->ret_type;
    for (int i = 0; i < (int)elements.exprs.size(); ++i) {
      ExprGroup reversed_indices;
      int linearized_index = i;
      for (int d = (int)shape.size() - 1; d >= 0; --d) {
        reversed_indices.push_back(
            Expr::make<ConstExpression, int32>(linearized_index % shape[d]));
        linearized_index /= shape[d];
      }
      ExprGroup indices;
      for (int d = 0; d < (int)shape.size(); ++d)
        indices.push_back(reversed_indices[(int)shape.size() - 1 - d]);
      current_ast_builder().insert(std::make_unique<FrontendAssignStmt>(
          Expr::make<TensorElementExpression>(var, indices, shape,
                                              data_type_size(element_type)),
          elements.exprs[i]));
    }
    return var;
  });
  m.def("expr_assign", expr_assign);
>>>>>>> 5b4f4bd4

  m.def("make_global_load_stmt", Stmt::make<GlobalLoadStmt, Stmt *>);
  m.def("make_global_store_stmt", Stmt::make<GlobalStoreStmt, Stmt *, Stmt *>);
  m.def("make_frontend_assign_stmt",
        Stmt::make<FrontendAssignStmt, const Expr &, const Expr &>);

  m.def("make_arg_load_expr",
        Expr::make<ArgLoadExpression, int, const DataType &>);

  m.def("make_external_tensor_expr",
        Expr::make<ExternalTensorExpression, const DataType &, int, int, int>);

  m.def("make_id_expr", Expr::make<IdExpression, std::string>);

  m.def("make_rand_expr", Expr::make<RandExpression, const DataType &>);

  m.def("make_const_expr_i32", Expr::make<ConstExpression, int32>);
  m.def("make_const_expr_i64", Expr::make<ConstExpression, int64>);
  m.def("make_const_expr_f32", Expr::make<ConstExpression, float32>);
  m.def("make_const_expr_f64", Expr::make<ConstExpression, float64>);

  m.def("make_global_ptr_expr",
        Expr::make<GlobalPtrExpression, const Expr &, const ExprGroup &>);

  auto &&bin = py::enum_<BinaryOpType>(m, "BinaryOpType", py::arithmetic());
  for (int t = 0; t <= (int)BinaryOpType::undefined; t++)
    bin.value(binary_op_type_name(BinaryOpType(t)).c_str(), BinaryOpType(t));
  bin.export_values();
  m.def("make_binary_op_expr",
        Expr::make<BinaryOpExpression, const BinaryOpType &, const Expr &,
                   const Expr &>);

  auto &&unary = py::enum_<UnaryOpType>(m, "UnaryOpType", py::arithmetic());
  for (int t = 0; t <= (int)UnaryOpType::undefined; t++)
    unary.value(unary_op_type_name(UnaryOpType(t)).c_str(), UnaryOpType(t));
  unary.export_values();
  m.def("make_unary_op_expr",
        Expr::make<UnaryOpExpression, const UnaryOpType &, const Expr &>);
#define PER_TYPE(x)                                                  \
  m.attr(("DataType_" + data_type_name(PrimitiveType::x)).c_str()) = \
      PrimitiveType::x;
#include "taichi/inc/data_type.inc.h"
#undef PER_TYPE

  m.def("data_type_size", data_type_size);
  m.def("is_custom_type", is_custom_type);
  m.def("is_integral", is_integral);
  m.def("is_signed", is_signed);
  m.def("is_real", is_real);
  m.def("is_unsigned", is_unsigned);

  m.def("global_new", static_cast<Expr (*)(Expr, DataType)>(global_new));
  m.def("set_global_grad", [&](const Expr &expr) {
    TI_ASSERT(expr.is<GlobalVariableExpression>());
    expr.cast<GlobalVariableExpression>()->is_primal = false;
  });
  m.def("data_type_name", data_type_name);

  m.def("subscript", [](const Expr &expr, const ExprGroup &expr_group) {
    return expr[expr_group];
  });

  m.def("make_tensor_element_expr",
        Expr::make<TensorElementExpression, const Expr &, const ExprGroup &,
                   const std::vector<int> &, int>);

  m.def("subscript", [](SNode *snode, const ExprGroup &indices) {
    return Expr::make<GlobalPtrExpression>(snode, indices);
  });

  m.def("get_external_tensor_dim", [](const Expr &expr) {
    TI_ASSERT(expr.is<ExternalTensorExpression>());
    return expr.cast<ExternalTensorExpression>()->dim;
  });

  m.def("get_external_tensor_shape_along_axis",
        Expr::make<ExternalTensorShapeAlongAxisExpression, const Expr &, int>);

  // Mesh related.
  m.def("get_relation_size", [](mesh::MeshPtr mesh_ptr, const Expr &mesh_idx,
                                mesh::MeshElementType to_type) {
    return Expr::make<MeshRelationAccessExpression>(mesh_ptr.ptr.get(),
                                                    mesh_idx, to_type);
  });

  m.def(
      "create_kernel",
      [&](const std::function<void(Kernel *)> &body, const std::string &name,
          bool grad) -> Kernel * {
        py::gil_scoped_release release;
        return &get_current_program().kernel(body, name, grad);
      },
      py::return_value_policy::reference);
  m.def("get_relation_access",
        [](mesh::MeshPtr mesh_ptr, const Expr &mesh_idx,
           mesh::MeshElementType to_type, const Expr &neighbor_idx) {
          return Expr::make<MeshRelationAccessExpression>(
              mesh_ptr.ptr.get(), mesh_idx, to_type, neighbor_idx);
        });

  m.def("get_index_conversion",
        [](mesh::MeshPtr mesh_ptr, mesh::MeshElementType idx_type,
           const Expr &idx, mesh::ConvType &conv_type) {
          return Expr::make<MeshIndexConversionExpression>(
              mesh_ptr.ptr.get(), idx_type, idx, conv_type);
        });

  m.def(
      "create_kernel",
      [&](const std::function<void(Kernel *)> &body, const std::string &name,
          bool grad) -> Kernel * {
        return &get_current_program().kernel(body, name, grad);
      },
      py::return_value_policy::reference);

  m.def(
      "create_function",
      [&](const FunctionKey &funcid) {
        return get_current_program().create_function(funcid);
      },
      py::return_value_policy::reference);

  py::class_<FunctionKey>(m, "FunctionKey")
      .def(py::init<const std::string &, int, int>())
      .def_readonly("instance_id", &FunctionKey::instance_id);

  m.def("decl_arg", [&](const DataType &dt, bool is_array) {
    return get_current_program().current_callable->insert_arg(dt, is_array);
  });

  m.def("decl_arr_arg",
        [&](const DataType &dt, int total_dim, std::vector<int> shape) {
          return get_current_program().current_callable->insert_arr_arg(
              dt, total_dim, shape);
        });

  m.def("decl_ret", [&](const DataType &dt) {
    return get_current_program().current_callable->insert_ret(dt);
  });

  m.def("test_throw", [] {
    try {
      throw IRModified();
    } catch (IRModified) {
      TI_INFO("caught");
    }
  });
  // Schedules
  m.def("parallelize", Parallelize);
  m.def("bit_vectorize", BitVectorize);
  m.def("block_dim", BlockDim);

  m.def("insert_thread_idx_expr", [&]() {
    auto arch = get_current_program().config.arch;
    auto loop =
        scope_stack.size() ? scope_stack.back()->list->parent_stmt : nullptr;
    TI_ERROR_IF(arch != Arch::cuda && !arch_is_cpu(arch),
                "ti.thread_idx() is only available in cuda or cpu context.");
    if (loop != nullptr) {
      auto i = scope_stack.size() - 1;
      while (!(loop->is<FrontendForStmt>())) {
        loop = i > 0 ? scope_stack[--i]->list->parent_stmt : nullptr;
        if (loop == nullptr)
          break;
      }
    }
    TI_ERROR_IF(!(loop && loop->is<FrontendForStmt>()),
                "ti.thread_idx() is only valid within loops.");
    return Expr::make<InternalFuncCallExpression>("linear_thread_idx",
                                                  std::vector<Expr>{});
  });

  m.def("insert_patch_idx_expr", [&]() {
    auto loop =
        scope_stack.size() ? scope_stack.back()->list->parent_stmt : nullptr;
    if (loop != nullptr) {
      auto i = scope_stack.size() - 1;
      while (!(loop->is<FrontendForStmt>())) {
        loop = i > 0 ? scope_stack[--i]->list->parent_stmt : nullptr;
        if (loop == nullptr)
          break;
      }
    }
    TI_ERROR_IF(!(loop && loop->is<FrontendForStmt>() &&
                  loop->as<FrontendForStmt>()->mesh_for),
                "ti.mesh_patch_idx() is only valid within mesh-for loops.");
    return Expr::make<MeshPatchIndexExpression>();
  });

  py::enum_<SNodeAccessFlag>(m, "SNodeAccessFlag", py::arithmetic())
      .value("block_local", SNodeAccessFlag::block_local)
      .value("read_only", SNodeAccessFlag::read_only)
      .value("mesh_local", SNodeAccessFlag::mesh_local)
      .export_values();

  m.def("insert_snode_access_flag", insert_snode_access_flag);
  m.def("reset_snode_access_flag", reset_snode_access_flag);
  m.def("no_activate", [](SNode *snode) {
    // TODO(#2193): Also apply to @ti.func?
    auto *kernel =
        dynamic_cast<Kernel *>(get_current_program().current_callable);
    TI_ASSERT(kernel);
    kernel->no_activate.push_back(snode);
  });

  m.def("test_throw", [] { throw IRModified(); });
  m.def("needs_grad", needs_grad);

#if TI_WITH_LLVM
  m.def("libdevice_path", libdevice_path);
#endif

  m.def("host_arch", host_arch);

  m.def("set_lib_dir", [&](const std::string &dir) { compiled_lib_dir = dir; });
  m.def("set_tmp_dir", [&](const std::string &dir) { runtime_tmp_dir = dir; });

  m.def("get_commit_hash", get_commit_hash);
  m.def("get_version_string", get_version_string);
  m.def("get_version_major", get_version_major);
  m.def("get_version_minor", get_version_minor);
  m.def("get_version_patch", get_version_patch);
#if TI_WITH_LLVM
  m.def("get_llvm_version_string", [] { return LLVM_VERSION_STRING; });
#endif
  m.def("test_printf", [] { printf("test_printf\n"); });
  m.def("test_logging", [] { TI_INFO("test_logging"); });
  m.def("trigger_crash", [] { *(int *)(1) = 0; });
  m.def("get_max_num_indices", [] { return taichi_max_num_indices; });
  m.def("get_max_num_args", [] { return taichi_max_num_args; });
  m.def("test_threading", test_threading);
  m.def("global_var_expr_from_snode", [](SNode *snode) {
    return Expr::make<GlobalVariableExpression>(snode);
  });
  m.def("is_extension_supported", is_extension_supported);

  m.def("print_stat", [] { stat.print(); });
  m.def("stat", [] {
    std::string result;
    stat.print(&result);
    return result;
  });

  m.def("record_action_entry",
        [](std::string name,
           std::vector<std::pair<std::string,
                                 std::variant<std::string, int, float>>> args) {
          std::vector<ActionArg> acts;
          for (auto const &[k, v] : args) {
            if (std::holds_alternative<int>(v)) {
              acts.push_back(ActionArg(k, std::get<int>(v)));
            } else if (std::holds_alternative<float>(v)) {
              acts.push_back(ActionArg(k, std::get<float>(v)));
            } else {
              acts.push_back(ActionArg(k, std::get<std::string>(v)));
            }
          }
          ActionRecorder::get_instance().record(name, acts);
        });

  m.def("start_recording", [](const std::string &fn) {
    ActionRecorder::get_instance().start_recording(fn);
  });

  m.def("stop_recording",
        []() { ActionRecorder::get_instance().stop_recording(); });

  // A temporary option which will be removed soon in the future
  m.def("toggle_advanced_optimization", [](bool option) {
    TI_WARN(
        "'ti.core.toggle_advance_optimization(False)' is deprecated."
        " Use 'ti.init(advanced_optimization=False)' instead");
    get_current_program().config.advanced_optimization = option;
  });

  m.def("query_int64", [](const std::string &key) {
    if (key == "cuda_compute_capability") {
#if defined(TI_WITH_CUDA)
      return CUDAContext::get_instance().get_compute_capability();
#else
    TI_NOT_IMPLEMENTED
#endif
    } else {
      TI_ERROR("Key {} not supported in query_int64", key);
    }
  });

  m.def("print_sfg",
        []() { return get_current_program().async_engine->sfg->print(); });
  m.def(
      "dump_dot",
      [](std::optional<std::string> rankdir, int embed_states_threshold) {
        // https://pybind11.readthedocs.io/en/stable/advanced/functions.html#allow-prohibiting-none-arguments
        return get_current_program().async_engine->sfg->dump_dot(
            rankdir, embed_states_threshold);
      },
      py::arg("rankdir").none(true), py::arg("embed_states_threshold"));

  // Type system

  py::class_<Type>(m, "Type").def("to_string", &Type::to_string);

  // Note that it is important to specify py::return_value_policy::reference for
  // the factory methods, otherwise pybind11 will delete the Types owned by
  // TypeFactory on Python-scope pointer destruction.
  py::class_<TypeFactory>(m, "TypeFactory")
      .def("get_custom_int_type", &TypeFactory::get_custom_int_type,
           py::arg("num_bits"), py::arg("is_signed"), py::arg("compute_type"),
           py::return_value_policy::reference)
      .def("get_custom_float_type", &TypeFactory::get_custom_float_type,
           py::arg("digits_type"), py::arg("exponent_type"),
           py::arg("compute_type"), py::arg("scale"),
           py::return_value_policy::reference);

  m.def("get_type_factory_instance", TypeFactory::get_instance,
        py::return_value_policy::reference);

  py::class_<SNodeRegistry>(m, "SNodeRegistry")
      .def(py::init<>())
      .def("create_root", &SNodeRegistry::create_root,
           py::return_value_policy::reference);
  m.def(
      "finalize_snode_tree",
      [](SNodeRegistry *registry, const SNode *root, Program *program,
         bool compile_only) -> SNodeTree * {
        return program->add_snode_tree(registry->finalize(root), compile_only);
      },
      py::return_value_policy::reference);

  py::class_<SparseMatrixBuilder>(m, "SparseMatrixBuilder")
      .def("print_triplets", &SparseMatrixBuilder::print_triplets)
      .def("build", &SparseMatrixBuilder::build)
      .def("get_addr", [](SparseMatrixBuilder *mat) { return uint64(mat); });

  m.def("create_sparse_matrix_builder",
        [](int n, int m, uint64 max_num_entries) {
          TI_ERROR_IF(!arch_is_cpu(get_current_program().config.arch),
                      "SparseMatrix only supports CPU for now.");
          return SparseMatrixBuilder(n, m, max_num_entries);
        });

  py::class_<SparseMatrix>(m, "SparseMatrix")
      .def("to_string", &SparseMatrix::to_string)
      .def(py::self + py::self, py::return_value_policy::reference_internal)
      .def(py::self - py::self, py::return_value_policy::reference_internal)
      .def(float() * py::self, py::return_value_policy::reference_internal)
      .def(py::self * float(), py::return_value_policy::reference_internal)
      .def(py::self * py::self, py::return_value_policy::reference_internal)
      .def("matmul", &SparseMatrix::matmul,
           py::return_value_policy::reference_internal)
      .def("mat_vec_mul", &SparseMatrix::mat_vec_mul)
      .def("transpose", &SparseMatrix::transpose,
           py::return_value_policy::reference_internal)
      .def("get_element", &SparseMatrix::get_element)
      .def("set_element", &SparseMatrix::set_element)
      .def("num_rows", &SparseMatrix::num_rows)
      .def("num_cols", &SparseMatrix::num_cols);

  m.def("create_sparse_matrix", [](int n, int m) {
    TI_ERROR_IF(!arch_is_cpu(get_current_program().config.arch),
                "SparseMatrix only supports CPU for now.");
    return SparseMatrix(n, m);
  });

  py::class_<SparseSolver>(m, "SparseSolver")
      .def("compute", &SparseSolver::compute)
      .def("analyze_pattern", &SparseSolver::analyze_pattern)
      .def("factorize", &SparseSolver::factorize)
      .def("solve", &SparseSolver::solve)
      .def("info", &SparseSolver::info);

  m.def("make_sparse_solver", &make_sparse_solver);

  // Mesh Class
  // Mesh related.
  py::enum_<mesh::MeshTopology>(m, "MeshTopology", py::arithmetic())
      .value("Triangle", mesh::MeshTopology::Triangle)
      .value("Tetrahedron", mesh::MeshTopology::Tetrahedron)
      .export_values();

  py::enum_<mesh::MeshElementType>(m, "MeshElementType", py::arithmetic())
      .value("Vertex", mesh::MeshElementType::Vertex)
      .value("Edge", mesh::MeshElementType::Edge)
      .value("Face", mesh::MeshElementType::Face)
      .value("Cell", mesh::MeshElementType::Cell)
      .export_values();

  py::enum_<mesh::MeshRelationType>(m, "MeshRelationType", py::arithmetic())
      .value("VV", mesh::MeshRelationType::VV)
      .value("VE", mesh::MeshRelationType::VE)
      .value("VF", mesh::MeshRelationType::VF)
      .value("VC", mesh::MeshRelationType::VC)
      .value("EV", mesh::MeshRelationType::EV)
      .value("EE", mesh::MeshRelationType::EE)
      .value("EF", mesh::MeshRelationType::EF)
      .value("EC", mesh::MeshRelationType::EC)
      .value("FV", mesh::MeshRelationType::FV)
      .value("FE", mesh::MeshRelationType::FE)
      .value("FF", mesh::MeshRelationType::FF)
      .value("FC", mesh::MeshRelationType::FC)
      .value("CV", mesh::MeshRelationType::CV)
      .value("CE", mesh::MeshRelationType::CE)
      .value("CF", mesh::MeshRelationType::CF)
      .value("CC", mesh::MeshRelationType::CC)
      .export_values();

  py::enum_<mesh::ConvType>(m, "ConvType", py::arithmetic())
      .value("l2g", mesh::ConvType::l2g)
      .value("l2r", mesh::ConvType::l2r)
      .value("g2r", mesh::ConvType::g2r)
      .export_values();

  py::class_<mesh::Mesh>(m, "Mesh");
  py::class_<mesh::MeshPtr>(m, "MeshPtr");

  m.def("element_order", mesh::element_order);
  m.def("from_end_element_order", mesh::from_end_element_order);
  m.def("to_end_element_order", mesh::to_end_element_order);
  m.def("relation_by_orders", mesh::relation_by_orders);
  m.def("inverse_relation", mesh::inverse_relation);
  m.def("element_type_name", mesh::element_type_name);

  m.def(
      "create_mesh",
      []() {
        auto mesh_shared = std::make_shared<mesh::Mesh>();
        mesh::MeshPtr mesh_ptr = mesh::MeshPtr{mesh_shared};
        return mesh_ptr;
      },
      py::return_value_policy::reference);

  // ad-hoc setters
  m.def("set_owned_offset",
        [](mesh::MeshPtr &mesh_ptr, mesh::MeshElementType type, SNode *snode) {
          mesh_ptr.ptr->owned_offset.insert(std::pair(type, snode));
        });
  m.def("set_total_offset",
        [](mesh::MeshPtr &mesh_ptr, mesh::MeshElementType type, SNode *snode) {
          mesh_ptr.ptr->total_offset.insert(std::pair(type, snode));
        });
  m.def("set_num_patches", [](mesh::MeshPtr &mesh_ptr, int num_patches) {
    mesh_ptr.ptr->num_patches = num_patches;
  });

  m.def("set_num_elements", [](mesh::MeshPtr &mesh_ptr,
                               mesh::MeshElementType type, int num_elements) {
    mesh_ptr.ptr->num_elements.insert(std::pair(type, num_elements));
  });

  m.def("get_num_elements",
        [](mesh::MeshPtr &mesh_ptr, mesh::MeshElementType type) {
          return mesh_ptr.ptr->num_elements.find(type)->second;
        });

  m.def("set_patch_max_element_num",
        [](mesh::MeshPtr &mesh_ptr, mesh::MeshElementType type,
           int max_element_num) {
          mesh_ptr.ptr->patch_max_element_num.insert(
              std::pair(type, max_element_num));
        });

  m.def("set_index_mapping",
        [](mesh::MeshPtr &mesh_ptr, mesh::MeshElementType element_type,
           mesh::ConvType conv_type, SNode *snode) {
          mesh_ptr.ptr->index_mapping.insert(
              std::make_pair(std::make_pair(element_type, conv_type), snode));
        });

  m.def("set_relation_fixed",
        [](mesh::MeshPtr &mesh_ptr, mesh::MeshRelationType type, SNode *value) {
          mesh_ptr.ptr->relations.insert(
              std::pair(type, mesh::MeshLocalRelation(value)));
        });

  m.def("set_relation_dynamic",
        [](mesh::MeshPtr &mesh_ptr, mesh::MeshRelationType type, SNode *value,
           SNode *offset) {
          mesh_ptr.ptr->relations.insert(
              std::pair(type, mesh::MeshLocalRelation(value, offset)));
        });
}

TI_NAMESPACE_END<|MERGE_RESOLUTION|>--- conflicted
+++ resolved
@@ -814,9 +814,8 @@
   DEFINE_EXPRESSION_OP_UNARY(exp)
   DEFINE_EXPRESSION_OP_UNARY(log)
 
-<<<<<<< HEAD
+
   m.def("expr_var", [](const Expr &e) { return Var(e); });
-=======
   m.def("expr_alloca", []() {
     auto var = Expr(std::make_shared<IdExpression>());
     current_ast_builder().insert(std::make_unique<FrontendAllocaStmt>(
@@ -851,7 +850,6 @@
     return var;
   });
   m.def("expr_assign", expr_assign);
->>>>>>> 5b4f4bd4
 
   m.def("make_global_load_stmt", Stmt::make<GlobalLoadStmt, Stmt *>);
   m.def("make_global_store_stmt", Stmt::make<GlobalStoreStmt, Stmt *, Stmt *>);
