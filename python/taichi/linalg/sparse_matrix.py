from functools import reduce

import numpy as np
<<<<<<< HEAD
from taichi._lib import core as _ti_core
from taichi.lang._ndarray import Ndarray
=======
from taichi.lang._ndarray import Ndarray, ScalarNdarray
>>>>>>> a74d3f6d
from taichi.lang.exception import TaichiRuntimeError
from taichi.lang.field import Field
from taichi.lang.impl import get_runtime
from taichi.lang.util import warning
from taichi.types import annotations, f32, i32


class SparseMatrix:
    """Taichi's Sparse Matrix class

    A sparse matrix allows the programmer to solve a large linear system.

    Args:
        n (int): the first dimension of a sparse matrix.
        m (int): the second dimension of a sparse matrix.
        sm (SparseMatrix): another sparse matrix that will be built from.
    """
    def __init__(self,
                 n=None,
                 m=None,
                 sm=None,
                 dtype=f32,
                 storage_format="col_major"):
        if sm is None:
            self.n = n
            self.m = m if m else n
            self.matrix = get_runtime().prog.create_sparse_matrix(
                n, m, dtype, storage_format)
        else:
            self.n = sm.num_rows()
            self.m = sm.num_cols()
            self.matrix = sm

    def __iadd__(self, other):
        """Addition operation for sparse matrix.

        Returns:
            The result sparse matrix of the addition.
        """
        assert self.n == other.n and self.m == other.m, f"Dimension mismatch between sparse matrices ({self.n}, {self.m}) and ({other.n}, {other.m})"
        self.matrix += other.matrix
        return self

    def __add__(self, other):
        """Addition operation for sparse matrix.

        Returns:
            The result sparse matrix of the addition.
        """
        assert self.n == other.n and self.m == other.m, f"Dimension mismatch between sparse matrices ({self.n}, {self.m}) and ({other.n}, {other.m})"
        sm = self.matrix + other.matrix
        return SparseMatrix(sm=sm)

    def __isub__(self, other):
        """Subtraction operation for sparse matrix.

        Returns:
             The result sparse matrix of the subtraction.
        """
        assert self.n == other.n and self.m == other.m, f"Dimension mismatch between sparse matrices ({self.n}, {self.m}) and ({other.n}, {other.m})"
        self.matrix -= other.matrix
        return self

    def __sub__(self, other):
        """Subtraction operation for sparse matrix.

        Returns:
             The result sparse matrix of the subtraction.
        """
        assert self.n == other.n and self.m == other.m, f"Dimension mismatch between sparse matrices ({self.n}, {self.m}) and ({other.n}, {other.m})"
        sm = self.matrix - other.matrix
        return SparseMatrix(sm=sm)

    def __mul__(self, other):
        """Sparse matrix's multiplication against real numbers or the hadamard product against another matrix

        Args:
            other (float or SparseMatrix): the other operand of multiplication.
        Returns:
            The result of multiplication.
        """
        if isinstance(other, float):
            sm = other * self.matrix
            return SparseMatrix(sm=sm)
        if isinstance(other, SparseMatrix):
            assert self.n == other.n and self.m == other.m, f"Dimension mismatch between sparse matrices ({self.n}, {self.m}) and ({other.n}, {other.m})"
            sm = self.matrix * other.matrix
            return SparseMatrix(sm=sm)

        return None

    def __rmul__(self, other):
        """Right scalar multiplication for sparse matrix.

        Args:
            other (float): the other operand of scalar multiplication.
        Returns:
            The result of multiplication.
        """
        if isinstance(other, float):
            sm = self.matrix * other
            return SparseMatrix(sm=sm)

        return None

    def transpose(self):
        """Sparse Matrix transpose.

        Returns:
            The transposed sparse mastrix.
        """
        sm = self.matrix.transpose()
        return SparseMatrix(sm=sm)

    def __matmul__(self, other):
        """Matrix multiplication.

        Args:
            other (SparseMatrix, Field, or numpy.array): the other sparse matrix of the multiplication.
        Returns:
            The result of matrix multiplication.
        """
        if isinstance(other, SparseMatrix):
            assert self.m == other.n, f"Dimension mismatch between sparse matrices ({self.n}, {self.m}) and ({other.n}, {other.m})"
            sm = self.matrix.matmul(other.matrix)
            return SparseMatrix(sm=sm)
        if isinstance(other, Field):
            assert self.m == other.shape[
                0], f"Dimension mismatch between sparse matrix ({self.n}, {self.m}) and vector ({other.shape})"
            return self.matrix.mat_vec_mul(other.to_numpy())
        if isinstance(other, np.ndarray):
            assert self.m == other.shape[
                0], f"Dimension mismatch between sparse matrix ({self.n}, {self.m}) and vector ({other.shape})"
            return self.matrix.mat_vec_mul(other)
        if isinstance(other, Ndarray):
            if self.m != other.shape[0]:
                raise TaichiRuntimeError(
                    f"Dimension mismatch between sparse matrix ({self.n}, {self.m}) and vector ({other.shape})"
                )
            res = ScalarNdarray(dtype=other.dtype, arr_shape=(self.n, ))
            self.matrix.spmv(get_runtime().prog, other.arr, res.arr)
            return res
        raise TaichiRuntimeError(
            f"Sparse matrix-matrix/vector multiplication does not support {type(other)} for now. Supported types are SparseMatrix, ti.field, and numpy ndarray."
        )

    def __getitem__(self, indices):
        return self.matrix.get_element(indices[0], indices[1])

    def __setitem__(self, indices, value):
        self.matrix.set_element(indices[0], indices[1], value)

    def __str__(self):
        """Python scope matrix print support."""
        return self.matrix.to_string()

    def __repr__(self):
        return self.matrix.to_string()

    @property
    def shape(self):
        """The shape of the sparse matrix."""
        return (self.n, self.m)

    def build_from_ndarray(self, ndarray):
        """Build the sparse matrix from a ndarray.

        Args:
            ndarray (Union[ti.ndarray, ti.Vector.ndarray, ti.Matrix.ndarray]): the ndarray to build the sparse matrix from.

        Raises:
            TaichiRuntimeError: If the input is not a ndarray or the length is not divisible by 3.

        Example::
            >>> N = 5
            >>> triplets = ti.Vector.ndarray(n=3, dtype=ti.f32, shape=10, layout=ti.Layout.AOS)
            >>> @ti.kernel
            >>> def fill(triplets: ti.types.ndarray()):
            >>>     for i in range(N):
            >>>        triplets[i] = ti.Vector([i, (i + 1) % N, i+1], dt=ti.f32)
            >>> fill(triplets)
            >>> A = ti.linalg.SparseMatrix(n=N, m=N, dtype=ti.f32)
            >>> A.build_from_ndarray(triplets)
            >>> print(A)
            [0, 1, 0, 0, 0]
            [0, 0, 2, 0, 0]
            [0, 0, 0, 3, 0]
            [0, 0, 0, 0, 4]
            [5, 0, 0, 0, 0]
        """
        if isinstance(ndarray, Ndarray):
            num_scalars = reduce(lambda x, y: x * y,
                                 ndarray.shape + ndarray.element_shape)
            if num_scalars % 3 != 0:
                raise TaichiRuntimeError(
                    "The number of ndarray elements must have a length that is divisible by 3."
                )
            get_runtime().prog.make_sparse_matrix_from_ndarray(
                self.matrix, ndarray.arr)
        else:
            raise TaichiRuntimeError(
                'Sparse matrix only supports building from [ti.ndarray, ti.Vector.ndarray, ti.Matrix.ndarray]'
            )

    def build_coo(self, row_coo, col_coo, value_coo):
        """Build a CSR format sparse matrix from COO format inputs.

        Args:
            row_indices (ti.ndarray): the row indices of the matrix entries.
            col_indices (ti.ndarray): the column indices of the matrix entries.
            data (ti.ndarray): the entries of the matrix.

        Raises:
            TaichiRuntimeError: If the inputs are not ``ti.ndarray`` or the datatypes of the ndarray are not correct.
        """
        if not isinstance(row_coo, Ndarray) or not isinstance(
                col_coo, Ndarray) or not isinstance(value_coo, Ndarray):
            raise TaichiRuntimeError(
                'Sparse matrix only supports COO format building from [ti.ndarray, ti.Vector.ndarray, ti.Matrix.ndarray].'
            )
        elif value_coo.dtype != f32 or row_coo.dtype != i32 or col_coo.dtype != i32:
            raise TaichiRuntimeError(
                'Sparse matrix only supports COO fromat building from float32 data and int32 row/col indices.'
            )
        else:
            get_runtime().prog.make_sparse_matrix_from_ndarray_cusparse(
                self.matrix, row_coo.arr, col_coo.arr, value_coo.arr)


class SparseMatrixBuilder:
    """A python wrap around sparse matrix builder.

    Use this builder to fill the sparse matrix.

    Args:
        num_rows (int): the first dimension of a sparse matrix.
        num_cols (int): the second dimension of a sparse matrix.
        max_num_triplets (int): the maximum number of triplets.
        dtype (ti.dtype): the data type of the sparse matrix.
        storage_format (str): the storage format of the sparse matrix.
    """
    def __init__(self,
                 num_rows=None,
                 num_cols=None,
                 max_num_triplets=0,
                 dtype=f32,
                 storage_format="col_major"):
        self.num_rows = num_rows
        self.num_cols = num_cols if num_cols else num_rows
        self.dtype = dtype
        if num_rows is not None:
            self.ptr = get_runtime().prog.create_sparse_matrix_builder(
                num_rows, num_cols, max_num_triplets, dtype, storage_format)

    def _get_addr(self):
        """Get the address of the sparse matrix"""
        return self.ptr.get_addr()

    def _get_ndarray_addr(self):
        """Get the address of the ndarray"""
        return self.ptr.get_ndarray_data_ptr()

    def print_triplets(self):
        """Print the triplets stored in the builder"""
        self.ptr.print_triplets()

    def build(self, dtype=f32, _format='CSR'):
        """Create a sparse matrix using the triplets"""
        taichi_arch = get_runtime().prog.config().arch
        if taichi_arch == _ti_core.Arch.x64:
            sm = self.ptr.build()
        elif taichi_arch == _ti_core.Arch.cuda:
            sm = self.ptr.build_cuda()
        return SparseMatrix(sm=sm)


# TODO: remove this in 1.0 release
class sparse_matrix_builder(annotations.sparse_matrix_builder):
    def __init__(self):
        warning(
            'ti.linalg.sparse_matrix_builder is deprecated. Please use ti.types.sparse_matrix_builder instead.',
            DeprecationWarning)


__all__ = ['SparseMatrix', 'SparseMatrixBuilder', 'sparse_matrix_builder']<|MERGE_RESOLUTION|>--- conflicted
+++ resolved
@@ -1,12 +1,8 @@
 from functools import reduce
 
 import numpy as np
-<<<<<<< HEAD
 from taichi._lib import core as _ti_core
-from taichi.lang._ndarray import Ndarray
-=======
 from taichi.lang._ndarray import Ndarray, ScalarNdarray
->>>>>>> a74d3f6d
 from taichi.lang.exception import TaichiRuntimeError
 from taichi.lang.field import Field
 from taichi.lang.impl import get_runtime
