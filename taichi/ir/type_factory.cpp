#include "taichi/ir/type_factory.h"

#include "taichi/ir/type_utils.h"

namespace taichi::lang {

TypeFactory &TypeFactory::get_instance() {
  static TypeFactory *type_factory = new TypeFactory;
  return *type_factory;
}

TypeFactory::TypeFactory() {
}

Type *TypeFactory::get_primitive_type(PrimitiveTypeID id) {
  std::lock_guard<std::mutex> _(primitive_mut_);

  if (primitive_types_.find(id) == primitive_types_.end()) {
    primitive_types_[id] = std::make_unique<PrimitiveType>(id);
  }

  return primitive_types_[id].get();
}

Type *TypeFactory::get_tensor_type(std::vector<int> shape, Type *element) {
  std::lock_guard<std::mutex> _(tensor_mut_);

  auto encode = [](const std::vector<int> &shape) -> std::string {
    std::string s;
    for (int i = 0; i < (int)shape.size(); ++i)
      s += fmt::format(i == 0 ? "{}" : "_{}", std::to_string(shape[i]));
    return s;
  };
  auto key = std::make_pair(encode(shape), element);
  if (tensor_types_.find(key) == tensor_types_.end()) {
    tensor_types_[key] = std::make_unique<TensorType>(shape, element);
  }
  return tensor_types_[key].get();
}

const Type *TypeFactory::get_struct_type(
    const std::vector<StructMember> &elements,
    const std::string &layout) {
  std::lock_guard<std::mutex> _(struct_mut_);
  auto key = std::make_pair(elements, layout);

  if (struct_types_.find(key) == struct_types_.end()) {
    for (const auto &element : elements) {
      TI_ASSERT_INFO(
          element.type->is<PrimitiveType>() || element.type->is<TensorType>() ||
              element.type->is<StructType>() || element.type->is<PointerType>(),
          "Unsupported struct element type for element " + element.name + ": " +
              element.type->to_string());
    }
    struct_types_[key] = std::make_unique<StructType>(elements, layout);
  }
  return struct_types_[key].get();
}

Type *TypeFactory::get_pointer_type(Type *element, bool is_bit_pointer) {
  std::lock_guard<std::mutex> _(pointer_mut_);

  auto key = std::make_pair(element, is_bit_pointer);
  if (pointer_types_.find(key) == pointer_types_.end()) {
    pointer_types_[key] =
        std::make_unique<PointerType>(element, is_bit_pointer);
  }
  return pointer_types_[key].get();
}

Type *TypeFactory::get_quant_int_type(int num_bits,
                                      bool is_signed,
                                      Type *compute_type) {
  std::lock_guard<std::mutex> _(quant_int_mut_);

  auto key = std::make_tuple(num_bits, is_signed, compute_type);
  if (quant_int_types_.find(key) == quant_int_types_.end()) {
    quant_int_types_[key] =
        std::make_unique<QuantIntType>(num_bits, is_signed, compute_type);
  }
  return quant_int_types_[key].get();
}

Type *TypeFactory::get_quant_fixed_type(Type *digits_type,
                                        Type *compute_type,
                                        float64 scale) {
  std::lock_guard<std::mutex> _(quant_fixed_mut_);

  auto key = std::make_tuple(digits_type, compute_type, scale);
  if (quant_fixed_types_.find(key) == quant_fixed_types_.end()) {
    quant_fixed_types_[key] =
        std::make_unique<QuantFixedType>(digits_type, compute_type, scale);
  }
  return quant_fixed_types_[key].get();
}

Type *TypeFactory::get_quant_float_type(Type *digits_type,
                                        Type *exponent_type,
                                        Type *compute_type) {
  std::lock_guard<std::mutex> _(quant_float_mut_);

  auto key = std::make_tuple(digits_type, exponent_type, compute_type);
  if (quant_float_types_.find(key) == quant_float_types_.end()) {
    quant_float_types_[key] = std::make_unique<QuantFloatType>(
        digits_type, exponent_type, compute_type);
  }
  return quant_float_types_[key].get();
}

BitStructType *TypeFactory::get_bit_struct_type(
    PrimitiveType *physical_type,
    const std::vector<Type *> &member_types,
    const std::vector<int> &member_bit_offsets,
    const std::vector<int> &member_exponents,
    const std::vector<std::vector<int>> &member_exponent_users) {
  std::lock_guard<std::mutex> _(bit_struct_mut_);

  bit_struct_types_.push_back(std::make_unique<BitStructType>(
      physical_type, member_types, member_bit_offsets, member_exponents,
      member_exponent_users));
  return bit_struct_types_.back().get();
}

Type *TypeFactory::get_quant_array_type(PrimitiveType *physical_type,
                                        Type *element_type,
                                        int num_elements) {
  std::lock_guard<std::mutex> _(quant_array_mut_);

  quant_array_types_.push_back(std::make_unique<QuantArrayType>(
      physical_type, element_type, num_elements));
  return quant_array_types_.back().get();
}

PrimitiveType *TypeFactory::get_primitive_int_type(int bits, bool is_signed) {
  Type *int_type;
  if (bits == 8) {
    int_type = get_primitive_type(PrimitiveTypeID::i8);
  } else if (bits == 16) {
    int_type = get_primitive_type(PrimitiveTypeID::i16);
  } else if (bits == 32) {
    int_type = get_primitive_type(PrimitiveTypeID::i32);
  } else if (bits == 64) {
    int_type = get_primitive_type(PrimitiveTypeID::i64);
  } else {
    TI_ERROR("No primitive int type has {} bits", bits);
  }
  if (!is_signed) {
    int_type = to_unsigned(DataType(int_type));
  }
  return int_type->cast<PrimitiveType>();
}

PrimitiveType *TypeFactory::get_primitive_real_type(int bits) {
  Type *real_type;
  if (bits == 16) {
    real_type = get_primitive_type(PrimitiveTypeID::f16);
  } else if (bits == 32) {
    real_type = get_primitive_type(PrimitiveTypeID::f32);
  } else if (bits == 64) {
    real_type = get_primitive_type(PrimitiveTypeID::f64);
  } else {
    TI_ERROR("No primitive real type has {} bits", bits);
  }
  return real_type->cast<PrimitiveType>();
}

DataType TypeFactory::create_tensor_type(std::vector<int> shape,
                                         DataType element) {
  return TypeFactory::get_instance().get_tensor_type(shape, element);
}

const Type *TypeFactory::get_ndarray_struct_type(DataType dt,
                                                 int ndim,
                                                 bool needs_grad) {
  ndim = std::max(1, ndim);  // Avoiding empty struct
  std::vector<StructMember> shape_members;
  for (int i = 0; i < ndim; i++) {
    shape_members.push_back({PrimitiveType::i32, fmt::format("dim_{}", i)});
  }
  auto *shape_type = get_struct_type(shape_members);
  std::vector<StructMember> members;
  members.push_back({shape_type, "shape"});
  auto ptr_type = get_pointer_type(dt->get_compute_type());
  members.push_back({ptr_type, "data_ptr"});
  if (needs_grad) {
    members.push_back({ptr_type, "grad_ptr"});
  }
  return get_struct_type(members);
}

const Type *TypeFactory::get_rwtexture_struct_type() {
  return get_ndarray_struct_type(PrimitiveType::f32, 3);
}

namespace {
static bool compare_types(DataType x, DataType y) {
  // Is the first type "bigger" than the second type?
  if (is_real(x) != is_real(y)) {
    // One is real, the other is integral.
    // real > integral
    return is_real(x);
  } else {
    if (is_real(x) && is_real(y)) {
      // Both are real
      return data_type_bits(x) > data_type_bits(y);
    } else {
      // Both are integral
      auto x_bits = data_type_bits(x);
      auto y_bits = data_type_bits(y);
      if (x_bits != y_bits) {
        return x_bits > y_bits;
      } else {
        // Same number of bits. Unsigned > signed
        auto x_unsigned = !is_signed(x);
        auto y_unsigned = !is_signed(y);
        return x_unsigned > y_unsigned;
      }
    }
  }
}

static DataType to_primitive_type(DataType d) {
  if (d->is<PointerType>()) {
<<<<<<< HEAD
    d = d->as<PointerType>()->get_pointee_type();
=======
>>>>>>> d59d8898
    TI_ERROR("promoted_type got a pointer input.");
  }

  if (d->is<TensorType>()) {
    d = d->as<TensorType>()->get_element_type();
    TI_WARN("promoted_type got a tensor input.");
  }

  auto primitive = d->cast<PrimitiveType>();
  TI_ASSERT_INFO(primitive, "Failed to get primitive type from {}",
                 d->to_string());
  return primitive;
};
}  // namespace

DataType promoted_primitive_type(DataType x, DataType y) {
  if (compare_types(to_primitive_type(x), to_primitive_type(y)))
    return x;
  else
    return y;
}

DataType promoted_type(DataType a, DataType b) {
  if (a->is<TensorType>() || b->is<TensorType>()) {
    TI_ASSERT_INFO(a->is<TensorType>() && b->is<TensorType>(),
                   "a = {}, b = {}, only one of them is a tensor type",
                   a->to_string(), b->to_string());
    auto tensor_ty_a = a->cast<TensorType>();
    auto tensor_ty_b = b->cast<TensorType>();
    auto promoted_dt = promoted_type(tensor_ty_a->get_element_type(),
                                     tensor_ty_b->get_element_type());
    return TypeFactory::create_tensor_type(tensor_ty_a->get_shape(),
                                           promoted_dt);
  } else {
    return promoted_primitive_type(a, b);
  }
};

}  // namespace taichi::lang<|MERGE_RESOLUTION|>--- conflicted
+++ resolved
@@ -221,10 +221,6 @@
 
 static DataType to_primitive_type(DataType d) {
   if (d->is<PointerType>()) {
-<<<<<<< HEAD
-    d = d->as<PointerType>()->get_pointee_type();
-=======
->>>>>>> d59d8898
     TI_ERROR("promoted_type got a pointer input.");
   }
 
