--- conflicted
+++ resolved
@@ -42,11 +42,6 @@
 
 CUR_DIR=`pwd`
 TI_LIB_DIR=$CUR_DIR/python/taichi/lib ./build/taichi_cpp_tests
-<<<<<<< HEAD
 sccache -s
 cp dist/*.whl /wheel/
-=======
-
-cp dist/*.whl /wheel/
-rm -f python/CHANGELOG.md
->>>>>>> 1ca4c408
+rm -f python/CHANGELOG.md