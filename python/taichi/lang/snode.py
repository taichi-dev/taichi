from . import impl


class SNode:
    def __init__(self, ptr):
        self.ptr = ptr

    def dense(self, indices, dimensions):
        if isinstance(dimensions, int):
            dimensions = [dimensions] * len(indices)
        return SNode(self.ptr.dense(indices, dimensions))

    def pointer(self, indices, dimensions):
        if isinstance(dimensions, int):
            dimensions = [dimensions] * len(indices)
        return SNode(self.ptr.pointer(indices, dimensions))

    def hash(self, indices, dimensions):
        if isinstance(dimensions, int):
            dimensions = [dimensions] * len(indices)
        return SNode(self.ptr.hash(indices, dimensions))

    def dynamic(self, index, dimension, chunk_size=None):
        assert len(index) == 1
        if chunk_size is None:
            chunk_size = dimension
        return SNode(self.ptr.dynamic(index[0], dimension, chunk_size))

    def bitmasked(self, indices, dimensions):
        if isinstance(dimensions, int):
            dimensions = [dimensions] * len(indices)
        return SNode(self.ptr.bitmasked(indices, dimensions))

    def place(self, *args, offset=None):
        from .expr import Expr
        from .util import is_taichi_class
        if offset is None:
            offset = []
        for arg in args:
            if isinstance(arg, Expr):
                self.ptr.place(Expr(arg).ptr, offset)
            elif isinstance(arg, list):
                for x in arg:
                    self.place(x, offset=offset)
            elif is_taichi_class(arg):
                self.place(arg.get_tensor_members(), offset=offset)
            else:
                raise ValueError(f'{arg} cannot be placed')
        return self

    def lazy_grad(self):
        self.ptr.lazy_grad()

    def parent(self, n=1):
        impl.get_runtime().try_materialize()
        p = self.ptr
        for i in range(n):
            p = p.parent
        if p.type == impl.taichi_lang_core.SNodeType.root:
            # The parent of root is nullptr, according to @k-ye in:
            # https://github.com/taichi-dev/taichi/pull/1214#discussion_r440768343
            return None
        else:
            return SNode(p)

    def data_type(self):
        return self.ptr.data_type()

    def dim(self):
        impl.get_runtime().try_materialize()
        return self.ptr.num_active_indices()

    def shape(self):
        impl.get_runtime().try_materialize()
        return tuple(self.get_shape(i) for i in range(self.dim()))

    def get_shape(self, i):
        return self.ptr.get_num_elements_along_axis(i)

    def loop_range(self):
        import taichi as ti
        return ti.Expr(ti.core.global_var_expr_from_snode(self.ptr))

    def snode(self):
        return self

    def get_children(self):
        children = []
        for i in range(self.ptr.get_num_ch()):
            children.append(SNode(self.ptr.get_ch(i)))
        return children

    def deactivate_all(self):
        ch = self.get_children()
        for c in ch:
            c.deactivate_all()
        import taichi as ti
        if self.ptr.type == ti.core.SNodeType.pointer or self.ptr.type == ti.core.SNodeType.bitmasked:
            from .meta import snode_deactivate
            snode_deactivate(self)

<<<<<<< HEAD
    def __repr__(self):
        # ti.root.dense(ti.i, 3).dense(ti.jk, (4, 5)).place(x)
        # ti.root => dense [3] => dense [3, 4, 5] => place [3, 4, 5]
        type = repr(self.ptr.type)[len('SNodeType.'):]
        shape = repr(list(self.shape()))
        parent = repr(self.parent())
        return f'{parent} => {type} {shape}'

    def __eq__(self, other):
        return self.ptr == other.ptr
=======
    def physical_index_position(self):
        ret = {}
        for virtual, physical in enumerate(
                self.ptr.get_physical_index_position()):
            if physical != -1:
                ret[virtual] = physical
        return ret
>>>>>>> 5304ed5c
<|MERGE_RESOLUTION|>--- conflicted
+++ resolved
@@ -99,7 +99,6 @@
             from .meta import snode_deactivate
             snode_deactivate(self)
 
-<<<<<<< HEAD
     def __repr__(self):
         # ti.root.dense(ti.i, 3).dense(ti.jk, (4, 5)).place(x)
         # ti.root => dense [3] => dense [3, 4, 5] => place [3, 4, 5]
@@ -110,12 +109,11 @@
 
     def __eq__(self, other):
         return self.ptr == other.ptr
-=======
+
     def physical_index_position(self):
         ret = {}
         for virtual, physical in enumerate(
                 self.ptr.get_physical_index_position()):
             if physical != -1:
                 ret[virtual] = physical
-        return ret
->>>>>>> 5304ed5c
+        return ret