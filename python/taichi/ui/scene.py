--- conflicted
+++ resolved
@@ -84,15 +84,7 @@
 
     def __init__(self, scene) -> None:
         check_ggui_availability()
-<<<<<<< HEAD
         self.scene = scene
-=======
-        self.scene = _ti_core.PyScene()
-        warnings.warn(
-            "Instantiating ti.ui.Scene directly is deprecated, use the get_scene() function from a taichi.ui.Window object instead.",
-            DeprecationWarning,
-        )
->>>>>>> 3524f2cc
 
     def set_camera(self, camera):
         """Set the camera for this scene.
@@ -433,12 +425,7 @@
         """
         self.scene.ambient_light(tuple(color))
 
-<<<<<<< HEAD
 class Scene:
-=======
-
-class SceneV2:
->>>>>>> 3524f2cc
     """The 3D scene class, which can contain meshes and particles,
     and can be rendered on a canvas.
     """
@@ -788,4 +775,4 @@
             >>> scene = ti.ui.Scene()
             >>> scene.ambient_light([0.2, 0.2, 0.2])
         """
-        self.scene.ambient_light(tuple(color))+        self.scene.ambient_light(tuple(color))
