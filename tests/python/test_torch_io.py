--- conflicted
+++ resolved
@@ -175,7 +175,6 @@
     assert zeros[1, 2] == 4
 
 
-<<<<<<< HEAD
 @ti.torch_test
 def test_io_struct():
     n = 16
@@ -195,11 +194,8 @@
         assert (t1[k] == t2[k]).all()
 
 
-@ti.torch_test
-=======
-@pytest.mark.skipif(not ti.has_pytorch(), reason='Pytorch not installed.')
-@ti.test(exclude=ti.opengl)
->>>>>>> 7ccbfab2
+@pytest.mark.skipif(not ti.has_pytorch(), reason='Pytorch not installed.')
+@ti.test(exclude=ti.opengl)
 def test_fused_kernels():
     n = 12
     X = ti.Matrix.field(3, 2, ti.f32, shape=(n, n, n))
