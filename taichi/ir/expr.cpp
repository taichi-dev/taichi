--- conflicted
+++ resolved
@@ -63,26 +63,6 @@
   return Expr::make<GlobalPtrExpression>(*this, indices);
 }
 
-<<<<<<< HEAD
-=======
-void Expr::set_or_insert_assignment(const Expr &o) {
-  if (get_current_program().current_callable) {
-    // Inside a kernel or a function
-    // Create an assignment in the IR
-    if (expr == nullptr) {
-      set(o);
-    } else if (expr->is_lvalue()) {
-      current_ast_builder().insert(
-          std::make_unique<FrontendAssignStmt>(*this, o));
-    } else {
-      TI_ERROR("Cannot assign to non-lvalue: {}", serialize());
-    }
-  } else {
-    set(o);  // Literally set this Expr to o
-  }
-}
-
->>>>>>> f2892e62
 Expr &Expr::operator=(const Expr &o) {
   set(o);
   return *this;
@@ -133,53 +113,4 @@
   expr = std::make_shared<IdExpression>(id);
 }
 
-<<<<<<< HEAD
-Expr load_if_ptr(const Expr &ptr) {
-  if (ptr.is<GlobalPtrExpression>()) {
-    return Expr::make<GlobalLoadExpression>(ptr);
-  } else if (ptr.is<GlobalVariableExpression>()) {
-    TI_ASSERT(ptr.cast<GlobalVariableExpression>()->snode->num_active_indices ==
-              0);
-    return Expr::make<GlobalLoadExpression>(ptr[ExprGroup()]);
-  } else if (ptr.is<TensorElementExpression>()) {
-    auto tensor_ptr = ptr.cast<TensorElementExpression>();
-    if (tensor_ptr->is_global_tensor())
-      return Expr::make<GlobalLoadExpression>(ptr);
-    else if (tensor_ptr->is_local_tensor())
-      return Expr::make<LocalLoadExpression>(ptr);
-    else {
-      TI_NOT_IMPLEMENTED
-    }
-  } else
-    return ptr;
-=======
-void Expr::operator+=(const Expr &o) {
-  if (this->atomic) {
-    this->set_or_insert_assignment(
-        Expr::make<AtomicOpExpression>(AtomicOpType::add, *this, o));
-  } else {
-    this->set_or_insert_assignment(*this + o);
-  }
-}
-
-void Expr::operator-=(const Expr &o) {
-  if (this->atomic) {
-    this->set_or_insert_assignment(
-        Expr::make<AtomicOpExpression>(AtomicOpType::sub, *this, o));
-  } else {
-    this->set_or_insert_assignment(*this - o);
-  }
-}
-
-void Expr::operator*=(const Expr &o) {
-  TI_ASSERT(!this->atomic);
-  this->set_or_insert_assignment((*this) * o);
-}
-
-void Expr::operator/=(const Expr &o) {
-  TI_ASSERT(!this->atomic);
-  this->set_or_insert_assignment((*this) / o);
->>>>>>> f2892e62
-}
-
 TLANG_NAMESPACE_END