import atexit
import functools
import os
<<<<<<< HEAD
from contextlib import contextmanager
=======
import shutil
import tempfile
import time
>>>>>>> c12e0333
from copy import deepcopy as _deepcopy

import taichi.lang.linalg
import taichi.lang.meta
from taichi.core.util import locale_encode
from taichi.core.util import ti_core as _ti_core
from taichi.lang import _random, impl, types
from taichi.lang.ast.transformer import TaichiSyntaxError
from taichi.lang.enums import Layout
from taichi.lang.exception import InvalidOperationError
from taichi.lang.impl import *
from taichi.lang.kernel_arguments import sparse_matrix_builder
from taichi.lang.kernel_impl import (KernelArgError, KernelDefError,
                                     data_oriented, func, kernel, pyfunc)
from taichi.lang.matrix import Matrix, Vector
from taichi.lang.ndrange import GroupedNDRange, ndrange
from taichi.lang.ops import *
from taichi.lang.quant_impl import quant
from taichi.lang.runtime_ops import async_flush, sync
from taichi.lang.struct import Struct
from taichi.lang.type_factory_impl import type_factory
from taichi.lang.util import (has_pytorch, is_taichi_class, python_scope,
                              taichi_scope, to_numpy_type, to_pytorch_type,
                              to_taichi_type)
from taichi.linalg import SparseMatrix, SparseMatrixBuilder, SparseSolver
from taichi.misc.util import deprecated
from taichi.profiler import KernelProfiler, get_default_kernel_profiler
from taichi.profiler.kernelmetrics import (CuptiMetric, default_cupti_metrics,
                                           get_predefined_cupti_metrics)
from taichi.snode.fields_builder import FieldsBuilder
from taichi.type.annotations import any_arr, ext_arr, template

import taichi as ti

runtime = impl.get_runtime()

i = axes(0)
j = axes(1)
k = axes(2)
l = axes(3)
ij = axes(0, 1)
ik = axes(0, 2)
il = axes(0, 3)
jk = axes(1, 2)
jl = axes(1, 3)
kl = axes(2, 3)
ijk = axes(0, 1, 2)
ijl = axes(0, 1, 3)
ikl = axes(0, 2, 3)
jkl = axes(1, 2, 3)
ijkl = axes(0, 1, 2, 3)

outer_product = deprecated('ti.outer_product(a, b)',
                           'a.outer_product(b)')(Matrix.outer_product)
cross = deprecated('ti.cross(a, b)', 'a.cross(b)')(Matrix.cross)
dot = deprecated('ti.dot(a, b)', 'a.dot(b)')(Matrix.dot)
normalized = deprecated('ti.normalized(a)',
                        'a.normalized()')(Matrix.normalized)

cfg = default_cfg()
x86_64 = _ti_core.x64
"""The x64 CPU backend.
"""
x64 = _ti_core.x64
"""The X64 CPU backend.
"""
arm64 = _ti_core.arm64
"""The ARM CPU backend.
"""
cuda = _ti_core.cuda
"""The CUDA backend.
"""
metal = _ti_core.metal
"""The Apple Metal backend.
"""
opengl = _ti_core.opengl
"""The OpenGL backend. OpenGL 4.3 required.
"""
# Skip annotating this one because it is barely maintained.
cc = _ti_core.cc
wasm = _ti_core.wasm
"""The WebAssembly backend.
"""
vulkan = _ti_core.vulkan
"""The Vulkan backend.
"""
gpu = [cuda, metal, opengl, vulkan]
"""A list of GPU backends supported on the current system.

When this is used, Taichi automatically picks the matching GPU backend. If no
GPU is detected, Taichi falls back to the CPU backend.
"""
cpu = _ti_core.host_arch()
"""A list of CPU backends supported on the current system.

When this is used, Taichi automatically picks the matching CPU backend.
"""
timeline_clear = lambda: impl.get_runtime().prog.timeline_clear()
timeline_save = lambda fn: impl.get_runtime().prog.timeline_save(fn)

# Legacy API
type_factory_ = _ti_core.get_type_factory_instance()


@deprecated('kernel_profiler_print()', 'print_kernel_profile_info()')
def kernel_profiler_print():
    return print_kernel_profile_info()


def print_kernel_profile_info(mode='count'):
    """Print the profiling results of Taichi kernels.

    To enable this profiler, set ``kernel_profiler=True`` in ``ti.init()``.
    ``'count'`` mode: print the statistics (min,max,avg time) of launched kernels,
    ``'trace'`` mode: print the records of launched kernels with specific profiling metrics (time, memory load/store and core utilization etc.),
    and defaults to ``'count'``.

    Args:
        mode (str): the way to print profiling results.

    Example::

        >>> import taichi as ti

        >>> ti.init(ti.cpu, kernel_profiler=True)
        >>> var = ti.field(ti.f32, shape=1)

        >>> @ti.kernel
        >>> def compute():
        >>>     var[0] = 1.0

        >>> compute()
        >>> ti.print_kernel_profile_info()
        >>> # equivalent calls :
        >>> # ti.print_kernel_profile_info('count')

        >>> ti.print_kernel_profile_info('trace')

    Note:
        Currently the result of `KernelProfiler` could be incorrect on OpenGL
        backend due to its lack of support for `ti.sync()`.

        For advanced mode of `KernelProfiler`, please visit https://docs.taichi.graphics/docs/lang/articles/misc/profiler#advanced-mode.
    """
    get_default_kernel_profiler().print_info(mode)


def query_kernel_profile_info(name):
    """Query kernel elapsed time(min,avg,max) on devices using the kernel name.

    To enable this profiler, set `kernel_profiler=True` in `ti.init`.

    Args:
        name (str): kernel name.

    Returns:
        KernelProfilerQueryResult (class): with member variables(counter, min, max, avg)

    Example::

        >>> import taichi as ti

        >>> ti.init(ti.cpu, kernel_profiler=True)
        >>> n = 1024*1024
        >>> var = ti.field(ti.f32, shape=n)

        >>> @ti.kernel
        >>> def fill():
        >>>     for i in range(n):
        >>>         var[i] = 0.1

        >>> fill()
        >>> ti.clear_kernel_profile_info() #[1]
        >>> for i in range(100):
        >>>     fill()
        >>> query_result = ti.query_kernel_profile_info(fill.__name__) #[2]
        >>> print("kernel excuted times =",query_result.counter)
        >>> print("kernel elapsed time(min_in_ms) =",query_result.min)
        >>> print("kernel elapsed time(max_in_ms) =",query_result.max)
        >>> print("kernel elapsed time(avg_in_ms) =",query_result.avg)

    Note:
        [1] To get the correct result, query_kernel_profile_info() must be used in conjunction with
        clear_kernel_profile_info().

        [2] Currently the result of `KernelProfiler` could be incorrect on OpenGL
        backend due to its lack of support for `ti.sync()`.
    """
    return get_default_kernel_profiler().query_info(name)


@deprecated('kernel_profiler_clear()', 'clear_kernel_profile_info()')
def kernel_profiler_clear():
    return clear_kernel_profile_info()


def clear_kernel_profile_info():
    """Clear all KernelProfiler records."""
    get_default_kernel_profiler().clear_info()


def kernel_profiler_total_time():
    """Get elapsed time of all kernels recorded in KernelProfiler.

    Returns:
        time (float): total time in second.
    """
    return get_default_kernel_profiler().get_total_time()


def set_kernel_profile_metrics(metric_list=default_cupti_metrics):
    """Set metrics that will be collected by the CUPTI toolkit.

    Args:
        metric_list (list): a list of :class:`~taichi.lang.CuptiMetric()` instances, default value: :data:`~taichi.lang.default_cupti_metrics`.

    Example::

        >>> import taichi as ti

        >>> ti.init(kernel_profiler=True, arch=ti.cuda)
        >>> num_elements = 128*1024*1024

        >>> x = ti.field(ti.f32, shape=num_elements)
        >>> y = ti.field(ti.f32, shape=())
        >>> y[None] = 0

        >>> @ti.kernel
        >>> def reduction():
        >>>     for i in x:
        >>>         y[None] += x[i]

        >>> # In the case of not pramater, Taichi will print its pre-defined metrics list
        >>> ti.get_predefined_cupti_metrics()
        >>> # get Taichi pre-defined metrics
        >>> profiling_metrics = ti.get_predefined_cupti_metrics('shared_access')

        >>> global_op_atom = ti.CuptiMetric(
        >>>     name='l1tex__t_set_accesses_pipe_lsu_mem_global_op_atom.sum',
        >>>     header=' global.atom ',
        >>>     format='    {:8.0f} ')
        >>> # add user defined metrics
        >>> profiling_metrics += [global_op_atom]

        >>> # metrics setting will be retained until the next configuration
        >>> ti.set_kernel_profile_metrics(profiling_metrics)
        >>> for i in range(16):
        >>>     reduction()
        >>> ti.print_kernel_profile_info('trace')

    Note:
        Metrics setting will be retained until the next configuration.
    """
    get_default_kernel_profiler().set_metrics(metric_list)


@contextmanager
def collect_kernel_profile_metrics(metric_list=default_cupti_metrics):
    """Set temporary metrics that will be collected by the CUPTI toolkit within this context.

    Args:
        metric_list (list): a list of :class:`~taichi.lang.CuptiMetric()` instances, default value: :data:`~taichi.lang.default_cupti_metrics`.

    Example::

        >>> import taichi as ti

        >>> ti.init(kernel_profiler=True, arch=ti.cuda)
        >>> num_elements = 128*1024*1024

        >>> x = ti.field(ti.f32, shape=num_elements)
        >>> y = ti.field(ti.f32, shape=())
        >>> y[None] = 0

        >>> @ti.kernel
        >>> def reduction():
        >>>     for i in x:
        >>>         y[None] += x[i]

        >>> # In the case of not pramater, Taichi will print its pre-defined metrics list
        >>> ti.get_predefined_cupti_metrics()
        >>> # get Taichi pre-defined metrics
        >>> profiling_metrics = ti.get_predefined_cupti_metrics('device_utilization')

        >>> global_op_atom = ti.CuptiMetric(
        >>>     name='l1tex__t_set_accesses_pipe_lsu_mem_global_op_atom.sum',
        >>>     header=' global.atom ',
        >>>     format='    {:8.0f} ')
        >>> # add user defined metrics
        >>> profiling_metrics += [global_op_atom]

        >>> # metrics setting is temporary, and will be clear when exit from this context.
        >>> with ti.collect_kernel_profile_metrics(profiling_metrics):
        >>>     for i in range(16):
        >>>         reduction()
        >>>     ti.print_kernel_profile_info('trace')

    Note:
        The configuration of the ``metric_list`` will be clear when exit from this context.
    """
    get_default_kernel_profiler().set_metrics(metric_list)
    yield get_default_kernel_profiler()
    get_default_kernel_profiler().set_metrics()


@deprecated('memory_profiler_print()', 'print_memory_profile_info()')
def memory_profiler_print():
    return print_memory_profile_info()


def print_memory_profile_info():
    """Memory profiling tool for LLVM backends with full sparse support.

    This profiler is automatically on.
    """
    impl.get_runtime().materialize()
    impl.get_runtime().prog.print_memory_profiler_info()


extension = _ti_core.Extension


def is_extension_supported(arch, ext):
    """Checks whether an extension is supported on an arch.

    Args:
        arch (taichi_core.Arch): Specified arch.
        ext (taichi_core.Extension): Specified extension.

    Returns:
        bool: Whether `ext` is supported on `arch`.
    """
    return _ti_core.is_extension_supported(arch, ext)


def reset():
    """Resets Taichi to its initial state.

    This would destroy all the fields and kernels.
    """
    _ti_core.reset_snode_access_flag()
    impl.reset()
    global runtime
    runtime = impl.get_runtime()


class _EnvironmentConfigurator:
    def __init__(self, kwargs, cfg):
        self.cfg = cfg
        self.kwargs = kwargs
        self.keys = []

    def add(self, key, cast=None):
        cast = cast or self.bool_int

        self.keys.append(key)

        # TI_ASYNC=   : no effect
        # TI_ASYNC=0  : False
        # TI_ASYNC=1  : True
        name = 'TI_' + key.upper()
        value = os.environ.get(name, '')
        if len(value):
            self[key] = cast(value)
            if key in self.kwargs:
                _ti_core.warn(
                    f'ti.init argument "{key}" overridden by environment variable {name}={value}'
                )
                del self.kwargs[key]  # mark as recognized
        elif key in self.kwargs:
            self[key] = self.kwargs[key]
            del self.kwargs[key]  # mark as recognized

    def __getitem__(self, key):
        return getattr(self.cfg, key)

    def __setitem__(self, key, value):
        setattr(self.cfg, key, value)

    @staticmethod
    def bool_int(x):
        return bool(int(x))


class _SpecialConfig:
    # like CompileConfig in C++, this is the configurations that belong to other submodules
    def __init__(self):
        self.print_preprocessed = False
        self.log_level = 'info'
        self.gdb_trigger = False
        self.excepthook = False
        self.experimental_real_function = False


def prepare_sandbox():
    '''
    Returns a temporary directory, which will be automatically deleted on exit.
    It may contain the taichi_core shared object or some misc. files.
    '''
    tmp_dir = tempfile.mkdtemp(prefix='taichi-')
    atexit.register(shutil.rmtree, tmp_dir)
    print(f'[Taichi] preparing sandbox at {tmp_dir}')
    os.mkdir(os.path.join(tmp_dir, 'runtime/'))
    return tmp_dir


def init(arch=None,
         default_fp=None,
         default_ip=None,
         _test_mode=False,
         **kwargs):
    """Initializes the Taichi runtime.

    This should always be the entry point of your Taichi program. Most
    importantly, it sets the backend used throughout the program.

    Args:
        arch: Backend to use. This is usually :const:`~taichi.lang.cpu` or :const:`~taichi.lang.gpu`.
        default_fp (Optional[type]): Default floating-point type.
        default_fp (Optional[type]): Default integral type.
        **kwargs: Taichi provides highly customizable compilation through
            ``kwargs``, which allows for fine grained control of Taichi compiler
            behavior. Below we list some of the most frequently used ones. For a
            complete list, please check out
            https://github.com/taichi-dev/taichi/blob/master/taichi/program/compile_config.h.

            * ``cpu_max_num_threads`` (int): Sets the number of threads used by the CPU thread pool.
            * ``debug`` (bool): Enables the debug mode, under which Taichi does a few more things like boundary checks.
            * ``print_ir`` (bool): Prints the CHI IR of the Taichi kernels.
            * ``packed`` (bool): Enables the packed memory layout. See https://docs.taichi.graphics/lang/articles/advanced/layout.
    """
    # Make a deepcopy in case these args reference to items from ti.cfg, which are
    # actually references. If no copy is made and the args are indeed references,
    # ti.reset() could override the args to their default values.
    default_fp = _deepcopy(default_fp)
    default_ip = _deepcopy(default_ip)
    kwargs = _deepcopy(kwargs)
    ti.reset()

    spec_cfg = _SpecialConfig()
    env_comp = _EnvironmentConfigurator(kwargs, ti.cfg)
    env_spec = _EnvironmentConfigurator(kwargs, spec_cfg)

    # configure default_fp/ip:
    # TODO: move these stuff to _SpecialConfig too:
    env_default_fp = os.environ.get("TI_DEFAULT_FP")
    if env_default_fp:
        if default_fp is not None:
            _ti_core.warn(
                f'ti.init argument "default_fp" overridden by environment variable TI_DEFAULT_FP={env_default_fp}'
            )
        if env_default_fp == '32':
            default_fp = ti.f32
        elif env_default_fp == '64':
            default_fp = ti.f64
        elif env_default_fp is not None:
            raise ValueError(
                f'Invalid TI_DEFAULT_FP={env_default_fp}, should be 32 or 64')

    env_default_ip = os.environ.get("TI_DEFAULT_IP")
    if env_default_ip:
        if default_ip is not None:
            _ti_core.warn(
                f'ti.init argument "default_ip" overridden by environment variable TI_DEFAULT_IP={env_default_ip}'
            )
        if env_default_ip == '32':
            default_ip = ti.i32
        elif env_default_ip == '64':
            default_ip = ti.i64
        elif env_default_ip is not None:
            raise ValueError(
                f'Invalid TI_DEFAULT_IP={env_default_ip}, should be 32 or 64')

    if default_fp is not None:
        impl.get_runtime().set_default_fp(default_fp)
    if default_ip is not None:
        impl.get_runtime().set_default_ip(default_ip)

    # submodule configurations (spec_cfg):
    env_spec.add('print_preprocessed')
    env_spec.add('log_level', str)
    env_spec.add('gdb_trigger')
    env_spec.add('excepthook')
    env_spec.add('experimental_real_function')

    # compiler configurations (ti.cfg):
    for key in dir(ti.cfg):
        if key in ['arch', 'default_fp', 'default_ip']:
            continue
        cast = type(getattr(ti.cfg, key))
        if cast is bool:
            cast = None
        env_comp.add(key, cast)

    unexpected_keys = kwargs.keys()

    if 'use_unified_memory' in unexpected_keys:
        _ti_core.warn(
            f'"use_unified_memory" is a deprecated option, as taichi no longer have the option of using unified memory.'
        )
        del kwargs['use_unified_memory']

    if len(unexpected_keys):
        raise KeyError(
            f'Unrecognized keyword argument(s) for ti.init: {", ".join(unexpected_keys)}'
        )

    # dispatch configurations that are not in ti.cfg:
    if not _test_mode:
        ti.set_gdb_trigger(spec_cfg.gdb_trigger)
        impl.get_runtime().print_preprocessed = spec_cfg.print_preprocessed
        impl.get_runtime().experimental_real_function = \
            spec_cfg.experimental_real_function
        ti.set_logging_level(spec_cfg.log_level.lower())
        if spec_cfg.excepthook:
            # TODO(#1405): add a way to restore old excepthook
            ti.enable_excepthook()

    # select arch (backend):
    env_arch = os.environ.get('TI_ARCH')
    if env_arch is not None:
        ti.info(f'Following TI_ARCH setting up for arch={env_arch}')
        arch = _ti_core.arch_from_name(env_arch)
    ti.cfg.arch = adaptive_arch_select(arch)
    if ti.cfg.arch == cc:
        _ti_core.set_tmp_dir(locale_encode(prepare_sandbox()))
    print(f'[Taichi] Starting on arch={_ti_core.arch_name(ti.cfg.arch)}')

    if _test_mode:
        return spec_cfg

    get_default_kernel_profiler().set_kernel_profiler_mode(
        ti.cfg.kernel_profiler)

    # create a new program:
    impl.get_runtime().create_program()

    ti.trace('Materializing runtime...')
    impl.get_runtime().prog.materialize_runtime()

    impl._root_fb = FieldsBuilder()


def no_activate(*args):
    for v in args:
        _ti_core.no_activate(v.snode.ptr)


def block_local(*args):
    """Hints Taichi to cache the fields and to enable the BLS optimization.

    Please visit https://docs.taichi.graphics/lang/articles/advanced/performance
    for how BLS is used.

    Args:
        *args (List[Field]): A list of sparse Taichi fields.

    Raises:
        InvalidOperationError: If the ``dynamic_index`` feature (experimental)
            is enabled.
    """
    if ti.current_cfg().dynamic_index:
        raise InvalidOperationError(
            'dynamic_index is not allowed when block_local is turned on.')
    for a in args:
        for v in a.get_field_members():
            _ti_core.insert_snode_access_flag(
                _ti_core.SNodeAccessFlag.block_local, v.ptr)


@deprecated('ti.cache_shared', 'ti.block_local')
def cache_shared(*args):
    block_local(*args)


def cache_read_only(*args):
    for a in args:
        for v in a.get_field_members():
            _ti_core.insert_snode_access_flag(
                _ti_core.SNodeAccessFlag.read_only, v.ptr)


def assume_in_range(val, base, low, high):
    return _ti_core.expr_assume_in_range(
        Expr(val).ptr,
        Expr(base).ptr, low, high)


def loop_unique(val, covers=None):
    if covers is None:
        covers = []
    if not isinstance(covers, (list, tuple)):
        covers = [covers]
    covers = [x.snode.ptr if isinstance(x, Expr) else x.ptr for x in covers]
    return _ti_core.expr_loop_unique(Expr(val).ptr, covers)


parallelize = _ti_core.parallelize
serialize = lambda: parallelize(1)
vectorize = _ti_core.vectorize
bit_vectorize = _ti_core.bit_vectorize
block_dim = _ti_core.block_dim

inversed = deprecated('ti.inversed(a)', 'a.inverse()')(Matrix.inversed)
transposed = deprecated('ti.transposed(a)', 'a.transpose()')(Matrix.transposed)


def polar_decompose(A, dt=None):
    """Perform polar decomposition (A=UP) for arbitrary size matrix.

    Mathematical concept refers to https://en.wikipedia.org/wiki/Polar_decomposition.
    This is only a wrapper for :func:`taichi.lang.linalg.polar_decompose`.

    Args:
        A (ti.Matrix(n, n)): input nxn matrix `A`.
        dt (DataType): date type of elements in matrix `A`, typically accepts ti.f32 or ti.f64.

    Returns:
        Decomposed nxn matrices `U` and `P`.
    """
    if dt is None:
        dt = impl.get_runtime().default_fp
    return taichi.lang.linalg.polar_decompose(A, dt)


def svd(A, dt=None):
    """Perform singular value decomposition (A=USV^T) for arbitrary size matrix.

    Mathematical concept refers to https://en.wikipedia.org/wiki/Singular_value_decomposition.
    This is only a wrappers for :func:`taichi.lang.linalg.svd`.

    Args:
        A (ti.Matrix(n, n)): input nxn matrix `A`.
        dt (DataType): date type of elements in matrix `A`, typically accepts ti.f32 or ti.f64.

    Returns:
        Decomposed nxn matrices `U`, 'S' and `V`.
    """
    if dt is None:
        dt = impl.get_runtime().default_fp
    return taichi.lang.linalg.svd(A, dt)


def eig(A, dt=None):
    """Compute the eigenvalues and right eigenvectors of a real matrix.

    Mathematical concept refers to https://en.wikipedia.org/wiki/Eigendecomposition_of_a_matrix.
    2D implementation refers to :func:`taichi.lang.linalg.eig2x2`.

    Args:
        A (ti.Matrix(n, n)): 2D Matrix for which the eigenvalues and right eigenvectors will be computed.
        dt (DataType): The datatype for the eigenvalues and right eigenvectors.

    Returns:
        eigenvalues (ti.Matrix(n, 2)): The eigenvalues in complex form. Each row stores one eigenvalue. The first number of the eigenvalue represents the real part and the second number represents the imaginary part.
        eigenvectors (ti.Matrix(n*2, n)): The eigenvectors in complex form. Each column stores one eigenvector. Each eigenvector consists of n entries, each of which is represented by two numbers for its real part and imaginary part.
    """
    if dt is None:
        dt = impl.get_runtime().default_fp
    if A.n == 2:
        return taichi.lang.linalg.eig2x2(A, dt)
    raise Exception("Eigen solver only supports 2D matrices.")


def sym_eig(A, dt=None):
    """Compute the eigenvalues and right eigenvectors of a real symmetric matrix.

    Mathematical concept refers to https://en.wikipedia.org/wiki/Eigendecomposition_of_a_matrix.
    2D implementation refers to :func:`taichi.lang.linalg.sym_eig2x2`.

    Args:
        A (ti.Matrix(n, n)): Symmetric Matrix for which the eigenvalues and right eigenvectors will be computed.
        dt (DataType): The datatype for the eigenvalues and right eigenvectors.

    Returns:
        eigenvalues (ti.Vector(n)): The eigenvalues. Each entry store one eigen value.
        eigenvectors (ti.Matrix(n, n)): The eigenvectors. Each column stores one eigenvector.
    """
    assert all(A == A.transpose()), "A needs to be symmetric"
    if dt is None:
        dt = impl.get_runtime().default_fp
    if A.n == 2:
        return taichi.lang.linalg.sym_eig2x2(A, dt)
    raise Exception("Symmetric eigen solver only supports 2D matrices.")


def randn(dt=None):
    """Generates a random number from standard normal distribution.

    Implementation refers to :func:`taichi.lang.random.randn`.

    Args:
        dt (DataType): The datatype for the generated random number.

    Returns:
        The generated random number.
    """
    if dt is None:
        dt = impl.get_runtime().default_fp
    return _random.randn(dt)


determinant = deprecated('ti.determinant(a)',
                         'a.determinant()')(Matrix.determinant)
tr = deprecated('ti.tr(a)', 'a.trace()')(Matrix.trace)


def Tape(loss, clear_gradients=True):
    """Return a context manager of :class:`~taichi.lang.tape.TapeImpl`. The
    context manager would catching all of the callings of functions that
    decorated by :func:`~taichi.lang.kernel_impl.kernel` or
    :func:`~taichi.ad.grad_replaced` under `with` statement, and calculate
    all the partial gradients of a given loss variable by calling all of the
    gradient function of the callings caught in reverse order while `with`
    statement ended.

    See also :func:`~taichi.lang.kernel_impl.kernel` and
    :func:`~taichi.ad.grad_replaced` for gradient functions.

    Args:
        loss(:class:`~taichi.lang.expr.Expr`): The loss field, which shape should be ().
        clear_gradients(Bool): Before `with` body start, clear all gradients or not.

    Returns:
        :class:`~taichi.lang.tape.TapeImpl`: The context manager.

    Example::

        >>> @ti.kernel
        >>> def sum(a: ti.float32):
        >>>     for I in ti.grouped(x):
        >>>         y[None] += x[I] ** a
        >>>
        >>> with ti.Tape(loss = y):
        >>>     sum(2)"""
    impl.get_runtime().materialize()
    if len(loss.shape) != 0:
        raise RuntimeError(
            'The loss of `Tape` must be a 0-D field, i.e. scalar')
    if not loss.snode.ptr.has_grad():
        raise RuntimeError(
            'Gradients of loss are not allocated, please use ti.field(..., needs_grad=True)'
            ' for all fields that are required by autodiff.')
    if clear_gradients:
        clear_all_gradients()

    taichi.lang.meta.clear_loss(loss)

    return runtime.get_tape(loss)


def clear_all_gradients():
    """Set all fields' gradients to 0."""
    impl.get_runtime().materialize()

    def visit(node):
        places = []
        for i in range(node.ptr.get_num_ch()):
            ch = node.ptr.get_ch(i)
            if not ch.is_place():
                visit(SNode(ch))
            else:
                if not ch.is_primal():
                    places.append(ch.get_expr())

        places = tuple(places)
        if places:
            taichi.lang.meta.clear_gradients(places)

    for root_fb in FieldsBuilder.finalized_roots():
        visit(root_fb)


def deactivate_all_snodes():
    """Recursively deactivate all SNodes."""
    for root_fb in FieldsBuilder.finalized_roots():
        root_fb.deactivate_all()


def benchmark(func, repeat=300, args=()):
    def run_benchmark():
        compile_time = time.time()
        func(*args)  # compile the kernel first
        ti.sync()
        compile_time = time.time() - compile_time
        ti.stat_write('compilation_time', compile_time)
        codegen_stat = _ti_core.stat()
        for line in codegen_stat.split('\n'):
            try:
                a, b = line.strip().split(':')
            except:
                continue
            a = a.strip()
            b = int(float(b))
            if a == 'codegen_kernel_statements':
                ti.stat_write('compiled_inst', b)
            if a == 'codegen_offloaded_tasks':
                ti.stat_write('compiled_tasks', b)
            elif a == 'launched_tasks':
                ti.stat_write('launched_tasks', b)

        # Use 3 initial iterations to warm up
        # instruction/data caches. Discussion:
        # https://github.com/taichi-dev/taichi/pull/1002#discussion_r426312136
        for i in range(3):
            func(*args)
            ti.sync()
        ti.clear_kernel_profile_info()
        t = time.time()
        for n in range(repeat):
            func(*args)
            ti.sync()
        elapsed = time.time() - t
        avg = elapsed / repeat
        ti.stat_write('wall_clk_t', avg)
        device_time = ti.kernel_profiler_total_time()
        avg_device_time = device_time / repeat
        ti.stat_write('exec_t', avg_device_time)

    run_benchmark()


def benchmark_plot(fn=None,
                   cases=None,
                   columns=None,
                   column_titles=None,
                   archs=None,
                   title=None,
                   bars='sync_vs_async',
                   bar_width=0.4,
                   bar_distance=0,
                   left_margin=0,
                   size=(12, 8)):
    import matplotlib.pyplot as plt  # pylint: disable=C0415
    import yaml  # pylint: disable=C0415
    if fn is None:
        fn = os.path.join(_ti_core.get_repo_dir(), 'benchmarks', 'output',
                          'benchmark.yml')

    with open(fn, 'r') as f:
        data = yaml.load(f, Loader=yaml.SafeLoader)
    if bars != 'sync_vs_async':  # need baseline
        baseline_dir = os.path.join(_ti_core.get_repo_dir(), 'benchmarks',
                                    'baseline')
        baseline_file = f'{baseline_dir}/benchmark.yml'
        with open(baseline_file, 'r') as f:
            baseline_data = yaml.load(f, Loader=yaml.SafeLoader)
    if cases is None:
        cases = list(data.keys())

    assert len(cases) >= 1
    if len(cases) == 1:
        cases = [cases[0], cases[0]]
        ti.warning(
            'Function benchmark_plot does not support plotting with only one case for now. Duplicating the item to move on.'
        )

    if columns is None:
        columns = list(data[cases[0]].keys())
    if column_titles is None:
        column_titles = columns
    normalize_to_lowest = lambda x: True
    figure, subfigures = plt.subplots(len(cases), len(columns))
    if title is None:
        title = 'Taichi Performance Benchmarks (Higher means more)'
    figure.suptitle(title, fontweight="bold")
    for col_id in range(len(columns)):
        subfigures[0][col_id].set_title(column_titles[col_id])
    for case_id in range(len(cases)):
        case = cases[case_id]
        subfigures[case_id][0].annotate(
            case,
            xy=(0, 0.5),
            xytext=(-subfigures[case_id][0].yaxis.labelpad - 5, 0),
            xycoords=subfigures[case_id][0].yaxis.label,
            textcoords='offset points',
            size='large',
            ha='right',
            va='center')
        for col_id in range(len(columns)):
            col = columns[col_id]
            if archs is None:
                current_archs = data[case][col].keys()
            else:
                current_archs = [
                    x for x in archs if x in data[case][col].keys()
                ]
            if bars == 'sync_vs_async':
                y_left = [
                    data[case][col][arch]['sync'] for arch in current_archs
                ]
                label_left = 'sync'
                y_right = [
                    data[case][col][arch]['async'] for arch in current_archs
                ]
                label_right = 'async'
            elif bars == 'sync_regression':
                y_left = [
                    baseline_data[case][col][arch]['sync']
                    for arch in current_archs
                ]
                label_left = 'before'
                y_right = [
                    data[case][col][arch]['sync'] for arch in current_archs
                ]
                label_right = 'after'
            elif bars == 'async_regression':
                y_left = [
                    baseline_data[case][col][arch]['async']
                    for arch in current_archs
                ]
                label_left = 'before'
                y_right = [
                    data[case][col][arch]['async'] for arch in current_archs
                ]
                label_right = 'after'
            else:
                raise RuntimeError('Unknown bars type')
            if normalize_to_lowest(col):
                for i in range(len(current_archs)):
                    maximum = max(y_left[i], y_right[i])
                    y_left[i] = y_left[i] / maximum if y_left[i] != 0 else 1
                    y_right[i] = y_right[i] / maximum if y_right[i] != 0 else 1
            ax = subfigures[case_id][col_id]
            bar_left = ax.bar(x=[
                i - bar_width / 2 - bar_distance / 2
                for i in range(len(current_archs))
            ],
                              height=y_left,
                              width=bar_width,
                              label=label_left,
                              color=(0.47, 0.69, 0.89, 1.0))
            bar_right = ax.bar(x=[
                i + bar_width / 2 + bar_distance / 2
                for i in range(len(current_archs))
            ],
                               height=y_right,
                               width=bar_width,
                               label=label_right,
                               color=(0.68, 0.26, 0.31, 1.0))
            ax.set_xticks(range(len(current_archs)))
            ax.set_xticklabels(current_archs)
            figure.legend((bar_left, bar_right), (label_left, label_right),
                          loc='lower center')
    figure.subplots_adjust(left=left_margin)

    fig = plt.gcf()
    fig.set_size_inches(size)

    plt.show()


def stat_write(key, value):
    import yaml  # pylint: disable=C0415
    case_name = os.environ.get('TI_CURRENT_BENCHMARK')
    if case_name is None:
        return
    if case_name.startswith('benchmark_'):
        case_name = case_name[10:]
    arch_name = _ti_core.arch_name(ti.cfg.arch)
    async_mode = 'async' if ti.cfg.async_mode else 'sync'
    output_dir = os.environ.get('TI_BENCHMARK_OUTPUT_DIR', '.')
    filename = f'{output_dir}/benchmark.yml'
    try:
        with open(filename, 'r') as f:
            data = yaml.load(f, Loader=yaml.SafeLoader)
    except FileNotFoundError:
        data = {}
    data.setdefault(case_name, {})
    data[case_name].setdefault(key, {})
    data[case_name][key].setdefault(arch_name, {})
    data[case_name][key][arch_name][async_mode] = value
    with open(filename, 'w') as f:
        yaml.dump(data, f, Dumper=yaml.SafeDumper)


def is_arch_supported(arch):
    """Checks whether an arch is supported on the machine.

    Args:
        arch (taichi_core.Arch): Specified arch.

    Returns:
        bool: Whether `arch` is supported on the machine.
    """
    arch_table = {
        cuda: _ti_core.with_cuda,
        metal: _ti_core.with_metal,
        opengl: _ti_core.with_opengl,
        cc: _ti_core.with_cc,
        vulkan: lambda: _ti_core.with_vulkan(),
        wasm: lambda: True,
        cpu: lambda: True,
    }
    with_arch = arch_table.get(arch, lambda: False)
    try:
        return with_arch()
    except Exception as e:
        arch = _ti_core.arch_name(arch)
        _ti_core.warn(
            f"{e.__class__.__name__}: '{e}' occurred when detecting "
            f"{arch}, consider add `export TI_WITH_{arch.upper()}=0` "
            f" to environment variables to depress this warning message.")
        return False


def supported_archs():
    """Gets all supported archs on the machine.

    Returns:
        List[taichi_core.Arch]: All supported archs on the machine.
    """
    archs = set([cpu, cuda, metal, vulkan, opengl, cc])
    archs = set(filter(lambda x: is_arch_supported(x), archs))

    wanted_archs = os.environ.get('TI_WANTED_ARCHS', '')
    want_exclude = wanted_archs.startswith('^')
    if want_exclude:
        wanted_archs = wanted_archs[1:]
    wanted_archs = wanted_archs.split(',')
    # Note, ''.split(',') gives you [''], which is not an empty array.
    expanded_wanted_archs = set([])
    for arch in wanted_archs:
        if arch == '':
            continue
        if arch == 'cpu':
            expanded_wanted_archs.add(cpu)
        elif arch == 'gpu':
            expanded_wanted_archs.update(gpu)
        else:
            expanded_wanted_archs.add(_ti_core.arch_from_name(arch))
    if len(expanded_wanted_archs) == 0:
        return list(archs)
    if want_exclude:
        supported = archs - expanded_wanted_archs
    else:
        supported = archs & expanded_wanted_archs
    return list(supported)


def adaptive_arch_select(arch):
    if arch is None:
        return cpu
    if not isinstance(arch, (list, tuple)):
        arch = [arch]
    for a in arch:
        if is_arch_supported(a):
            return a
    ti.warn(f'Arch={arch} is not supported, falling back to CPU')
    return cpu


class _ArchCheckers(object):
    def __init__(self):
        self._checkers = []

    def register(self, c):
        self._checkers.append(c)

    def __call__(self, arch):
        assert isinstance(arch, _ti_core.Arch)
        return all([c(arch) for c in self._checkers])


_tests_arch_checkers_argname = '_tests_arch_checkers'


def _get_or_make_arch_checkers(kwargs):
    k = _tests_arch_checkers_argname
    if k not in kwargs:
        kwargs[k] = _ArchCheckers()
    return kwargs[k]


# test with all archs
def all_archs_with(**kwargs):
    kwargs = _deepcopy(kwargs)

    def decorator(test):
        # @pytest.mark.parametrize decorator only knows about regular function args,
        # without *args or **kwargs. By decorating with @functools.wraps, the
        # signature of |test| is preserved, so that @ti.all_archs can be used after
        # the parametrization decorator.
        #
        # Full discussion: https://github.com/pytest-dev/pytest/issues/6810
        @functools.wraps(test)
        def wrapped(*test_args, **test_kwargs):
            can_run_on = test_kwargs.pop(_tests_arch_checkers_argname,
                                         _ArchCheckers())
            # Filter away archs that don't support 64-bit data.
            fp = kwargs.get('default_fp', ti.f32)
            ip = kwargs.get('default_ip', ti.i32)
            if fp == ti.f64 or ip == ti.i64:
                can_run_on.register(lambda arch: is_extension_supported(
                    arch, extension.data64))

            for arch in ti.supported_archs():
                if can_run_on(arch):
                    print('Running test on arch={}'.format(arch))
                    ti.init(arch=arch, **kwargs)
                    test(*test_args, **test_kwargs)
                else:
                    print('Skipped test on arch={}'.format(arch))

        return wrapped

    return decorator


# test with all archs
def all_archs(test):
    return all_archs_with()(test)


# Exclude the given archs when running the tests
#
# Example usage:
#
# @ti.archs_excluding(ti.cuda, ti.metal)
# def test_xx():
#   ...
#
# @ti.archs_excluding(ti.cuda, default_fp=ti.f64)
# def test_yy():
#   ...
def archs_excluding(*excluded_archs, **kwargs):
    # |kwargs| will be passed to all_archs_with(**kwargs)
    assert all([isinstance(a, _ti_core.Arch) for a in excluded_archs])
    excluded_archs = set(excluded_archs)

    def decorator(test):
        @functools.wraps(test)
        def wrapped(*test_args, **test_kwargs):
            def checker(arch):
                return arch not in excluded_archs

            _get_or_make_arch_checkers(test_kwargs).register(checker)
            return all_archs_with(**kwargs)(test)(*test_args, **test_kwargs)

        return wrapped

    return decorator


# Specifies the extension features the archs are required to support in order
# to run the test.
#
# Example usage:
#
# @ti.require(ti.extension.data64)
# @ti.all_archs_with(default_fp=ti.f64)
# def test_xx():
#   ...
def require(*exts):
    # Because this decorator injects an arch checker, its usage must be followed
    # with all_archs_with(), either directly or indirectly.
    assert all([isinstance(e, _ti_core.Extension) for e in exts])

    def decorator(test):
        @functools.wraps(test)
        def wrapped(*test_args, **test_kwargs):
            def checker(arch):
                return all([is_extension_supported(arch, e) for e in exts])

            _get_or_make_arch_checkers(test_kwargs).register(checker)
            test(*test_args, **test_kwargs)

        return wrapped

    return decorator


def archs_support_sparse(test, **kwargs):
    wrapped = all_archs_with(**kwargs)(test)
    return require(extension.sparse)(wrapped)


def torch_test(func):
    if ti.has_pytorch():
        # OpenGL somehow crashes torch test without a reason, unforturnately
        return ti.test(exclude=[opengl])(func)
    else:
        return lambda: None


def get_host_arch_list():
    return [_ti_core.host_arch()]


# test with host arch only
def host_arch_only(func):
    @functools.wraps(func)
    def test(*args, **kwargs):
        archs = [_ti_core.host_arch()]
        for arch in archs:
            ti.init(arch=arch)
            func(*args, **kwargs)

    return test


def archs_with(archs, **init_kwags):
    """
    Run the test on the given archs with the given init args.

    Args:
      archs: a list of Taichi archs
      init_kwargs: kwargs passed to ti.init()
    """
    def decorator(test):
        @functools.wraps(test)
        def wrapped(*test_args, **test_kwargs):
            for arch in archs:
                ti.init(arch=arch, **init_kwags)
                test(*test_args, **test_kwargs)

        return wrapped

    return decorator


def must_throw(ex):
    def decorator(func):
        def func__(*args, **kwargs):
            finishes = False
            try:
                func(*args, **kwargs)
                finishes = True
            except ex:
                # throws. test passed
                pass
            except Exception as err_actual:
                assert False, 'Exception {} instead of {} thrown'.format(
                    str(type(err_actual)), str(ex))
            if finishes:
                assert False, 'Test successfully finished instead of throwing {}'.format(
                    str(ex))

        return func__

    return decorator


__all__ = [s for s in dir() if not s.startswith('_')]<|MERGE_RESOLUTION|>--- conflicted
+++ resolved
@@ -1,13 +1,10 @@
 import atexit
 import functools
 import os
-<<<<<<< HEAD
-from contextlib import contextmanager
-=======
 import shutil
 import tempfile
 import time
->>>>>>> c12e0333
+from contextlib import contextmanager
 from copy import deepcopy as _deepcopy
 
 import taichi.lang.linalg
