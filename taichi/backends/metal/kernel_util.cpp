--- conflicted
+++ resolved
@@ -41,15 +41,10 @@
 std::string KernelAttributes::debug_string() const {
   std::string result;
   result += fmt::format(
-<<<<<<< HEAD
       "<KernelAttributes name={} num_threads={} num_threads_per_group={} "
       "task_type={} buffers=[ ",
       name, advisory_total_num_threads, advisory_num_threads_per_group,
-      OffloadedStmt::task_type_name(task_type));
-=======
-      "<KernelAttributes name={} num_threads={} task_type={} buffers=[ ", name,
-      num_threads, offloaded_task_type_name(task_type));
->>>>>>> dcd5d7d3
+      offloaded_task_type_name(task_type));
   for (auto b : buffers) {
     result += buffers_name(b) + " ";
   }
