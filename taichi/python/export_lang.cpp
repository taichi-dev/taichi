--- conflicted
+++ resolved
@@ -363,15 +363,12 @@
            [](Expr *expr) { return expr->is<GlobalVariableExpression>(); })
       .def("is_external_var",
            [](Expr *expr) { return expr->is<ExternalTensorExpression>(); })
-<<<<<<< HEAD
       .def("is_global_ptr",
            [](Expr *expr) { return expr->is<GlobalPtrExpression>(); })
-=======
       .def("is_primal",
            [](Expr *expr) {
              return expr->cast<GlobalVariableExpression>()->is_primal;
            })
->>>>>>> 0936e87f
       .def("set_tb", &Expr::set_tb)
       .def("set_name",
            [&](Expr *expr, std::string na) {
