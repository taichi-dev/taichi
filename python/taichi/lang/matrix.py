from . import expr
from . import impl
import copy
import numbers
import numpy as np
from .util import to_numpy_type, to_pytorch_type
from .common_ops import TaichiOperations
from collections import Iterable


def broadcast_if_scalar(func):
    def broadcasted(self, other, *args, **kwargs):
        if isinstance(other, expr.Expr) or isinstance(other, numbers.Number):
            other = self.broadcast(expr.Expr(other))
        return func(self, other, *args, **kwargs)

    return broadcasted


class Matrix(TaichiOperations):
    is_taichi_class = True

    # TODO(archibate): move the last two line to **kwargs,
    # since they're not commonly used as positional args.
    def __init__(self,
                 n=1,
                 m=1,
                 dt=None,
                 shape=None,
                 empty=False,
                 layout=None,
                 needs_grad=False,
                 keep_raw=False,
                 rows=None,
                 cols=None):
        # TODO: refactor: use multiple initializer like `ti.Matrix.cols([a, b, c])`
        # and `ti.Matrix.empty(n, m)` instead of ad-hoc `ti.Matrix(cols=[a, b, c])`.
        self.grad = None
        if rows is not None or cols is not None:
            if rows is not None and cols is not None:
                raise Exception("cannot specify both rows and columns")
            if cols is not None:
                rows = cols
            self.n = len(rows)
            if isinstance(rows[0], Matrix):
                for row in rows:
                    assert row.m == 1, "inputs must be vectors, ie. size n by 1"
                    assert row.n == rows[
                        0].n, "input vectors must be the same shape"
                self.m = rows[0].n
                # l-value copy:
                self.entries = [row(i) for row in rows for i in range(row.n)]
            elif isinstance(rows[0], list):
                for row in rows:
                    assert len(row) == len(
                        rows[0]), "input lists must be the same shape"
                self.m = len(rows[0])
                # l-value copy:
                self.entries = [x for row in rows for x in row]
            else:
                raise Exception(
                    "rows/cols must be list of lists or lists of vectors")
            if cols is not None:
                t = self.transposed(self)
                self.n = t.n
                self.m = t.m
                self.entries = t.entries
        elif isinstance(n, list) or isinstance(n, np.ndarray):
            if len(n) == 0:
                mat = []
            elif isinstance(n[0], Matrix):
                raise Exception(
                    'cols/rows required when using list of vectors')
            elif not isinstance(n[0], Iterable):
                if impl.get_runtime().inside_kernel:
                    # wrap potential constants with Expr
                    if keep_raw:
                        mat = [list([x]) for x in n]
                    else:
                        mat = [list([expr.Expr(x)]) for x in n]
                else:
                    mat = [[x] for x in n]
            else:
                mat = [list(r) for r in n]
            self.n = len(mat)
            if len(mat) > 0:
                self.m = len(mat[0])
            else:
                self.m = 1
            self.entries = [x for row in mat for x in row]
        else:
            self.entries = []
            self.n = n
            self.m = m
            self.dt = dt
            if empty:
                self.entries = [None] * n * m
            else:
                if dt is None:
                    for i in range(n * m):
                        self.entries.append(impl.expr_init(None))
                else:
                    assert not impl.inside_kernel()
                    for i in range(n * m):
                        self.entries.append(impl.var(dt))
                    self.grad = self.make_grad()

        if layout is not None:
            assert shape is not None, 'layout is useless without shape'
        if shape is not None:
            if isinstance(shape, numbers.Number):
                shape = (shape, )
            import taichi as ti
            if layout is None:
                layout = ti.AOS

            dim = len(shape)
            if layout.soa:
                for i, e in enumerate(self.entries):
                    ti.root.dense(ti.index_nd(dim), shape).place(e)
                    if needs_grad:
                        ti.root.dense(ti.index_nd(dim), shape).place(e.grad)
            else:
                var_list = []
                for i, e in enumerate(self.entries):
                    var_list.append(e)
                if needs_grad:
                    for i, e in enumerate(self.entries):
                        var_list.append(e.grad)
                ti.root.dense(ti.index_nd(dim), shape).place(*tuple(var_list))

    def is_global(self):
        results = [False for _ in self.entries]
        for i, e in enumerate(self.entries):
            if isinstance(e, expr.Expr):
                if e.ptr.is_global_var():
                    results[i] = True
            assert results[i] == results[
                0], "Matrices with mixed global/local entries are not allowed"
        return results[0]

    def assign(self, other):
        if isinstance(other, expr.Expr):
            raise Exception('Cannot assign scalar expr to Matrix/Vector.')
        if not isinstance(other, Matrix):
            other = Matrix(other)
        assert other.n == self.n and other.m == self.m
        for i in range(self.n * self.m):
            self.entries[i].assign(other.entries[i])

    def element_wise_binary(self, foo, other):
        ret = self.empty_copy()
        if isinstance(other, Matrix):
            assert self.m == other.m and self.n == other.n
            for i in range(self.n * self.m):
                ret.entries[i] = foo(self.entries[i], other.entries[i])
        else:  # assumed to be scalar
            other = expr.Expr(other)
            for i in range(self.n * self.m):
                ret.entries[i] = foo(self.entries[i], other)
        return ret

    def element_wise_unary(self, foo):
        ret = self.empty_copy()
        for i in range(self.n * self.m):
            ret.entries[i] = foo(self.entries[i])
        return ret

    def __matmul__(self, other):
        assert self.m == other.n
        ret = Matrix(self.n, other.m)
        for i in range(self.n):
            for j in range(other.m):
                ret(i, j).assign(self(i, 0) * other(0, j))
                for k in range(1, other.n):
                    ret(i, j).assign(ret(i, j) + self(i, k) * other(k, j))
        return ret

    # TODO
    def broadcast(self, scalar):
        ret = self.empty_copy()
        for i in range(self.n * self.m):
            ret.entries[i] = scalar
        return ret

    def linearize_entry_id(self, *args):
        assert 1 <= len(args) <= 2
        if len(args) == 1 and isinstance(args[0], (list, tuple)):
            args = args[0]
        if len(args) == 1:
            args = args + (0, )
        assert 0 <= args[0] < self.n
        assert 0 <= args[1] < self.m
        # TODO(#1004): See if it's possible to support indexing at runtime
        for i, a in enumerate(args):
            assert isinstance(
                a, int
            ), f'The {i}-th index of a Matrix/Vector must be a compile-time constant integer, got {a}'
        return args[0] * self.m + args[1]

    def __call__(self, *args, **kwargs):
        assert kwargs == {}
        return self.entries[self.linearize_entry_id(*args)]

    def get_tensor_members(self):
        return self.entries

    def get_entry(self, *args, **kwargs):
        assert kwargs == {}
        return self.entries[self.linearize_entry_id(*args)]

    def set_entry(self, i, j, e):
        self.entries[self.linearize_entry_id(i, j)] = e

    def place(self, snode):
        for e in self.entries:
            snode.place(e)

    def subscript(self, *indices):
        if self.is_global():
            ret = self.empty_copy()
            for i, e in enumerate(self.entries):
                ret.entries[i] = impl.subscript(e, *indices)
            return ret
        else:
            assert len(indices) in [1, 2]
            i = indices[0]
            if len(indices) >= 2:
                j = indices[1]
            else:
                j = 0
            return self(i, j)

    class Proxy:
        def __init__(self, mat, index):
            self.mat = mat
            self.index = index

        def __getitem__(self, item):
            if not isinstance(item, list):
                item = [item]
            return self.mat(*item)[self.index]

        def __setitem__(self, key, value):
            if not isinstance(key, list):
                key = [key]
            self.mat(*key)[self.index] = value

    # host access
    def __getitem__(self, index):
        return Matrix.Proxy(self, index)
        ret = [[] for _ in range(self.n)]
        for i in range(self.n):
            for j in range(self.m):
                ret[i].append(self(i, j)[index])
        return ret

    # host access
    def __setitem__(self, index, item):
        if not isinstance(item[0], list):
            item = [[i] for i in item]
        for i in range(self.n):
            for j in range(self.m):
                self(i, j)[index] = item[i][j]

    def empty_copy(self):
        return Matrix(self.n, self.m, empty=True)

    def zeros_copy(self):
        return Matrix(self.n, self.m)

    def copy(self):
        ret = self.empty_copy()
        ret.entries = copy.copy(self.entries)
        return ret

    def variable(self):
        ret = self.copy()
        ret.entries = [impl.expr_init(e) for e in ret.entries]
        return ret

    def cast(self, dt):
        ret = self.copy()
        if type(dt) is type and issubclass(dt, numbers.Number):
            import taichi as ti
            if dt is float:
                dt = ti.get_runtime().default_fp
            elif dt is int:
                dt = ti.get_runtime().default_ip
            else:
                assert False
        for i in range(len(self.entries)):
            ret.entries[i] = impl.cast(ret.entries[i], dt)
        return ret

    def trace(self):
        assert self.n == self.m
        sum = expr.Expr(self(0, 0))
        for i in range(1, self.n):
            sum = sum + self(i, i)
        return sum

    def inversed(self):
        assert self.n == self.m, 'Only square matrices are invertible'
        if self.n == 1:
            return Matrix([1 / self(0, 0)])
        elif self.n == 2:
            inv_det = impl.expr_init(1.0 / self.determinant(self))
            # Discussion: https://github.com/taichi-dev/taichi/pull/943#issuecomment-626344323
            return inv_det * Matrix([[self(1, 1), -self(0, 1)],
                                     [-self(1, 0), self(0, 0)]]).variable()
        elif self.n == 3:
            n = 3
            import taichi as ti
            inv_determinant = ti.expr_init(1.0 / ti.determinant(self))
            entries = [[0] * n for _ in range(n)]

            def E(x, y):
                return self(x % n, y % n)

            for i in range(n):
                for j in range(n):
                    entries[j][i] = ti.expr_init(
                        inv_determinant * (E(i + 1, j + 1) * E(i + 2, j + 2) -
                                           E(i + 2, j + 1) * E(i + 1, j + 2)))
            return Matrix(entries)
        elif self.n == 4:
            n = 4
            import taichi as ti
            inv_determinant = ti.expr_init(1.0 / ti.determinant(self))
            entries = [[0] * n for _ in range(n)]

            def E(x, y):
                return self(x % n, y % n)

            for i in range(n):
                for j in range(n):
                    entries[j][i] = ti.expr_init(
                        inv_determinant * (-1)**(i + j) *
                        ((E(i + 1, j + 1) *
                          (E(i + 2, j + 2) * E(i + 3, j + 3) -
                           E(i + 3, j + 2) * E(i + 2, j + 3)) -
                          E(i + 2, j + 1) *
                          (E(i + 1, j + 2) * E(i + 3, j + 3) -
                           E(i + 3, j + 2) * E(i + 1, j + 3)) +
                          E(i + 3, j + 1) *
                          (E(i + 1, j + 2) * E(i + 2, j + 3) -
                           E(i + 2, j + 2) * E(i + 1, j + 3)))))
            return Matrix(entries)
        else:
            raise Exception(
                "Inversions of matrices with sizes >= 5 are not supported")

    @staticmethod
    def normalized(a, eps=0):
        assert a.m == 1
        invlen = 1.0 / (Matrix.norm(a) + eps)
        return invlen * a

    @staticmethod
    def transposed(a):
        ret = Matrix(a.m, a.n, empty=True)
        for i in range(a.n):
            for j in range(a.m):
                ret.set_entry(j, i, a(i, j))
        return ret

    def T(self):
        return self.transposed(self)

    @staticmethod
    def determinant(a):
        if a.n == 2 and a.m == 2:
            return a(0, 0) * a(1, 1) - a(0, 1) * a(1, 0)
        elif a.n == 3 and a.m == 3:
            return a(0, 0) * (a(1, 1) * a(2, 2) - a(2, 1) * a(1, 2)) - a(
                1, 0) * (a(0, 1) * a(2, 2) - a(2, 1) * a(0, 2)) + a(
                    2, 0) * (a(0, 1) * a(1, 2) - a(1, 1) * a(0, 2))
        elif a.n == 4 and a.m == 4:
            import taichi as ti
            n = 4

            def E(x, y):
                return a(x % n, y % n)

            det = ti.expr_init(0.0)
            for i in range(4):
                det = det + (-1.0)**i * (
                    a(i, 0) *
                    (E(i + 1, 1) *
                     (E(i + 2, 2) * E(i + 3, 3) - E(i + 3, 2) * E(i + 2, 3)) -
                     E(i + 2, 1) *
                     (E(i + 1, 2) * E(i + 3, 3) - E(i + 3, 2) * E(i + 1, 3)) +
                     E(i + 3, 1) *
                     (E(i + 1, 2) * E(i + 2, 3) - E(i + 2, 2) * E(i + 1, 3))))
            return det
        else:
            raise Exception(
                "Determinants of matrices with sizes >= 5 are not supported")

    @staticmethod
    def diag(dim, val):
        ret = Matrix(dim, dim)
        for i in range(dim):
            for j in range(dim):
                ret.set_entry(i, j, 0)
        for i in range(dim):
            ret.set_entry(i, i, val)
        return ret

    def loop_range(self):
        return self.entries[0]

    # TODO
    @broadcast_if_scalar
    def augassign(self, other, op):
        if not isinstance(other, Matrix):
            other = Matrix(other)
        assert self.n == other.n and self.m == other.m
        for i in range(len(self.entries)):
            self.entries[i].augassign(other.entries[i], op)

    def atomic_add(self, other):
        assert self.n == other.n and self.m == other.m
        for i in range(len(self.entries)):
            self.entries[i].atomic_add(other.entries[i])

    def make_grad(self):
        ret = self.empty_copy()
        for i in range(len(ret.entries)):
            ret.entries[i] = self.entries[i].grad
        return ret

    def sum(self):
        ret = self.entries[0]
        for i in range(1, len(self.entries)):
            ret = ret + self.entries[i]
        return ret

    def norm(self, l=2, eps=0):
        assert l == 2
        return impl.sqrt(self.norm_sqr() + eps)

    # TODO: avoid using sqr here since people might consider "sqr" as "square root". New name TBD.
    def norm_sqr(self):
        return (self**2).sum()

    def max(self):
        ret = self.entries[0]
        for i in range(1, len(self.entries)):
            ret = impl.max(ret, self.entries[i])
        return ret

    def min(self):
        ret = self.entries[0]
        for i in range(1, len(self.entries)):
            ret = impl.min(ret, self.entries[i])
        return ret

    def fill(self, val):
        if isinstance(val, numbers.Number):
            val = tuple(
                [tuple([val for _ in range(self.m)]) for _ in range(self.n)])
        elif isinstance(val[0], numbers.Number):
            assert self.m == 1
            val = tuple([(v, ) for v in val])
        if isinstance(val, Matrix):
            val_tuple = []
            for i in range(val.n):
                row = []
                for j in range(val.m):
                    row.append(val.get_entry(i, j))
                row = tuple(row)
                val_tuple.append(row)
            val = tuple(val_tuple)
        assert len(val) == self.n
        assert len(val[0]) == self.m
        from .meta import fill_matrix
        fill_matrix(self, val)

    def to_numpy(self, keep_dims=False):
        # Discussion: https://github.com/taichi-dev/taichi/pull/1046#issuecomment-633548858
        as_vector = self.m == 1 and not keep_dims
        dim_ext = (self.n, ) if as_vector else (self.n, self.m)
        ret = np.empty(self.loop_range().shape() + dim_ext,
                       dtype=to_numpy_type(
                           self.loop_range().snode().data_type()))
        from .meta import matrix_to_ext_arr
        matrix_to_ext_arr(self, ret, as_vector)
        import taichi as ti
        ti.sync()
        return ret

    def to_torch(self, device=None, keep_dims=False):
        import torch
        as_vector = self.m == 1 and not keep_dims
        dim_ext = (self.n, ) if as_vector else (self.n, self.m)
        ret = torch.empty(self.loop_range().shape() + dim_ext,
                          dtype=to_pytorch_type(
                              self.loop_range().snode().data_type()),
                          device=device)
        from .meta import matrix_to_ext_arr
        matrix_to_ext_arr(self, ret, as_vector)
        import taichi as ti
        ti.sync()
        return ret

    def from_numpy(self, ndarray):
        if len(ndarray.shape) == self.loop_range().dim() + 1:
            as_vector = True
            assert self.m == 1, "This matrix is not a vector"
        else:
            as_vector = False
            assert len(ndarray.shape) == self.loop_range().dim() + 2
        dim_ext = 1 if as_vector else 2
        assert len(ndarray.shape) == self.loop_range().dim() + dim_ext
        from .meta import ext_arr_to_matrix
        ext_arr_to_matrix(ndarray, self, as_vector)
        import taichi as ti
        ti.sync()

    def from_torch(self, torch_tensor):
        return self.from_numpy(torch_tensor.contiguous())

    def __ti_repr__(self):
        if self.m != 1:
            yield '['

        for i in range(self.n):
            if i: yield ', '
            yield '['
            for j in range(self.m):
                if j: yield ', '
                yield self(i, j)
            yield ']'

        if self.m != 1:
            yield ']'

    @staticmethod
    def zero(dt, n, m=1):
        import taichi as ti
        return ti.Matrix([[ti.cast(0, dt) for _ in range(m)]
                          for _ in range(n)])

    @staticmethod
    def one(dt, n):
        import taichi as ti
        return ti.Matrix([[ti.cast(1, dt) for _ in range(n)]
                          for _ in range(n)])

    @staticmethod
    def unit(n, i, dt=None):
        import taichi as ti
        if dt is None:
            dt = ti.get_runtime().default_ip
        assert 0 <= i < n
        return ti.Matrix([ti.cast(int(j == i), dt) for j in range(n)])

    @staticmethod
    def identity(dt, n):
        import taichi as ti
        return ti.Matrix([[ti.cast(int(i == j), dt) for j in range(n)]
                          for i in range(n)])

    @staticmethod
    def rotation2d(alpha):
        import taichi as ti
        return ti.Matrix([[ti.cos(alpha), -ti.sin(alpha)],
                          [ti.sin(alpha), ti.cos(alpha)]])

<<<<<<< HEAD
    def dot(self, other):
        assert self.m == 1
        assert other.m == 1
        return (self.transposed(self) @ other).subscript(0, 0)

    @staticmethod
    def cross(a, b):
        assert a.m == 1 and a.n == 3
        assert b.m == 1 and b.n == 3
        return Vector([
            a(1) * b(2) - a(2) * b(1),
            a(2) * b(0) - a(0) * b(2),
            a(0) * b(1) - a(1) * b(0),
        ])

    @staticmethod
    def outer_product(a, b):
        assert a.m == 1
        assert b.m == 1
        c = Matrix(a.n, b.n)
        for i in range(a.n):
            for j in range(b.n):
                c(i, j).assign(a(i) * b(j))
        return c


def Vector(n=1, dt=None, shape=None, **kwargs):
    return Matrix(n, 1, dt, shape, **kwargs)
=======
    def __hash__(self):
        # TODO: refactor KernelTemplateMapper
        # If not, we get `unhashable type: Matrix` when
        # using matrices as template arguments.
        return id(self)
>>>>>>> 387c8237
<|MERGE_RESOLUTION|>--- conflicted
+++ resolved
@@ -568,8 +568,13 @@
         import taichi as ti
         return ti.Matrix([[ti.cos(alpha), -ti.sin(alpha)],
                           [ti.sin(alpha), ti.cos(alpha)]])
-
-<<<<<<< HEAD
+    
+    def __hash__(self):
+        # TODO: refactor KernelTemplateMapper
+        # If not, we get `unhashable type: Matrix` when
+        # using matrices as template arguments.
+        return id(self)
+
     def dot(self, other):
         assert self.m == 1
         assert other.m == 1
@@ -597,11 +602,4 @@
 
 
 def Vector(n=1, dt=None, shape=None, **kwargs):
-    return Matrix(n, 1, dt, shape, **kwargs)
-=======
-    def __hash__(self):
-        # TODO: refactor KernelTemplateMapper
-        # If not, we get `unhashable type: Matrix` when
-        # using matrices as template arguments.
-        return id(self)
->>>>>>> 387c8237
+    return Matrix(n, 1, dt, shape, **kwargs)