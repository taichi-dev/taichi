// The LLVM backend for CPUs/NVPTX/AMDGPU
#pragma once

#include <set>
#include <unordered_map>

#ifdef TI_WITH_LLVM

#include "taichi/ir/ir.h"
#include "taichi/runtime/llvm/launch_arg_info.h"
#include "taichi/codegen/llvm/llvm_codegen_utils.h"
#include "taichi/program/program.h"

namespace taichi {
namespace lang {

class CodeGenLLVM;

class OffloadedTask {
 public:
  std::string name;

  int block_dim{0};
  int grid_dim{0};
  OffloadedTask() = default;

  OffloadedTask(const std::string &name);
  TI_IO_DEF(name, block_dim, grid_dim);
};

class FunctionCreationGuard {
 public:
  CodeGenLLVM *mb;
  llvm::Function *old_func;
  llvm::Function *body;
  llvm::BasicBlock *old_entry, *allocas, *entry, *old_final, *final;
  llvm::IRBuilder<>::InsertPoint ip;

  FunctionCreationGuard(CodeGenLLVM *mb, std::vector<llvm::Type *> arguments);

  ~FunctionCreationGuard();
};

struct LLVMCompiledData {  // TODO(Lin): Merge LLVMCompiledData and
                           // ModuleGenValue
  std::vector<OffloadedTask>
      tasks;  // TODO(Lin): Make this a single OffloadedTask in the future
  std::unique_ptr<llvm::Module> module{nullptr};
  LLVMCompiledData() = default;
  LLVMCompiledData(LLVMCompiledData &&) = default;
  LLVMCompiledData(std::vector<OffloadedTask> tasks,
                   std::unique_ptr<llvm::Module> module)
      : tasks(std::move(tasks)), module(std::move(module)) {
  }
  LLVMCompiledData clone() const;
  TI_IO_DEF(tasks);
};

class CodeGenLLVM : public IRVisitor, public LLVMModuleBuilder {
 public:
  Kernel *kernel;
  IRNode *ir;
  Program *prog;
  std::string kernel_name;
  std::vector<llvm::Value *> kernel_args;
  llvm::Type *context_ty;
  llvm::Type *physical_coordinate_ty;
  llvm::Value *current_coordinates;
  llvm::Value *parent_coordinates{nullptr};
  llvm::Value *block_corner_coordinates{nullptr};
  llvm::GlobalVariable *bls_buffer{nullptr};
  // Mainly for supporting continue stmt
  llvm::BasicBlock *current_loop_reentry;
  // Mainly for supporting break stmt
  llvm::BasicBlock *current_while_after_loop;
  llvm::FunctionType *task_function_type;
  std::unordered_map<Stmt *, llvm::Value *> llvm_val;
  llvm::Function *func;
  OffloadedStmt *current_offload{nullptr};
  std::unique_ptr<OffloadedTask> current_task;
  std::vector<OffloadedTask> offloaded_tasks;
  llvm::BasicBlock *func_body_bb;
  llvm::BasicBlock *final_block;
  std::set<std::string> linked_modules;
  bool returned{false};

  std::unordered_map<const Stmt *, std::vector<llvm::Value *>> loop_vars_llvm;

  std::unordered_map<Function *, llvm::Function *> func_map;

  using IRVisitor::visit;
  using LLVMModuleBuilder::call;

  CodeGenLLVM(Kernel *kernel,
              IRNode *ir = nullptr,
              std::unique_ptr<llvm::Module> &&module = nullptr);

  Arch current_arch() {
    return kernel->arch;
  }

  void initialize_context();

  llvm::Value *get_arg(int i);

  llvm::Value *get_context();

  llvm::Value *get_tls_base_ptr();

  llvm::Type *get_tls_buffer_type();

  std::vector<llvm::Type *> get_xlogue_argument_types();

  std::vector<llvm::Type *> get_mesh_xlogue_argument_types();

  llvm::Type *get_xlogue_function_type();

  llvm::Type *get_mesh_xlogue_function_type();

  llvm::Value *get_root(int snode_tree_id);

  llvm::Value *get_runtime();

  void emit_struct_meta_base(const std::string &name,
                             llvm::Value *node_meta,
                             SNode *snode);

  std::unique_ptr<RuntimeObject> emit_struct_meta_object(SNode *snode);

  llvm::Value *emit_struct_meta(SNode *snode);

  virtual void emit_to_module();

  void eliminate_unused_functions();
  virtual bool supports_offline_cache() const {
    return false;
  }
  /**
   * @brief Runs the codegen and produces the compiled result.
   *
   * After this call, `module` and `tasks` will be moved.
   *
   * @return LLVMCompiledData
   */
  virtual LLVMCompiledData run_compilation();

  // For debugging only
  virtual llvm::Value *create_print(std::string tag,
                                    DataType dt,
                                    llvm::Value *value);

  llvm::Value *create_print(std::string tag, llvm::Value *value);

  llvm::Value *cast_pointer(llvm::Value *val,
                            std::string dest_ty_name,
                            int addr_space = 0);

  void emit_list_gen(OffloadedStmt *listgen);

  void emit_gc(OffloadedStmt *stmt);

  llvm::Value *create_call(llvm::Value *func,
                           llvm::ArrayRef<llvm::Value *> args = {});

  llvm::Value *create_call(std::string func_name,
                           llvm::ArrayRef<llvm::Value *> args = {});
  llvm::Value *call(SNode *snode,
                    llvm::Value *node_ptr,
                    const std::string &method,
                    const std::vector<llvm::Value *> &arguments);

  void create_increment(llvm::Value *ptr, llvm::Value *value);

  // Direct translation
  void create_naive_range_for(RangeForStmt *for_stmt);

  static std::string get_runtime_snode_name(SNode *snode);

  llvm::Type *llvm_type(DataType dt);

  llvm::Type *llvm_ptr_type(DataType dt);

  void visit(Block *stmt_list) override;

  void visit(AllocaStmt *stmt) override;

  void visit(RandStmt *stmt) override;

  virtual void emit_extra_unary(UnaryOpStmt *stmt);

  void visit(DecorationStmt *stmt) override;

  void visit(UnaryOpStmt *stmt) override;

  void visit(BinaryOpStmt *stmt) override;

  void visit(TernaryOpStmt *stmt) override;

  void visit(IfStmt *if_stmt) override;

  void visit(PrintStmt *stmt) override;

  void visit(ConstStmt *stmt) override;

  void visit(WhileControlStmt *stmt) override;

  void visit(ContinueStmt *stmt) override;

  void visit(WhileStmt *stmt) override;

  void visit(RangeForStmt *for_stmt) override;

  void visit(ArgLoadStmt *stmt) override;

  void visit(ReturnStmt *stmt) override;

  void visit(LocalLoadStmt *stmt) override;

  void visit(LocalStoreStmt *stmt) override;

  void visit(AssertStmt *stmt) override;

  void visit(SNodeOpStmt *stmt) override;

  llvm::Value *atomic_add_quant_fixed(AtomicOpStmt *stmt, QuantFixedType *qfxt);

  llvm::Value *atomic_add_quant_int(AtomicOpStmt *stmt, QuantIntType *qit);

  llvm::Value *quant_fixed_to_quant_int(QuantFixedType *qfxt,
                                        QuantIntType *qit,
                                        llvm::Value *real);

  virtual llvm::Value *optimized_reduction(AtomicOpStmt *stmt);

  virtual llvm::Value *quant_type_atomic(AtomicOpStmt *stmt);

  virtual llvm::Value *integral_type_atomic(AtomicOpStmt *stmt);

  virtual llvm::Value *atomic_op_using_cas(
      llvm::Value *output_address,
      llvm::Value *val,
      std::function<llvm::Value *(llvm::Value *, llvm::Value *)> op);

  virtual llvm::Value *real_type_atomic(AtomicOpStmt *stmt);

  void visit(AtomicOpStmt *stmt) override;

  void visit(GlobalPtrStmt *stmt) override;

  void visit(PtrOffsetStmt *stmt) override;

  void store_quant_int(llvm::Value *bit_ptr,
                       QuantIntType *qit,
                       llvm::Value *value,
                       bool atomic);

  void store_masked(llvm::Value *byte_ptr,
                    uint64 mask,
                    llvm::Value *value,
                    bool atomic);

  void visit(GlobalStoreStmt *stmt) override;

  llvm::Value *quant_int_or_quant_fixed_to_bits(llvm::Value *val,
                                                Type *input_type,
                                                Type *output_type);

  void visit(BitStructStoreStmt *stmt) override;

  void store_quant_floats_with_shared_exponents(BitStructStoreStmt *stmt);

  llvm::Value *extract_quant_float(llvm::Value *local_bit_struct,
                                   SNode *digits_snode);

  llvm::Value *load_quant_int(llvm::Value *ptr, QuantIntType *qit);

  llvm::Value *extract_quant_int(llvm::Value *physical_value,
                                 llvm::Value *bit_offset,
                                 QuantIntType *qit);

  llvm::Value *reconstruct_quant_fixed(llvm::Value *digits,
                                       QuantFixedType *qfxt);

  llvm::Value *load_quant_float(llvm::Value *digits_bit_ptr,
                                llvm::Value *exponent_bit_ptr,
                                QuantFloatType *qflt,
                                bool shared_exponent);

  llvm::Value *reconstruct_quant_float(llvm::Value *input_digits,
                                       llvm::Value *input_exponent_val,
                                       QuantFloatType *qflt,
                                       bool shared_exponent);

  llvm::Value *load_quant_fixed_or_quant_float(Stmt *ptr_stmt);

  void visit(GlobalLoadStmt *stmt) override;

  void visit(ElementShuffleStmt *stmt) override;

  void visit(GetRootStmt *stmt) override;

  void visit(BitExtractStmt *stmt) override;

  void visit(LinearizeStmt *stmt) override;

  void visit(IntegerOffsetStmt *stmt) override;

  llvm::Value *create_bit_ptr(llvm::Value *byte_ptr, llvm::Value *bit_offset);

  std::tuple<llvm::Value *, llvm::Value *> load_bit_ptr(llvm::Value *bit_ptr);

  llvm::Value *offset_bit_ptr(llvm::Value *bit_ptr, int bit_offset_delta);

  void visit(SNodeLookupStmt *stmt) override;

  void visit(GetChStmt *stmt) override;

  void visit(ExternalPtrStmt *stmt) override;

  void visit(ExternalTensorShapeAlongAxisStmt *stmt) override;

  virtual bool kernel_argument_by_val() const {
    return false;  // on CPU devices just pass in a pointer
  }

  std::string init_offloaded_task_function(OffloadedStmt *stmt,
                                           std::string suffix = "");

  void finalize_offloaded_task_function();

  FunctionCreationGuard get_function_creation_guard(
      std::vector<llvm::Type *> argument_types);

  std::tuple<llvm::Value *, llvm::Value *> get_range_for_bounds(
      OffloadedStmt *stmt);

  virtual void create_offload_range_for(OffloadedStmt *stmt) = 0;

  virtual void create_offload_mesh_for(OffloadedStmt *stmt) {
    TI_NOT_IMPLEMENTED;
  }

  void create_offload_struct_for(OffloadedStmt *stmt, bool spmd = false);

  void visit(LoopIndexStmt *stmt) override;

  void visit(LoopLinearIndexStmt *stmt) override;

  void visit(BlockCornerIndexStmt *stmt) override;

  void visit(GlobalTemporaryStmt *stmt) override;

  void visit(ThreadLocalPtrStmt *stmt) override;

  void visit(BlockLocalPtrStmt *stmt) override;

  void visit(ClearListStmt *stmt) override;

  void visit(InternalFuncStmt *stmt) override;

  // Stack statements

  void visit(AdStackAllocaStmt *stmt) override;

  void visit(AdStackPopStmt *stmt) override;

  void visit(AdStackPushStmt *stmt) override;

  void visit(AdStackLoadTopStmt *stmt) override;

  void visit(AdStackLoadTopAdjStmt *stmt) override;

  void visit(AdStackAccAdjointStmt *stmt) override;

  void visit(RangeAssumptionStmt *stmt) override;

  void visit(LoopUniqueStmt *stmt) override;

  void visit_call_bitcode(ExternalFuncCallStmt *stmt);

  void visit_call_shared_object(ExternalFuncCallStmt *stmt);

  void visit(ExternalFuncCallStmt *stmt) override;

  void visit(MeshPatchIndexStmt *stmt) override;

  void visit(ReferenceStmt *stmt) override;

  llvm::Value *create_xlogue(std::unique_ptr<Block> &block);

  llvm::Value *create_mesh_xlogue(std::unique_ptr<Block> &block);

  llvm::Value *extract_exponent_from_f32(llvm::Value *f);

  llvm::Value *extract_digits_from_f32(llvm::Value *f, bool full);

  llvm::Value *extract_digits_from_f32_with_shared_exponent(
      llvm::Value *f,
      llvm::Value *shared_exp);

  llvm::Value *get_exponent_offset(llvm::Value *exponent, QuantFloatType *qflt);

  void visit(FuncCallStmt *stmt) override;

  llvm::Value *bitcast_from_u64(llvm::Value *val, DataType type);
  llvm::Value *bitcast_to_u64(llvm::Value *val, DataType type);

  ~CodeGenLLVM() override = default;

 private:
  void cache_module(const std::string &kernel_key);
};

class LlvmRuntimeExecutor;

<<<<<<< HEAD
=======
// TODO: Make ModuleToFunctionConverter abstract,
//       Move CPU implementation to "taichi/backend/cpu/"
class ModuleToFunctionConverter {
 public:
  explicit ModuleToFunctionConverter(TaichiLLVMContext *tlctx,
                                     LlvmRuntimeExecutor *executor);

  virtual ~ModuleToFunctionConverter() = default;

  virtual FunctionType convert(const std::string &kernel_name,
                               const std::vector<LlvmLaunchArgInfo> &args,
                               std::unique_ptr<llvm::Module> mod,
                               std::vector<OffloadedTask> &&tasks) const;

  virtual FunctionType convert(const Kernel *kernel,
                               std::unique_ptr<llvm::Module> mod,
                               std::vector<OffloadedTask> &&tasks) const;

 protected:
  TaichiLLVMContext *tlctx_{nullptr};
  LlvmRuntimeExecutor *executor_{nullptr};
};

>>>>>>> f8a921ae
}  // namespace lang
}  // namespace taichi

#endif  // #ifdef TI_WITH_LLVM<|MERGE_RESOLUTION|>--- conflicted
+++ resolved
@@ -413,32 +413,6 @@
 
 class LlvmRuntimeExecutor;
 
-<<<<<<< HEAD
-=======
-// TODO: Make ModuleToFunctionConverter abstract,
-//       Move CPU implementation to "taichi/backend/cpu/"
-class ModuleToFunctionConverter {
- public:
-  explicit ModuleToFunctionConverter(TaichiLLVMContext *tlctx,
-                                     LlvmRuntimeExecutor *executor);
-
-  virtual ~ModuleToFunctionConverter() = default;
-
-  virtual FunctionType convert(const std::string &kernel_name,
-                               const std::vector<LlvmLaunchArgInfo> &args,
-                               std::unique_ptr<llvm::Module> mod,
-                               std::vector<OffloadedTask> &&tasks) const;
-
-  virtual FunctionType convert(const Kernel *kernel,
-                               std::unique_ptr<llvm::Module> mod,
-                               std::vector<OffloadedTask> &&tasks) const;
-
- protected:
-  TaichiLLVMContext *tlctx_{nullptr};
-  LlvmRuntimeExecutor *executor_{nullptr};
-};
-
->>>>>>> f8a921ae
 }  // namespace lang
 }  // namespace taichi
 
