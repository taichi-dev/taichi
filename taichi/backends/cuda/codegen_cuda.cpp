#include "taichi/backends/cuda/codegen_cuda.h"

#include <vector>
#include <set>
#include <functional>

#include "taichi/common/core.h"
#include "taichi/util/io.h"
#include "taichi/util/statistics.h"
#include "taichi/ir/ir.h"
#include "taichi/ir/statements.h"
#include "taichi/program/program.h"
#include "taichi/lang_util.h"
#include "taichi/backends/cuda/cuda_driver.h"
#include "taichi/backends/cuda/cuda_context.h"
#include "taichi/codegen/codegen_llvm.h"
#include "taichi/llvm/llvm_program.h"
#include "taichi/util/action_recorder.h"

TLANG_NAMESPACE_BEGIN

using namespace llvm;

// NVVM IR Spec:
// https://docs.nvidia.com/cuda/archive/10.0/pdf/NVVM_IR_Specification.pdf

class CodeGenLLVMCUDA : public CodeGenLLVM {
 public:
  using IRVisitor::visit;

  CodeGenLLVMCUDA(Kernel *kernel, IRNode *ir = nullptr)
      : CodeGenLLVM(kernel, ir) {
  }

  bool supports_offline_cache() const override {
    return true;
  }

  FunctionType gen() override {
    auto compiled_res = run_compilation();

<<<<<<< HEAD
    auto *llvm_prog = static_cast<LlvmProgramImpl *>(
        this->kernel->program->get_program_impl());
=======
    auto *llvm_prog = get_llvm_program(kernel->program);
>>>>>>> 8750b3cb
    CUDAModuleToFunctionConverter converter{tlctx, llvm_prog};

    return converter.convert(this->kernel, std::move(compiled_res.llvm_module),
                             std::move(compiled_res.offloaded_tasks));
  }

  llvm::Value *create_print(std::string tag,
                            DataType dt,
                            llvm::Value *value) override {
    std::string format = data_type_format(dt);
    if (value->getType() == llvm::Type::getFloatTy(*llvm_context)) {
      value =
          builder->CreateFPExt(value, llvm::Type::getDoubleTy(*llvm_context));
    }
    return create_print("[cuda codegen debug] " + tag + " " + format + "\n",
                        {value->getType()}, {value});
  }

  llvm::Value *create_print(const std::string &format,
                            const std::vector<llvm::Type *> &types,
                            const std::vector<llvm::Value *> &values) {
    auto stype = llvm::StructType::get(*llvm_context, types, false);
    auto value_arr = builder->CreateAlloca(stype);
    for (int i = 0; i < values.size(); i++) {
      auto value_ptr = builder->CreateGEP(
          value_arr, {tlctx->get_constant(0), tlctx->get_constant(i)});
      builder->CreateStore(values[i], value_ptr);
    }
    return LLVMModuleBuilder::call(
        builder.get(), "vprintf",
        builder->CreateGlobalStringPtr(format, "format_string"),
        builder->CreateBitCast(value_arr,
                               llvm::Type::getInt8PtrTy(*llvm_context)));
  }

  void visit(PrintStmt *stmt) override {
    TI_ASSERT(stmt->width() == 1);
    TI_ASSERT_INFO(stmt->contents.size() < 32,
                   "CUDA `print()` doesn't support more than 32 entries");

    std::vector<llvm::Type *> types;
    std::vector<llvm::Value *> values;

    std::string formats;
    for (auto const &content : stmt->contents) {
      if (std::holds_alternative<Stmt *>(content)) {
        auto arg_stmt = std::get<Stmt *>(content);

        formats += data_type_format(arg_stmt->ret_type);

        auto value_type = tlctx->get_data_type(arg_stmt->ret_type);
        auto value = llvm_val[arg_stmt];
        if (arg_stmt->ret_type->is_primitive(PrimitiveTypeID::f32) ||
            arg_stmt->ret_type->is_primitive(PrimitiveTypeID::f16)) {
          value_type = tlctx->get_data_type(PrimitiveType::f64);
          value = builder->CreateFPExt(value, value_type);
        }

        types.push_back(value_type);
        values.push_back(value);
      } else {
        auto arg_str = std::get<std::string>(content);

        auto value = builder->CreateGlobalStringPtr(arg_str, "content_string");
        auto char_type =
            llvm::Type::getInt8Ty(*tlctx->get_this_thread_context());
        auto value_type = llvm::PointerType::get(char_type, 0);

        types.push_back(value_type);
        values.push_back(value);
        formats += "%s";
      }
    }

    llvm_val[stmt] = create_print(formats, types, values);
  }

  void emit_extra_unary(UnaryOpStmt *stmt) override {
    // functions from libdevice
    auto input = llvm_val[stmt->operand];
    auto input_taichi_type = stmt->operand->ret_type;
    if (input_taichi_type->is_primitive(PrimitiveTypeID::f16)) {
      // Promote to f32 since we don't have f16 support for extra unary ops in
      // libdevice.
      input =
          builder->CreateFPExt(input, llvm::Type::getFloatTy(*llvm_context));
      input_taichi_type = PrimitiveType::f32;
    }

    auto op = stmt->op_type;

#define UNARY_STD(x)                                                    \
  else if (op == UnaryOpType::x) {                                      \
    if (input_taichi_type->is_primitive(PrimitiveTypeID::f32)) {        \
      llvm_val[stmt] = create_call("__nv_" #x "f", input);              \
    } else if (input_taichi_type->is_primitive(PrimitiveTypeID::f64)) { \
      llvm_val[stmt] = create_call("__nv_" #x, input);                  \
    } else if (input_taichi_type->is_primitive(PrimitiveTypeID::i32)) { \
      llvm_val[stmt] = create_call(#x, input);                          \
    } else {                                                            \
      TI_NOT_IMPLEMENTED                                                \
    }                                                                   \
  }
    if (op == UnaryOpType::abs) {
      if (input_taichi_type->is_primitive(PrimitiveTypeID::f32)) {
        llvm_val[stmt] = create_call("__nv_fabsf", input);
      } else if (input_taichi_type->is_primitive(PrimitiveTypeID::f64)) {
        llvm_val[stmt] = create_call("__nv_fabs", input);
      } else if (input_taichi_type->is_primitive(PrimitiveTypeID::i32)) {
        llvm_val[stmt] = create_call("__nv_abs", input);
      } else {
        TI_NOT_IMPLEMENTED
      }
    } else if (op == UnaryOpType::sqrt) {
      if (input_taichi_type->is_primitive(PrimitiveTypeID::f32)) {
        llvm_val[stmt] = create_call("__nv_sqrtf", input);
      } else if (input_taichi_type->is_primitive(PrimitiveTypeID::f64)) {
        llvm_val[stmt] = create_call("__nv_sqrt", input);
      } else {
        TI_NOT_IMPLEMENTED
      }
    } else if (op == UnaryOpType::logic_not) {
      if (input_taichi_type->is_primitive(PrimitiveTypeID::i32)) {
        llvm_val[stmt] = create_call("logic_not_i32", input);
      } else {
        TI_NOT_IMPLEMENTED
      }
    }
    UNARY_STD(exp)
    UNARY_STD(log)
    UNARY_STD(tan)
    UNARY_STD(tanh)
    UNARY_STD(sgn)
    UNARY_STD(acos)
    UNARY_STD(asin)
    UNARY_STD(cos)
    UNARY_STD(sin)
    else {
      TI_P(unary_op_type_name(op));
      TI_NOT_IMPLEMENTED
    }
#undef UNARY_STD
    if (stmt->ret_type->is_primitive(PrimitiveTypeID::f16)) {
      // Convert back to f16.
      llvm_val[stmt] = builder->CreateFPTrunc(
          llvm_val[stmt], llvm::Type::getHalfTy(*llvm_context));
    }
  }

  // Not all reduction statements can be optimized.
  // If the operation cannot be optimized, this function returns nullptr.
  llvm::Value *optimized_reduction(AtomicOpStmt *stmt) override {
    if (!stmt->is_reduction) {
      return nullptr;
    }
    TI_ASSERT(stmt->val->ret_type->is<PrimitiveType>());
    PrimitiveTypeID prim_type =
        stmt->val->ret_type->cast<PrimitiveType>()->type;

    std::unordered_map<PrimitiveTypeID,
                       std::unordered_map<AtomicOpType, std::string>>
        fast_reductions;

    fast_reductions[PrimitiveTypeID::i32][AtomicOpType::add] = "reduce_add_i32";
    fast_reductions[PrimitiveTypeID::f32][AtomicOpType::add] = "reduce_add_f32";
    fast_reductions[PrimitiveTypeID::i32][AtomicOpType::min] = "reduce_min_i32";
    fast_reductions[PrimitiveTypeID::f32][AtomicOpType::min] = "reduce_min_f32";
    fast_reductions[PrimitiveTypeID::i32][AtomicOpType::max] = "reduce_max_i32";
    fast_reductions[PrimitiveTypeID::f32][AtomicOpType::max] = "reduce_max_f32";

    fast_reductions[PrimitiveTypeID::i32][AtomicOpType::bit_and] =
        "reduce_and_i32";
    fast_reductions[PrimitiveTypeID::i32][AtomicOpType::bit_or] =
        "reduce_or_i32";
    fast_reductions[PrimitiveTypeID::i32][AtomicOpType::bit_xor] =
        "reduce_xor_i32";

    AtomicOpType op = stmt->op_type;
    if (fast_reductions.find(prim_type) == fast_reductions.end()) {
      return nullptr;
    }
    TI_ASSERT(fast_reductions.at(prim_type).find(op) !=
              fast_reductions.at(prim_type).end());
    return create_call(fast_reductions.at(prim_type).at(op),
                       {llvm_val[stmt->dest], llvm_val[stmt->val]});
  }

  // A huge hack for supporting f16 atomic add/max/min! Borrowed from
  // https://github.com/tensorflow/tensorflow/blob/470d58a83470f8ede3beaa584e6992bc71b7baa6/tensorflow/compiler/xla/service/gpu/ir_emitter.cc#L378-L490
  // The reason is that LLVM10 does not support generating atomicCAS for f16 on
  // NVPTX backend.
  //
  // Implements atomic binary operations using atomic compare-and-swap
  // (atomicCAS) as follows:
  //   1. Reads the value from the memory pointed to by output_address and
  //     records it as old_output.
  //   2. Uses old_output as one of the source operand to perform the binary
  //     operation and stores the result in new_output.
  //   3. Calls atomicCAS which implements compare-and-swap as an atomic
  //     operation. In particular, atomicCAS reads the value from the memory
  //     pointed to by output_address, and compares the value with old_output.
  //     If the two values equal, new_output is written to the same memory
  //     location and true is returned to indicate that the atomic operation
  //     succeeds. Otherwise, the new value read from the memory is returned. In
  //     this case, the new value is copied to old_output, and steps 2. and 3.
  //     are repeated until atomicCAS succeeds.
  //
  // int32 is used for the atomicCAS operation. So atomicCAS reads and writes 32
  // bit values from the memory, which is larger than the memory size required
  // by the original atomic binary operation. We mask off the last two bits of
  // the output_address and use the result as an address to read the 32 bit
  // values from the memory.
  //
  // This can avoid out of bound memory accesses, based on the assumption:
  // All buffers are 4 byte aligned and have a size of 4N.
  //
  // The pseudo code is shown below.
  //
  //   cas_new_output_address = alloca(32);
  //   cas_old_output_address = alloca(32);
  //   atomic_address = output_address & ((int64)(-4));
  //   new_output_address = cas_new_output_address + (output_address & 3);
  //
  //   *cas_old_output_address = *atomic_address;
  //   do {
  //     *cas_new_output_address = *cas_old_output_address;
  //     *new_output_address = operation(*new_output_address, *source_address);
  //     (*cas_old_output_address, success) =
  //       atomicCAS(atomic_address, *cas_old_output_address,
  //       *cas_new_output_address);
  //   } while (!success);
  //
  // TODO(sjwsl): Try to rewrite this after upgrading LLVM or supporting raw
  // NVPTX

  llvm::Value *atomic_op_using_cas(
      llvm::Value *output_address,
      llvm::Value *val,
      std::function<llvm::Value *(llvm::Value *, llvm::Value *)> op) override {
    llvm::PointerType *output_address_type =
        llvm::dyn_cast<llvm::PointerType>(output_address->getType());
    TI_ASSERT(output_address_type != nullptr);

    // element_type is the data type for the binary operation.
    llvm::Type *element_type = output_address_type->getPointerElementType();
    llvm::Type *element_address_type = element_type->getPointerTo();

    int atomic_size = 32;
    llvm::Type *atomic_type = builder->getIntNTy(atomic_size);
    llvm::Type *atomic_address_type = atomic_type->getPointerTo(
        output_address_type->getPointerAddressSpace());

    // cas_old_output_address and cas_new_output_address point to the scratch
    // memory where we store the old and new values for the repeated atomicCAS
    // operations.
    llvm::Value *cas_old_output_address =
        builder->CreateAlloca(atomic_type, nullptr);
    llvm::Value *cas_new_output_address =
        builder->CreateAlloca(atomic_type, nullptr);

    llvm::Value *atomic_memory_address;
    // binop_output_address points to the scratch memory that stores the
    // result of the binary operation.
    llvm::Value *binop_output_address;

    // Calculate bin_output_address output_address
    llvm::Type *address_int_type =
        module->getDataLayout().getIntPtrType(output_address_type);
    atomic_memory_address =
        builder->CreatePtrToInt(output_address, address_int_type);
    llvm::Value *mask = llvm::ConstantInt::get(address_int_type, 3);
    llvm::Value *offset = builder->CreateAnd(atomic_memory_address, mask);
    mask = llvm::ConstantInt::get(address_int_type, -4);
    atomic_memory_address = builder->CreateAnd(atomic_memory_address, mask);
    atomic_memory_address =
        builder->CreateIntToPtr(atomic_memory_address, atomic_address_type);
    binop_output_address = builder->CreateAdd(
        builder->CreatePtrToInt(cas_new_output_address, address_int_type),
        offset);
    binop_output_address =
        builder->CreateIntToPtr(binop_output_address, element_address_type);

    // Use the value from the memory that atomicCAS operates on to initialize
    // cas_old_output.
    llvm::Value *cas_old_output =
        builder->CreateLoad(atomic_memory_address, "cas_old_output");
    builder->CreateStore(cas_old_output, cas_old_output_address);

    llvm::BasicBlock *loop_body_bb =
        BasicBlock::Create(*llvm_context, "atomic_op_loop_body", func);
    llvm::BasicBlock *loop_exit_bb =
        BasicBlock::Create(*llvm_context, "loop_exit_bb", func);
    builder->CreateBr(loop_body_bb);
    builder->SetInsertPoint(loop_body_bb);

    // loop body for one atomicCAS
    {
      // Use cas_old_output to initialize cas_new_output.
      cas_old_output =
          builder->CreateLoad(cas_old_output_address, "cas_old_output");
      builder->CreateStore(cas_old_output, cas_new_output_address);

      auto binop_output = op(builder->CreateLoad(binop_output_address), val);
      builder->CreateStore(binop_output, binop_output_address);

      llvm::Value *cas_new_output =
          builder->CreateLoad(cas_new_output_address, "cas_new_output");

      // Emit code to perform the atomicCAS operation
      // (cas_old_output, success) = atomicCAS(memory_address, cas_old_output,
      //                                       cas_new_output);
      llvm::Value *ret_value = builder->CreateAtomicCmpXchg(
          atomic_memory_address, cas_old_output, cas_new_output,
          llvm::AtomicOrdering::SequentiallyConsistent,
          llvm::AtomicOrdering::SequentiallyConsistent);

      // Extract the memory value returned from atomicCAS and store it as
      // cas_old_output.
      builder->CreateStore(
          builder->CreateExtractValue(ret_value, 0, "cas_old_output"),
          cas_old_output_address);
      // Extract the success bit returned from atomicCAS and generate a
      // conditional branch on the success bit.
      builder->CreateCondBr(
          builder->CreateExtractValue(ret_value, 1, "success"), loop_exit_bb,
          loop_body_bb);
    }

    builder->SetInsertPoint(loop_exit_bb);

    return output_address;
  }

  void visit(RangeForStmt *for_stmt) override {
    create_naive_range_for(for_stmt);
  }

  void create_offload_range_for(OffloadedStmt *stmt) override {
    auto tls_prologue = create_xlogue(stmt->tls_prologue);

    llvm::Function *body;
    {
      auto guard = get_function_creation_guard(
          {llvm::PointerType::get(get_runtime_type("RuntimeContext"), 0),
           get_tls_buffer_type(), tlctx->get_data_type<int>()});

      auto loop_var = create_entry_block_alloca(PrimitiveType::i32);
      loop_vars_llvm[stmt].push_back(loop_var);
      builder->CreateStore(get_arg(2), loop_var);
      stmt->body->accept(this);

      body = guard.body;
    }

    auto epilogue = create_xlogue(stmt->tls_epilogue);

    auto [begin, end] = get_range_for_bounds(stmt);
    create_call("gpu_parallel_range_for",
                {get_arg(0), begin, end, tls_prologue, body, epilogue,
                 tlctx->get_constant(stmt->tls_size)});
  }

  void create_offload_mesh_for(OffloadedStmt *stmt) override {
    auto tls_prologue = create_mesh_xlogue(stmt->tls_prologue);

    llvm::Function *body;
    {
      auto guard = get_function_creation_guard(
          {llvm::PointerType::get(get_runtime_type("RuntimeContext"), 0),
           get_tls_buffer_type(), tlctx->get_data_type<int>()});

      for (int i = 0; i < stmt->mesh_prologue->size(); i++) {
        auto &s = stmt->mesh_prologue->statements[i];
        s->accept(this);
      }

      if (stmt->bls_prologue) {
        stmt->bls_prologue->accept(this);
        call("block_barrier");  // "__syncthreads()"
      }

      auto loop_test_bb =
          llvm::BasicBlock::Create(*llvm_context, "loop_test", func);
      auto loop_body_bb =
          llvm::BasicBlock::Create(*llvm_context, "loop_body", func);
      auto func_exit =
          llvm::BasicBlock::Create(*llvm_context, "func_exit", func);
      auto loop_index =
          create_entry_block_alloca(llvm::Type::getInt32Ty(*llvm_context));
      llvm::Value *thread_idx =
          builder->CreateIntrinsic(Intrinsic::nvvm_read_ptx_sreg_tid_x, {}, {});
      llvm::Value *block_dim = builder->CreateIntrinsic(
          Intrinsic::nvvm_read_ptx_sreg_ntid_x, {}, {});
      builder->CreateStore(thread_idx, loop_index);
      builder->CreateBr(loop_test_bb);

      {
        builder->SetInsertPoint(loop_test_bb);
        auto cond = builder->CreateICmp(
            llvm::CmpInst::Predicate::ICMP_SLT, builder->CreateLoad(loop_index),
            llvm_val[stmt->owned_num_local.find(stmt->major_from_type)
                         ->second]);
        builder->CreateCondBr(cond, loop_body_bb, func_exit);
      }

      {
        builder->SetInsertPoint(loop_body_bb);
        loop_vars_llvm[stmt].push_back(loop_index);
        for (int i = 0; i < stmt->body->size(); i++) {
          auto &s = stmt->body->statements[i];
          s->accept(this);
        }
        builder->CreateStore(
            builder->CreateAdd(builder->CreateLoad(loop_index), block_dim),
            loop_index);
        builder->CreateBr(loop_test_bb);
        builder->SetInsertPoint(func_exit);
      }

      if (stmt->bls_epilogue) {
        call("block_barrier");  // "__syncthreads()"
        stmt->bls_epilogue->accept(this);
      }

      body = guard.body;
    }

    auto tls_epilogue = create_mesh_xlogue(stmt->tls_epilogue);

    create_call(
        "gpu_parallel_mesh_for",
        {get_arg(0), tlctx->get_constant(stmt->mesh->num_patches), tls_prologue,
         body, tls_epilogue, tlctx->get_constant(stmt->tls_size)});
  }

  void emit_cuda_gc(OffloadedStmt *stmt) {
    auto snode_id = tlctx->get_constant(stmt->snode->id);
    {
      init_offloaded_task_function(stmt, "gather_list");
      call("gc_parallel_0", get_context(), snode_id);
      finalize_offloaded_task_function();
      current_task->grid_dim = prog->config.saturating_grid_dim;
      current_task->block_dim = 64;
      current_task->end();
      current_task = nullptr;
    }
    {
      init_offloaded_task_function(stmt, "reinit_lists");
      call("gc_parallel_1", get_context(), snode_id);
      finalize_offloaded_task_function();
      current_task->grid_dim = 1;
      current_task->block_dim = 1;
      current_task->end();
      current_task = nullptr;
    }
    {
      init_offloaded_task_function(stmt, "zero_fill");
      call("gc_parallel_2", get_context(), snode_id);
      finalize_offloaded_task_function();
      current_task->grid_dim = prog->config.saturating_grid_dim;
      current_task->block_dim = 64;
      current_task->end();
      current_task = nullptr;
    }
  }

  bool kernel_argument_by_val() const override {
    return true;  // on CUDA, pass the argument by value
  }

  llvm::Value *create_intrinsic_load(const DataType &dtype,
                                     llvm::Value *data_ptr) {
    auto llvm_dtype = llvm_type(dtype);
    auto llvm_dtype_ptr = llvm::PointerType::get(llvm_type(dtype), 0);
    llvm::Intrinsic::ID intrin;
    if (is_real(dtype)) {
      intrin = llvm::Intrinsic::nvvm_ldg_global_f;
    } else {
      intrin = llvm::Intrinsic::nvvm_ldg_global_i;
    }
    return builder->CreateIntrinsic(
        intrin, {llvm_dtype, llvm_dtype_ptr},
        {data_ptr, tlctx->get_constant(data_type_size(dtype))});
  }

  void visit(GlobalLoadStmt *stmt) override {
    if (auto get_ch = stmt->src->cast<GetChStmt>(); get_ch) {
      bool should_cache_as_read_only = false;
      if (current_offload->mem_access_opt.has_flag(
              get_ch->output_snode, SNodeAccessFlag::read_only)) {
        should_cache_as_read_only = true;
      }
      if (should_cache_as_read_only) {
        auto dtype = stmt->ret_type;
        if (auto ptr_type = stmt->src->ret_type->as<PointerType>();
            ptr_type->is_bit_pointer()) {
          // Bit pointer case.
          auto val_type = ptr_type->get_pointee_type();
          if (auto qit = val_type->cast<QuantIntType>()) {
            dtype = qit->get_physical_type();
            auto [data_ptr, bit_offset] = load_bit_pointer(llvm_val[stmt->src]);
            data_ptr = builder->CreateBitCast(data_ptr, llvm_ptr_type(dtype));
            auto data = create_intrinsic_load(dtype, data_ptr);
            llvm_val[stmt] = extract_quant_int(data, bit_offset, val_type);
          } else {
            // TODO: support __ldg
            TI_ASSERT(val_type->is<QuantFixedType>() ||
                      val_type->is<QuantFloatType>());
            llvm_val[stmt] = load_quant_fixed_or_quant_float(stmt->src);
          }
        } else {
          // Byte pointer case.
          // Issue an CUDA "__ldg" instruction so that data are cached in
          // the CUDA read-only data cache.
          llvm_val[stmt] = create_intrinsic_load(dtype, llvm_val[stmt->src]);
        }
      } else {
        CodeGenLLVM::visit(stmt);
      }
    } else {
      CodeGenLLVM::visit(stmt);
    }
  }

  void create_bls_buffer(OffloadedStmt *stmt) {
    auto type = llvm::ArrayType::get(llvm::Type::getInt8Ty(*llvm_context),
                                     stmt->bls_size);
    bls_buffer = new GlobalVariable(
        *module, type, false, llvm::GlobalValue::ExternalLinkage, nullptr,
        "bls_buffer", nullptr, llvm::GlobalVariable::NotThreadLocal,
        3 /*addrspace=shared*/);
    bls_buffer->setAlignment(llvm::MaybeAlign(8));
  }

  void visit(OffloadedStmt *stmt) override {
    stat.add("codegen_offloaded_tasks");
    if (stmt->bls_size > 0)
      create_bls_buffer(stmt);
#if defined(TI_WITH_CUDA)
    TI_ASSERT(current_offload == nullptr);
    current_offload = stmt;
    using Type = OffloadedStmt::TaskType;
    if (stmt->task_type == Type::gc) {
      // gc has 3 kernels, so we treat it specially
      emit_cuda_gc(stmt);
    } else {
      init_offloaded_task_function(stmt);
      if (stmt->task_type == Type::serial) {
        stmt->body->accept(this);
      } else if (stmt->task_type == Type::range_for) {
        create_offload_range_for(stmt);
      } else if (stmt->task_type == Type::struct_for) {
        create_offload_struct_for(stmt, true);
      } else if (stmt->task_type == Type::mesh_for) {
        create_offload_mesh_for(stmt);
      } else if (stmt->task_type == Type::listgen) {
        emit_list_gen(stmt);
      } else {
        TI_NOT_IMPLEMENTED
      }
      finalize_offloaded_task_function();
      current_task->grid_dim = stmt->grid_dim;
      if (stmt->task_type == Type::range_for) {
        if (stmt->const_begin && stmt->const_end) {
          int num_threads = stmt->end_value - stmt->begin_value;
          int grid_dim = ((num_threads % stmt->block_dim) == 0)
                             ? (num_threads / stmt->block_dim)
                             : (num_threads / stmt->block_dim) + 1;
          grid_dim = std::max(grid_dim, 1);
          current_task->grid_dim = std::min(stmt->grid_dim, grid_dim);
        }
      }
      if (stmt->task_type == Type::listgen) {
        int query_max_block_per_sm;
        CUDADriver::get_instance().device_get_attribute(
            &query_max_block_per_sm,
            CU_DEVICE_ATTRIBUTE_MAX_BLOCKS_PER_MULTIPROCESSOR, nullptr);
        int num_SMs;
        CUDADriver::get_instance().device_get_attribute(
            &num_SMs, CU_DEVICE_ATTRIBUTE_MULTIPROCESSOR_COUNT, nullptr);
        current_task->grid_dim = num_SMs * query_max_block_per_sm;
      }
      current_task->block_dim = stmt->block_dim;
      TI_ASSERT(current_task->grid_dim != 0);
      TI_ASSERT(current_task->block_dim != 0);
      current_task->end();
      current_task = nullptr;
    }
    current_offload = nullptr;
#else
    TI_NOT_IMPLEMENTED
#endif
  }

  void visit(ExternalFuncCallStmt *stmt) override {
    if (stmt->type == ExternalFuncCallStmt::BITCODE) {
      CodeGenLLVM::visit_call_bitcode(stmt);
    } else {
      TI_NOT_IMPLEMENTED
    }
  }

  void visit(ExternalTensorShapeAlongAxisStmt *stmt) override {
    const auto arg_id = stmt->arg_id;
    const auto axis = stmt->axis;
    llvm_val[stmt] = create_call("RuntimeContext_get_extra_args",
                                 {get_context(), tlctx->get_constant(arg_id),
                                  tlctx->get_constant(axis)});
  }

  void visit(BinaryOpStmt *stmt) override {
    auto op = stmt->op_type;
    if (op != BinaryOpType::atan2 && op != BinaryOpType::pow) {
      return CodeGenLLVM::visit(stmt);
    }

    auto ret_type = stmt->ret_type;

    llvm::Value *lhs = llvm_val[stmt->lhs];
    llvm::Value *rhs = llvm_val[stmt->rhs];

    // This branch contains atan2 and pow which use runtime.cpp function for
    // **real** type. We don't have f16 support there so promoting to f32 is
    // necessary.
    if (stmt->lhs->ret_type->is_primitive(PrimitiveTypeID::f16)) {
      lhs = builder->CreateFPExt(lhs, llvm::Type::getFloatTy(*llvm_context));
    }
    if (stmt->rhs->ret_type->is_primitive(PrimitiveTypeID::f16)) {
      rhs = builder->CreateFPExt(rhs, llvm::Type::getFloatTy(*llvm_context));
    }
    if (ret_type->is_primitive(PrimitiveTypeID::f16)) {
      ret_type = PrimitiveType::f32;
    }

    if (op == BinaryOpType::atan2) {
      if (ret_type->is_primitive(PrimitiveTypeID::f32)) {
        llvm_val[stmt] = create_call("__nv_atan2f", {lhs, rhs});
      } else if (ret_type->is_primitive(PrimitiveTypeID::f64)) {
        llvm_val[stmt] = create_call("__nv_atan2", {lhs, rhs});
      } else {
        TI_P(data_type_name(ret_type));
        TI_NOT_IMPLEMENTED
      }
    } else {
      if (ret_type->is_primitive(PrimitiveTypeID::f32)) {
        llvm_val[stmt] = create_call("__nv_powf", {lhs, rhs});
      } else if (ret_type->is_primitive(PrimitiveTypeID::f64)) {
        llvm_val[stmt] = create_call("__nv_pow", {lhs, rhs});
      } else if (ret_type->is_primitive(PrimitiveTypeID::i32)) {
        llvm_val[stmt] = create_call("pow_i32", {lhs, rhs});
      } else if (ret_type->is_primitive(PrimitiveTypeID::i64)) {
        llvm_val[stmt] = create_call("pow_i64", {lhs, rhs});
      } else {
        TI_P(data_type_name(ret_type));
        TI_NOT_IMPLEMENTED
      }
    }

    // Convert back to f16 if applicable.
    if (stmt->ret_type->is_primitive(PrimitiveTypeID::f16)) {
      llvm_val[stmt] = builder->CreateFPTrunc(
          llvm_val[stmt], llvm::Type::getHalfTy(*llvm_context));
    }
  }
};

#ifdef TI_WITH_LLVM
// static
std::unique_ptr<CodeGenLLVM> CodeGenCUDA::make_codegen_llvm(Kernel *kernel,
                                                            IRNode *ir) {
  return std::make_unique<CodeGenLLVMCUDA>(kernel, ir);
}
#endif  // TI_WITH_LLVM

static void set_arg_external_array(RuntimeContext *ctx,
                                   const std::string &kernel_name,
                                   int arg_id,
                                   uintptr_t ptr,
                                   uint64 size,
                                   bool is_device_allocation) {
  ActionRecorder::get_instance().record(
      "set_kernel_arg_ext_ptr",
      {ActionArg("kernel_name", kernel_name), ActionArg("arg_id", arg_id),
       ActionArg("address", fmt::format("0x{:x}", ptr)),
       ActionArg("array_size_in_bytes", (int64)size)});

  ctx->set_arg(arg_id, ptr);
  ctx->set_array_runtime_size(arg_id, size);
  ctx->set_array_device_allocation_type(
      arg_id, is_device_allocation ? RuntimeContext::DevAllocType::kNdarray
                                   : RuntimeContext::DevAllocType::kNone);
}

FunctionType CodeGenCUDA::codegen() {
  TI_AUTO_PROF
  return CodeGenLLVMCUDA(kernel, ir).gen();
}

FunctionType CUDAModuleToFunctionConverter::convert(
    const std::string &kernel_name,
    const std::vector<LlvmLaunchArgInfo> &args,
    std::unique_ptr<llvm::Module> mod,
    std::vector<OffloadedTask> &&tasks) const {
#ifdef TI_WITH_CUDA
  for (const auto &task : tasks) {
    llvm::Function *func = mod->getFunction(task.name);
    TI_ASSERT(func);
    tlctx_->mark_function_as_cuda_kernel(func, task.block_dim);
  }

  auto jit = tlctx_->jit.get();
  auto cuda_module =
      jit->add_module(std::move(mod), program_->config->gpu_max_reg);

  return [cuda_module, kernel_name, args, offloaded_tasks = tasks,
          program = this->program_](RuntimeContext &context) {
    CUDAContext::get_instance().make_current();
    std::vector<void *> arg_buffers(args.size(), nullptr);
    std::vector<void *> device_buffers(args.size(), nullptr);

    bool transferred = false;
    for (int i = 0; i < (int)args.size(); i++) {
      if (args[i].is_array) {
        const auto arr_sz = context.array_runtime_sizes[i];
        if (arr_sz == 0) {
          continue;
        }
        arg_buffers[i] = context.get_arg<void *>(i);
        if (context.device_allocation_type[i] ==
            RuntimeContext::DevAllocType::kNone) {
          // Note: both numpy and PyTorch support arrays/tensors with zeros
          // in shapes, e.g., shape=(0) or shape=(100, 0, 200). This makes
          // `arr_sz` zero.
          unsigned int attr_val = 0;
          uint32_t ret_code = CUDADriver::get_instance().mem_get_attribute.call(
              &attr_val, CU_POINTER_ATTRIBUTE_MEMORY_TYPE,
              (void *)arg_buffers[i]);

          if (ret_code != CUDA_SUCCESS || attr_val != CU_MEMORYTYPE_DEVICE) {
            // Copy to device buffer if arg is on host
            // - ret_code != CUDA_SUCCESS:
            //   arg_buffers[i] is not on device
            // - attr_val != CU_MEMORYTYPE_DEVICE:
            //   Cuda driver is aware of arg_buffers[i] but it might be on
            //   host.
            // See CUDA driver API `cuPointerGetAttribute` for more details.
            transferred = true;
            CUDADriver::get_instance().malloc(&device_buffers[i], arr_sz);
            CUDADriver::get_instance().memcpy_host_to_device(
                (void *)device_buffers[i], arg_buffers[i], arr_sz);
          } else {
            device_buffers[i] = arg_buffers[i];
          }
          // device_buffers[i] saves a raw ptr on CUDA device.
          set_arg_external_array(&context, kernel_name, i,
                                 (uint64)device_buffers[i], arr_sz,
                                 /*is_device_allocation=*/false);

        } else if (arr_sz > 0) {
          // arg_buffers[i] is a DeviceAllocation*
          // TODO: Unwraps DeviceAllocation* can be done at CodeGenLLVM since
          // it's shared by cpu and cuda.
          DeviceAllocation *ptr =
              static_cast<DeviceAllocation *>(arg_buffers[i]);
          device_buffers[i] = program->get_ndarray_alloc_info_ptr(*ptr);
          // We compare arg_buffers[i] and device_buffers[i] later to check
          // if transfer happened.
          // TODO: this logic can be improved but I'll leave it to a followup
          // PR.
          arg_buffers[i] = device_buffers[i];

          // device_buffers[i] saves the unwrapped raw ptr from arg_buffers[i]
          set_arg_external_array(&context, kernel_name, i,
                                 (uint64)device_buffers[i], arr_sz,
                                 /*is_device_allocation=*/false);
        }
      }
    }
    if (transferred) {
      CUDADriver::get_instance().stream_synchronize(nullptr);
    }

    for (auto task : offloaded_tasks) {
      TI_TRACE("Launching kernel {}<<<{}, {}>>>", task.name, task.grid_dim,
               task.block_dim);
      cuda_module->launch(task.name, task.grid_dim, task.block_dim, 0,
                          {&context});
    }
    // copy data back to host
    if (transferred) {
      CUDADriver::get_instance().stream_synchronize(nullptr);
      for (int i = 0; i < (int)args.size(); i++) {
        if (device_buffers[i] != arg_buffers[i]) {
          CUDADriver::get_instance().memcpy_device_to_host(
              arg_buffers[i], (void *)device_buffers[i],
              context.array_runtime_sizes[i]);
          CUDADriver::get_instance().mem_free((void *)device_buffers[i]);
        }
      }
    }
  };
#else
  TI_ERROR("No CUDA");
  return nullptr;
#endif  // TI_WITH_CUDA
}

FunctionType CUDAModuleToFunctionConverter::convert(
    const Kernel *kernel,
    std::unique_ptr<llvm::Module> mod,
    std::vector<OffloadedTask> &&tasks) const {
  return convert(kernel->name, infer_launch_args(kernel), std::move(mod),
                 std::move(tasks));
}

TLANG_NAMESPACE_END<|MERGE_RESOLUTION|>--- conflicted
+++ resolved
@@ -39,12 +39,7 @@
   FunctionType gen() override {
     auto compiled_res = run_compilation();
 
-<<<<<<< HEAD
-    auto *llvm_prog = static_cast<LlvmProgramImpl *>(
-        this->kernel->program->get_program_impl());
-=======
     auto *llvm_prog = get_llvm_program(kernel->program);
->>>>>>> 8750b3cb
     CUDAModuleToFunctionConverter converter{tlctx, llvm_prog};
 
     return converter.convert(this->kernel, std::move(compiled_res.llvm_module),
