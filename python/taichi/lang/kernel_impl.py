import ast
import functools
import inspect
import re
import sys
import textwrap
import weakref

import numpy as np
import taichi.lang
from taichi._lib import core as _ti_core
from taichi.lang import impl, ops, runtime_ops
from taichi.lang.ast import (ASTTransformerContext, KernelSimplicityASTChecker,
                             transform_tree)
from taichi.lang.ast.ast_transformer_utils import ReturnStatus
from taichi.lang.enums import AutodiffMode, Layout
from taichi.lang.exception import (TaichiCompilationError, TaichiRuntimeError,
                                   TaichiRuntimeTypeError, TaichiSyntaxError,
                                   handle_exception_from_cpp)
from taichi.lang.expr import Expr
from taichi.lang.kernel_arguments import KernelArgument
from taichi.lang.matrix import Matrix, MatrixType
<<<<<<< HEAD
from taichi.lang.shell import _shell_pop_print
from taichi.lang.wrap_inspect import getsourcefile, getsourcelines
from taichi.lang.util import has_paddle, has_pytorch, to_taichi_type
=======
from taichi.lang.shell import _shell_pop_print, oinspect
from taichi.lang.util import (cook_dtype, has_paddle, has_pytorch,
                              to_taichi_type)
>>>>>>> 4ab9f1b4
from taichi.types import (ndarray_type, primitive_types, sparse_matrix_builder,
                          template, texture_type)
from taichi.types.utils import is_signed

from taichi import _logging

if has_pytorch():
    import torch

if has_paddle():
    import paddle


def func(fn, is_real_function=False):
    """Marks a function as callable in Taichi-scope.

    This decorator transforms a Python function into a Taichi one. Taichi
    will JIT compile it into native instructions.

    Args:
        fn (Callable): The Python function to be decorated
        is_real_function (bool): Whether the function is a real function

    Returns:
        Callable: The decorated function

    Example::

        >>> @ti.func
        >>> def foo(x):
        >>>     return x + 2
        >>>
        >>> @ti.kernel
        >>> def run():
        >>>     print(foo(40))  # 42
    """
    is_classfunc = _inside_class(level_of_class_stackframe=3)

    fun = Func(fn, _classfunc=is_classfunc, is_real_function=is_real_function)

    @functools.wraps(fn)
    def decorated(*args, **kwargs):
        return fun.__call__(*args, **kwargs)

    decorated._is_taichi_function = True
    decorated._is_real_function = is_real_function
    return decorated


def real_func(fn):
    return func(fn, is_real_function=True)


def pyfunc(fn):
    """Marks a function as callable in both Taichi and Python scopes.

    When called inside the Taichi scope, Taichi will JIT compile it into
    native instructions. Otherwise it will be invoked directly as a
    Python function.

    See also :func:`~taichi.lang.kernel_impl.func`.

    Args:
        fn (Callable): The Python function to be decorated

    Returns:
        Callable: The decorated function
    """
    is_classfunc = _inside_class(level_of_class_stackframe=3)
    fun = Func(fn, _classfunc=is_classfunc, _pyfunc=True)

    @functools.wraps(fn)
    def decorated(*args, **kwargs):
        return fun.__call__(*args, **kwargs)

    decorated._is_taichi_function = True
    return decorated


def _get_tree_and_ctx(self,
                      excluded_parameters=(),
                      is_kernel=True,
                      arg_features=None,
                      args=None,
                      ast_builder=None,
                      is_real_function=False):
    file = getsourcefile(self.func)
    src, start_lineno = getsourcelines(self.func)
    src = [textwrap.fill(line, tabsize=4, width=9999) for line in src]
    tree = ast.parse(textwrap.dedent("\n".join(src)))

    func_body = tree.body[0]
    func_body.decorator_list = []

    global_vars = _get_global_vars(self.func)

    for i, arg in enumerate(func_body.args.args):
        anno = arg.annotation
        if isinstance(anno, ast.Name):
            global_vars[anno.id] = self.arguments[i].annotation

    if isinstance(func_body.returns, ast.Name):
        global_vars[func_body.returns.id] = self.return_type

    if is_kernel or is_real_function:
        # inject template parameters into globals
        for i in self.template_slot_locations:
            template_var_name = self.arguments[i].name
            global_vars[template_var_name] = args[i]

    return tree, ASTTransformerContext(excluded_parameters=excluded_parameters,
                                       is_kernel=is_kernel,
                                       func=self,
                                       arg_features=arg_features,
                                       global_vars=global_vars,
                                       argument_data=args,
                                       src=src,
                                       start_lineno=start_lineno,
                                       file=file,
                                       ast_builder=ast_builder,
                                       is_real_function=is_real_function)


def _process_args(self, args, kwargs):
    ret = [argument.default for argument in self.arguments]
    len_args = len(args)

    if len_args > len(ret):
        raise TaichiSyntaxError("Too many arguments.")

    for i, arg in enumerate(args):
        ret[i] = arg

    for key, value in kwargs.items():
        found = False
        for i, arg in enumerate(self.arguments):
            if key == arg.name:
                if i < len_args:
                    raise TaichiSyntaxError(
                        f"Multiple values for argument '{key}'.")
                ret[i] = value
                found = True
                break
        if not found:
            raise TaichiSyntaxError(f"Unexpected argument '{key}'.")

    for i, arg in enumerate(ret):
        if arg is inspect.Parameter.empty:
            raise TaichiSyntaxError(
                f"Parameter '{self.arguments[i].name}' missing.")

    return ret


class Func:
    function_counter = 0

    def __init__(self,
                 _func,
                 _classfunc=False,
                 _pyfunc=False,
                 is_real_function=False):
        self.func = _func
        self.func_id = Func.function_counter
        Func.function_counter += 1
        self.compiled = None
        self.classfunc = _classfunc
        self.pyfunc = _pyfunc
        self.is_real_function = is_real_function
        self.arguments = []
        self.return_type = None
        self.extract_arguments()
        self.template_slot_locations = []
        for i, arg in enumerate(self.arguments):
            if isinstance(arg.annotation, template):
                self.template_slot_locations.append(i)
        self.mapper = TaichiCallableTemplateMapper(
            self.arguments, self.template_slot_locations)
        self.taichi_functions = {}  # The |Function| class in C++

    def __call__(self, *args, **kwargs):
        args = _process_args(self, args, kwargs)

        if not impl.inside_kernel():
            if not self.pyfunc:
                raise TaichiSyntaxError(
                    "Taichi functions cannot be called from Python-scope.")
            return self.func(*args)

        if self.is_real_function:
            if impl.get_runtime(
            ).current_kernel.autodiff_mode != AutodiffMode.NONE:
                raise TaichiSyntaxError(
                    "Real function in gradient kernels unsupported.")
            instance_id, _ = self.mapper.lookup(args)
            key = _ti_core.FunctionKey(self.func.__name__, self.func_id,
                                       instance_id)
            if self.compiled is None:
                self.compiled = {}
            if key.instance_id not in self.compiled:
                self.do_compile(key=key, args=args)
            return self.func_call_rvalue(key=key, args=args)
        tree, ctx = _get_tree_and_ctx(
            self,
            is_kernel=False,
            args=args,
            ast_builder=impl.get_runtime().prog.current_ast_builder(),
            is_real_function=self.is_real_function)
        ret = transform_tree(tree, ctx)
        if not self.is_real_function:
            if self.return_type and ctx.returned != ReturnStatus.ReturnedValue:
                raise TaichiSyntaxError(
                    "Function has a return type but does not have a return statement"
                )
        return ret

    def func_call_rvalue(self, key, args):
        # Skip the template args, e.g., |self|
        assert self.is_real_function
        non_template_args = []
        for i, kernel_arg in enumerate(self.arguments):
            anno = kernel_arg.annotation
            if not isinstance(anno, template):
                if id(anno) in primitive_types.type_ids:
                    non_template_args.append(ops.cast(args[i], anno))
                elif isinstance(anno, primitive_types.RefType):
                    non_template_args.append(
                        _ti_core.make_reference(args[i].ptr))
                else:
                    non_template_args.append(args[i])
        non_template_args = impl.make_expr_group(non_template_args)
        return Expr(
            _ti_core.make_func_call_expr(
                self.taichi_functions[key.instance_id], non_template_args))

    def do_compile(self, key, args):
        tree, ctx = _get_tree_and_ctx(self,
                                      is_kernel=False,
                                      args=args,
                                      is_real_function=self.is_real_function)
        fn = impl.get_runtime().prog.create_function(key)

        def func_body():
            ctx.ast_builder = fn.ast_builder()
            transform_tree(tree, ctx)

        self.taichi_functions[key.instance_id] = fn
        self.compiled[key.instance_id] = func_body
        self.taichi_functions[key.instance_id].set_function_body(func_body)

    def extract_arguments(self):
        sig = inspect.signature(self.func)
        if sig.return_annotation not in (inspect.Signature.empty, None):
            self.return_type = sig.return_annotation
        params = sig.parameters
        arg_names = params.keys()
        for i, arg_name in enumerate(arg_names):
            param = params[arg_name]
            if param.kind == inspect.Parameter.VAR_KEYWORD:
                raise TaichiSyntaxError(
                    'Taichi functions do not support variable keyword parameters (i.e., **kwargs)'
                )
            if param.kind == inspect.Parameter.VAR_POSITIONAL:
                raise TaichiSyntaxError(
                    'Taichi functions do not support variable positional parameters (i.e., *args)'
                )
            if param.kind == inspect.Parameter.KEYWORD_ONLY:
                raise TaichiSyntaxError(
                    'Taichi functions do not support keyword parameters')
            if param.kind != inspect.Parameter.POSITIONAL_OR_KEYWORD:
                raise TaichiSyntaxError(
                    'Taichi functions only support "positional or keyword" parameters'
                )
            annotation = param.annotation
            if annotation is inspect.Parameter.empty:
                if i == 0 and self.classfunc:
                    annotation = template()
                # TODO: pyfunc also need type annotation check when real function is enabled,
                #       but that has to happen at runtime when we know which scope it's called from.
                elif not self.pyfunc and self.is_real_function:
                    raise TaichiSyntaxError(
                        f'Taichi function `{self.func.__name__}` parameter `{arg_name}` must be type annotated'
                    )
            else:
                if isinstance(annotation, ndarray_type.NdarrayType):
                    pass
                elif isinstance(annotation, MatrixType):
                    pass
                elif id(annotation) in primitive_types.type_ids:
                    pass
                elif isinstance(annotation, template):
                    pass
                elif isinstance(annotation, primitive_types.RefType):
                    pass
                else:
                    raise TaichiSyntaxError(
                        f'Invalid type annotation (argument {i}) of Taichi function: {annotation}'
                    )
            self.arguments.append(
                KernelArgument(annotation, param.name, param.default))


class TaichiCallableTemplateMapper:
    def __init__(self, arguments, template_slot_locations):
        self.arguments = arguments
        self.num_args = len(arguments)
        self.template_slot_locations = template_slot_locations
        self.mapping = {}

    @staticmethod
    def extract_arg(arg, anno):
        if isinstance(anno, template):
            if isinstance(arg, taichi.lang.snode.SNode):
                return arg.ptr
            if isinstance(arg, taichi.lang.expr.Expr):
                return arg.ptr.get_underlying_ptr_address()
            if isinstance(arg, _ti_core.Expr):
                return arg.get_underlying_ptr_address()
            if isinstance(arg, tuple):
                return tuple(
                    TaichiCallableTemplateMapper.extract_arg(item, anno)
                    for item in arg)
            if isinstance(arg, taichi.lang._ndarray.Ndarray):
                raise TaichiRuntimeTypeError(
                    'Ndarray shouldn\'t be passed in via `ti.template()`, please annotate your kernel using `ti.types.ndarray(...)` instead'
                )

            if isinstance(arg, (list, tuple, dict, set)) or hasattr(
                    arg, '_data_oriented'):
                # [Composite arguments] Return weak reference to the object
                # Taichi kernel will cache the extracted arguments, thus we can't simply return the original argument.
                # Instead, a weak reference to the original value is returned to avoid memory leak.

                # TODO(zhanlue): replacing "tuple(args)" with "hash of argument values"
                # This can resolve the following issues:
                # 1. Invalid weak-ref will leave a dead(dangling) entry in both caches: "self.mapping" and "self.compiled_functions"
                # 2. Different argument instances with same type and same value, will get templatized into seperate kernels.
                return weakref.ref(arg)

            # [Primitive arguments] Return the value
            return arg
        if isinstance(anno, texture_type.TextureType):
            return arg.num_dims,
        if isinstance(anno, texture_type.RWTextureType):
            # (penguinliong) '0' is the assumed LOD level. We currently don't
            # support mip-mapping.
            return arg.num_dims, arg.num_channels, arg.dtype, 0
        if isinstance(anno, ndarray_type.NdarrayType):
            if isinstance(arg, taichi.lang._ndarray.ScalarNdarray):
                anno.check_matched(arg.get_type())
                return arg.dtype, len(arg.shape), (), Layout.AOS
            if isinstance(arg, taichi.lang.matrix.VectorNdarray):
                anno.check_matched(arg.get_type())
                return arg.dtype, len(arg.shape) + 1, (arg.n, ), Layout.AOS
            if isinstance(arg, taichi.lang.matrix.MatrixNdarray):
                anno.check_matched(arg.get_type())
                return arg.dtype, len(arg.shape) + 2, (arg.n,
                                                       arg.m), Layout.AOS
            # external arrays
            element_dim = 0 if anno.element_dim is None else anno.element_dim
            shape = tuple(arg.shape)
            if len(shape) < element_dim:
                raise ValueError(
                    f"Invalid argument into ti.types.ndarray() - required element_dim={element_dim}, "
                    f"but the argument has only {len(shape)} dimensions")
            element_shape = () if element_dim == 0 else shape[-element_dim:]
            return to_taichi_type(
                arg.dtype), len(shape), element_shape, Layout.AOS
        if isinstance(anno, sparse_matrix_builder):
            return arg.dtype
        # Use '#' as a placeholder because other kinds of arguments are not involved in template instantiation
        return '#'

    def extract(self, args):
        extracted = []
        for arg, kernel_arg in zip(args, self.arguments):
            extracted.append(self.extract_arg(arg, kernel_arg.annotation))
        return tuple(extracted)

    def lookup(self, args):
        if len(args) != self.num_args:
            raise TypeError(
                f'{self.num_args} argument(s) needed but {len(args)} provided.'
            )

        key = self.extract(args)
        if key not in self.mapping:
            count = len(self.mapping)
            self.mapping[key] = count
        return self.mapping[key], key


def _get_global_vars(_func):
    # Discussions: https://github.com/taichi-dev/taichi/issues/282
    global_vars = _func.__globals__.copy()

    freevar_names = _func.__code__.co_freevars
    closure = _func.__closure__
    if closure:
        freevar_values = list(map(lambda x: x.cell_contents, closure))
        for name, value in zip(freevar_names, freevar_values):
            global_vars[name] = value

    return global_vars


class Kernel:
    counter = 0

    def __init__(self, _func, autodiff_mode, _classkernel=False):
        self.func = _func
        self.kernel_counter = Kernel.counter
        Kernel.counter += 1
        assert autodiff_mode in (AutodiffMode.NONE, AutodiffMode.VALIDATION,
                                 AutodiffMode.FORWARD, AutodiffMode.REVERSE)
        self.autodiff_mode = autodiff_mode
        self.grad = None
        self.arguments = []
        self.return_type = None
        self.classkernel = _classkernel
        self.extract_arguments()
        self.template_slot_locations = []
        for i, arg in enumerate(self.arguments):
            if isinstance(arg.annotation, template):
                self.template_slot_locations.append(i)
        self.mapper = TaichiCallableTemplateMapper(
            self.arguments, self.template_slot_locations)
        impl.get_runtime().kernels.append(self)
        self.reset()
        self.kernel_cpp = None
        # TODO[#5114]: get rid of compiled_functions and use compiled_kernels instead.
        # Main motivation is that compiled_kernels can be potentially serialized in the AOT scenario.
        self.compiled_kernels = {}

    def reset(self):
        self.runtime = impl.get_runtime()

    def extract_arguments(self):
        sig = inspect.signature(self.func)
        if sig.return_annotation not in (inspect._empty, None):
            self.return_type = sig.return_annotation
        params = sig.parameters
        arg_names = params.keys()
        for i, arg_name in enumerate(arg_names):
            param = params[arg_name]
            if param.kind == inspect.Parameter.VAR_KEYWORD:
                raise TaichiSyntaxError(
                    'Taichi kernels do not support variable keyword parameters (i.e., **kwargs)'
                )
            if param.kind == inspect.Parameter.VAR_POSITIONAL:
                raise TaichiSyntaxError(
                    'Taichi kernels do not support variable positional parameters (i.e., *args)'
                )
            if param.default is not inspect.Parameter.empty:
                raise TaichiSyntaxError(
                    'Taichi kernels do not support default values for arguments'
                )
            if param.kind == inspect.Parameter.KEYWORD_ONLY:
                raise TaichiSyntaxError(
                    'Taichi kernels do not support keyword parameters')
            if param.kind != inspect.Parameter.POSITIONAL_OR_KEYWORD:
                raise TaichiSyntaxError(
                    'Taichi kernels only support "positional or keyword" parameters'
                )
            annotation = param.annotation
            if param.annotation is inspect.Parameter.empty:
                if i == 0 and self.classkernel:  # The |self| parameter
                    annotation = template()
                else:
                    raise TaichiSyntaxError(
                        'Taichi kernels parameters must be type annotated')
            else:
                if isinstance(
                        annotation,
                    (template, ndarray_type.NdarrayType,
                     texture_type.TextureType, texture_type.RWTextureType)):
                    pass
                elif id(annotation) in primitive_types.type_ids:
                    pass
                elif isinstance(annotation, sparse_matrix_builder):
                    pass
                elif isinstance(annotation, MatrixType):
                    pass
                else:
                    raise TaichiSyntaxError(
                        f'Invalid type annotation (argument {i}) of Taichi kernel: {annotation}'
                    )
            self.arguments.append(
                KernelArgument(annotation, param.name, param.default))

    def materialize(self, key=None, args=None, arg_features=None):
        if key is None:
            key = (self.func, 0, self.autodiff_mode)
        self.runtime.materialize()

        if key in self.runtime.compiled_functions:
            return

        grad_suffix = ""
        if self.autodiff_mode == AutodiffMode.FORWARD:
            grad_suffix = "_forward_grad"
        elif self.autodiff_mode == AutodiffMode.REVERSE:
            grad_suffix = "_reverse_grad"
        elif self.autodiff_mode == AutodiffMode.VALIDATION:
            grad_suffix = "_validate_grad"
        kernel_name = f"{self.func.__name__}_c{self.kernel_counter}_{key[1]}{grad_suffix}"
        _logging.trace(f"Compiling kernel {kernel_name}...")

        tree, ctx = _get_tree_and_ctx(
            self,
            args=args,
            excluded_parameters=self.template_slot_locations,
            arg_features=arg_features)

        if self.autodiff_mode != AutodiffMode.NONE:
            KernelSimplicityASTChecker(self.func).visit(tree)

        # Do not change the name of 'taichi_ast_generator'
        # The warning system needs this identifier to remove unnecessary messages
        def taichi_ast_generator(kernel_cxx):
            if self.runtime.inside_kernel:
                raise TaichiSyntaxError(
                    "Kernels cannot call other kernels. I.e., nested kernels are not allowed. "
                    "Please check if you have direct/indirect invocation of kernels within kernels. "
                    "Note that some methods provided by the Taichi standard library may invoke kernels, "
                    "and please move their invocations to Python-scope.")
            self.runtime.inside_kernel = True
            self.runtime.current_kernel = self
            try:
                ctx.ast_builder = kernel_cxx.ast_builder()
                transform_tree(tree, ctx)
                if not ctx.is_real_function:
                    if self.return_type and ctx.returned != ReturnStatus.ReturnedValue:
                        raise TaichiSyntaxError(
                            "Kernel has a return type but does not have a return statement"
                        )
            finally:
                self.runtime.inside_kernel = False
                self.runtime.current_kernel = None

        taichi_kernel = impl.get_runtime().prog.create_kernel(
            taichi_ast_generator, kernel_name, self.autodiff_mode)

        self.kernel_cpp = taichi_kernel

        assert key not in self.runtime.compiled_functions
        self.runtime.compiled_functions[key] = self.get_function_body(
            taichi_kernel)
        self.compiled_kernels[key] = taichi_kernel

    def get_torch_callbacks(self, v, has_torch, is_ndarray=True):
        callbacks = []

        def get_call_back(u, v):
            def call_back():
                u.copy_(v)

            return call_back

        assert has_torch
        assert isinstance(v, torch.Tensor)
        if not v.is_contiguous():
            raise ValueError(
                "Non contiguous tensors are not supported, please call tensor.contiguous() before passing it into taichi kernel."
            )
        tmp = v
        taichi_arch = self.runtime.prog.config().arch

        if str(v.device).startswith('cuda'):
            # External tensor on cuda
            if taichi_arch != _ti_core.Arch.cuda:
                # copy data back to cpu
                host_v = v.to(device='cpu', copy=True)
                tmp = host_v
                callbacks.append(get_call_back(v, host_v))
        return tmp, callbacks

    def get_paddle_callbacks(self, v, has_pp):
        callbacks = []

        def get_call_back(u, v):
            def call_back():
                u.copy_(v, False)

            return call_back

        assert has_pp
        assert isinstance(v, paddle.Tensor)

        tmp = v.value().get_tensor()
        taichi_arch = self.runtime.prog.config().arch

        if v.place.is_gpu_place():
            # External tensor on cuda
            if taichi_arch != _ti_core.Arch.cuda:
                # copy data back to cpu
                host_v = v.cpu()
                tmp = host_v.value().get_tensor()
                callbacks.append(get_call_back(v, host_v))
        elif v.place.is_cpu_place():
            # External tensor on cpu
            if taichi_arch == _ti_core.Arch.cuda:
                gpu_v = v.cuda()
                tmp = gpu_v.value().get_tensor()
                callbacks.append(get_call_back(v, gpu_v))
        else:
            # Paddle do support many other backends like XPU, NPU, MLU, IPU.
            raise TaichiRuntimeError(
                f"Taichi do not support backend {v.place} that Paddle support."
            )

        return tmp, callbacks

    def get_function_body(self, t_kernel):
        # The actual function body
        def func__(*args):
            assert len(args) == len(
                self.arguments
            ), f'{len(self.arguments)} arguments needed but {len(args)} provided'

            tmps = []
            callbacks = []
            has_torch = has_pytorch()
            has_pp = has_paddle()

            actual_argument_slot = 0
            launch_ctx = t_kernel.make_launch_context()
            for i, v in enumerate(args):
                needed = self.arguments[i].annotation
                if isinstance(needed, template):
                    continue
                provided = type(v)
                # Note: do not use sth like "needed == f32". That would be slow.
                if id(needed) in primitive_types.real_type_ids:
                    if not isinstance(v, (float, int)):
                        raise TaichiRuntimeTypeError.get(
                            i, needed.to_string(), provided)
                    launch_ctx.set_arg_float(actual_argument_slot, float(v))
                elif id(needed) in primitive_types.integer_type_ids:
                    if not isinstance(v, int):
                        raise TaichiRuntimeTypeError.get(
                            i, needed.to_string(), provided)
                    if is_signed(cook_dtype(needed)):
                        launch_ctx.set_arg_int(actual_argument_slot, int(v))
                    else:
                        launch_ctx.set_arg_uint(actual_argument_slot, int(v))
                elif isinstance(needed, sparse_matrix_builder):
                    # Pass only the base pointer of the ti.types.sparse_matrix_builder() argument
                    launch_ctx.set_arg_uint(actual_argument_slot,
                                            v._get_addr())
                elif isinstance(needed,
                                ndarray_type.NdarrayType) and isinstance(
                                    v, taichi.lang._ndarray.Ndarray):
                    launch_ctx.set_arg_ndarray(actual_argument_slot, v.arr)
                elif isinstance(needed,
                                texture_type.TextureType) and isinstance(
                                    v, taichi.lang._texture.Texture):
                    launch_ctx.set_arg_texture(actual_argument_slot, v.tex)
                elif isinstance(needed,
                                texture_type.RWTextureType) and isinstance(
                                    v, taichi.lang._texture.Texture):
                    launch_ctx.set_arg_rw_texture(actual_argument_slot, v.tex)
                elif isinstance(
                        needed,
                        ndarray_type.NdarrayType) and (self.match_ext_arr(v)):
                    is_numpy = isinstance(v, np.ndarray)
                    is_torch = isinstance(v,
                                          torch.Tensor) if has_torch else False

                    # Element shapes are already spcialized in Taichi codegen.
                    # The shape information for element dims are no longer needed.
                    # Therefore we strip the element shapes from the shape vector,
                    # so that it only holds "real" array shapes.
                    is_soa = needed.layout == Layout.SOA
                    array_shape = v.shape
                    element_dim = needed.element_dim
                    if element_dim:
                        array_shape = v.shape[
                            element_dim:] if is_soa else v.shape[:-element_dim]
                    if is_numpy:
                        if v.flags.c_contiguous:
                            launch_ctx.set_arg_external_array_with_shape(
                                actual_argument_slot, int(v.ctypes.data),
                                v.nbytes, array_shape)
                        elif v.flags.f_contiguous:
                            # TODO: A better way that avoids copying is saving strides info.
                            tmp = np.ascontiguousarray(v)
                            # Purpose: DO NOT GC |tmp|!
                            tmps.append(tmp)

                            def callback(original, updated):
                                np.copyto(original, np.asfortranarray(updated))

                            callbacks.append(
                                functools.partial(callback, v, tmp))
                            launch_ctx.set_arg_external_array_with_shape(
                                actual_argument_slot, int(tmp.ctypes.data),
                                tmp.nbytes, array_shape)
                        else:
                            raise ValueError(
                                "Non contiguous numpy arrays are not supported, please call np.ascontiguousarray(arr) before passing it into taichi kernel."
                            )
                    elif is_torch:
                        is_ndarray = False
                        tmp, torch_callbacks = self.get_torch_callbacks(
                            v, has_torch, is_ndarray)
                        callbacks += torch_callbacks
                        launch_ctx.set_arg_external_array_with_shape(
                            actual_argument_slot, int(tmp.data_ptr()),
                            tmp.element_size() * tmp.nelement(), array_shape)
                    else:
                        # For now, paddle.fluid.core.Tensor._ptr() is only available on develop branch
                        tmp, paddle_callbacks = self.get_paddle_callbacks(
                            v, has_pp)
                        callbacks += paddle_callbacks
                        launch_ctx.set_arg_external_array_with_shape(
                            actual_argument_slot, int(tmp._ptr()),
                            v.element_size() * v.size, array_shape)

                elif isinstance(needed, MatrixType):
                    if needed.dtype in primitive_types.real_types:
                        for a in range(needed.n):
                            for b in range(needed.m):
                                val = v[a, b] if needed.ndim == 2 else v[a]
                                if not isinstance(val, (int, float)):
                                    raise TaichiRuntimeTypeError.get(
                                        i, needed.dtype.to_string(), type(val))
                                launch_ctx.set_arg_float(
                                    actual_argument_slot, float(val))
                                actual_argument_slot += 1
                    elif needed.dtype in primitive_types.integer_types:
                        for a in range(needed.n):
                            for b in range(needed.m):
                                val = v[a, b] if needed.ndim == 2 else v[a]
                                if not isinstance(val, int):
                                    raise TaichiRuntimeTypeError.get(
                                        i, needed.dtype.to_string(), type(val))
                                if is_signed(needed.dtype):
                                    launch_ctx.set_arg_int(
                                        actual_argument_slot, int(val))
                                else:
                                    launch_ctx.set_arg_uint(
                                        actual_argument_slot, int(val))
                                actual_argument_slot += 1
                    else:
                        raise ValueError(
                            f'Matrix dtype {needed.dtype} is not integer type or real type.'
                        )
                    continue
                else:
                    raise ValueError(
                        f'Argument type mismatch. Expecting {needed}, got {type(v)}.'
                    )
                actual_argument_slot += 1

            if actual_argument_slot > 8 and impl.current_cfg(
            ).arch == _ti_core.cc:
                raise TaichiRuntimeError(
                    f"The number of elements in kernel arguments is too big! Do not exceed 8 on {_ti_core.arch_name(impl.current_cfg().arch)} backend."
                )

            if actual_argument_slot > 64 and impl.current_cfg(
            ).arch != _ti_core.cc:
                raise TaichiRuntimeError(
                    f"The number of elements in kernel arguments is too big! Do not exceed 64 on {_ti_core.arch_name(impl.current_cfg().arch)} backend."
                )

            try:
                t_kernel(launch_ctx)
            except Exception as e:
                e = handle_exception_from_cpp(e)
                raise e from None

            ret = None
            ret_dt = self.return_type
            has_ret = ret_dt is not None

            if has_ret:
                runtime_ops.sync()

            if has_ret:
                if id(ret_dt) in primitive_types.integer_type_ids:
                    if is_signed(cook_dtype(ret_dt)):
                        ret = t_kernel.get_ret_int(0)
                    else:
                        ret = t_kernel.get_ret_uint(0)
                elif id(ret_dt) in primitive_types.real_type_ids:
                    ret = t_kernel.get_ret_float(0)
                elif id(ret_dt.dtype) in primitive_types.integer_type_ids:
                    if is_signed(cook_dtype(ret_dt.dtype)):
                        it = iter(t_kernel.get_ret_int_tensor(0))
                    else:
                        it = iter(t_kernel.get_ret_uint_tensor(0))
                    ret = Matrix([[next(it) for _ in range(ret_dt.m)]
                                  for _ in range(ret_dt.n)],
                                 ndim=getattr(ret_dt, 'ndim', 2))
                else:
                    it = iter(t_kernel.get_ret_float_tensor(0))
                    ret = Matrix([[next(it) for _ in range(ret_dt.m)]
                                  for _ in range(ret_dt.n)],
                                 ndim=getattr(ret_dt, 'ndim', 2))
            if callbacks:
                for c in callbacks:
                    c()

            return ret

        return func__

    @staticmethod
    def match_ext_arr(v):
        has_array = isinstance(v, np.ndarray)
        if not has_array and has_pytorch():
            has_array = isinstance(v, torch.Tensor)
        if not has_array and has_paddle():
            has_array = isinstance(v, paddle.Tensor)
        return has_array

    def ensure_compiled(self, *args):
        instance_id, arg_features = self.mapper.lookup(args)
        key = (self.func, instance_id, self.autodiff_mode)
        self.materialize(key=key, args=args, arg_features=arg_features)
        return key

    # For small kernels (< 3us), the performance can be pretty sensitive to overhead in __call__
    # Thus this part needs to be fast. (i.e. < 3us on a 4 GHz x64 CPU)
    @_shell_pop_print
    def __call__(self, *args, **kwargs):
        args = _process_args(self, args, kwargs)

        # Transform the primal kernel to forward mode grad kernel
        # then recover to primal when exiting the forward mode manager
        if self.runtime.fwd_mode_manager and not self.runtime.grad_replaced:
            # TODO: if we would like to compute 2nd-order derivatives by forward-on-reverse in a nested context manager fashion,
            # i.e., a `Tape` nested in the `FwdMode`, we can transform the kernels with `mode_original == AutodiffMode.REVERSE` only,
            # to avoid duplicate computation for 1st-order derivatives
            self.runtime.fwd_mode_manager.insert(self)

        # Both the class kernels and the plain-function kernels are unified now.
        # In both cases, |self.grad| is another Kernel instance that computes the
        # gradient. For class kernels, args[0] is always the kernel owner.

        # No need to capture grad kernels because they are already bound with their primal kernels
        if self.autodiff_mode in (
                AutodiffMode.NONE, AutodiffMode.VALIDATION
        ) and self.runtime.target_tape and not self.runtime.grad_replaced:
            self.runtime.target_tape.insert(self, args)

        if self.autodiff_mode != AutodiffMode.NONE and impl.current_cfg(
        ).opt_level == 0:
            _logging.warn(
                """opt_level = 1 is enforced to enable gradient computation."""
            )
            impl.current_cfg().opt_level = 1
        key = self.ensure_compiled(*args)
        return self.runtime.compiled_functions[key](*args)


# For a Taichi class definition like below:
#
# @ti.data_oriented
# class X:
#   @ti.kernel
#   def foo(self):
#     ...
#
# When ti.kernel runs, the stackframe's |code_context| of Python 3.8(+) is
# different from that of Python 3.7 and below. In 3.8+, it is 'class X:',
# whereas in <=3.7, it is '@ti.data_oriented'. More interestingly, if the class
# inherits, i.e. class X(object):, then in both versions, |code_context| is
# 'class X(object):'...
_KERNEL_CLASS_STACKFRAME_STMT_RES = [
    re.compile(r'@(\w+\.)?data_oriented'),
    re.compile(r'class '),
]


def _inside_class(level_of_class_stackframe):
    try:
        maybe_class_frame = sys._getframe(level_of_class_stackframe)
        statement_list = inspect.getframeinfo(maybe_class_frame)[3]
        first_statment = statement_list[0].strip()
        for pat in _KERNEL_CLASS_STACKFRAME_STMT_RES:
            if pat.match(first_statment):
                return True
    except:
        pass
    return False


def _kernel_impl(_func, level_of_class_stackframe, verbose=False):
    # Can decorators determine if a function is being defined inside a class?
    # https://stackoverflow.com/a/8793684/12003165
    is_classkernel = _inside_class(level_of_class_stackframe + 1)

    if verbose:
        print(f'kernel={_func.__name__} is_classkernel={is_classkernel}')
    primal = Kernel(_func,
                    autodiff_mode=AutodiffMode.NONE,
                    _classkernel=is_classkernel)
    adjoint = Kernel(_func,
                     autodiff_mode=AutodiffMode.REVERSE,
                     _classkernel=is_classkernel)
    # Having |primal| contains |grad| makes the tape work.
    primal.grad = adjoint

    if is_classkernel:
        # For class kernels, their primal/adjoint callables are constructed
        # when the kernel is accessed via the instance inside
        # _BoundedDifferentiableMethod.
        # This is because we need to bind the kernel or |grad| to the instance
        # owning the kernel, which is not known until the kernel is accessed.
        #
        # See also: _BoundedDifferentiableMethod, data_oriented.
        @functools.wraps(_func)
        def wrapped(*args, **kwargs):
            # If we reach here (we should never), it means the class is not decorated
            # with @ti.data_oriented, otherwise getattr would have intercepted the call.
            clsobj = type(args[0])
            assert not hasattr(clsobj, '_data_oriented')
            raise TaichiSyntaxError(
                f'Please decorate class {clsobj.__name__} with @ti.data_oriented'
            )
    else:

        @functools.wraps(_func)
        def wrapped(*args, **kwargs):
            try:
                return primal(*args, **kwargs)
            except (TaichiCompilationError, TaichiRuntimeError) as e:
                raise type(e)('\n' + str(e)) from None

        wrapped.grad = adjoint

    wrapped._is_wrapped_kernel = True
    wrapped._is_classkernel = is_classkernel
    wrapped._primal = primal
    wrapped._adjoint = adjoint
    return wrapped


def kernel(fn):
    """Marks a function as a Taichi kernel.

    A Taichi kernel is a function written in Python, and gets JIT compiled by
    Taichi into native CPU/GPU instructions (e.g. a series of CUDA kernels).
    The top-level ``for`` loops are automatically parallelized, and distributed
    to either a CPU thread pool or massively parallel GPUs.

    Kernel's gradient kernel would be generated automatically by the AutoDiff system.

    See also https://docs.taichi-lang.org/docs/syntax#kernel.

    Args:
        fn (Callable): the Python function to be decorated

    Returns:
        Callable: The decorated function

    Example::

        >>> x = ti.field(ti.i32, shape=(4, 8))
        >>>
        >>> @ti.kernel
        >>> def run():
        >>>     # Assigns all the elements of `x` in parallel.
        >>>     for i in x:
        >>>         x[i] = i
    """
    return _kernel_impl(fn, level_of_class_stackframe=3)


class _BoundedDifferentiableMethod:
    def __init__(self, kernel_owner, wrapped_kernel_func):
        clsobj = type(kernel_owner)
        if not getattr(clsobj, '_data_oriented', False):
            raise TaichiSyntaxError(
                f'Please decorate class {clsobj.__name__} with @ti.data_oriented'
            )
        self._kernel_owner = kernel_owner
        self._primal = wrapped_kernel_func._primal
        self._adjoint = wrapped_kernel_func._adjoint
        self._is_staticmethod = wrapped_kernel_func._is_staticmethod
        self.__name__ = None

    def __call__(self, *args, **kwargs):
        try:
            if self._is_staticmethod:
                return self._primal(*args, **kwargs)
            return self._primal(self._kernel_owner, *args, **kwargs)
        except (TaichiCompilationError, TaichiRuntimeError) as e:
            raise type(e)('\n' + str(e)) from None

    def grad(self, *args, **kwargs):
        return self._adjoint(self._kernel_owner, *args, **kwargs)


def data_oriented(cls):
    """Marks a class as Taichi compatible.

    To allow for modularized code, Taichi provides this decorator so that
    Taichi kernels can be defined inside a class.

    See also https://docs.taichi-lang.org/docs/odop

    Example::

        >>> @ti.data_oriented
        >>> class TiArray:
        >>>     def __init__(self, n):
        >>>         self.x = ti.field(ti.f32, shape=n)
        >>>
        >>>     @ti.kernel
        >>>     def inc(self):
        >>>         for i in self.x:
        >>>             self.x[i] += 1.0
        >>>
        >>> a = TiArray(32)
        >>> a.inc()

    Args:
        cls (Class): the class to be decorated

    Returns:
        The decorated class.
    """
    def _getattr(self, item):
        method = cls.__dict__.get(item, None)
        is_property = method.__class__ == property
        is_staticmethod = method.__class__ == staticmethod
        if is_property:
            x = method.fget
        else:
            x = super(cls, self).__getattribute__(item)
        if hasattr(x, '_is_wrapped_kernel'):
            if inspect.ismethod(x):
                wrapped = x.__func__
            else:
                wrapped = x
            wrapped._is_staticmethod = is_staticmethod
            assert inspect.isfunction(wrapped)
            if wrapped._is_classkernel:
                ret = _BoundedDifferentiableMethod(self, wrapped)
                ret.__name__ = wrapped.__name__
                if is_property:
                    return ret()
                return ret
        if is_property:
            return x(self)
        return x

    cls.__getattribute__ = _getattr
    cls._data_oriented = True

    return cls


__all__ = ["data_oriented", "func", "kernel"]<|MERGE_RESOLUTION|>--- conflicted
+++ resolved
@@ -20,15 +20,9 @@
 from taichi.lang.expr import Expr
 from taichi.lang.kernel_arguments import KernelArgument
 from taichi.lang.matrix import Matrix, MatrixType
-<<<<<<< HEAD
 from taichi.lang.shell import _shell_pop_print
 from taichi.lang.wrap_inspect import getsourcefile, getsourcelines
 from taichi.lang.util import has_paddle, has_pytorch, to_taichi_type
-=======
-from taichi.lang.shell import _shell_pop_print, oinspect
-from taichi.lang.util import (cook_dtype, has_paddle, has_pytorch,
-                              to_taichi_type)
->>>>>>> 4ab9f1b4
 from taichi.types import (ndarray_type, primitive_types, sparse_matrix_builder,
                           template, texture_type)
 from taichi.types.utils import is_signed
