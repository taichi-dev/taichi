// Type checking

#include "taichi/ir/ir.h"
#include "taichi/ir/statements.h"
#include "taichi/ir/transforms.h"
#include "taichi/ir/analysis.h"
#include "taichi/ir/visitors.h"
#include "taichi/ir/frontend.h"

TLANG_NAMESPACE_BEGIN

// "Type" here does not include vector width
// Var lookup and Type inference
class TypeCheck : public IRVisitor {
 private:
  CompileConfig config_;

 public:
  explicit TypeCheck(const CompileConfig &config) : config_(config) {
    allow_undefined_visitor = true;
  }

  static void mark_as_if_const(Stmt *stmt, DataType t) {
    if (stmt->is<ConstStmt>()) {
      stmt->ret_type = t;
    }
  }

  void visit(AllocaStmt *stmt) override {
    // Do nothing. Alloca type is determined by the first LocalStore in IR
    // visiting order, at compile time.

    // ret_type stands for its element type.
  }

  void visit(IfStmt *if_stmt) override {
    if (if_stmt->true_statements)
      if_stmt->true_statements->accept(this);
    if (if_stmt->false_statements) {
      if_stmt->false_statements->accept(this);
    }
  }

  void visit(Block *stmt_list) override {
    std::vector<Stmt *> stmts;
    // Make a copy since type casts may be inserted for type promotion.
    for (auto &stmt : stmt_list->statements) {
      stmts.push_back(stmt.get());
    }
    for (auto stmt : stmts)
      stmt->accept(this);
  }

  void visit(AtomicOpStmt *stmt) override {
    TI_ASSERT(stmt->width() == 1);
    // TODO(type): test_ad_for fails if we assume dest is a pointer type.
    auto dst_type = stmt->dest->ret_type.ptr_removed();
    if (auto cit = dst_type->cast<CustomIntType>()) {
      dst_type = cit->get_physical_type();
    } else if (auto cft = dst_type->cast<CustomFloatType>()) {
      auto cit = cft->get_digits_type()->as<CustomIntType>();
      dst_type = cit->get_physical_type();
    } else if (stmt->val->ret_type != dst_type) {
      TI_WARN("[{}] Atomic {} ({} to {}) may lose precision, at\n{}",
              stmt->name(), atomic_op_type_name(stmt->op_type),
              data_type_name(stmt->val->ret_type), data_type_name(dst_type),
              stmt->tb);
      stmt->val = insert_type_cast_before(stmt, stmt->val, dst_type);
    }
    stmt->ret_type = dst_type;
  }

  void visit(LocalLoadStmt *stmt) override {
    TI_ASSERT(stmt->width() == 1);
    TI_ASSERT_INFO(stmt->src.size() == 1, "Vectorization has been disabled.");
    TI_ASSERT(stmt->src[0].var->is<AllocaStmt>() ||
              stmt->src[0].var->is<PtrOffsetStmt>());
    if (auto ptr_offset_stmt = stmt->src[0].var->cast<PtrOffsetStmt>()) {
      TI_ASSERT(ptr_offset_stmt->origin->is<AllocaStmt>() ||
                ptr_offset_stmt->origin->is<GlobalTemporaryStmt>());
      if (auto alloca_stmt = ptr_offset_stmt->origin->cast<AllocaStmt>()) {
        auto lookup =
            DataType(
                alloca_stmt->ret_type->as<TensorType>()->get_element_type())
                .ptr_removed();
        stmt->ret_type = lookup;
      }
      if (auto global_temporary_stmt =
              ptr_offset_stmt->origin->cast<GlobalTemporaryStmt>()) {
        auto lookup = DataType(global_temporary_stmt->ret_type->as<TensorType>()
                                   ->get_element_type())
                          .ptr_removed();
        stmt->ret_type = lookup;
      }
    } else {
      auto lookup = stmt->src[0].var->ret_type;
      stmt->ret_type = lookup;
    }
  }

  void visit(LocalStoreStmt *stmt) override {
    if (stmt->dest->is<PtrOffsetStmt>() &&
        stmt->dest->cast<PtrOffsetStmt>()->is_local_ptr()) {
      auto dst_value_type = stmt->dest->ret_type.ptr_removed();
      if (dst_value_type->is<CustomIntType>() ||
          dst_value_type->is<CustomFloatType>()) {
        // We force the value type to be the compute_type of the bit pointer.
        // Casting from compute_type to physical_type is handled in codegen.
        dst_value_type = dst_value_type->get_compute_type();
      }
      auto promoted = promoted_type(dst_value_type, stmt->val->ret_type);
      auto input_type = stmt->val->ret_data_type_name();
      if (dst_value_type != stmt->val->ret_type) {
        stmt->val = insert_type_cast_before(stmt, stmt->val, dst_value_type);
      }
      if (dst_value_type != promoted && dst_value_type != stmt->val->ret_type) {
        TI_WARN("[{}] Local store may lose precision: {} <- {}, at\n{}",
                stmt->name(), dst_value_type->to_string(), input_type,
                stmt->tb);
      }
      stmt->ret_type = dst_value_type;
      return;
    }

    if (stmt->dest->ret_type->is_primitive(PrimitiveTypeID::unknown)) {
      // Infer data type for alloca
      stmt->dest->ret_type = stmt->val->ret_type;
    }
    auto common_container_type =
        promoted_type(stmt->dest->ret_type, stmt->val->ret_type);

    auto old_data = stmt->val;
    if (stmt->dest->ret_type != stmt->val->ret_type) {
      stmt->val =
          insert_type_cast_before(stmt, stmt->val, stmt->dest->ret_type);
    }
    if (stmt->dest->ret_type != common_container_type) {
      TI_WARN(
          "[{}] Local store may lose precision (target = {}, value = {}), "
          "at\n{}",
          stmt->name(), stmt->dest->ret_data_type_name(),
          old_data->ret_data_type_name(), stmt->id, stmt->tb);
    }
    stmt->ret_type = stmt->dest->ret_type;
  }

  void visit(GlobalLoadStmt *stmt) override {
    auto pointee_type = stmt->src->ret_type.ptr_removed();
    if (auto bit_struct = pointee_type->cast<BitStructType>()) {
      stmt->ret_type = bit_struct->get_physical_type();
    } else {
      stmt->ret_type = pointee_type->get_compute_type();
    }
  }

  void visit(SNodeOpStmt *stmt) override {
    if (stmt->op_type == SNodeOpType::get_addr) {
      stmt->ret_type =
          TypeFactory::create_vector_or_scalar_type(1, PrimitiveType::u64);
    } else {
      stmt->ret_type =
          TypeFactory::create_vector_or_scalar_type(1, PrimitiveType::i32);
    }
  }

  void visit(ExternalTensorShapeAlongAxisStmt *stmt) override {
    stmt->ret_type =
        TypeFactory::create_vector_or_scalar_type(1, PrimitiveType::i32);
  }

  void visit(GlobalPtrStmt *stmt) override {
    if (stmt->is_bit_vectorized) {
      return;
    }
    stmt->ret_type.set_is_pointer(true);
    if (stmt->snodes) {
      stmt->ret_type =
          TypeFactory::get_instance().get_pointer_type(stmt->snodes[0]->dt);
    } else
      TI_WARN("[{}] Type inference failed: snode is nullptr.", stmt->name());
    for (int l = 0; l < stmt->snodes.size(); l++) {
      if (stmt->snodes[l]->parent->num_active_indices != 0 &&
          stmt->snodes[l]->parent->num_active_indices != stmt->indices.size()) {
        TI_ERROR("[{}] {} has {} indices. Indexed with {}.", stmt->name(),
                 stmt->snodes[l]->parent->node_type_name,
                 stmt->snodes[l]->parent->num_active_indices,
                 stmt->indices.size());
      }
    }
    for (int i = 0; i < stmt->indices.size(); i++) {
      if (!is_integral(stmt->indices[i]->ret_type)) {
        TI_WARN(
            "[{}] Field index {} not integral, casting into int32 implicitly",
            stmt->name(), i);
        stmt->indices[i] =
            insert_type_cast_before(stmt, stmt->indices[i], PrimitiveType::i32);
      }
      TI_ASSERT(stmt->indices[i]->width() == stmt->snodes.size());
    }
  }

  void visit(PtrOffsetStmt *stmt) override {
    TI_ASSERT(stmt->offset->ret_type->is_primitive(PrimitiveTypeID::i32));
    stmt->ret_type.set_is_pointer(true);
  }

  void visit(GlobalStoreStmt *stmt) override {
    auto dst_value_type = stmt->dest->ret_type.ptr_removed();
    if (dst_value_type->is<CustomIntType>() ||
        dst_value_type->is<CustomFloatType>()) {
      // We force the value type to be the compute_type of the bit pointer.
      // Casting from compute_type to physical_type is handled in codegen.
      dst_value_type = dst_value_type->get_compute_type();
    }
    auto promoted = promoted_type(dst_value_type, stmt->val->ret_type);
    auto input_type = stmt->val->ret_data_type_name();
    if (dst_value_type != stmt->val->ret_type) {
      stmt->val = insert_type_cast_before(stmt, stmt->val, dst_value_type);
    }
    // TODO: do not use "promoted" here since u8 + u8 = i32 in C++ and storing
    // u8 to u8 leads to extra warnings.
    if (dst_value_type != promoted && dst_value_type != stmt->val->ret_type) {
      TI_WARN("[{}] Global store may lose precision: {} <- {}, at\n{}",
              stmt->name(), dst_value_type->to_string(), input_type, stmt->tb);
    }
  }

  void visit(RangeForStmt *stmt) override {
    mark_as_if_const(stmt->begin, TypeFactory::create_vector_or_scalar_type(
                                      1, PrimitiveType::i32));
    mark_as_if_const(stmt->end, TypeFactory::create_vector_or_scalar_type(
                                    1, PrimitiveType::i32));
    stmt->body->accept(this);
  }

  void visit(StructForStmt *stmt) override {
    stmt->body->accept(this);
  }

  void visit(MeshForStmt *stmt) override {
    stmt->body->accept(this);
  }

  void visit(WhileStmt *stmt) override {
    stmt->body->accept(this);
  }

  void visit(UnaryOpStmt *stmt) override {
    stmt->ret_type = stmt->operand->ret_type;
    if (stmt->is_cast()) {
      stmt->ret_type = stmt->cast_type;
    }
    if (!is_real(stmt->operand->ret_type)) {
      if (stmt->op_type == UnaryOpType::sqrt ||
          stmt->op_type == UnaryOpType::exp ||
          stmt->op_type == UnaryOpType::log) {
        cast(stmt->operand, config_.default_fp);
      }
    }
  }

  Stmt *insert_type_cast_before(Stmt *anchor,
                                Stmt *input,
                                DataType output_type) {
    auto &&cast_stmt =
        Stmt::make_typed<UnaryOpStmt>(UnaryOpType::cast_value, input);
    cast_stmt->cast_type = output_type;
    cast_stmt->accept(this);
    auto stmt = cast_stmt.get();
    anchor->insert_before_me(std::move(cast_stmt));
    return stmt;
  }

  Stmt *insert_type_cast_after(Stmt *anchor,
                               Stmt *input,
                               DataType output_type) {
    auto &&cast_stmt =
        Stmt::make_typed<UnaryOpStmt>(UnaryOpType::cast_value, input);
    cast_stmt->cast_type = output_type;
    cast_stmt->accept(this);
    auto stmt = cast_stmt.get();
    anchor->insert_after_me(std::move(cast_stmt));
    return stmt;
  }

  void cast(Stmt *&val, DataType dt) {
    auto cast_stmt = insert_type_cast_after(val, val, dt);
    val = cast_stmt;
  }

  void visit(BinaryOpStmt *stmt) override {
    auto error = [&](std::string comment = "") {
      if (comment == "") {
        TI_WARN(
            "[{}] Error: type mismatch (left = {}, right = {}, stmt_id = {}), "
            "at\n{}",
            stmt->name(), stmt->lhs->ret_data_type_name(),
            stmt->rhs->ret_data_type_name(), stmt->id, stmt->tb);
      } else {
        TI_WARN("[{}] {} at\n{}", stmt->name(), comment, stmt->tb);
      }
      TI_WARN("Compilation stopped due to type mismatch.");
      throw std::runtime_error("Binary operator type mismatch");
    };
    if (stmt->lhs->ret_type->is_primitive(PrimitiveTypeID::unknown) &&
        stmt->rhs->ret_type->is_primitive(PrimitiveTypeID::unknown))
      error();

    // lower truediv into div

    if (stmt->op_type == BinaryOpType::truediv) {
      auto default_fp = config_.default_fp;
      if (!is_real(stmt->lhs->ret_type)) {
        cast(stmt->lhs, default_fp);
      }
      if (!is_real(stmt->rhs->ret_type)) {
        cast(stmt->rhs, default_fp);
      }
      stmt->op_type = BinaryOpType::div;
    }

    if (stmt->lhs->ret_type != stmt->rhs->ret_type) {
      auto promote_custom_int_type = [&](Stmt *stmt, Stmt *hs) {
        if (auto cit = hs->ret_type->cast<CustomIntType>()) {
          return insert_type_cast_before(stmt, hs, cit->get_compute_type());
        }
        return hs;
      };
      stmt->lhs = promote_custom_int_type(stmt, stmt->lhs);
      stmt->rhs = promote_custom_int_type(stmt, stmt->rhs);
      auto ret_type = promoted_type(stmt->lhs->ret_type, stmt->rhs->ret_type);
      if (ret_type != stmt->lhs->ret_type) {
        // promote lhs
        auto cast_stmt = insert_type_cast_before(stmt, stmt->lhs, ret_type);
        stmt->lhs = cast_stmt;
      }
      if (ret_type != stmt->rhs->ret_type) {
        // promote rhs
        auto cast_stmt = insert_type_cast_before(stmt, stmt->rhs, ret_type);
        stmt->rhs = cast_stmt;
      }
    }
    bool matching = true;
    matching = matching && (stmt->lhs->width() == stmt->rhs->width());
    matching = matching && (stmt->lhs->ret_type != PrimitiveType::unknown);
    matching = matching && (stmt->rhs->ret_type != PrimitiveType::unknown);
    matching = matching && (stmt->lhs->ret_type == stmt->rhs->ret_type);
    if (!matching) {
      error();
    }
    if (is_comparison(stmt->op_type)) {
      stmt->ret_type = TypeFactory::create_vector_or_scalar_type(
          stmt->lhs->width(), PrimitiveType::i32);
    } else {
      stmt->ret_type = stmt->lhs->ret_type;
    }
  }

  void visit(TernaryOpStmt *stmt) override {
    if (stmt->op_type == TernaryOpType::select) {
      auto ret_type = promoted_type(stmt->op2->ret_type, stmt->op3->ret_type);
      TI_ASSERT(stmt->op1->ret_type->is_primitive(PrimitiveTypeID::i32))
      TI_ASSERT(stmt->op1->ret_type->vector_width() ==
                stmt->op2->ret_type->vector_width());
      TI_ASSERT(stmt->op2->ret_type->vector_width() ==
                stmt->op3->ret_type->vector_width());
      if (ret_type != stmt->op2->ret_type) {
        auto cast_stmt = insert_type_cast_before(stmt, stmt->op2, ret_type);
        stmt->op2 = cast_stmt;
      }
      if (ret_type != stmt->op3->ret_type) {
        auto cast_stmt = insert_type_cast_before(stmt, stmt->op3, ret_type);
        stmt->op3 = cast_stmt;
      }
      stmt->ret_type = TypeFactory::create_vector_or_scalar_type(
          stmt->op1->width(), ret_type);
    } else {
      TI_NOT_IMPLEMENTED
    }
  }

  void visit(ElementShuffleStmt *stmt) override {
    TI_ASSERT(stmt->elements.size() != 0);
    stmt->element_type() = stmt->elements[0].stmt->element_type();
  }

  void visit(RangeAssumptionStmt *stmt) override {
    stmt->ret_type = stmt->input->ret_type;
  }

  void visit(LoopUniqueStmt *stmt) override {
    stmt->ret_type = stmt->input->ret_type;
  }

  void visit(FuncCallStmt *stmt) override {
    auto *func = stmt->func;
    TI_ASSERT(func);
    TI_ASSERT(func->rets.size() <= 1);
    if (func->rets.size() == 1) {
      stmt->ret_type = func->rets[0].dt;
    }
  }

  void visit(ArgLoadStmt *stmt) override {
    const auto &rt = stmt->ret_type;
    // TODO: Maybe have a type_inference() pass, which takes in the args/rets
    // defined by the kernel. After that, type_check() pass will purely do
    // verification, without modifying any types.
    TI_ASSERT(rt->vector_width() == 1);
    stmt->ret_type.set_is_pointer(stmt->is_ptr);
  }

  void visit(ReturnStmt *stmt) override {
    // TODO: Support stmt->ret_id?
<<<<<<< HEAD
    if (stmt->get_kernel() != nullptr) {
      TI_ASSERT(stmt->get_kernel()->rets.size() == 1);
      if (auto ret_tensor =
              stmt->get_kernel()->rets[0].dt->cast<TensorType>()) {
        TI_ASSERT(ret_tensor->get_num_elements() == stmt->values.size());
      } else {
        TI_ASSERT(stmt->values.size() == 1);
        TI_ASSERT(stmt->values[0]->ret_type->vector_width() == 1);
      }
    }
=======
    stmt->ret_type = stmt->values[0]->ret_type;
    TI_ASSERT(stmt->ret_type->vector_width() == 1);
>>>>>>> 39129820
  }

  void visit(ExternalPtrStmt *stmt) override {
    stmt->ret_type.set_is_pointer(true);
    stmt->ret_type = TypeFactory::create_vector_or_scalar_type(
        stmt->base_ptrs.size(), stmt->base_ptrs[0]->ret_type);
  }

  void visit(LoopIndexStmt *stmt) override {
    stmt->ret_type =
        TypeFactory::create_vector_or_scalar_type(1, PrimitiveType::i32);
  }

  void visit(LoopLinearIndexStmt *stmt) override {
    stmt->ret_type =
        TypeFactory::create_vector_or_scalar_type(1, PrimitiveType::i32);
  }

  void visit(GlobalThreadIndexStmt *stmt) override {
    stmt->ret_type =
        TypeFactory::create_vector_or_scalar_type(1, PrimitiveType::i32);
  }

  void visit(BlockCornerIndexStmt *stmt) override {
    stmt->ret_type =
        TypeFactory::create_vector_or_scalar_type(1, PrimitiveType::i32);
  }

  void visit(GetRootStmt *stmt) override {
    stmt->ret_type =
        TypeFactory::create_vector_or_scalar_type(1, PrimitiveType::gen, true);
  }

  void visit(SNodeLookupStmt *stmt) override {
    if (stmt->snode->type == SNodeType::bit_array) {
      auto bit_array_type = stmt->snode->dt;
      auto element_type =
          bit_array_type->cast<BitArrayType>()->get_element_type();
      auto pointer_type =
          TypeFactory::get_instance().get_pointer_type(element_type, true);
      stmt->ret_type = pointer_type;
    } else {
      stmt->ret_type = TypeFactory::create_vector_or_scalar_type(
          1, PrimitiveType::gen, true);
    }
  }

  void visit(GetChStmt *stmt) override {
    if (stmt->is_bit_vectorized) {
      auto physical_type = stmt->output_snode->physical_type;
      auto ptr_ret_type =
          TypeFactory::get_instance().get_pointer_type(physical_type);
      stmt->ret_type = DataType(ptr_ret_type);
      return;
    }
    TI_ASSERT(stmt->width() == 1);
    auto element_type = stmt->output_snode->dt;
    // For bit_struct SNodes, their component SNodes must have
    // is_bit_level=true
    auto pointer_type = TypeFactory::get_instance().get_pointer_type(
        element_type, stmt->output_snode->is_bit_level);
    stmt->ret_type = pointer_type;
  }

  void visit(OffloadedStmt *stmt) override {
    stmt->all_blocks_accept(this);
  }

  void visit(BitExtractStmt *stmt) override {
    stmt->ret_type = stmt->input->ret_type;
  }

  void visit(LinearizeStmt *stmt) override {
    stmt->ret_type = PrimitiveType::i32;
  }

  void visit(IntegerOffsetStmt *stmt) override {
    stmt->ret_type = PrimitiveType::i32;
  }

  void visit(AdStackAllocaStmt *stmt) override {
    stmt->ret_type = stmt->dt;
    // ret_type stands for its element type.
    stmt->ret_type.set_is_pointer(false);
  }

  void visit(AdStackLoadTopStmt *stmt) override {
    stmt->ret_type = stmt->stack->ret_type;
    stmt->ret_type.set_is_pointer(false);
  }

  void visit(AdStackLoadTopAdjStmt *stmt) override {
    stmt->ret_type = stmt->stack->ret_type;
    stmt->ret_type.set_is_pointer(false);
  }

  void visit(AdStackPushStmt *stmt) override {
    stmt->ret_type = stmt->stack->ret_type;
    stmt->ret_type.set_is_pointer(false);
    TI_ASSERT(stmt->ret_type == stmt->v->ret_type);
  }

  void visit(AdStackPopStmt *stmt) override {
    stmt->ret_type = stmt->stack->ret_type;
    stmt->ret_type.set_is_pointer(false);
  }

  void visit(AdStackAccAdjointStmt *stmt) override {
    stmt->ret_type = stmt->stack->ret_type;
    stmt->ret_type.set_is_pointer(false);
    TI_ASSERT(stmt->ret_type == stmt->v->ret_type);
  }

  void visit(GlobalTemporaryStmt *stmt) override {
    if (!stmt->ret_type->is<TensorType>())
      stmt->ret_type.set_is_pointer(true);
  }

  void visit(InternalFuncStmt *stmt) override {
    // TODO: support return type specification
    stmt->ret_type =
        TypeFactory::create_vector_or_scalar_type(1, PrimitiveType::i32);
  }

  void visit(BitStructStoreStmt *stmt) override {
    // do nothing
  }
};

namespace irpass {

void type_check(IRNode *root, const CompileConfig &config) {
  TI_AUTO_PROF;
  analysis::check_fields_registered(root);
  TypeCheck inst(config);
  root->accept(&inst);
}

}  // namespace irpass

TLANG_NAMESPACE_END<|MERGE_RESOLUTION|>--- conflicted
+++ resolved
@@ -412,7 +412,6 @@
 
   void visit(ReturnStmt *stmt) override {
     // TODO: Support stmt->ret_id?
-<<<<<<< HEAD
     if (stmt->get_kernel() != nullptr) {
       TI_ASSERT(stmt->get_kernel()->rets.size() == 1);
       if (auto ret_tensor =
@@ -423,10 +422,6 @@
         TI_ASSERT(stmt->values[0]->ret_type->vector_width() == 1);
       }
     }
-=======
-    stmt->ret_type = stmt->values[0]->ret_type;
-    TI_ASSERT(stmt->ret_type->vector_width() == 1);
->>>>>>> 39129820
   }
 
   void visit(ExternalPtrStmt *stmt) override {
