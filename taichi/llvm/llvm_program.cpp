--- conflicted
+++ resolved
@@ -81,13 +81,8 @@
     }
 
     if (config_.saturating_grid_dim == 0) {
-<<<<<<< HEAD
-      TI_INFO("CUDA max blocks per SM = {}", query_max_block_per_sm);
+      TI_TRACE("CUDA max blocks per SM = {}", query_max_block_per_sm);
       config_.saturating_grid_dim = num_SMs * query_max_block_per_sm * 2;
-=======
-      TI_TRACE("CUDA max blocks per SM = {}", query_max_block_per_sm);
-      config_.saturating_grid_dim = num_SMs * query_max_block_per_sm;
->>>>>>> 19aecf2b
     }
 #endif
   }
