# pylint: disable=W0622
"""
Math functions for glsl-like functions and other stuff.
"""
from math import e, inf, nan, pi

from taichi.lang import impl
from taichi.lang.ops import (acos, asin, atan2, ceil, cos, exp, floor, log,
                             max, min, pow, round, sin, sqrt, tan, tanh, unary)

import taichi as ti

cfg = impl.default_cfg

vec2 = ti.types.vector(2, cfg().default_fp)
"""2D floating vector type.
"""

vec3 = ti.types.vector(3, cfg().default_fp)
"""3D floating vector type.
"""

vec4 = ti.types.vector(4, cfg().default_fp)
"""4D floating vector type.
"""

ivec2 = ti.types.vector(2, cfg().default_ip)
"""2D signed int vector type.
"""

ivec3 = ti.types.vector(3, cfg().default_ip)
"""3D signed int vector type.
"""

ivec4 = ti.types.vector(4, cfg().default_ip)
"""3D signed int vector type.
"""

uvec2 = ti.types.vector(2, cfg().default_up)
"""2D unsigned int vector type.
"""

uvec3 = ti.types.vector(3, cfg().default_up)
"""3D unsigned int vector type.
"""

uvec4 = ti.types.vector(4, cfg().default_up)
"""4D unsigned int vector type.
"""

mat2 = ti.types.matrix(2, 2, cfg().default_fp)
"""2x2 floating matrix type.
"""

mat3 = ti.types.matrix(3, 3, cfg().default_fp)
"""3x3 floating matrix type.
"""

mat4 = ti.types.matrix(4, 4, cfg().default_fp)
"""4x4 floating matrix type.
"""


@ti.func
def mix(x, y, a):
    """Performs a linear interpolation between `x` and `y` using
    `a` to weight between them. The return value is computed as
    :math:`x\times a + (1-a)\times y`.

    The arguments can be scalars or :class:`~taichi.Matrix`,
    as long as the operation can be performed.

    This function is similar to the `mix` function in GLSL.

    Args:
        x (:mod:`~taichi.types.primitive_types`, :class:`~taichi.Matrix`): Specify
            the start of the range in which to interpolate.
        y (:mod:`~taichi.types.primitive_types`, :class:`~taichi.Matrix`): Specify
            the end of the range in which to interpolate.
        a (:mod:`~taichi.types.primitive_types`, :class:`~taichi.Matrix`): Specify
            the weight to use to interpolate between x and y.

    Returns:
        (:mod:`~taichi.types.primitive_types`, :class:`~taichi.Matrix`): The linear
            interpolation of `x` and `y` by weight `a`.

    Example::

        >>> x = ti.Vector([1, 1, 1])
        >>> y = ti.Vector([2, 2, 2])
        >>> a = ti.Vector([1, 0, 0])
        >>> ti.mix(x, y, a)
        [2, 1, ]
        >>> x = ti.Matrix([[1, 2], [2, 3]], ti.f32)
        >>> y = ti.Matrix([[3, 5], [4, 5]], ti.f32)
        >>> a = 0.5
        >>> ti.mix(x, y, a)
        [[2.0, 3.5], [3.0, 4.0]]
    """
    return x * (1.0 - a) + y * a


@ti.func
def clamp(x, xmin, xmax):
    """Constrain a value to lie between two further values, element-wise.
    The returned value is computed as `min(max(x, xmin), xmax)`.

    The arguments can be scalars or :class:`~taichi.Matrix`,
    as long as they can be broadcasted to a common shape.

    Args:
        x (:mod:`~taichi.types.primitive_types`, :class:`~taichi.Matrix`): Specify
            the value to constrain.
        y (:mod:`~taichi.types.primitive_types`, :class:`~taichi.Matrix`): Specify
            the lower end of the range into which to constrain `x`.
        a (:mod:`~taichi.types.primitive_types`, :class:`~taichi.Matrix`): Specify
            the upper end of the range into which to constrain `x`.

    Returns:
        The value of `x` constrained to the range `xmin` to `xmax`.

    Example::

        >>> v = ti.Vector([0, 0.5, 1.0, 1.5])
        >>> ti.clamp(v, 0.5, 1.0)
        [0.5, 0.5, 1.0, 1.0]
        >>> x = ti.Matrix([[0, 1], [-2, 2]], ti.f32)
        >>> y = ti.Matrix([[1, 2], [1, 2]], ti.f32)
        >>> ti.clamp(x, 0.5, y)
        [[0.5, 1.0], [0.5, 2.0]]
    """
    return min(xmax, max(xmin, x))


@ti.func
def step(edge, x):
    """Generate a step function by comparing two values, element-wise.

    `step` generates a step function by comparing `x` to edge.
    For element i of the return value, 0.0 is returned if x[i] < edge[i],
    and 1.0 is returned otherwise.

    The two arguments can be scalars or :class:`~taichi.Matrix`,
    as long as they can be broadcasted to a common shape.

    Args:
        edge (:mod:`~taichi.types.primitive_types`, :class:`~taichi.Matrix`): Specify
            the location of the edge of the step function.
        x (:mod:`~taichi.types.primitive_types`, :class:`~taichi.Matrix`): Specify
            the value to be used to generate the step function.

    Returns:
        The return value is computed as `x >= edge`, with type promoted.

    Example::

        >>> x = ti.Matrix([[0, 1], [2, 3]], ti.f32)
        >>> y = 1
        >>> ti.step(x, y)
        [[1.0, 1.0], [0.0, 0.0]]
    """
    return ti.cast(x >= edge, float)


@ti.func
def fract(x):
    """Compute the fractional part of the argument, element-wise.
    It's equivalent to `x - ti.floor(x)`.

    Args:
        x (:mod:`~taichi.types.primitive_types`, :class:`~taichi.Matrix`): The
            input value.

    Returns:
        The fractional part of `x`.

    Example::

        >>> x = ti.Vector([-1.2, -0.7, 0.3, 1.2])
        >>> ti.fract(x)
        [0.8, 0.3, 0.3, 0.2]
    """
    return x - ti.floor(x)


@ti.func
def smoothstep(edge0, edge1, x):
    """Performs smooth Hermite interpolation between 0 and 1 when
    `edge0 < x < edge1`, element-wise.

    The arguments can be scalars or :class:`~taichi.Matrix`,
    as long as they can be broadcasted to a common shape.

    This function is equivalent to the `smoothstep` in GLSL.

    Args:
        edge0 (:mod:`~taichi.types.primitive_types`, :class:`~taichi.Matrix`): Specifies
            the value of the lower edge of the Hermite function.
        edge1 (:mod:`~taichi.types.primitive_types`, :class:`~taichi.Matrix`): Specifies
            the value of the upper edge of the Hermite function.
        x (:mod:`~taichi.types.primitive_types`, :class:`~taichi.Matrix`): Specifies
            the source value for interpolation.

    Returns:
        The smoothly interpolated value.

    Example::

        >>> edge0 = ti.Vector([0, 1, 2])
        >>> edge1 = 1
        >>> x = ti.Vector([0.5, 1.5, 2.5])
        >>> ti.smoothstep(edge0, edge1, x)
        [0.5, 1.0, 0.0]
    """
    t = clamp((x - edge0) / (edge1 - edge0), 0.0, 1.0)
    return t * t * (3.0 - 2.0 * t)


@ti.func
def sign(x):
    """Extract the sign of the parameter, element-wise.

    Args:
        x (:mod:`~taichi.types.primitive_types`, :class:`~taichi.Matrix`): The
            input value.

    Returns:
        -1.0 if `x` is less than 0.0, 0.0 if `x` is equal to 0.0,
        and +1.0 if `x` is greater than 0.0.

    Example::

        >>> x = ti.Vector([-1.0, 0.0, 1.0])
        >>> ti.sign(x)
        [0.8, 0.3, 0.3, 0.2]
    """
    return ti.cast((x >= 0.0) - (x <= 0.0), float)


@ti.func
def normalize(v):
    """Calculates the unit vector in the same direction as the
    original vector `v`.

    It's equivalent to the `normalize` function is GLSL.

    Args:
        x (:class:`~taichi.Matrix`): The vector to normalize.

    Returns:
        The normalized vector :math:`v/|v|`.

    Example::

        >>> v = ti.Vector([1, 2, 3])
        >>> ti.normalize(v)
        [0.333333, 0.666667, 1.000000]
    """
    return v / v.norm()


@ti.func
def log2(x):
    """Return the base 2 logarithm of `x`, so that if :math:`2^y=x`,
    then :math:`y=\\log2(x)`.

    This is equivalent to the `log2` function is GLSL.

    Args:
        x (:class:`~taichi.Matrix`): The input value.

    Returns:
        The base 2 logarithm of `x`.

    Example::

        >>> v = ti.Vector([1., 2., 3.])
        >>> ti.log2(x)
        [0.000000, 1.000000, 1.584962]
    """
    return ti.log(x) / ti.static(ti.log(2.0))


@ti.func
def reflect(x, n):
    """Calculate the reflection direction for an incident vector.

    For a given incident vector `x` and surface normal `n` this
    function returns the reflection direction calculated as
    :math:`x - 2.0 * dot(x, n) * n`.

    This is equivalent to the `reflect` function is GLSL.

    `n` should be normalized in order to achieve the desired result.

    Args:
        x (:class:`~taichi.Matrix`): The incident vector.
        n (:class:`~taichi.Matrix`): The normal vector.

    Returns:
        The reflected vector.

    Example::

        >>> x = ti.Vector([1., 2., 3.])
        >>> n = ti.Vector([0., 1., 0.])
        >>> reflect(x, n)
        [1.0, -2.0, 3.0]
    """
    k = x.dot(n)
    return x - 2.0 * k * n


@ti.func
def degrees(x):
    """Convert `x` in radians to degrees, element-wise.

    Args:
        x (:class:`~taichi.Matrix`): The input angle in radians.

    Returns:
        angle in degrees.

    Example::

        >>> x = ti.Vector([-pi/2, pi/2])
        >>> degrees(x)
        [-90., 90.]
    """
    return x * ti.static(180.0 / pi)


@ti.func
def radians(x):
    """Convert `x` in degrees to radians, element-wise.

    Args:
        x (:class:`~taichi.Matrix`): The input angle in degrees.

    Returns:
        angle in radians.

    Example::

        >>> x = ti.Vector([-90., 45., 90.])
        >>> radians(x) / pi
        [-0.5, 0.25, 0.5]
    """
    return x * ti.static(pi / 180.0)


@ti.func
def distance(x, y):
    """Calculate the distance between two points.

    This function is equivalent to the `distance` function is GLSL.

    Args:
        x (:mod:`~taichi.types.primitive_types`, :class:`~taichi.Matrix`): The first input point.
        y (:mod:`~taichi.types.primitive_types`, :class:`~taichi.Matrix`): The second input point.

    Returns:
        The distance between the two points.

    Example::

        >>> x = ti.Vector([0, 0, 0])
        >>> y = ti.Vector([1, 1, 1])
        >>> distance(x, y)
        1.732051
    """
    return (x - y).norm()


@ti.func
def refract(x, n, eta):
    """Calculate the refraction direction for an incident vector.

    This function is equivalent to the `refract` function in GLSL.

    Args:
        x (:class:`~taichi.Matrix`): The incident vector.
        n (:class:`~taichi.Matrix`): The normal vector.
        eta (float): The ratio of indices of refraction.

    Returns:
        :class:`~taichi.Matrix`: The refraction direction vector.

    Example::

        >>> x = ti.Vector([1., 1., 1.])
        >>> n = ti.Vector([0, 1., 0])
        >>> refract(x, y, 2.0)
        [2., -1., 2]
    """
    dxn = x.dot(n)
    result = ti.zero(x)
    k = 1.0 - eta * eta * (1.0 - dxn * dxn)
    if k >= 0.0:
        result = eta * x - (eta * dxn + ti.sqrt(k)) * n
    return result


@ti.func
def dot(x, y):
    """Calculate the dot product of two vectors.

    Args:
        x (:class:`~taichi.Matrix`): The first input vector.
        y (:class:`~taichi.Matrix`): The second input vector.

    Returns:
        The dot product of two vectors.

    Example::

        >>> x = ti.Vector([1., 1., 0.])
        >>> y = ti.Vector([0., 1., 1.])
        >>> dot(x, y)
        1.
    """
    return x.dot(y)


@ti.func
def cross(x, y):
    """Calculate the cross product of two vectors.

    The two input vectors must have the same dimension :math:`d <= 3`.

    This function calls the `cross` method of :class:`~taichi.Vector`.

    Args:
        x (:class:`~taichi.Matrix`): The first input vector.
        y (:class:`~taichi.Matrix`): The second input vector.

    Returns:
        The cross product of two vectors.

    Example::

        >>> x = ti.Vector([1., 0., 0.])
        >>> y = ti.Vector([0., 1., 0.])
        >>> cross(x, y)
        [0., 0., 1.]
    """
    return x.cross(y)


@ti.func
def mod(x, y):
    """Compute value of one parameter modulo another, element-wise.

    Args:
        x (:mod:`~taichi.types.primitive_types`, :class:`~taichi.Matrix`): The first input.
        y (:mod:`~taichi.types.primitive_types`, :class:`~taichi.Matrix`): The second input.

    Returns:
        the value of `x` modulo `y`. This is computed as `x - y * floor(x/y)`.

    Example::

        >>> x = ti.Vector([-0.5, 0.5, 1.])
        >>> y = 1.0
        >>> mod(x, y)
        [0.5, 0.5, 0.0]
    """
    return x - y * ti.floor(x / y)


@ti.func
def translate(dx, dy, dz):
    """Constructs a translation Matrix with shape (4, 4).

    Args:
        dx (float): delta x.
        dy (float): delta y.
        dz (float): delta z.

    Returns:
        :class:`~taichi.math.mat4`: translation matrix.

    Example::

        >>> import math
        >>> ti.Matrix.translate(1, 2, 3)
        [[ 1 0 0 1]
         [ 0 1 0 2]
         [ 0 0 1 3]
         [ 0 0 0 1]]
    """
    return mat4([[1., 0., 0., dx], [0., 1., 0., dy], [0., 0., 1., dz],
                 [0., 0., 0., 1.]])


@ti.func
def scale(sx, sy, sz):
    """Constructs a scale Matrix with shape (4, 4).

    Args:
        sx (float): scale x.
        sy (float): scale y.
        sz (float): scale z.

    Returns:
        :class:`~taichi.math.mat4`: scale matrix.

    Example::

        >>> import math
        >>> ti.Matrix.scale(1, 2, 3)
        [[ 1 0 0 0]
         [ 0 2 0 0]
         [ 0 0 3 0]
         [ 0 0 0 1]]
    """
    return mat4([[sx, 0., 0., 0.], [0., sy, 0., 0.], [0., 0., sz, 0.],
                 [0., 0., 0., 1.]])


@ti.func
<<<<<<< HEAD
=======
def rotate2d(p, ang):
    """Rotates a 2d vector by a given angle in counter-clockwise.

    Args:
        p (:class:`~taichi.math.vec2`): The 2d vector to rotate.
        ang (float): Angle of rotation, in radians.

    Returns:
        :class:`~taichi.math.vec2`: The vector after rotation.

    Example::

        >>> from taichi.math import *
        >>> @ti.kernel
        >>> def test():
        >>>     v = vec2(1, 0)
        >>>     print(rotate2d(v, radians(30)))
        [0.866025, 0.500000]
    """
    ca, sa = ti.cos(ang), ti.sin(ang)
    x, y = p
    return vec2(x * ca - p.y * sa, x * sa + y * ca)


@ti.func
def rotate3d(p, axis, ang):
    """Rotates a vector in 3d space, given an axis and angle of rotation.

    The vector `axis` should be a unit vector.

    See "https://en.wikipedia.org/wiki/Rodrigues%27_rotation_formula"

    Args:
        p (:class:`~taichi.math.vec3`): The 3d vector to rotate.
        axis (:class:`~taichi.math.vec3`): Axis of rotation.
        ang (float): Angle of rotation, in radians.

    Example::

        >>> from taichi.math import *
        >>> @ti.kernel
        >>> def test():
        >>>     v = vec3(1, 0, 0)
        >>>     axis = normalize(vec3(1, 1, 1))
        >>>     print(rotate3d(v, axis, radians(30)))
        [0.910684, 0.333333, -0.244017]

    Returns:
        :class:`~taichi.math.vec3`: The vector after rotation.
    """
    ca, sa = ti.cos(ang), ti.sin(ang)
    return mix(dot(p, axis) * axis, p, ca) + cross(axis, p) * sa


@ti.func
>>>>>>> 7bbeb283
def rot3d_by_axis(ang, axis):
    """rotate the matrix by an angle with the vector as the rotation axis

    Args:
        ang (float): angle in radians unit
        axis (vec3): rotation axis

    Returns:
        :class:`~taichi.math.mat4`: rotation matrix
    """
    c = ti.cos(ang)
    s = ti.sin(ang)

    axis = normalize(axis)
    temp = (1 - c) * axis
    return mat4([[
        c + temp[0] * axis[0], temp[0] * axis[1] + s * axis[2],
        temp[0] * axis[2] - s * axis[1], 0.
    ],
                 [
                     temp[1] * axis[0] - s * axis[2], c + temp[1] * axis[1],
                     temp[1] * axis[2] + s * axis[0], 0.
                 ],
                 [
                     temp[2] * axis[0] + s * axis[1],
                     temp[2] * axis[1] - s * axis[0], c + temp[2] * axis[2], 0.
                 ], [0., 0., 0., 1.]])


@ti.func
def rot3d_yaw_pitch_roll(yaw, pitch, roll):
    """Creates a 3D 4 * 4 homogeneous rotation matrix from euler angles(Y * X * Z).

    Args:
        yaw   (float): yaw angle in radians unit
        pitch (float): pitch angle in radians unit
        roll  (float): roll angle in radians unit
    Returns:
        :class:`~taichi.math.mat4`: rotation matrix
    """
    ch = ti.cos(yaw)
    sh = ti.sin(yaw)
    cp = ti.cos(pitch)
    sp = ti.sin(pitch)
    cb = ti.cos(roll)
    sb = ti.sin(roll)

    return mat4(
        [[ch * cb + sh * sp * sb, sb * cp, -sh * cb + ch * sp * sb, 0.],
         [-ch * sb + sh * sp * cb, cb * cp, sb * sh + ch * sp * cb, 0.],
         [sh * cp, -sp, ch * cp, 0.], [0., 0., 0., 1.]])


@ti.func
<<<<<<< HEAD
def rotation2d(ang):
=======
def rotation3d(ang_x, ang_y, ang_z):
    """ Creates a 3D 4 * 4 homogeneous rotation matrix from an euler angle(Y * X * Z).

    Args:
        ang_x (float): angle in radians unit around X axis
        ang_y (float): angle in radians unit around Y axis
        ang_z (float): angle in radians unit around Z axis
    Returns:
        :class:`~taichi.math.mat4`: rotation matrix
    Example:
        >>> import math
        >>> rotation3d(0.52, -0.785, 1.046)
        [[ 0.05048351 -0.61339645 -0.78816002  0.        ]
        [ 0.65833154  0.61388511 -0.4355969   0.        ]
        [ 0.75103329 -0.49688014  0.4348093   0.        ]
        [ 0.          0.          0.          1.        ]]
    """
    return rot3d_yaw_pitch_roll(ang_z, ang_x, ang_y)


@ti.func
def eye(n: ti.template()):
    """Returns the nxn identity matrix.

    Alias for :func:`~taichi.Matrix.identity`.
    """
    return ti.Matrix.identity(float, n)


@ti.func
def rot2(ang):
>>>>>>> 7bbeb283
    """Returns the matrix representation of a 2d counter-clockwise rotation,
    given the angle of rotation.

    Args:
        ang (float): Angle of rotation in radians.

    Returns:
        :class:`~taichi.math.mat2`: 2x2 rotation matrix.

    Example::

        >>> from taichi.math import *
        >>> @ti.kernel
        >>> def test():
        >>>     M = rotation2d(radians(30))
        [[0.866025, -0.500000], [0.500000, 0.866025]]
    """
    ca, sa = ti.cos(ang), ti.sin(ang)
    return mat2([[ca, -sa], [sa, ca]])


@ti.func
def rotation3d(ang_x, ang_y, ang_z):
    """ Creates a 3D 4 * 4 homogeneous rotation matrix from an euler angle(Y * X * Z).
    
    Args:
        ang_x (float): angle in radians unit around X axis
        ang_y (float): angle in radians unit around Y axis
        ang_z (float): angle in radians unit around Z axis
    Returns:
        :class:`~taichi.math.mat4`: rotation matrix
    Example:
        >>> import math
        >>> rotation3d(0.52, -0.785, 1.046)
        [[ 0.05048351 -0.61339645 -0.78816002  0.        ]
        [ 0.65833154  0.61388511 -0.4355969   0.        ]
        [ 0.75103329 -0.49688014  0.4348093   0.        ]
        [ 0.          0.          0.          1.        ]]
    """
    return rot3d_yaw_pitch_roll(ang_z, ang_x, ang_y)

@ti.func
def eye(n: ti.template()):
    """Returns the nxn identity matrix.

    Alias for :func:`~taichi.Matrix.identity`.
    """
    return ti.Matrix.identity(float, n)


@ti.func
def length(x):
    """Calculate the length of a vector.

    This function is equivalent to the `length` function in GLSL.
    Args:
        x (:class:`~taichi.Matrix`): The vector of which to calculate the length.

    Returns:
        The Euclidean norm of the vector.

    Example::

        >>> x = ti.Vector([1, 1, 1])
        >>> length(x)
        1.732051
    """
    return x.norm()


@ti.func
def determinant(m):
    """Alias for :func:`taichi.Matrix.determinant`.
    """
    return m.determinant()


@ti.func
def inverse(mat):  # pylint: disable=R1710
    """Calculate the inverse of a matrix.

    This function is equivalent to the `inverse` function in GLSL.

    Args:
        mat (:class:`taichi.Matrix`): The matrix of which to take the inverse.

    Returns:
        Inverse of the input matrix.

    Example::

        >>> @ti.kernel
        >>> def test():
        >>>     m = mat3([(1, 1, 0), (0, 1, 1), (0, 0, 1)])
        >>>     print(inverse(m))
        >>>
        >>> test()
        [[1.000000, -1.000000, 1.000000],
         [0.000000, 1.000000, -1.000000],
         [0.000000, 0.000000, 1.000000]]
    """
    return mat.inverse()


@unary
@ti.func
def isinf(x):
    """Determines whether the parameter is positive or negative infinity, element-wise.

    Args:
        x (:mod:`~taichi.types.primitive_types`, :class:`taichi.Matrix`): The input.

    Example:

       >>> @ti.kernel
       >>> def test():
       >>>     x = vec4(inf, -inf, nan, 1)
       >>>     ti.math.isinf(x)
       >>>
       >>> test()
       [1, 1, 0, 0]

    Returns:
        For each element i of the result, returns 1 if x[i] is posititve or negative floating point infinity and 0 otherwise.
    """
    ftype = impl.get_runtime().default_fp
    fx = ti.cast(x, ftype)
    if ti.static(ftype == ti.f64):
        y = ti.bit_cast(fx, ti.u64)
        return (ti.cast(y >> 32, ti.u32)
                & 0x7fffffff) == 0x7ff00000 and (ti.cast(y, ti.u32) == 0)

    y = ti.bit_cast(fx, ti.u32)
    return (y & 0x7fffffff) == 0x7f800000


@unary
@ti.func
def isnan(x):
    """Determines whether the parameter is a number, element-wise.

    Args:
        x (:mod:`~taichi.types.primitive_types`, :class:`taichi.Matrix`): The input.

    Example:

       >>> @ti.kernel
       >>> def test():
       >>>     x = vec4(nan, -nan, inf, 1)
       >>>     ti.math.isnan(x)
       >>>
       >>> test()
       [1, 1, 0, 0]

    Returns:
        For each element i of the result, returns 1 if x[i] is posititve or negative floating point NaN (Not a Number) and 0 otherwise.
    """
    ftype = impl.get_runtime().default_fp
    fx = ti.cast(x, ftype)
    if ti.static(ftype == ti.f64):
        y = ti.bit_cast(fx, ti.u64)
        return (ti.cast(y >> 32, ti.u32)
                & 0x7fffffff) + (ti.cast(y, ti.u32) != 0) > 0x7ff00000

    y = ti.bit_cast(fx, ti.u32)
    return (y & 0x7fffffff) > 0x7f800000


@ti.func
def vdir(ang):
    """Returns the 2d unit vector with argument equals `ang`.

    x (:mod:`~taichi.types.primitive_types`): The input angle in radians.

    Example:

        >>> @ti.kernel
        >>> def test():
        >>>     x = pi / 2
        >>>     print(ti.math.vdir(x))  # [0, 1]

    Returns:
        a 2d vector with argument equals `ang`.
    """
    return vec2(cos(ang), sin(ang))


__all__ = [
    "acos", "asin", "atan2", "ceil", "clamp", "cos", "cross", "degrees",
    "determinant", "distance", "dot", "e", "exp", "eye", "floor", "fract",
    "inf", "inverse", "isinf", "isnan", "ivec2", "ivec3", "ivec4", "length",
<<<<<<< HEAD
    "log", "log2", "mat2", "mat3", "mat4", "max", "min", "mix", "mod", "translate",
    "scale", "nan", "normalize", "pi", "pow", "radians", "reflect", "refract",
    "rot3d_by_axis", "rot3d_yaw_pitch_roll", "rotation2d", "rotation3d", "round", "sign", "sin", 
    "smoothstep", "sqrt", "step", "tan", "tanh", "uvec2", "uvec3", "uvec4", "vdir", "vec2", "vec3",
    "vec4"
=======
    "log", "log2", "mat2", "mat3", "mat4", "max", "min", "mix", "mod",
    "translate", "scale", "nan", "normalize", "pi", "pow", "radians",
    "reflect", "refract", "rot2", "rot3", "rotate2d", "rotate3d",
    "rot3d_by_axis", "rot3d_yaw_pitch_roll", "rotation3d", "round", "sign",
    "sin", "smoothstep", "sqrt", "step", "tan", "tanh", "uvec2", "uvec3",
    "uvec4", "vdir", "vec2", "vec3", "vec4"
>>>>>>> 7bbeb283
]<|MERGE_RESOLUTION|>--- conflicted
+++ resolved
@@ -519,64 +519,6 @@
 
 
 @ti.func
-<<<<<<< HEAD
-=======
-def rotate2d(p, ang):
-    """Rotates a 2d vector by a given angle in counter-clockwise.
-
-    Args:
-        p (:class:`~taichi.math.vec2`): The 2d vector to rotate.
-        ang (float): Angle of rotation, in radians.
-
-    Returns:
-        :class:`~taichi.math.vec2`: The vector after rotation.
-
-    Example::
-
-        >>> from taichi.math import *
-        >>> @ti.kernel
-        >>> def test():
-        >>>     v = vec2(1, 0)
-        >>>     print(rotate2d(v, radians(30)))
-        [0.866025, 0.500000]
-    """
-    ca, sa = ti.cos(ang), ti.sin(ang)
-    x, y = p
-    return vec2(x * ca - p.y * sa, x * sa + y * ca)
-
-
-@ti.func
-def rotate3d(p, axis, ang):
-    """Rotates a vector in 3d space, given an axis and angle of rotation.
-
-    The vector `axis` should be a unit vector.
-
-    See "https://en.wikipedia.org/wiki/Rodrigues%27_rotation_formula"
-
-    Args:
-        p (:class:`~taichi.math.vec3`): The 3d vector to rotate.
-        axis (:class:`~taichi.math.vec3`): Axis of rotation.
-        ang (float): Angle of rotation, in radians.
-
-    Example::
-
-        >>> from taichi.math import *
-        >>> @ti.kernel
-        >>> def test():
-        >>>     v = vec3(1, 0, 0)
-        >>>     axis = normalize(vec3(1, 1, 1))
-        >>>     print(rotate3d(v, axis, radians(30)))
-        [0.910684, 0.333333, -0.244017]
-
-    Returns:
-        :class:`~taichi.math.vec3`: The vector after rotation.
-    """
-    ca, sa = ti.cos(ang), ti.sin(ang)
-    return mix(dot(p, axis) * axis, p, ca) + cross(axis, p) * sa
-
-
-@ti.func
->>>>>>> 7bbeb283
 def rot3d_by_axis(ang, axis):
     """rotate the matrix by an angle with the vector as the rotation axis
 
@@ -631,41 +573,7 @@
 
 
 @ti.func
-<<<<<<< HEAD
 def rotation2d(ang):
-=======
-def rotation3d(ang_x, ang_y, ang_z):
-    """ Creates a 3D 4 * 4 homogeneous rotation matrix from an euler angle(Y * X * Z).
-
-    Args:
-        ang_x (float): angle in radians unit around X axis
-        ang_y (float): angle in radians unit around Y axis
-        ang_z (float): angle in radians unit around Z axis
-    Returns:
-        :class:`~taichi.math.mat4`: rotation matrix
-    Example:
-        >>> import math
-        >>> rotation3d(0.52, -0.785, 1.046)
-        [[ 0.05048351 -0.61339645 -0.78816002  0.        ]
-        [ 0.65833154  0.61388511 -0.4355969   0.        ]
-        [ 0.75103329 -0.49688014  0.4348093   0.        ]
-        [ 0.          0.          0.          1.        ]]
-    """
-    return rot3d_yaw_pitch_roll(ang_z, ang_x, ang_y)
-
-
-@ti.func
-def eye(n: ti.template()):
-    """Returns the nxn identity matrix.
-
-    Alias for :func:`~taichi.Matrix.identity`.
-    """
-    return ti.Matrix.identity(float, n)
-
-
-@ti.func
-def rot2(ang):
->>>>>>> 7bbeb283
     """Returns the matrix representation of a 2d counter-clockwise rotation,
     given the angle of rotation.
 
@@ -857,18 +765,9 @@
     "acos", "asin", "atan2", "ceil", "clamp", "cos", "cross", "degrees",
     "determinant", "distance", "dot", "e", "exp", "eye", "floor", "fract",
     "inf", "inverse", "isinf", "isnan", "ivec2", "ivec3", "ivec4", "length",
-<<<<<<< HEAD
     "log", "log2", "mat2", "mat3", "mat4", "max", "min", "mix", "mod", "translate",
     "scale", "nan", "normalize", "pi", "pow", "radians", "reflect", "refract",
     "rot3d_by_axis", "rot3d_yaw_pitch_roll", "rotation2d", "rotation3d", "round", "sign", "sin", 
     "smoothstep", "sqrt", "step", "tan", "tanh", "uvec2", "uvec3", "uvec4", "vdir", "vec2", "vec3",
     "vec4"
-=======
-    "log", "log2", "mat2", "mat3", "mat4", "max", "min", "mix", "mod",
-    "translate", "scale", "nan", "normalize", "pi", "pow", "radians",
-    "reflect", "refract", "rot2", "rot3", "rotate2d", "rotate3d",
-    "rot3d_by_axis", "rot3d_yaw_pitch_roll", "rotation3d", "round", "sign",
-    "sin", "smoothstep", "sqrt", "step", "tan", "tanh", "uvec2", "uvec3",
-    "uvec4", "vdir", "vec2", "vec3", "vec4"
->>>>>>> 7bbeb283
 ]