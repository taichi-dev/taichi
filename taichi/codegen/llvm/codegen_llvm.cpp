#include "taichi/codegen/llvm/codegen_llvm.h"

#include <algorithm>

#ifdef TI_WITH_LLVM
#include "llvm/Bitcode/BitcodeReader.h"
#include "llvm/IR/Module.h"
#include "llvm/Linker/Linker.h"
#include "taichi/analysis/offline_cache_util.h"
#include "taichi/ir/statements.h"
#include "taichi/runtime/llvm/launch_arg_info.h"
#include "taichi/runtime/llvm/llvm_offline_cache.h"
#include "taichi/runtime/program_impls/llvm/llvm_program.h"
#include "taichi/codegen/llvm/struct_llvm.h"
#include "taichi/util/file_sequence_writer.h"
#include "taichi/codegen/codegen_utils.h"

namespace taichi::lang {

// TODO: sort function definitions to match declaration order in header

// TODO(k-ye): Hide FunctionCreationGuard inside cpp file
FunctionCreationGuard::FunctionCreationGuard(
    TaskCodeGenLLVM *mb,
    std::vector<llvm::Type *> arguments,
    const std::string &func_name)
    : mb(mb) {
  // Create the loop body function
  auto body_function_type = llvm::FunctionType::get(
      llvm::Type::getVoidTy(*mb->llvm_context), arguments, false);

  body = llvm::Function::Create(body_function_type,
                                llvm::Function::InternalLinkage, func_name,
                                mb->module.get());
  old_func = mb->func;
  // emit into loop body function
  mb->func = body;

  allocas = llvm::BasicBlock::Create(*mb->llvm_context, "allocs", body);
  old_entry = mb->entry_block;
  mb->entry_block = allocas;

  final = llvm::BasicBlock::Create(*mb->llvm_context, "final", body);
  old_final = mb->final_block;
  mb->final_block = final;

  entry = llvm::BasicBlock::Create(*mb->llvm_context, "entry", mb->func);

  ip = mb->builder->saveIP();
  mb->builder->SetInsertPoint(entry);

  auto body_bb =
      llvm::BasicBlock::Create(*mb->llvm_context, "function_body", mb->func);
  mb->builder->CreateBr(body_bb);
  mb->builder->SetInsertPoint(body_bb);
}

FunctionCreationGuard::~FunctionCreationGuard() {
  if (!mb->returned) {
    mb->builder->CreateBr(final);
  }
  mb->builder->SetInsertPoint(final);
  mb->builder->CreateRetVoid();
  mb->returned = false;

  mb->builder->SetInsertPoint(allocas);
  mb->builder->CreateBr(entry);

  mb->entry_block = old_entry;
  mb->final_block = old_final;
  mb->func = old_func;
  mb->builder->restoreIP(ip);

  TI_ASSERT(!llvm::verifyFunction(*body, &llvm::errs()));
}

namespace {

class CodeGenStmtGuard {
 public:
  using Getter = std::function<llvm::BasicBlock *(void)>;
  using Setter = std::function<void(llvm::BasicBlock *)>;

  explicit CodeGenStmtGuard(Getter getter, Setter setter)
      : saved_stmt_(getter()), setter_(std::move(setter)) {
  }

  ~CodeGenStmtGuard() {
    setter_(saved_stmt_);
  }

  CodeGenStmtGuard(CodeGenStmtGuard &&) = default;
  CodeGenStmtGuard &operator=(CodeGenStmtGuard &&) = default;

 private:
  llvm::BasicBlock *saved_stmt_;
  Setter setter_;
};

CodeGenStmtGuard make_loop_reentry_guard(TaskCodeGenLLVM *cg) {
  return CodeGenStmtGuard([cg]() { return cg->current_loop_reentry; },
                          [cg](llvm::BasicBlock *saved_stmt) {
                            cg->current_loop_reentry = saved_stmt;
                          });
}

CodeGenStmtGuard make_while_after_loop_guard(TaskCodeGenLLVM *cg) {
  return CodeGenStmtGuard([cg]() { return cg->current_while_after_loop; },
                          [cg](llvm::BasicBlock *saved_stmt) {
                            cg->current_while_after_loop = saved_stmt;
                          });
}

}  // namespace

// TaskCodeGenLLVM
void TaskCodeGenLLVM::visit(Block *stmt_list) {
  for (auto &stmt : stmt_list->statements) {
    stmt->accept(this);
    if (returned) {
      break;
    }
  }
}

void TaskCodeGenLLVM::visit(AllocaStmt *stmt) {
  if (stmt->ret_type->is<TensorType>()) {
    auto tensor_type = stmt->ret_type->cast<TensorType>();
    auto type = tlctx->get_data_type(tensor_type);
    if (stmt->is_shared) {
      auto base = new llvm::GlobalVariable(
          *module, type, false, llvm::GlobalValue::ExternalLinkage, nullptr,
          fmt::format("shared_array_{}", stmt->id), nullptr,
          llvm::GlobalVariable::NotThreadLocal, 3 /*addrspace=shared*/);
      base->setAlignment(llvm::MaybeAlign(8));
      auto ptr_type = llvm::PointerType::get(type, 0);
      llvm_val[stmt] = builder->CreatePointerCast(base, ptr_type);
    } else {
      llvm_val[stmt] = create_entry_block_alloca(type);
    }
  } else {
    llvm_val[stmt] =
        create_entry_block_alloca(stmt->ret_type, stmt->ret_type.is_pointer());
    // initialize as zero if element is not a pointer
    if (!stmt->ret_type.is_pointer())
      builder->CreateStore(tlctx->get_constant(stmt->ret_type, 0),
                           llvm_val[stmt]);
  }
}

void TaskCodeGenLLVM::visit(RandStmt *stmt) {
  if (stmt->ret_type->is_primitive(PrimitiveTypeID::f16)) {
    // Promoting to f32 since there's no rand_f16 support in runtime.cpp.
    auto val_f32 = call("rand_f32", get_context());
    llvm_val[stmt] =
        builder->CreateFPTrunc(val_f32, llvm::Type::getHalfTy(*llvm_context));
  } else {
    llvm_val[stmt] = call(
        fmt::format("rand_{}", data_type_name(stmt->ret_type)), get_context());
  }
}

void TaskCodeGenLLVM::emit_extra_unary(UnaryOpStmt *stmt) {
  auto input = llvm_val[stmt->operand];
  auto input_taichi_type = stmt->operand->ret_type;
  if (input_taichi_type->is_primitive(PrimitiveTypeID::f16)) {
    // Promote to f32 since we don't have f16 support for extra unary ops in in
    // runtime.cpp.
    input = builder->CreateFPExt(input, llvm::Type::getFloatTy(*llvm_context));
    input_taichi_type = PrimitiveType::f32;
  }

  auto op = stmt->op_type;
  auto input_type = input->getType();

#define UNARY_STD(x)                                                    \
  else if (op == UnaryOpType::x) {                                      \
    if (input_taichi_type->is_primitive(PrimitiveTypeID::f32)) {        \
      llvm_val[stmt] = call(#x "_f32", input);                          \
    } else if (input_taichi_type->is_primitive(PrimitiveTypeID::f64)) { \
      llvm_val[stmt] = call(#x "_f64", input);                          \
    } else if (input_taichi_type->is_primitive(PrimitiveTypeID::i32)) { \
      llvm_val[stmt] = call(#x "_i32", input);                          \
    } else if (input_taichi_type->is_primitive(PrimitiveTypeID::i64)) { \
      llvm_val[stmt] = call(#x "_i64", input);                          \
    } else {                                                            \
      TI_NOT_IMPLEMENTED                                                \
    }                                                                   \
  }
  if (false) {
  }
  UNARY_STD(abs)
  UNARY_STD(exp)
  UNARY_STD(log)
  UNARY_STD(tan)
  UNARY_STD(tanh)
  UNARY_STD(sgn)
  UNARY_STD(logic_not)
  UNARY_STD(acos)
  UNARY_STD(asin)
  UNARY_STD(cos)
  UNARY_STD(sin)
  else if (op == UnaryOpType::sqrt) {
    llvm_val[stmt] =
        builder->CreateIntrinsic(llvm::Intrinsic::sqrt, {input_type}, {input});
  }
  else {
    TI_P(unary_op_type_name(op));
    TI_NOT_IMPLEMENTED
  }
#undef UNARY_STD
  if (stmt->ret_type->is_primitive(PrimitiveTypeID::f16)) {
    // Convert back to f16
    llvm_val[stmt] = builder->CreateFPTrunc(
        llvm_val[stmt], llvm::Type::getHalfTy(*llvm_context));
  }
}

std::unique_ptr<RuntimeObject> TaskCodeGenLLVM::emit_struct_meta_object(
    SNode *snode) {
  std::unique_ptr<RuntimeObject> meta;
  if (snode->type == SNodeType::dense) {
    meta = std::make_unique<RuntimeObject>("DenseMeta", this, builder.get());
    emit_struct_meta_base("Dense", meta->ptr, snode);
    meta->call("set_morton_dim", tlctx->get_constant((int)snode->_morton));
  } else if (snode->type == SNodeType::pointer) {
    meta = std::make_unique<RuntimeObject>("PointerMeta", this, builder.get());
    emit_struct_meta_base("Pointer", meta->ptr, snode);
  } else if (snode->type == SNodeType::root) {
    meta = std::make_unique<RuntimeObject>("RootMeta", this, builder.get());
    emit_struct_meta_base("Root", meta->ptr, snode);
  } else if (snode->type == SNodeType::dynamic) {
    meta = std::make_unique<RuntimeObject>("DynamicMeta", this, builder.get());
    emit_struct_meta_base("Dynamic", meta->ptr, snode);
    meta->call("set_chunk_size", tlctx->get_constant(snode->chunk_size));
  } else if (snode->type == SNodeType::bitmasked) {
    meta =
        std::make_unique<RuntimeObject>("BitmaskedMeta", this, builder.get());
    emit_struct_meta_base("Bitmasked", meta->ptr, snode);
  } else if (snode->type == SNodeType::quant_array) {
    meta = std::make_unique<RuntimeObject>("DenseMeta", this, builder.get());
    emit_struct_meta_base("Dense", meta->ptr, snode);
  } else {
    TI_P(snode_type_name(snode->type));
    TI_NOT_IMPLEMENTED;
  }
  return meta;
}

void TaskCodeGenLLVM::emit_struct_meta_base(const std::string &name,
                                            llvm::Value *node_meta,
                                            SNode *snode) {
  RuntimeObject common("StructMeta", this, builder.get(), node_meta);
  std::size_t element_size;
  if (snode->type == SNodeType::dense) {
    auto body_type =
        StructCompilerLLVM::get_llvm_body_type(module.get(), snode);
    auto element_ty = body_type->getArrayElementType();
    element_size = tlctx->get_type_size(element_ty);
  } else if (snode->type == SNodeType::pointer) {
    auto element_ty = StructCompilerLLVM::get_llvm_node_type(
        module.get(), snode->ch[0].get());
    element_size = tlctx->get_type_size(element_ty);
  } else {
    auto element_ty =
        StructCompilerLLVM::get_llvm_element_type(module.get(), snode);
    element_size = tlctx->get_type_size(element_ty);
  }
  common.set("snode_id", tlctx->get_constant(snode->id));
  common.set("element_size", tlctx->get_constant((uint64)element_size));
  common.set("max_num_elements",
             tlctx->get_constant(snode->max_num_elements()));
  common.set("context", get_context());

  /*
  uint8 *(*lookup_element)(uint8 *, int i);
  uint8 *(*from_parent_element)(uint8 *);
  bool (*is_active)(uint8 *, int i);
  int (*get_num_elements)(uint8 *);
  void (*refine_coordinates)(PhysicalCoordinates *inp_coord,
                             PhysicalCoordinates *refined_coord,
                             int index);
                             */

  std::vector<std::string> functions = {"lookup_element", "is_active",
                                        "get_num_elements"};

  for (auto const &f : functions)
    common.set(f, get_runtime_function(fmt::format("{}_{}", name, f)));

  // "from_parent_element", "refine_coordinates" are different for different
  // snodes, even if they have the same type.
  if (snode->parent)
    common.set("from_parent_element",
               get_struct_function(snode->get_ch_from_parent_func_name(),
                                   snode->get_snode_tree_id()));

  if (snode->type != SNodeType::place)
    common.set("refine_coordinates",
               get_struct_function(snode->refine_coordinates_func_name(),
                                   snode->get_snode_tree_id()));
}

TaskCodeGenLLVM::TaskCodeGenLLVM(const CompileConfig *compile_config,
                                 Kernel *kernel,
                                 IRNode *ir,
                                 std::unique_ptr<llvm::Module> &&module)
    // TODO: simplify LLVMModuleBuilder ctor input
    : LLVMModuleBuilder(module == nullptr
                            ? get_llvm_program(kernel->program)
                                  ->get_llvm_context(compile_config->arch)
                                  ->new_module("kernel")
                            : std::move(module),
                        get_llvm_program(kernel->program)
                            ->get_llvm_context(compile_config->arch)),
      compile_config(compile_config),
      kernel(kernel),
      ir(ir),
      prog(kernel->program) {
  if (ir == nullptr)
    this->ir = kernel->ir.get();
  initialize_context();

  context_ty = get_runtime_type("RuntimeContext");
  physical_coordinate_ty = get_runtime_type(kLLVMPhysicalCoordinatesName);

  kernel_name = kernel->name + "_kernel";
}

void TaskCodeGenLLVM::visit(DecorationStmt *stmt) {
}

void TaskCodeGenLLVM::create_elementwise_cast(
    UnaryOpStmt *stmt,
    llvm::Type *to_ty,
    std::function<llvm::Value *(llvm::Value *, llvm::Type *)> func,
    bool on_self) {
  auto from_ty = stmt->operand->ret_type->cast<TensorType>();
  TI_ASSERT_INFO(from_ty,
                 "Cannot perform elementwise ops on non-tensor type {}",
                 from_ty->to_string());
  llvm::Value *vec = llvm::UndefValue::get(llvm::VectorType::get(
      to_ty, from_ty->get_num_elements(), /*scalable=*/false));
  for (int i = 0; i < from_ty->get_num_elements(); ++i) {
    auto elem = builder->CreateExtractElement(
        on_self ? llvm_val[stmt] : llvm_val[stmt->operand], i);
    auto cast_value = func(elem, to_ty);
    vec = builder->CreateInsertElement(vec, cast_value, i);
  }
  llvm_val[stmt] = vec;
}

void TaskCodeGenLLVM::visit(UnaryOpStmt *stmt) {
  auto input = llvm_val[stmt->operand];
  auto input_type = input->getType();
  auto op = stmt->op_type;

#define UNARY_INTRINSIC(x)                                                   \
  else if (op == UnaryOpType::x) {                                           \
    llvm_val[stmt] =                                                         \
        builder->CreateIntrinsic(llvm::Intrinsic::x, {input_type}, {input}); \
  }
  if (stmt->op_type == UnaryOpType::cast_value) {
    llvm::CastInst::CastOps cast_op;
    auto from = stmt->operand->ret_type;
    auto to = stmt->ret_type;
    TI_ASSERT_INFO(
        from->is<TensorType>() == to->is<TensorType>(),
        "Cannot cast between tensor type and non-tensor type: {} v.s. {}",
        from->to_string(), to->to_string());

    if (from == to) {
      llvm_val[stmt] = llvm_val[stmt->operand];
    } else if (is_real(from.get_element_type()) !=
               is_real(to.get_element_type())) {
      if (is_real(from.get_element_type()) &&
          (is_integral(to.get_element_type()))) {
        cast_op = (is_signed(to.get_element_type()))
                      ? llvm::Instruction::CastOps::FPToSI
                      : llvm::Instruction::CastOps::FPToUI;
      } else if (is_integral(from.get_element_type()) &&
                 is_real(to.get_element_type())) {
        cast_op = (is_signed(from.get_element_type()))
                      ? llvm::Instruction::CastOps::SIToFP
                      : llvm::Instruction::CastOps::UIToFP;
      } else {
        TI_P(data_type_name(from));
        TI_P(data_type_name(to));
        TI_NOT_IMPLEMENTED;
      }
      bool use_f16 = to->is_primitive(PrimitiveTypeID::f16) ||
                     (to->is<TensorType>() &&
                      to->cast<TensorType>()->get_element_type()->is_primitive(
                          PrimitiveTypeID::f16));
      auto cast_type = use_f16 ? (to->is<TensorType>()
                                      ? TypeFactory::create_tensor_type(
                                            to->cast<TensorType>()->get_shape(),
                                            PrimitiveType::f32)
                                      : PrimitiveType::f32)
                               : stmt->cast_type;

      auto cast_func = [this, cast_op](llvm::Value *value, llvm::Type *type) {
        return this->builder->CreateCast(cast_op, value, type);
      };
      if (!cast_type->is<TensorType>()) {
        llvm_val[stmt] = cast_func(input, tlctx->get_data_type(cast_type));
      } else {
        create_elementwise_cast(
            stmt,
            tlctx->get_data_type(
                cast_type->cast<TensorType>()->get_element_type()),
            cast_func);
      }

      if (use_f16) {
        auto trunc_func = [this](llvm::Value *value, llvm::Type *type) {
          return this->builder->CreateFPTrunc(value, type);
        };
        auto to_ty = llvm::Type::getHalfTy(*llvm_context);
        if (!cast_type->is<TensorType>()) {
          llvm_val[stmt] = trunc_func(llvm_val[stmt], to_ty);
        } else {
          create_elementwise_cast(stmt, to_ty, trunc_func, /*on_self=*/true);
        }
      }
    } else if (is_real(from.get_element_type()) &&
               is_real(to.get_element_type())) {
      auto t1 = from->is<TensorType>()
                    ? from->cast<TensorType>()->get_element_type()
                    : from.operator->();
      auto t2 = to->is<TensorType>()
                    ? to->cast<TensorType>()->get_element_type()
                    : to.operator->();
      if (data_type_size(t1) < data_type_size(t2)) {
        auto cast_func = [this](llvm::Value *value, llvm::Type *type) {
          return this->builder->CreateFPExt(value, type);
        };
        if (!stmt->cast_type->is<TensorType>()) {
          llvm_val[stmt] =
              cast_func(input, tlctx->get_data_type(stmt->cast_type));
        } else {
          create_elementwise_cast(
              stmt,
              tlctx->get_data_type(
                  stmt->cast_type->cast<TensorType>()->get_element_type()),
              cast_func);
        }
      } else {
        if (to->is_primitive(PrimitiveTypeID::f16) ||
            (to->is<TensorType>() &&
             to->cast<TensorType>()->get_element_type()->is_primitive(
                 PrimitiveTypeID::f16))) {
          if (!to->is<TensorType>()) {
            llvm_val[stmt] = builder->CreateFPTrunc(
                builder->CreateFPTrunc(llvm_val[stmt->operand],
                                       llvm::Type::getFloatTy(*llvm_context)),
                llvm::Type::getHalfTy(*llvm_context));
          } else {
            auto tensor_type = to->cast<TensorType>();
            llvm::Value *vec = llvm::UndefValue::get(tlctx->get_data_type(to));
            for (int i = 0; i < tensor_type->get_num_elements(); ++i) {
              auto elem = builder->CreateExtractElement(vec, i);
              auto double_trunced = builder->CreateFPTrunc(
                  builder->CreateFPTrunc(elem,
                                         llvm::Type::getFloatTy(*llvm_context)),
                  llvm::Type::getHalfTy(*llvm_context));
              vec = builder->CreateInsertElement(vec, double_trunced, i);
            }
            llvm_val[stmt] = vec;
          }
        } else {
          auto trunc_fn = [this](llvm::Value *value, llvm::Type *type) {
            return this->builder->CreateFPTrunc(value, type);
          };
          auto cast_type =
              stmt->cast_type->is<TensorType>()
                  ? stmt->cast_type->cast<TensorType>()->get_element_type()
                  : stmt->cast_type.operator->();
          if (!stmt->cast_type->is<TensorType>()) {
            llvm_val[stmt] = trunc_fn(input, tlctx->get_data_type(cast_type));
          } else {
            create_elementwise_cast(
                stmt,
                tlctx->get_data_type(
                    cast_type->cast<TensorType>()->get_element_type()),
                trunc_fn);
          }
        }
      }
    } else if (!is_real(from.get_element_type()) &&
               !is_real(to.get_element_type())) {
      llvm_val[stmt] = builder->CreateIntCast(
          llvm_val[stmt->operand], tlctx->get_data_type(to),
          is_signed(from.get_element_type()));
    }
  } else if (stmt->op_type == UnaryOpType::cast_bits) {
    TI_ASSERT(data_type_size(stmt->ret_type) ==
              data_type_size(stmt->cast_type));
    if (stmt->operand->ret_type.is_pointer()) {
      TI_ASSERT(is_integral(stmt->cast_type));
      llvm_val[stmt] = builder->CreatePtrToInt(
          llvm_val[stmt->operand], tlctx->get_data_type(stmt->cast_type));
    } else {
      llvm_val[stmt] = builder->CreateBitCast(
          llvm_val[stmt->operand], tlctx->get_data_type(stmt->cast_type));
    }
  } else if (op == UnaryOpType::rsqrt) {
    llvm::Function *sqrt_fn = llvm::Intrinsic::getDeclaration(
        module.get(), llvm::Intrinsic::sqrt, input->getType());
    auto intermediate = builder->CreateCall(sqrt_fn, input, "sqrt");
    llvm_val[stmt] = builder->CreateFDiv(
        tlctx->get_constant(stmt->ret_type, 1.0), intermediate);
  } else if (op == UnaryOpType::bit_not) {
    llvm_val[stmt] = builder->CreateNot(input);
  } else if (op == UnaryOpType::neg) {
    if (is_real(stmt->operand->ret_type)) {
      llvm_val[stmt] = builder->CreateFNeg(input, "neg");
    } else {
      llvm_val[stmt] = builder->CreateNeg(input, "neg");
    }
  }
  UNARY_INTRINSIC(round)
  UNARY_INTRINSIC(floor)
  UNARY_INTRINSIC(ceil)
  else {
    emit_extra_unary(stmt);
  }
#undef UNARY_INTRINSIC
}

void TaskCodeGenLLVM::create_elementwise_binary(
    BinaryOpStmt *stmt,
    std::function<llvm::Value *(llvm::Value *lhs, llvm::Value *rhs)> f) {
  TI_ASSERT(stmt->lhs->ret_type->is<TensorType>());
  TI_ASSERT(stmt->rhs->ret_type->is<TensorType>());
  auto lhs_ty = stmt->lhs->ret_type->cast<TensorType>();
  auto rhs_ty = stmt->rhs->ret_type->cast<TensorType>();
  TI_ASSERT(lhs_ty->get_num_elements() == rhs_ty->get_num_elements());
  auto lhs_vec = llvm_val[stmt->lhs];
  auto rhs_vec = llvm_val[stmt->rhs];
  auto elt_type_name = data_type_name(lhs_ty->get_element_type());
  llvm::Value *result =
      llvm::UndefValue::get(tlctx->get_data_type(stmt->ret_type));
  for (int i = 0; i < lhs_ty->get_num_elements(); ++i) {
    auto lhs = builder->CreateExtractElement(lhs_vec, i);
    auto rhs = builder->CreateExtractElement(rhs_vec, i);
    result = builder->CreateInsertElement(result, f(lhs, rhs), i);
  }
  llvm_val[stmt] = result;
}

void TaskCodeGenLLVM::visit(BinaryOpStmt *stmt) {
  auto op = stmt->op_type;
  auto ret_type = stmt->ret_type;

  if (op == BinaryOpType::add) {
    if (is_real(stmt->ret_type.get_element_type())) {
      llvm_val[stmt] =
          builder->CreateFAdd(llvm_val[stmt->lhs], llvm_val[stmt->rhs]);
#if defined(__clang__) || defined(__GNUC__)
    } else if (compile_config->debug && is_integral(stmt->ret_type)) {
      llvm_val[stmt] =
          call("debug_add_" + stmt->ret_type->to_string(), get_arg(0),
               llvm_val[stmt->lhs], llvm_val[stmt->rhs],
               builder->CreateGlobalStringPtr(stmt->tb));
#endif
    } else {
      llvm_val[stmt] =
          builder->CreateAdd(llvm_val[stmt->lhs], llvm_val[stmt->rhs]);
    }
  } else if (op == BinaryOpType::sub) {
    if (is_real(stmt->ret_type.get_element_type())) {
      llvm_val[stmt] =
          builder->CreateFSub(llvm_val[stmt->lhs], llvm_val[stmt->rhs]);
#if defined(__clang__) || defined(__GNUC__)
    } else if (compile_config->debug && is_integral(stmt->ret_type)) {
      llvm_val[stmt] =
          call("debug_sub_" + stmt->ret_type->to_string(), get_arg(0),
               llvm_val[stmt->lhs], llvm_val[stmt->rhs],
               builder->CreateGlobalStringPtr(stmt->tb));
#endif
    } else {
      llvm_val[stmt] =
          builder->CreateSub(llvm_val[stmt->lhs], llvm_val[stmt->rhs]);
    }
  } else if (op == BinaryOpType::mul) {
    if (is_real(stmt->ret_type.get_element_type())) {
      llvm_val[stmt] =
          builder->CreateFMul(llvm_val[stmt->lhs], llvm_val[stmt->rhs]);
#if defined(__clang__) || defined(__GNUC__)
    } else if (compile_config->debug && is_integral(stmt->ret_type)) {
      llvm_val[stmt] =
          call("debug_mul_" + stmt->ret_type->to_string(), get_arg(0),
               llvm_val[stmt->lhs], llvm_val[stmt->rhs],
               builder->CreateGlobalStringPtr(stmt->tb));
#endif
    } else {
      llvm_val[stmt] =
          builder->CreateMul(llvm_val[stmt->lhs], llvm_val[stmt->rhs]);
    }
  } else if (op == BinaryOpType::div) {
    if (is_real(stmt->ret_type.get_element_type())) {
      llvm_val[stmt] =
          builder->CreateFDiv(llvm_val[stmt->lhs], llvm_val[stmt->rhs]);
    } else if (is_signed(stmt->ret_type)) {
      llvm_val[stmt] =
          builder->CreateSDiv(llvm_val[stmt->lhs], llvm_val[stmt->rhs]);
    } else {
      llvm_val[stmt] =
          builder->CreateUDiv(llvm_val[stmt->lhs], llvm_val[stmt->rhs]);
    }
  } else if (op == BinaryOpType::mod) {
    llvm_val[stmt] =
        builder->CreateSRem(llvm_val[stmt->lhs], llvm_val[stmt->rhs]);
  } else if (op == BinaryOpType::bit_and) {
    llvm_val[stmt] =
        builder->CreateAnd(llvm_val[stmt->lhs], llvm_val[stmt->rhs]);
  } else if (op == BinaryOpType::bit_or) {
    llvm_val[stmt] =
        builder->CreateOr(llvm_val[stmt->lhs], llvm_val[stmt->rhs]);
  } else if (op == BinaryOpType::bit_xor) {
    llvm_val[stmt] =
        builder->CreateXor(llvm_val[stmt->lhs], llvm_val[stmt->rhs]);
  } else if (op == BinaryOpType::bit_shl) {
#if defined(__clang__) || defined(__GNUC__)
    if (compile_config->debug && is_integral(stmt->ret_type)) {
      llvm_val[stmt] =
          call("debug_shl_" + stmt->ret_type->to_string(), get_arg(0),
               llvm_val[stmt->lhs], llvm_val[stmt->rhs],
               builder->CreateGlobalStringPtr(stmt->tb));
    } else {
      llvm_val[stmt] =
          builder->CreateShl(llvm_val[stmt->lhs], llvm_val[stmt->rhs]);
    }
#else
    llvm_val[stmt] =
        builder->CreateShl(llvm_val[stmt->lhs], llvm_val[stmt->rhs]);
#endif
  } else if (op == BinaryOpType::bit_sar) {
    if (is_signed(stmt->lhs->element_type())) {
      llvm_val[stmt] =
          builder->CreateAShr(llvm_val[stmt->lhs], llvm_val[stmt->rhs]);
    } else {
      llvm_val[stmt] =
          builder->CreateLShr(llvm_val[stmt->lhs], llvm_val[stmt->rhs]);
    }
  } else if (op == BinaryOpType::max) {
#define BINARYOP_MAX(x)                                            \
  else if (ret_type->is_primitive(PrimitiveTypeID::x)) {           \
    llvm_val[stmt] =                                               \
        call("max_" #x, llvm_val[stmt->lhs], llvm_val[stmt->rhs]); \
  }

    if (is_real(ret_type.get_element_type())) {
      llvm_val[stmt] =
          builder->CreateMaxNum(llvm_val[stmt->lhs], llvm_val[stmt->rhs]);
    }
    BINARYOP_MAX(u16)
    BINARYOP_MAX(i16)
    BINARYOP_MAX(u32)
    BINARYOP_MAX(i32)
    BINARYOP_MAX(u64)
    BINARYOP_MAX(i64)
    else {
      if (auto tensor_ty = ret_type->cast<TensorType>()) {
        auto elt_ty = tensor_ty->get_element_type();
        TI_ASSERT(elt_ty->is_primitive(PrimitiveTypeID::u16) ||
                  elt_ty->is_primitive(PrimitiveTypeID::i16) ||
                  elt_ty->is_primitive(PrimitiveTypeID::u32) ||
                  elt_ty->is_primitive(PrimitiveTypeID::i32) ||
                  elt_ty->is_primitive(PrimitiveTypeID::u64) ||
                  elt_ty->is_primitive(PrimitiveTypeID::i64));
        auto dtype_name = data_type_name(elt_ty);
        auto binary_max = [this, &dtype_name](llvm::Value *lhs,
                                              llvm::Value *rhs) {
          return call("max_" + dtype_name, lhs, rhs);
        };
        create_elementwise_binary(stmt, binary_max);
      } else {
        TI_P(data_type_name(ret_type));
        TI_NOT_IMPLEMENTED
      }
    }
  } else if (op == BinaryOpType::min) {
#define BINARYOP_MIN(x)                                            \
  else if (ret_type->is_primitive(PrimitiveTypeID::x)) {           \
    llvm_val[stmt] =                                               \
        call("min_" #x, llvm_val[stmt->lhs], llvm_val[stmt->rhs]); \
  }

    if (is_real(ret_type.get_element_type())) {
      llvm_val[stmt] =
          builder->CreateMinNum(llvm_val[stmt->lhs], llvm_val[stmt->rhs]);
    }
    BINARYOP_MIN(u16)
    BINARYOP_MIN(i16)
    BINARYOP_MIN(u32)
    BINARYOP_MIN(i32)
    BINARYOP_MIN(u64)
    BINARYOP_MIN(i64)
    else {
      if (auto tensor_ty = ret_type->cast<TensorType>()) {
        auto elt_ty = tensor_ty->get_element_type();
        TI_ASSERT(elt_ty->is_primitive(PrimitiveTypeID::u16) ||
                  elt_ty->is_primitive(PrimitiveTypeID::i16) ||
                  elt_ty->is_primitive(PrimitiveTypeID::u32) ||
                  elt_ty->is_primitive(PrimitiveTypeID::i32) ||
                  elt_ty->is_primitive(PrimitiveTypeID::u64) ||
                  elt_ty->is_primitive(PrimitiveTypeID::i64));
        auto dtype_name = data_type_name(elt_ty);
        auto binary_min = [this, &dtype_name](llvm::Value *lhs,
                                              llvm::Value *rhs) {
          return call("min_" + dtype_name, lhs, rhs);
        };
        create_elementwise_binary(stmt, binary_min);
      } else {
        TI_P(data_type_name(ret_type));
        TI_NOT_IMPLEMENTED
      }
    }
  } else if (is_comparison(op)) {
    llvm::Value *cmp = nullptr;
    auto input_type = stmt->lhs->ret_type;
    if (op == BinaryOpType::cmp_eq) {
      if (is_real(input_type.get_element_type())) {
        cmp = builder->CreateFCmpOEQ(llvm_val[stmt->lhs], llvm_val[stmt->rhs]);
      } else {
        cmp = builder->CreateICmpEQ(llvm_val[stmt->lhs], llvm_val[stmt->rhs]);
      }
    } else if (op == BinaryOpType::cmp_le) {
      if (is_real(input_type.get_element_type())) {
        cmp = builder->CreateFCmpOLE(llvm_val[stmt->lhs], llvm_val[stmt->rhs]);
      } else {
        if (is_signed(input_type.get_element_type())) {
          cmp =
              builder->CreateICmpSLE(llvm_val[stmt->lhs], llvm_val[stmt->rhs]);
        } else {
          cmp =
              builder->CreateICmpULE(llvm_val[stmt->lhs], llvm_val[stmt->rhs]);
        }
      }
    } else if (op == BinaryOpType::cmp_ge) {
      if (is_real(input_type.get_element_type())) {
        cmp = builder->CreateFCmpOGE(llvm_val[stmt->lhs], llvm_val[stmt->rhs]);
      } else {
        if (is_signed(input_type.get_element_type())) {
          cmp =
              builder->CreateICmpSGE(llvm_val[stmt->lhs], llvm_val[stmt->rhs]);
        } else {
          cmp =
              builder->CreateICmpUGE(llvm_val[stmt->lhs], llvm_val[stmt->rhs]);
        }
      }
    } else if (op == BinaryOpType::cmp_lt) {
      if (is_real(input_type.get_element_type())) {
        cmp = builder->CreateFCmpOLT(llvm_val[stmt->lhs], llvm_val[stmt->rhs]);
      } else {
        if (is_signed(input_type.get_element_type())) {
          cmp =
              builder->CreateICmpSLT(llvm_val[stmt->lhs], llvm_val[stmt->rhs]);
        } else {
          cmp =
              builder->CreateICmpULT(llvm_val[stmt->lhs], llvm_val[stmt->rhs]);
        }
      }
    } else if (op == BinaryOpType::cmp_gt) {
      if (is_real(input_type.get_element_type())) {
        cmp = builder->CreateFCmpOGT(llvm_val[stmt->lhs], llvm_val[stmt->rhs]);
      } else {
        if (is_signed(input_type.get_element_type())) {
          cmp =
              builder->CreateICmpSGT(llvm_val[stmt->lhs], llvm_val[stmt->rhs]);
        } else {
          cmp =
              builder->CreateICmpUGT(llvm_val[stmt->lhs], llvm_val[stmt->rhs]);
        }
      }
    } else if (op == BinaryOpType::cmp_ne) {
      if (is_real(input_type.get_element_type())) {
        cmp = builder->CreateFCmpONE(llvm_val[stmt->lhs], llvm_val[stmt->rhs]);
      } else {
        cmp = builder->CreateICmpNE(llvm_val[stmt->lhs], llvm_val[stmt->rhs]);
      }
    } else {
      TI_NOT_IMPLEMENTED
    }
    llvm_val[stmt] =
        builder->CreateSExt(cmp, tlctx->get_data_type(PrimitiveType::i32));
  } else {
    // This branch contains atan2 and pow which use runtime.cpp function for
    // **real** type. We don't have f16 support there so promoting to f32 is
    // necessary.
    llvm::Value *lhs = llvm_val[stmt->lhs];
    llvm::Value *rhs = llvm_val[stmt->rhs];
    if (stmt->lhs->ret_type->is_primitive(PrimitiveTypeID::f16)) {
      lhs = builder->CreateFPExt(lhs, llvm::Type::getFloatTy(*llvm_context));
    }
    if (stmt->rhs->ret_type->is_primitive(PrimitiveTypeID::f16)) {
      rhs = builder->CreateFPExt(rhs, llvm::Type::getFloatTy(*llvm_context));
    }
    if (ret_type->is_primitive(PrimitiveTypeID::f16)) {
      ret_type = PrimitiveType::f32;
    }

    if (op == BinaryOpType::atan2) {
      if (arch_is_cpu(current_arch())) {
        if (ret_type->is_primitive(PrimitiveTypeID::f32)) {
          llvm_val[stmt] = call("atan2_f32", lhs, rhs);
        } else if (ret_type->is_primitive(PrimitiveTypeID::f64)) {
          llvm_val[stmt] = call("atan2_f64", lhs, rhs);
        } else {
          TI_P(data_type_name(ret_type));
          TI_NOT_IMPLEMENTED
        }
      } else {
        TI_NOT_IMPLEMENTED
      }
    } else if (op == BinaryOpType::pow) {
      if (arch_is_cpu(current_arch())) {
        // Note that ret_type here cannot be integral because pow with an
        // integral exponent has been demoted in the demote_operations pass
        if (ret_type->is_primitive(PrimitiveTypeID::f32)) {
          llvm_val[stmt] = call("pow_f32", lhs, rhs);
        } else if (ret_type->is_primitive(PrimitiveTypeID::f64)) {
          llvm_val[stmt] = call("pow_f64", lhs, rhs);
        } else {
          TI_P(data_type_name(ret_type));
          TI_NOT_IMPLEMENTED
        }
      } else {
        TI_NOT_IMPLEMENTED
      }
    } else {
      TI_P(binary_op_type_name(op));
      TI_NOT_IMPLEMENTED
    }

    // Convert back to f16 if applicable.
    if (stmt->ret_type->is_primitive(PrimitiveTypeID::f16)) {
      llvm_val[stmt] = builder->CreateFPTrunc(
          llvm_val[stmt], llvm::Type::getHalfTy(*llvm_context));
    }
  }
}

void TaskCodeGenLLVM::visit(TernaryOpStmt *stmt) {
  TI_ASSERT(stmt->op_type == TernaryOpType::select);
  llvm_val[stmt] = builder->CreateSelect(
      builder->CreateTrunc(llvm_val[stmt->op1],
                           tlctx->get_data_type(PrimitiveType::u1)),
      llvm_val[stmt->op2], llvm_val[stmt->op3]);
}

void TaskCodeGenLLVM::visit(IfStmt *if_stmt) {
  // TODO: take care of vectorized cases
  llvm::BasicBlock *true_block =
      llvm::BasicBlock::Create(*llvm_context, "true_block", func);
  llvm::BasicBlock *false_block =
      llvm::BasicBlock::Create(*llvm_context, "false_block", func);
  llvm::BasicBlock *after_if =
      llvm::BasicBlock::Create(*llvm_context, "after_if", func);
  builder->CreateCondBr(
      builder->CreateICmpNE(llvm_val[if_stmt->cond], tlctx->get_constant(0)),
      true_block, false_block);
  builder->SetInsertPoint(true_block);
  if (if_stmt->true_statements) {
    if_stmt->true_statements->accept(this);
  }
  if (!returned) {
    builder->CreateBr(after_if);
  } else {
    returned = false;
  }
  builder->SetInsertPoint(false_block);
  if (if_stmt->false_statements) {
    if_stmt->false_statements->accept(this);
  }
  if (!returned) {
    builder->CreateBr(after_if);
  } else {
    returned = false;
  }
  builder->SetInsertPoint(after_if);
}

llvm::Value *TaskCodeGenLLVM::create_print(std::string tag,
                                           DataType dt,
                                           llvm::Value *value) {
  if (!arch_is_cpu(compile_config->arch)) {
    TI_WARN("print not supported on arch {}", arch_name(compile_config->arch));
    return nullptr;
  }
  std::vector<llvm::Value *> args;
  std::string format = data_type_format(dt);
  auto runtime_printf = call("LLVMRuntime_get_host_printf", get_runtime());
  args.push_back(builder->CreateGlobalStringPtr(
      ("[llvm codegen debug] " + tag + " = " + format + "\n").c_str(),
      "format_string"));
  if (dt->is_primitive(PrimitiveTypeID::f32))
    value =
        builder->CreateFPExt(value, tlctx->get_data_type(PrimitiveType::f64));
  args.push_back(value);

  auto func_type_func = get_runtime_function("get_func_type_host_printf");
  return call(runtime_printf, func_type_func->getFunctionType(),
              std::move(args));
}

llvm::Value *TaskCodeGenLLVM::create_print(std::string tag,
                                           llvm::Value *value) {
  if (value->getType() == llvm::Type::getFloatTy(*llvm_context))
    return create_print(
        tag,
        TypeFactory::get_instance().get_primitive_type(PrimitiveTypeID::f32),
        value);
  else if (value->getType() == llvm::Type::getInt32Ty(*llvm_context))
    return create_print(
        tag,
        TypeFactory::get_instance().get_primitive_type(PrimitiveTypeID::i32),
        value);
  else if (value->getType() == llvm::Type::getHalfTy(*llvm_context)) {
    auto extended =
        builder->CreateFPExt(value, llvm::Type::getFloatTy(*llvm_context));
    return create_print(
        tag,
        TypeFactory::get_instance().get_primitive_type(PrimitiveTypeID::f32),
        extended);
  } else if (value->getType() == llvm::Type::getInt64Ty(*llvm_context))
    return create_print(
        tag,
        TypeFactory::get_instance().get_primitive_type(PrimitiveTypeID::i64),
        value);
  else if (value->getType() == llvm::Type::getInt16Ty(*llvm_context))
    return create_print(
        tag,
        TypeFactory::get_instance().get_primitive_type(PrimitiveTypeID::i16),
        value);
  else
    TI_NOT_IMPLEMENTED
}

void TaskCodeGenLLVM::visit(PrintStmt *stmt) {
  std::vector<llvm::Value *> args;
  std::string formats;
  auto value_for_printf = [this](llvm::Value *to_print, DataType dtype) {
    if (dtype->is_primitive(PrimitiveTypeID::f32) ||
        dtype->is_primitive(PrimitiveTypeID::f16))
      return this->builder->CreateFPExt(
          to_print, this->tlctx->get_data_type(PrimitiveType::f64));
    if (dtype->is_primitive(PrimitiveTypeID::i8))
      return builder->CreateSExt(to_print,
                                 tlctx->get_data_type(PrimitiveType::i16));
    if (dtype->is_primitive(PrimitiveTypeID::u8))
      return builder->CreateZExt(to_print,
                                 tlctx->get_data_type(PrimitiveType::u16));
    return to_print;
  };
  for (auto const &content : stmt->contents) {
    if (std::holds_alternative<Stmt *>(content)) {
      auto arg_stmt = std::get<Stmt *>(content);
      auto value = llvm_val[arg_stmt];
      auto value_type = value->getType();
      if (arg_stmt->ret_type->is<TensorType>()) {
        auto dtype = arg_stmt->ret_type->cast<TensorType>();
        auto elem_type = dtype->get_element_type();
        for (int i = 0; i < dtype->get_num_elements(); ++i) {
          if (codegen_vector_type(compile_config)) {
            TI_ASSERT(llvm::dyn_cast<llvm::VectorType>(value_type));
            auto elem = builder->CreateExtractElement(value, i);
            args.push_back(value_for_printf(elem, elem_type));
          } else {
            TI_ASSERT(llvm::dyn_cast<llvm::ArrayType>(value_type));
            auto elem = builder->CreateExtractValue(value, i);
            args.push_back(value_for_printf(elem, elem_type));
          }
        }
        formats += data_type_format(arg_stmt->ret_type);
      } else {
        args.push_back(value_for_printf(value, arg_stmt->ret_type));
        formats += data_type_format(arg_stmt->ret_type);
      }
    } else {
      auto arg_str = std::get<std::string>(content);
      auto value = builder->CreateGlobalStringPtr(arg_str, "content_string");
      args.push_back(value);
      formats += "%s";
    }
  }
  auto runtime_printf = call("LLVMRuntime_get_host_printf", get_runtime());
  args.insert(args.begin(),
              builder->CreateGlobalStringPtr(formats.c_str(), "format_string"));
  auto func_type_func = get_runtime_function("get_func_type_host_printf");
  llvm_val[stmt] =
      call(runtime_printf, func_type_func->getFunctionType(), std::move(args));
}

void TaskCodeGenLLVM::visit(ConstStmt *stmt) {
  auto val = stmt->val;
  if (val.dt->is_primitive(PrimitiveTypeID::f32)) {
    llvm_val[stmt] =
        llvm::ConstantFP::get(*llvm_context, llvm::APFloat(val.val_float32()));
  } else if (val.dt->is_primitive(PrimitiveTypeID::f16)) {
    llvm_val[stmt] = llvm::ConstantFP::get(llvm::Type::getHalfTy(*llvm_context),
                                           val.val_float32());
  } else if (val.dt->is_primitive(PrimitiveTypeID::f64)) {
    llvm_val[stmt] =
        llvm::ConstantFP::get(*llvm_context, llvm::APFloat(val.val_float64()));
  } else if (val.dt->is_primitive(PrimitiveTypeID::i8)) {
    llvm_val[stmt] = llvm::ConstantInt::get(
        *llvm_context, llvm::APInt(8, (uint64)val.val_int8(), true));
  } else if (val.dt->is_primitive(PrimitiveTypeID::u8)) {
    llvm_val[stmt] = llvm::ConstantInt::get(
        *llvm_context, llvm::APInt(8, (uint64)val.val_uint8(), false));
  } else if (val.dt->is_primitive(PrimitiveTypeID::i16)) {
    llvm_val[stmt] = llvm::ConstantInt::get(
        *llvm_context, llvm::APInt(16, (uint64)val.val_int16(), true));
  } else if (val.dt->is_primitive(PrimitiveTypeID::u16)) {
    llvm_val[stmt] = llvm::ConstantInt::get(
        *llvm_context, llvm::APInt(16, (uint64)val.val_uint16(), false));
  } else if (val.dt->is_primitive(PrimitiveTypeID::i32)) {
    llvm_val[stmt] = llvm::ConstantInt::get(
        *llvm_context, llvm::APInt(32, (uint64)val.val_int32(), true));
  } else if (val.dt->is_primitive(PrimitiveTypeID::u32)) {
    llvm_val[stmt] = llvm::ConstantInt::get(
        *llvm_context, llvm::APInt(32, (uint64)val.val_uint32(), false));
  } else if (val.dt->is_primitive(PrimitiveTypeID::i64)) {
    llvm_val[stmt] = llvm::ConstantInt::get(
        *llvm_context, llvm::APInt(64, (uint64)val.val_int64(), true));
  } else if (val.dt->is_primitive(PrimitiveTypeID::u64)) {
    llvm_val[stmt] = llvm::ConstantInt::get(
        *llvm_context, llvm::APInt(64, val.val_uint64(), false));
  } else {
    TI_P(data_type_name(val.dt));
    TI_NOT_IMPLEMENTED;
  }
}

void TaskCodeGenLLVM::visit(WhileControlStmt *stmt) {
  using namespace llvm;

  BasicBlock *after_break =
      BasicBlock::Create(*llvm_context, "after_break", func);
  TI_ASSERT(current_while_after_loop);
  auto cond =
      builder->CreateICmpEQ(llvm_val[stmt->cond], tlctx->get_constant(0));
  builder->CreateCondBr(cond, current_while_after_loop, after_break);
  builder->SetInsertPoint(after_break);
}

void TaskCodeGenLLVM::visit(ContinueStmt *stmt) {
  using namespace llvm;
  auto stmt_in_off_range_for = [stmt]() {
    TI_ASSERT(stmt->scope != nullptr);
    if (auto *offl = stmt->scope->cast<OffloadedStmt>(); offl) {
      TI_ASSERT(offl->task_type == OffloadedStmt::TaskType::range_for ||
                offl->task_type == OffloadedStmt::TaskType::struct_for);
      return offl->task_type == OffloadedStmt::TaskType::range_for;
    }
    return false;
  };
  if (stmt_in_off_range_for()) {
    builder->CreateRetVoid();
  } else {
    TI_ASSERT(current_loop_reentry != nullptr);
    builder->CreateBr(current_loop_reentry);
  }
  // Stmts after continue are useless, so we switch the insertion point to
  // /dev/null. In LLVM IR, the "after_continue" label shows "No predecessors!".
  BasicBlock *after_continue =
      BasicBlock::Create(*llvm_context, "after_continue", func);
  builder->SetInsertPoint(after_continue);
}

void TaskCodeGenLLVM::visit(WhileStmt *stmt) {
  using namespace llvm;
  BasicBlock *body = BasicBlock::Create(*llvm_context, "while_loop_body", func);
  builder->CreateBr(body);
  builder->SetInsertPoint(body);
  auto lrg = make_loop_reentry_guard(this);
  current_loop_reentry = body;

  BasicBlock *after_loop =
      BasicBlock::Create(*llvm_context, "after_while", func);
  auto walg = make_while_after_loop_guard(this);
  current_while_after_loop = after_loop;

  stmt->body->accept(this);

  if (!returned) {
    builder->CreateBr(body);  // jump to head
  } else {
    returned = false;
  }

  builder->SetInsertPoint(after_loop);
}

llvm::Value *TaskCodeGenLLVM::cast_pointer(llvm::Value *val,
                                           std::string dest_ty_name,
                                           int addr_space) {
  return builder->CreateBitCast(
      val, llvm::PointerType::get(get_runtime_type(dest_ty_name), addr_space));
}

void TaskCodeGenLLVM::emit_list_gen(OffloadedStmt *listgen) {
  auto snode_child = listgen->snode;
  auto snode_parent = listgen->snode->parent;
  auto meta_child = cast_pointer(emit_struct_meta(snode_child), "StructMeta");
  auto meta_parent = cast_pointer(emit_struct_meta(snode_parent), "StructMeta");
  if (snode_parent->type == SNodeType::root) {
    // Since there's only one container to expand, we need a special kernel for
    // more parallelism.
    call("element_listgen_root", get_runtime(), meta_parent, meta_child);
  } else {
    call("element_listgen_nonroot", get_runtime(), meta_parent, meta_child);
  }
}

void TaskCodeGenLLVM::emit_gc(OffloadedStmt *stmt) {
  auto snode = stmt->snode->id;
  call("node_gc", get_runtime(), tlctx->get_constant(snode));
}

void TaskCodeGenLLVM::emit_gc_rc() {
  call("runtime_context_gc", get_runtime());
}

void TaskCodeGenLLVM::create_increment(llvm::Value *ptr, llvm::Value *value) {
  auto original_value = builder->CreateLoad(value->getType(), ptr);
  builder->CreateStore(builder->CreateAdd(original_value, value), ptr);
}

void TaskCodeGenLLVM::create_naive_range_for(RangeForStmt *for_stmt) {
  using namespace llvm;
  BasicBlock *body = BasicBlock::Create(*llvm_context, "for_loop_body", func);
  BasicBlock *loop_inc =
      BasicBlock::Create(*llvm_context, "for_loop_inc", func);
  BasicBlock *after_loop = BasicBlock::Create(*llvm_context, "after_for", func);
  BasicBlock *loop_test =
      BasicBlock::Create(*llvm_context, "for_loop_test", func);

  auto loop_var_ty = tlctx->get_data_type(PrimitiveType::i32);

  auto loop_var = create_entry_block_alloca(PrimitiveType::i32);
  loop_vars_llvm[for_stmt].push_back(loop_var);

  if (!for_stmt->reversed) {
    builder->CreateStore(llvm_val[for_stmt->begin], loop_var);
  } else {
    builder->CreateStore(
        builder->CreateSub(llvm_val[for_stmt->end], tlctx->get_constant(1)),
        loop_var);
  }
  builder->CreateBr(loop_test);

  {
    // test block
    builder->SetInsertPoint(loop_test);
    llvm::Value *cond;
    if (!for_stmt->reversed) {
      cond = builder->CreateICmp(llvm::CmpInst::Predicate::ICMP_SLT,
                                 builder->CreateLoad(loop_var_ty, loop_var),
                                 llvm_val[for_stmt->end]);
    } else {
      cond = builder->CreateICmp(llvm::CmpInst::Predicate::ICMP_SGE,
                                 builder->CreateLoad(loop_var_ty, loop_var),
                                 llvm_val[for_stmt->begin]);
    }
    builder->CreateCondBr(cond, body, after_loop);
  }

  {
    {
      auto lrg = make_loop_reentry_guard(this);
      // The continue stmt should jump to the loop-increment block!
      current_loop_reentry = loop_inc;
      // body cfg
      builder->SetInsertPoint(body);

      for_stmt->body->accept(this);
    }
    if (!returned) {
      builder->CreateBr(loop_inc);
    } else {
      returned = false;
    }
    builder->SetInsertPoint(loop_inc);

    if (!for_stmt->reversed) {
      create_increment(loop_var, tlctx->get_constant(1));
    } else {
      create_increment(loop_var, tlctx->get_constant(-1));
    }
    builder->CreateBr(loop_test);
  }

  // next cfg
  builder->SetInsertPoint(after_loop);
}

void TaskCodeGenLLVM::visit(RangeForStmt *for_stmt) {
  create_naive_range_for(for_stmt);
}

llvm::Value *TaskCodeGenLLVM::bitcast_from_u64(llvm::Value *val,
                                               DataType type) {
  llvm::Type *dest_ty = nullptr;
  TI_ASSERT(!type->is<PointerType>());
  if (auto qit = type->cast<QuantIntType>()) {
    if (qit->get_is_signed())
      dest_ty = tlctx->get_data_type(PrimitiveType::i32);
    else
      dest_ty = tlctx->get_data_type(PrimitiveType::u32);
  } else {
    dest_ty = tlctx->get_data_type(type);
  }
  auto dest_bits = dest_ty->getPrimitiveSizeInBits();
  if (dest_ty == llvm::Type::getHalfTy(*llvm_context)) {
    // if dest_ty == half, CreateTrunc will only keep low 16bits of mantissa
    // which doesn't mean anything.
    // So we truncate to 32 bits first and then fptrunc to half if applicable
    auto truncated =
        builder->CreateTrunc(val, llvm::Type::getIntNTy(*llvm_context, 32));
    auto casted = builder->CreateBitCast(truncated,
                                         llvm::Type::getFloatTy(*llvm_context));
    return builder->CreateFPTrunc(casted, llvm::Type::getHalfTy(*llvm_context));
  } else {
    auto truncated = builder->CreateTrunc(
        val, llvm::Type::getIntNTy(*llvm_context, dest_bits));

    return builder->CreateBitCast(truncated, dest_ty);
  }
}

llvm::Value *TaskCodeGenLLVM::bitcast_to_u64(llvm::Value *val, DataType type) {
  auto intermediate_bits = 0;
  if (type.is_pointer()) {
    return builder->CreatePtrToInt(val, tlctx->get_data_type<int64>());
  }
  if (auto qit = type->cast<QuantIntType>()) {
    intermediate_bits = data_type_bits(qit->get_compute_type());
  } else {
    intermediate_bits = tlctx->get_data_type(type)->getPrimitiveSizeInBits();
  }
  llvm::Type *dest_ty = tlctx->get_data_type<int64>();
  llvm::Type *intermediate_type = nullptr;
  if (val->getType() == llvm::Type::getHalfTy(*llvm_context)) {
    val = builder->CreateFPExt(val, tlctx->get_data_type<float>());
    intermediate_type = tlctx->get_data_type<int32>();
  } else {
    intermediate_type = llvm::Type::getIntNTy(*llvm_context, intermediate_bits);
  }
  return builder->CreateZExt(builder->CreateBitCast(val, intermediate_type),
                             dest_ty);
}

void TaskCodeGenLLVM::visit(ArgLoadStmt *stmt) {
  auto raw_arg = stmt->is_grad
                     ? (call(builder.get(), "RuntimeContext_get_grad_args",
                             get_context(), tlctx->get_constant(stmt->arg_id)))
                     : (call(builder.get(), "RuntimeContext_get_args",
                             get_context(), tlctx->get_constant(stmt->arg_id)));
  llvm::Type *dest_ty = nullptr;
  if (stmt->is_ptr) {
    dest_ty = llvm::PointerType::get(
        tlctx->get_data_type(stmt->ret_type.ptr_removed()), 0);
    llvm_val[stmt] = builder->CreateIntToPtr(raw_arg, dest_ty);
  } else {
    llvm_val[stmt] = bitcast_from_u64(raw_arg, stmt->ret_type);
  }
}

void TaskCodeGenLLVM::visit(ReturnStmt *stmt) {
  auto types = stmt->element_types();
  if (std::any_of(types.begin(), types.end(),
                  [](const DataType &t) { return t.is_pointer(); })) {
    TI_NOT_IMPLEMENTED
  } else if (current_real_func) {
    TI_ASSERT(stmt->values.size() ==
              current_real_func->ret_type->get_num_elements());
    create_return(stmt->values);
  } else {
    TI_ASSERT(stmt->values.size() <= taichi_max_num_ret_value);
    int idx{0};
    for (auto &value : stmt->values) {
      call("RuntimeContext_store_result", get_context(),
           bitcast_to_u64(llvm_val[value], value->ret_type),
           tlctx->get_constant<int32>(idx++));
    }
  }
  builder->CreateBr(final_block);
  returned = true;
}

void TaskCodeGenLLVM::visit(LocalLoadStmt *stmt) {
  // FIXME: get ptr_ty from taichi instead of llvm.
  llvm::Type *ptr_ty = nullptr;
  auto *val = llvm_val[stmt->src];
  if (auto *alloc = llvm::dyn_cast<llvm::AllocaInst>(val))
    ptr_ty = alloc->getAllocatedType();
  if (!ptr_ty && stmt->src->element_type().is_pointer()) {
    ptr_ty = tlctx->get_data_type(stmt->src->element_type().ptr_removed());
  }
  TI_ASSERT(ptr_ty);
  llvm_val[stmt] = builder->CreateLoad(ptr_ty, llvm_val[stmt->src]);
}

void TaskCodeGenLLVM::visit(LocalStoreStmt *stmt) {
  builder->CreateStore(llvm_val[stmt->val], llvm_val[stmt->dest]);
}

void TaskCodeGenLLVM::visit(AssertStmt *stmt) {
  TI_ASSERT((int)stmt->args.size() <= taichi_error_message_max_num_arguments);
  auto argument_buffer_size = llvm::ArrayType::get(
      llvm::Type::getInt64Ty(*llvm_context), stmt->args.size());

  // TODO: maybe let all asserts in a single offload share a single buffer?
  auto arguments = create_entry_block_alloca(argument_buffer_size);

  std::vector<llvm::Value *> args;
  args.emplace_back(get_runtime());
  args.emplace_back(llvm_val[stmt->cond]);
  args.emplace_back(builder->CreateGlobalStringPtr(stmt->text));

  for (int i = 0; i < stmt->args.size(); i++) {
    auto arg = stmt->args[i];
    TI_ASSERT(llvm_val[arg]);

    // First convert the argument to an integral type with the same number of
    // bits:
    auto cast_type = llvm::Type::getIntNTy(
        *llvm_context, 8 * (std::size_t)data_type_size(arg->ret_type));
    auto cast_int = builder->CreateBitCast(llvm_val[arg], cast_type);

    // Then zero-extend the conversion result into int64:
    auto cast_int64 =
        builder->CreateZExt(cast_int, llvm::Type::getInt64Ty(*llvm_context));

    // Finally store the int64 value to the argument buffer:
    builder->CreateStore(
        cast_int64,
        builder->CreateGEP(argument_buffer_size, arguments,
                           {tlctx->get_constant(0), tlctx->get_constant(i)}));
  }

  args.emplace_back(tlctx->get_constant((int)stmt->args.size()));
  args.emplace_back(
      builder->CreateGEP(argument_buffer_size, arguments,
                         {tlctx->get_constant(0), tlctx->get_constant(0)}));

  llvm_val[stmt] = call("taichi_assert_format", std::move(args));
}

void TaskCodeGenLLVM::visit(SNodeOpStmt *stmt) {
  auto snode = stmt->snode;
  if (stmt->op_type == SNodeOpType::allocate) {
    TI_ASSERT(snode->type == SNodeType::dynamic);
    TI_ASSERT(stmt->ret_type.is_pointer() &&
              stmt->ret_type.ptr_removed()->is_primitive(PrimitiveTypeID::gen));
    auto ptr =
        call(snode, llvm_val[stmt->ptr], "allocate", {llvm_val[stmt->val]});
    llvm_val[stmt] = ptr;
  } else if (stmt->op_type == SNodeOpType::length) {
    TI_ASSERT(snode->type == SNodeType::dynamic);
    llvm_val[stmt] = call(snode, llvm_val[stmt->ptr], "get_num_elements", {});
  } else if (stmt->op_type == SNodeOpType::is_active) {
    llvm_val[stmt] =
        call(snode, llvm_val[stmt->ptr], "is_active", {llvm_val[stmt->val]});
  } else if (stmt->op_type == SNodeOpType::activate) {
    llvm_val[stmt] =
        call(snode, llvm_val[stmt->ptr], "activate", {llvm_val[stmt->val]});
  } else if (stmt->op_type == SNodeOpType::deactivate) {
    if (snode->type == SNodeType::pointer || snode->type == SNodeType::hash ||
        snode->type == SNodeType::bitmasked) {
      llvm_val[stmt] =
          call(snode, llvm_val[stmt->ptr], "deactivate", {llvm_val[stmt->val]});
    } else if (snode->type == SNodeType::dynamic) {
      llvm_val[stmt] = call(snode, llvm_val[stmt->ptr], "deactivate", {});
    }
  } else {
    TI_NOT_IMPLEMENTED
  }
}

llvm::Value *TaskCodeGenLLVM::optimized_reduction(AtomicOpStmt *stmt) {
  return nullptr;
}

llvm::Value *TaskCodeGenLLVM::quant_type_atomic(AtomicOpStmt *stmt) {
  // TODO(type): support all AtomicOpTypes on quant types
  if (stmt->op_type != AtomicOpType::add) {
    return nullptr;
  }

  auto dst_type = stmt->dest->ret_type->as<PointerType>()->get_pointee_type();
  if (auto qit = dst_type->cast<QuantIntType>()) {
    return atomic_add_quant_int(
        llvm_val[stmt->dest],
        tlctx->get_data_type(
            stmt->dest->as<GetChStmt>()->input_snode->physical_type),
        qit, llvm_val[stmt->val], is_signed(stmt->val->ret_type));
  } else if (auto qfxt = dst_type->cast<QuantFixedType>()) {
    return atomic_add_quant_fixed(
        llvm_val[stmt->dest],
        tlctx->get_data_type(
            stmt->dest->as<GetChStmt>()->input_snode->physical_type),
        qfxt, llvm_val[stmt->val]);
  } else {
    return nullptr;
  }
}

llvm::Value *TaskCodeGenLLVM::integral_type_atomic(AtomicOpStmt *stmt) {
  if (!is_integral(stmt->val->ret_type)) {
    return nullptr;
  }

  std::unordered_map<AtomicOpType, llvm::AtomicRMWInst::BinOp> bin_op;
  bin_op[AtomicOpType::add] = llvm::AtomicRMWInst::BinOp::Add;
  if (is_signed(stmt->val->ret_type)) {
    bin_op[AtomicOpType::min] = llvm::AtomicRMWInst::BinOp::Min;
    bin_op[AtomicOpType::max] = llvm::AtomicRMWInst::BinOp::Max;
  } else {
    bin_op[AtomicOpType::min] = llvm::AtomicRMWInst::BinOp::UMin;
    bin_op[AtomicOpType::max] = llvm::AtomicRMWInst::BinOp::UMax;
  }
  bin_op[AtomicOpType::bit_and] = llvm::AtomicRMWInst::BinOp::And;
  bin_op[AtomicOpType::bit_or] = llvm::AtomicRMWInst::BinOp::Or;
  bin_op[AtomicOpType::bit_xor] = llvm::AtomicRMWInst::BinOp::Xor;
  TI_ASSERT(bin_op.find(stmt->op_type) != bin_op.end());
  return builder->CreateAtomicRMW(
      bin_op.at(stmt->op_type), llvm_val[stmt->dest], llvm_val[stmt->val],
      llvm::MaybeAlign(0), llvm::AtomicOrdering::SequentiallyConsistent);
}

llvm::Value *TaskCodeGenLLVM::atomic_op_using_cas(
    llvm::Value *dest,
    llvm::Value *val,
    std::function<llvm::Value *(llvm::Value *, llvm::Value *)> op) {
  using namespace llvm;
  BasicBlock *body = BasicBlock::Create(*llvm_context, "while_loop_body", func);
  BasicBlock *after_loop =
      BasicBlock::Create(*llvm_context, "after_while", func);

  builder->CreateBr(body);
  builder->SetInsertPoint(body);

  llvm::Value *old_val;

  {
    old_val = builder->CreateLoad(val->getType(), dest);
    auto new_val = op(old_val, val);
    dest =
        builder->CreateBitCast(dest, llvm::Type::getInt16PtrTy(*llvm_context));
    auto atomicCmpXchg = builder->CreateAtomicCmpXchg(
        dest,
        builder->CreateBitCast(old_val, llvm::Type::getInt16Ty(*llvm_context)),
        builder->CreateBitCast(new_val, llvm::Type::getInt16Ty(*llvm_context)),
        llvm::MaybeAlign(0), AtomicOrdering::SequentiallyConsistent,
        AtomicOrdering::SequentiallyConsistent);
    // Check whether CAS was succussful
    auto ok = builder->CreateExtractValue(atomicCmpXchg, 1);
    builder->CreateCondBr(builder->CreateNot(ok), body, after_loop);
  }

  builder->SetInsertPoint(after_loop);

  return old_val;
}

llvm::Value *TaskCodeGenLLVM::real_type_atomic(AtomicOpStmt *stmt) {
  if (!is_real(stmt->val->ret_type)) {
    return nullptr;
  }

  PrimitiveTypeID prim_type = stmt->val->ret_type->cast<PrimitiveType>()->type;
  AtomicOpType op = stmt->op_type;
  if (prim_type == PrimitiveTypeID::f16) {
    switch (op) {
      case AtomicOpType::add:
        return atomic_op_using_cas(
            llvm_val[stmt->dest], llvm_val[stmt->val],
            [&](auto v1, auto v2) { return builder->CreateFAdd(v1, v2); });
      case AtomicOpType::max:
        return atomic_op_using_cas(
            llvm_val[stmt->dest], llvm_val[stmt->val],
            [&](auto v1, auto v2) { return builder->CreateMaxNum(v1, v2); });
      case AtomicOpType::min:
        return atomic_op_using_cas(
            llvm_val[stmt->dest], llvm_val[stmt->val],
            [&](auto v1, auto v2) { return builder->CreateMinNum(v1, v2); });
      default:
        break;
    }
  }

  if (op == AtomicOpType::add) {
    return builder->CreateAtomicRMW(
        llvm::AtomicRMWInst::FAdd, llvm_val[stmt->dest], llvm_val[stmt->val],
        llvm::MaybeAlign(0), llvm::AtomicOrdering::SequentiallyConsistent);
  }

  std::unordered_map<PrimitiveTypeID,
                     std::unordered_map<AtomicOpType, std::string>>
      atomics;
  atomics[PrimitiveTypeID::f32][AtomicOpType::min] = "atomic_min_f32";
  atomics[PrimitiveTypeID::f64][AtomicOpType::min] = "atomic_min_f64";
  atomics[PrimitiveTypeID::f32][AtomicOpType::max] = "atomic_max_f32";
  atomics[PrimitiveTypeID::f64][AtomicOpType::max] = "atomic_max_f64";
  TI_ASSERT(atomics.find(prim_type) != atomics.end());
  TI_ASSERT(atomics.at(prim_type).find(op) != atomics.at(prim_type).end());
  return call(atomics.at(prim_type).at(op), llvm_val[stmt->dest],
              llvm_val[stmt->val]);
}

void TaskCodeGenLLVM::visit(AtomicOpStmt *stmt) {
  bool is_local = stmt->dest->is<AllocaStmt>();
  if (is_local) {
    TI_ERROR("Local atomics should have been demoted.");
  }
  llvm::Value *old_value;
  if (llvm::Value *result = optimized_reduction(stmt)) {
    old_value = result;
  } else if (llvm::Value *result = quant_type_atomic(stmt)) {
    old_value = result;
  } else if (llvm::Value *result = real_type_atomic(stmt)) {
    old_value = result;
  } else if (llvm::Value *result = integral_type_atomic(stmt)) {
    old_value = result;
  } else {
    TI_NOT_IMPLEMENTED
  }
  llvm_val[stmt] = old_value;
}

void TaskCodeGenLLVM::visit(GlobalPtrStmt *stmt) {
  TI_ERROR("Global Ptrs should have been lowered.");
}

void TaskCodeGenLLVM::visit(GlobalStoreStmt *stmt) {
  TI_ASSERT(llvm_val[stmt->val]);
  TI_ASSERT(llvm_val[stmt->dest]);
  auto ptr_type = stmt->dest->ret_type->as<PointerType>();
  if (ptr_type->is_bit_pointer()) {
    auto pointee_type = ptr_type->get_pointee_type();
    auto snode = stmt->dest->as<GetChStmt>()->input_snode;
    if (snode->type == SNodeType::bit_struct) {
      TI_ERROR(
          "Bit struct stores with type {} should have been handled by "
          "BitStructStoreStmt.",
          pointee_type->to_string());
    }
    if (auto qit = pointee_type->cast<QuantIntType>()) {
      store_quant_int(llvm_val[stmt->dest],
                      tlctx->get_data_type(snode->physical_type), qit,
                      llvm_val[stmt->val], true);
    } else if (auto qfxt = pointee_type->cast<QuantFixedType>()) {
      store_quant_fixed(llvm_val[stmt->dest],
                        tlctx->get_data_type(snode->physical_type), qfxt,
                        llvm_val[stmt->val], true);
    } else {
      TI_NOT_IMPLEMENTED;
    }
  } else {
    builder->CreateStore(llvm_val[stmt->val], llvm_val[stmt->dest]);
  }
}

llvm::Value *TaskCodeGenLLVM::create_intrinsic_load(llvm::Value *ptr,
                                                    llvm::Type *ty) {
  TI_NOT_IMPLEMENTED;
}

void TaskCodeGenLLVM::create_global_load(GlobalLoadStmt *stmt,
                                         bool should_cache_as_read_only) {
  auto ptr = llvm_val[stmt->src];
  auto ptr_type = stmt->src->ret_type->as<PointerType>();
  if (ptr_type->is_bit_pointer()) {
    auto val_type = ptr_type->get_pointee_type();
    auto get_ch = stmt->src->as<GetChStmt>();
    auto physical_type =
        tlctx->get_data_type(get_ch->input_snode->physical_type);
    auto [byte_ptr, bit_offset] = load_bit_ptr(ptr);
    auto physical_value = should_cache_as_read_only
                              ? create_intrinsic_load(byte_ptr, physical_type)
                              : builder->CreateLoad(physical_type, byte_ptr);
    if (auto qit = val_type->cast<QuantIntType>()) {
      llvm_val[stmt] = extract_quant_int(physical_value, bit_offset, qit);
    } else if (auto qfxt = val_type->cast<QuantFixedType>()) {
      qit = qfxt->get_digits_type()->as<QuantIntType>();
      auto digits = extract_quant_int(physical_value, bit_offset, qit);
      llvm_val[stmt] = reconstruct_quant_fixed(digits, qfxt);
    } else {
      TI_ASSERT(val_type->is<QuantFloatType>());
      TI_ASSERT(get_ch->input_snode->dt->is<BitStructType>());
      llvm_val[stmt] = extract_quant_float(
          physical_value, get_ch->input_snode->dt->as<BitStructType>(),
          get_ch->output_snode->id_in_bit_struct);
    }
  } else {
    // Byte pointer case.
    if (should_cache_as_read_only) {
      llvm_val[stmt] =
          create_intrinsic_load(ptr, tlctx->get_data_type(stmt->ret_type));
    } else {
      llvm_val[stmt] =
          builder->CreateLoad(tlctx->get_data_type(stmt->ret_type), ptr);
    }
  }
}

void TaskCodeGenLLVM::visit(GlobalLoadStmt *stmt) {
  create_global_load(stmt, false);
}

std::string TaskCodeGenLLVM::get_runtime_snode_name(SNode *snode) {
  if (snode->type == SNodeType::root) {
    return "Root";
  } else if (snode->type == SNodeType::dense) {
    return "Dense";
  } else if (snode->type == SNodeType::dynamic) {
    return "Dynamic";
  } else if (snode->type == SNodeType::pointer) {
    return "Pointer";
  } else if (snode->type == SNodeType::hash) {
    return "Hash";
  } else if (snode->type == SNodeType::bitmasked) {
    return "Bitmasked";
  } else if (snode->type == SNodeType::bit_struct) {
    return "BitStruct";
  } else if (snode->type == SNodeType::quant_array) {
    return "QuantArray";
  } else {
    TI_P(snode_type_name(snode->type));
    TI_NOT_IMPLEMENTED
  }
}

llvm::Value *TaskCodeGenLLVM::call(
    SNode *snode,
    llvm::Value *node_ptr,
    const std::string &method,
    const std::vector<llvm::Value *> &arguments) {
  auto prefix = get_runtime_snode_name(snode);
  auto s = emit_struct_meta(snode);
  auto s_ptr =
      builder->CreateBitCast(s, llvm::Type::getInt8PtrTy(*llvm_context));

  node_ptr =
      builder->CreateBitCast(node_ptr, llvm::Type::getInt8PtrTy(*llvm_context));

  std::vector<llvm::Value *> func_arguments{s_ptr, node_ptr};

  func_arguments.insert(func_arguments.end(), arguments.begin(),
                        arguments.end());

  return call(prefix + "_" + method, std::move(func_arguments));
}

llvm::Function *TaskCodeGenLLVM::get_struct_function(const std::string &name,
                                                     int tree_id) {
  used_tree_ids.insert(tree_id);
  auto f = tlctx->get_struct_function(name, tree_id);
  if (!f) {
    TI_ERROR("Struct function {} not found.", name);
  }
  f = llvm::cast<llvm::Function>(
      module
          ->getOrInsertFunction(name, f->getFunctionType(), f->getAttributes())
          .getCallee());
  return f;
}

template <typename... Args>
llvm::Value *TaskCodeGenLLVM::call_struct_func(int tree_id,
                                               const std::string &func_name,
                                               Args &&...args) {
  auto func = get_struct_function(func_name, tree_id);
  auto arglist = std::vector<llvm::Value *>({args...});
  check_func_call_signature(func->getFunctionType(), func->getName(), arglist,
                            builder.get());
  return builder->CreateCall(func, arglist);
}

void TaskCodeGenLLVM::visit(GetRootStmt *stmt) {
  if (stmt->root() == nullptr)
    llvm_val[stmt] = builder->CreateBitCast(
        get_root(SNodeTree::kFirstID),
        llvm::PointerType::get(
            StructCompilerLLVM::get_llvm_node_type(
                module.get(), prog->get_snode_root(SNodeTree::kFirstID)),
            0));
  else
    llvm_val[stmt] = builder->CreateBitCast(
        get_root(stmt->root()->get_snode_tree_id()),
        llvm::PointerType::get(
            StructCompilerLLVM::get_llvm_node_type(module.get(), stmt->root()),
            0));
}

void TaskCodeGenLLVM::visit(BitExtractStmt *stmt) {
  int mask = (1u << (stmt->bit_end - stmt->bit_begin)) - 1;
  llvm_val[stmt] = builder->CreateAnd(
      builder->CreateLShr(llvm_val[stmt->input], stmt->bit_begin),
      tlctx->get_constant(mask));
}

void TaskCodeGenLLVM::visit(LinearizeStmt *stmt) {
  llvm::Value *val = tlctx->get_constant(0);
  for (int i = 0; i < (int)stmt->inputs.size(); i++) {
    val = builder->CreateAdd(
        builder->CreateMul(val, tlctx->get_constant(stmt->strides[i])),
        llvm_val[stmt->inputs[i]]);
  }
  llvm_val[stmt] = val;
}

void TaskCodeGenLLVM::visit(IntegerOffsetStmt *stmt){TI_NOT_IMPLEMENTED}

llvm::Value *TaskCodeGenLLVM::create_bit_ptr(llvm::Value *byte_ptr,
                                             llvm::Value *bit_offset) {
  // 1. define the bit pointer struct (X=8/16/32/64)
  // struct bit_pointer_X {
  //    iX* byte_ptr;
  //    i32 bit_offset;
  // };
  TI_ASSERT(bit_offset->getType()->isIntegerTy(32));
  auto struct_type = llvm::StructType::get(
      *llvm_context, {byte_ptr->getType(), bit_offset->getType()});
  // 2. allocate the bit pointer struct
  auto bit_ptr = create_entry_block_alloca(struct_type);
  // 3. store `byte_ptr`
  builder->CreateStore(byte_ptr, builder->CreateGEP(struct_type, bit_ptr,
                                                    {tlctx->get_constant(0),
                                                     tlctx->get_constant(0)}));
  // 4. store `bit_offset
  builder->CreateStore(
      bit_offset,
      builder->CreateGEP(struct_type, bit_ptr,
                         {tlctx->get_constant(0), tlctx->get_constant(1)}));
  return bit_ptr;
}

std::tuple<llvm::Value *, llvm::Value *> TaskCodeGenLLVM::load_bit_ptr(
    llvm::Value *bit_ptr) {
  // FIXME: get ptr_ty from taichi instead of llvm.
  llvm::Type *ptr_ty = nullptr;
  if (auto *AI = llvm::dyn_cast<llvm::AllocaInst>(bit_ptr))
    ptr_ty = AI->getAllocatedType();
  TI_ASSERT(ptr_ty);
  auto *struct_ty = llvm::cast<llvm::StructType>(ptr_ty);
  auto byte_ptr = builder->CreateLoad(
      struct_ty->getElementType(0),
      builder->CreateGEP(ptr_ty, bit_ptr,
                         {tlctx->get_constant(0), tlctx->get_constant(0)}));
  auto bit_offset = builder->CreateLoad(
      struct_ty->getElementType(1),
      builder->CreateGEP(ptr_ty, bit_ptr,
                         {tlctx->get_constant(0), tlctx->get_constant(1)}));

  return std::make_tuple(byte_ptr, bit_offset);
}

void TaskCodeGenLLVM::visit(SNodeLookupStmt *stmt) {
  llvm::Value *parent = nullptr;
  parent = llvm_val[stmt->input_snode];
  TI_ASSERT(parent);
  auto snode = stmt->snode;
  if (snode->type == SNodeType::root) {
    // FIXME: get parent_type from taichi instead of llvm.
    llvm::Type *parent_ty = builder->getInt8Ty();
    if (auto bit_cast = llvm::dyn_cast<llvm::BitCastInst>(parent)) {
      parent_ty = bit_cast->getDestTy();
      if (auto ptr_ty = llvm::dyn_cast<llvm::PointerType>(parent_ty))
        parent_ty = ptr_ty->getPointerElementType();
    }
    llvm_val[stmt] =
        builder->CreateGEP(parent_ty, parent, llvm_val[stmt->input_index]);
  } else if (snode->type == SNodeType::dense ||
             snode->type == SNodeType::pointer ||
             snode->type == SNodeType::dynamic ||
             snode->type == SNodeType::bitmasked) {
    if (stmt->activate) {
      call(snode, llvm_val[stmt->input_snode], "activate",
           {llvm_val[stmt->input_index]});
    }
    llvm_val[stmt] = call(snode, llvm_val[stmt->input_snode], "lookup_element",
                          {llvm_val[stmt->input_index]});
  } else if (snode->type == SNodeType::bit_struct) {
    llvm_val[stmt] = parent;
  } else if (snode->type == SNodeType::quant_array) {
    auto element_num_bits =
        snode->dt->as<QuantArrayType>()->get_element_num_bits();
    auto offset = tlctx->get_constant(element_num_bits);
    offset = builder->CreateMul(offset, llvm_val[stmt->input_index]);
    llvm_val[stmt] = create_bit_ptr(llvm_val[stmt->input_snode], offset);
  } else {
    TI_INFO(snode_type_name(snode->type));
    TI_NOT_IMPLEMENTED
  }
}

void TaskCodeGenLLVM::visit(GetChStmt *stmt) {
  if (stmt->input_snode->type == SNodeType::quant_array) {
    llvm_val[stmt] = llvm_val[stmt->input_ptr];
  } else if (stmt->ret_type->as<PointerType>()->is_bit_pointer()) {
    auto bit_struct = stmt->input_snode->dt->cast<BitStructType>();
    auto bit_offset =
        bit_struct->get_member_bit_offset(stmt->output_snode->id_in_bit_struct);
    auto offset = tlctx->get_constant(bit_offset);
    llvm_val[stmt] = create_bit_ptr(llvm_val[stmt->input_ptr], offset);
  } else {
    auto ch = call_struct_func(
        stmt->output_snode->get_snode_tree_id(),
        stmt->output_snode->get_ch_from_parent_func_name(),
        builder->CreateBitCast(llvm_val[stmt->input_ptr],
                               llvm::PointerType::getInt8PtrTy(*llvm_context)));
    llvm_val[stmt] = builder->CreateBitCast(
        ch, llvm::PointerType::get(StructCompilerLLVM::get_llvm_node_type(
                                       module.get(), stmt->output_snode),
                                   0));
  }
}

void TaskCodeGenLLVM::visit(MatrixPtrStmt *stmt) {
  if (stmt->offset_used_as_index()) {
    auto type = tlctx->get_data_type(stmt->origin->ret_type.ptr_removed());
    llvm_val[stmt] =
        builder->CreateGEP(type, llvm_val[stmt->origin],
                           {tlctx->get_constant(0), llvm_val[stmt->offset]});
  } else {
    // Access PtrOffset via: base_ptr + offset
    auto origin_address = builder->CreatePtrToInt(
        llvm_val[stmt->origin], llvm::Type::getInt64Ty(*llvm_context));
    auto address_offset = builder->CreateSExt(
        llvm_val[stmt->offset], llvm::Type::getInt64Ty(*llvm_context));
    auto target_address = builder->CreateAdd(origin_address, address_offset);
    auto dt = stmt->ret_type.ptr_removed();
    llvm_val[stmt] = builder->CreateIntToPtr(
        target_address, llvm::PointerType::get(tlctx->get_data_type(dt), 0));
  }
}

void TaskCodeGenLLVM::visit(ExternalPtrStmt *stmt) {
  auto argload = stmt->base_ptr->as<ArgLoadStmt>();
  auto arg_id = argload->arg_id;
  int num_indices = stmt->indices.size();
  std::vector<llvm::Value *> sizes(num_indices);
  auto dt = stmt->ret_type.ptr_removed();
  int num_element_indices =
      dt->is<TensorType>() ? 0 : stmt->element_shape.size();
  const auto layout = stmt->element_dim <= 0 ? ExternalArrayLayout::kAOS
                                             : ExternalArrayLayout::kSOA;

  /*
    ExternalPtrStmt can be divided into "outter" and "inner" parts.

    For example, "x" is an Ndarray with shape = (5, 5, 6), m=2, n=3.
    Indexing to a single element of "x" is of form: x[i, j, k][m, n]

    The "outter" part is x[i, j, k], and the "inner" part is [m, n].
    Shape of the inner part is known at compile time, stored in its ret_type.
    Shape of the outter part is determined at runtime, passed from the
    "extra_args".

    "num_indices - num_element_indices" gives how many "extra_args" to read from
  */
  int num_array_args = num_indices - num_element_indices;
  const size_t element_shape_index_offset =
      (layout == ExternalArrayLayout::kAOS) ? num_array_args : 0;

  for (int i = 0; i < num_array_args; i++) {
    auto raw_arg = call("RuntimeContext_get_extra_args", get_context(),
                        tlctx->get_constant(arg_id), tlctx->get_constant(i));
    sizes[i] = raw_arg;
  }

  auto linear_index = tlctx->get_constant(0);
  size_t size_var_index = 0;
  for (int i = 0; i < num_indices; i++) {
    if (i >= element_shape_index_offset &&
        i < element_shape_index_offset + num_element_indices) {
      // Indexing TensorType-elements
      llvm::Value *size_var = tlctx->get_constant(
          stmt->element_shape[i - element_shape_index_offset]);
      linear_index = builder->CreateMul(linear_index, size_var);
    } else {
      // Indexing array dimensions
      linear_index = builder->CreateMul(linear_index, sizes[size_var_index++]);
    }
    linear_index = builder->CreateAdd(linear_index, llvm_val[stmt->indices[i]]);
  }
  TI_ASSERT(size_var_index == num_indices - num_element_indices);

  /*
    llvm::GEP implicitly indicates alignment when used upon llvm::VectorType.
    For example:

      "getelementptr <10 x i32>* %1, 0, 1" is interpreted as "%1 + 16(aligned)"

    However, this does not fit with Taichi's Ndarray semantics. We will have to
    do pointer arithmetics to manually calculate the offset.
  */
  DataType operand_dtype = argload->ret_type.ptr_removed();
  if (operand_dtype->is<TensorType>()) {
    // Access PtrOffset via: base_ptr + offset * sizeof(element)
    auto primitive_type = operand_dtype.get_element_type();
    auto primitive_ptr = builder->CreateBitCast(
        llvm_val[stmt->base_ptr],
        llvm::PointerType::get(tlctx->get_data_type(primitive_type), 0));

    auto address_offset = builder->CreateSExt(
        linear_index, llvm::Type::getInt64Ty(*llvm_context));

    if (stmt->ret_type->is<TensorType>()) {
      // This case corresponds to outter indexing only
      // The stride for linear_index is num_elements() in TensorType.
      address_offset = builder->CreateMul(
          address_offset,
          tlctx->get_constant(
              get_data_type<int64>(),
              stmt->ret_type->cast<TensorType>()->get_num_elements()));
    } else {
      // This case corresponds to outter + inner indexing
      // Since both outter and inner indices are linearized into linear_index,
      // the stride for linear_index is 1, and there's nothing to do here.
    }

    auto ret_ptr = builder->CreateGEP(tlctx->get_data_type(primitive_type),
                                      primitive_ptr, address_offset);
    llvm_val[stmt] = builder->CreateBitCast(
        ret_ptr, llvm::PointerType::get(tlctx->get_data_type(dt), 0));

  } else {
    auto base_ty = tlctx->get_data_type(dt);
    auto base = builder->CreateBitCast(llvm_val[stmt->base_ptr],
                                       llvm::PointerType::get(base_ty, 0));

    llvm_val[stmt] = builder->CreateGEP(base_ty, base, linear_index);
  }
}

void TaskCodeGenLLVM::visit(ExternalTensorShapeAlongAxisStmt *stmt) {
  const auto arg_id = stmt->arg_id;
  const auto axis = stmt->axis;
  llvm_val[stmt] = call("RuntimeContext_get_extra_args", get_context(),
                        tlctx->get_constant(arg_id), tlctx->get_constant(axis));
}

std::string TaskCodeGenLLVM::init_offloaded_task_function(OffloadedStmt *stmt,
                                                          std::string suffix) {
  current_loop_reentry = nullptr;
  current_while_after_loop = nullptr;

  task_function_type =
      llvm::FunctionType::get(llvm::Type::getVoidTy(*llvm_context),
                              {llvm::PointerType::get(context_ty, 0)}, false);

  auto task_kernel_name =
      fmt::format("{}_{}_{}{}", kernel_name, kernel->get_next_task_id(),
                  stmt->task_name(), suffix);
  func = llvm::Function::Create(task_function_type,
                                llvm::Function::ExternalLinkage,
                                task_kernel_name, module.get());

  current_task = std::make_unique<OffloadedTask>(task_kernel_name);

  for (auto &arg : func->args()) {
    kernel_args.push_back(&arg);
  }
  kernel_args[0]->setName("context");
  if (kernel_argument_by_val())
    func->addParamAttr(
        0, llvm::Attribute::getWithByValType(*llvm_context, context_ty));
  // entry_block has all the allocas
  this->entry_block = llvm::BasicBlock::Create(*llvm_context, "entry", func);
  this->final_block = llvm::BasicBlock::Create(*llvm_context, "final", func);

  // The real function body
  func_body_bb = llvm::BasicBlock::Create(*llvm_context, "body", func);
  builder->SetInsertPoint(func_body_bb);
  return task_kernel_name;
}

void TaskCodeGenLLVM::finalize_offloaded_task_function() {
  if (!returned) {
    builder->CreateBr(final_block);
  } else {
    returned = false;
  }
  builder->SetInsertPoint(final_block);
  builder->CreateRetVoid();

  // entry_block should jump to the body after all allocas are inserted
  builder->SetInsertPoint(entry_block);
  builder->CreateBr(func_body_bb);

  if (compile_config->print_kernel_llvm_ir) {
    static FileSequenceWriter writer("taichi_kernel_generic_llvm_ir_{:04d}.ll",
                                     "unoptimized LLVM IR (generic)");
    writer.write(module.get());
  }
  TI_ASSERT(!llvm::verifyFunction(*func, &llvm::errs()));
  // TI_INFO("Kernel function verified.");
}

std::tuple<llvm::Value *, llvm::Value *> TaskCodeGenLLVM::get_range_for_bounds(
    OffloadedStmt *stmt) {
  llvm::Value *begin, *end;
  if (stmt->const_begin) {
    begin = tlctx->get_constant(stmt->begin_value);
  } else {
    auto begin_stmt =
        Stmt::make<GlobalTemporaryStmt>(stmt->begin_offset, PrimitiveType::i32);
    begin_stmt->accept(this);
    begin = builder->CreateLoad(tlctx->get_data_type(PrimitiveType::i32),
                                llvm_val[begin_stmt.get()]);
  }
  if (stmt->const_end) {
    end = tlctx->get_constant(stmt->end_value);
  } else {
    auto end_stmt =
        Stmt::make<GlobalTemporaryStmt>(stmt->end_offset, PrimitiveType::i32);
    end_stmt->accept(this);
    end = builder->CreateLoad(tlctx->get_data_type(PrimitiveType::i32),
                              llvm_val[end_stmt.get()]);
  }
  return std::tuple(begin, end);
}

void TaskCodeGenLLVM::create_offload_struct_for(OffloadedStmt *stmt,
                                                bool spmd) {
  using namespace llvm;
  // TODO: instead of constructing tons of LLVM IR, writing the logic in
  // runtime.cpp may be a cleaner solution. See
  // TaskCodeGenCPU::create_offload_range_for as an example.

  llvm::Function *body = nullptr;
  auto leaf_block = stmt->snode;

  // For a bit-vectorized loop over a quant array, we generate struct for on its
  // parent node (must be "dense") instead of itself for higher performance.
  if (stmt->is_bit_vectorized) {
    if (leaf_block->type == SNodeType::quant_array &&
        leaf_block->parent->type == SNodeType::dense) {
      leaf_block = leaf_block->parent;
    } else {
      TI_ERROR(
          "A bit-vectorized struct-for must loop over a quant array with a "
          "dense parent");
    }
  }

  {
    // Create the loop body function
    auto guard = get_function_creation_guard({
        llvm::PointerType::get(get_runtime_type("RuntimeContext"), 0),
        get_tls_buffer_type(),
        llvm::PointerType::get(get_runtime_type("Element"), 0),
        tlctx->get_data_type<int>(),
        tlctx->get_data_type<int>(),
    });

    body = guard.body;

    /* Function structure:
     *
     * function_body (entry):
     *   loop_index = lower_bound;
     *   tls_prologue()
     *   bls_prologue()
     *   goto loop_test
     *
     * loop_test:
     *   if (loop_index < upper_bound)
     *     goto loop_body
     *   else
     *     goto func_exit
     *
     * loop_body:
     *   initialize_coordinates()
     *   if (bitmasked voxel is active)
     *     goto struct_for_body
     *   else
     *     goto loop_body_tail
     *
     * struct_for_body:
     *   ... (Run codegen on the StructForStmt::body Taichi Block)
     *   goto loop_body_tail
     *
     * loop_body_tail:
     *   loop_index += block_dim
     *   goto loop_test
     *
     * func_exit:
     *   bls_epilogue()
     *   tls_epilogue()
     *   return
     */
    auto loop_index_ty = llvm::Type::getInt32Ty(*llvm_context);
    auto loop_index = create_entry_block_alloca(loop_index_ty);

    RuntimeObject element("Element", this, builder.get(), get_arg(2));

    // Loop ranges
    auto lower_bound = get_arg(3);
    auto upper_bound = get_arg(4);

    parent_coordinates = element.get_ptr("pcoord");
    block_corner_coordinates =
        create_entry_block_alloca(physical_coordinate_ty);

    auto refine =
        get_struct_function(leaf_block->refine_coordinates_func_name(),
                            leaf_block->get_snode_tree_id());
    // A block corner is the global coordinate/index of the lower-left corner
    // cell within that block, and is the same for all the cells within that
    // block.
    call(refine, parent_coordinates, block_corner_coordinates,
         tlctx->get_constant(0));

    if (stmt->tls_prologue) {
      stmt->tls_prologue->accept(this);
    }

    if (stmt->bls_prologue) {
      call("block_barrier");  // "__syncthreads()"
      stmt->bls_prologue->accept(this);
      call("block_barrier");  // "__syncthreads()"
    }

    llvm::Value *thread_idx = nullptr, *block_dim = nullptr;

    if (spmd) {
      thread_idx =
          builder->CreateIntrinsic(Intrinsic::nvvm_read_ptx_sreg_tid_x, {}, {});
      block_dim = builder->CreateIntrinsic(Intrinsic::nvvm_read_ptx_sreg_ntid_x,
                                           {}, {});
      builder->CreateStore(builder->CreateAdd(thread_idx, lower_bound),
                           loop_index);
    } else {
      builder->CreateStore(lower_bound, loop_index);
    }

    auto loop_test_bb = BasicBlock::Create(*llvm_context, "loop_test", func);
    auto loop_body_bb = BasicBlock::Create(*llvm_context, "loop_body", func);
    auto body_tail_bb =
        BasicBlock::Create(*llvm_context, "loop_body_tail", func);
    auto func_exit = BasicBlock::Create(*llvm_context, "func_exit", func);
    auto struct_for_body_bb =
        BasicBlock::Create(*llvm_context, "struct_for_body_body", func);

    auto lrg = make_loop_reentry_guard(this);
    current_loop_reentry = body_tail_bb;

    builder->CreateBr(loop_test_bb);

    {
      // loop_test:
      //   if (loop_index < upper_bound)
      //     goto loop_body;
      //   else
      //     goto func_exit

      builder->SetInsertPoint(loop_test_bb);
      auto cond = builder->CreateICmp(
          llvm::CmpInst::Predicate::ICMP_SLT,
          builder->CreateLoad(loop_index_ty, loop_index), upper_bound);
      builder->CreateCondBr(cond, loop_body_bb, func_exit);
    }

    // ***********************
    // Begin loop_body_bb:
    builder->SetInsertPoint(loop_body_bb);

    // initialize the coordinates
    auto new_coordinates = create_entry_block_alloca(physical_coordinate_ty);

    call(refine, parent_coordinates, new_coordinates,
         builder->CreateLoad(loop_index_ty, loop_index));

    // For a bit-vectorized loop over a quant array, one more refine step is
    // needed to make final coordinates non-consecutive, since each thread will
    // process multiple coordinates via vectorization
    if (stmt->is_bit_vectorized) {
      refine = get_struct_function(stmt->snode->refine_coordinates_func_name(),
                                   stmt->snode->get_snode_tree_id());
      call(refine, new_coordinates, new_coordinates, tlctx->get_constant(0));
    }

    current_coordinates = new_coordinates;

    // exec_cond: safe-guard the execution of loop body:
    //  - if non-POT field dim exists, make sure we don't go out of bounds
    //  - if leaf block is bitmasked, make sure we only loop over active
    //    voxels
    auto exec_cond = tlctx->get_constant(true);
    auto coord_object = RuntimeObject(kLLVMPhysicalCoordinatesName, this,
                                      builder.get(), new_coordinates);
<<<<<<< HEAD
    if (!compile_config->packed) {
      for (int i = 0; i < leaf_block->num_active_indices; i++) {
        auto j = leaf_block->physical_index_position[i];
        if (!bit::is_power_of_two(
                leaf_block->extractors[j].num_elements_from_root)) {
          auto coord = coord_object.get("val", tlctx->get_constant(j));
          exec_cond = builder->CreateAnd(
              exec_cond,
              builder->CreateICmp(
                  llvm::CmpInst::ICMP_SLT, coord,
                  tlctx->get_constant(
                      leaf_block->extractors[j].num_elements_from_root)));
        }
      }
    }
=======
>>>>>>> e77ed570

    if (leaf_block->type == SNodeType::bitmasked ||
        leaf_block->type == SNodeType::pointer) {
      // test whether the current voxel is active or not
      auto is_active = call(leaf_block, element.get("element"), "is_active",
                            {builder->CreateLoad(loop_index_ty, loop_index)});
      is_active =
          builder->CreateTrunc(is_active, llvm::Type::getInt1Ty(*llvm_context));
      exec_cond = builder->CreateAnd(exec_cond, is_active);
    }

    builder->CreateCondBr(exec_cond, struct_for_body_bb, body_tail_bb);

    {
      builder->SetInsertPoint(struct_for_body_bb);

      // The real loop body of the StructForStmt
      stmt->body->accept(this);

      builder->CreateBr(body_tail_bb);
    }

    {
      // body tail: increment loop_index and jump to loop_test
      builder->SetInsertPoint(body_tail_bb);

      if (spmd) {
        create_increment(loop_index, block_dim);
      } else {
        create_increment(loop_index, tlctx->get_constant(1));
      }
      builder->CreateBr(loop_test_bb);

      builder->SetInsertPoint(func_exit);
    }

    if (stmt->bls_epilogue) {
      call("block_barrier");  // "__syncthreads()"
      stmt->bls_epilogue->accept(this);
      call("block_barrier");  // "__syncthreads()"
    }

    if (stmt->tls_epilogue) {
      stmt->tls_epilogue->accept(this);
    }
  }

  int list_element_size = std::min(leaf_block->max_num_elements(),
                                   (int64)taichi_listgen_max_element_size);
  int num_splits = std::max(1, list_element_size / stmt->block_dim +
                                   (list_element_size % stmt->block_dim != 0));

  auto struct_for_func = get_runtime_function("parallel_struct_for");

  if (arch_is_gpu(current_arch())) {
    struct_for_func = llvm::cast<llvm::Function>(
        module
            ->getOrInsertFunction(
                tlctx->get_struct_for_func_name(stmt->tls_size),
                struct_for_func->getFunctionType(),
                struct_for_func->getAttributes())
            .getCallee());
    struct_for_tls_sizes.insert(stmt->tls_size);
  }
  // Loop over nodes in the element list, in parallel
  call(struct_for_func, get_context(), tlctx->get_constant(leaf_block->id),
       tlctx->get_constant(list_element_size), tlctx->get_constant(num_splits),
       body, tlctx->get_constant(stmt->tls_size),
       tlctx->get_constant(stmt->num_cpu_threads));
  // TODO: why do we need num_cpu_threads on GPUs?

  current_coordinates = nullptr;
  parent_coordinates = nullptr;
  block_corner_coordinates = nullptr;
}

void TaskCodeGenLLVM::visit(LoopIndexStmt *stmt) {
  if (stmt->loop->is<OffloadedStmt>() &&
      stmt->loop->as<OffloadedStmt>()->task_type ==
          OffloadedStmt::TaskType::struct_for) {
    llvm::Type *struct_ty = nullptr;
    // FIXME: get struct_ty from taichi instead of llvm.
    if (auto *alloca = llvm::dyn_cast<llvm::AllocaInst>(current_coordinates)) {
      struct_ty = alloca->getAllocatedType();
    }
    TI_ASSERT(struct_ty);
    auto *GEP =
        builder->CreateGEP(struct_ty, current_coordinates,
                           {tlctx->get_constant(0), tlctx->get_constant(0),
                            tlctx->get_constant(stmt->index)});
    if (stmt->index == 0 && !llvm::isa<llvm::GEPOperator>(GEP))
      GEP = builder->CreateBitCast(GEP, struct_ty->getPointerTo());
    llvm_val[stmt] =
        builder->CreateLoad(llvm::Type::getInt32Ty(*llvm_context), GEP);
  } else {
    llvm_val[stmt] =
        builder->CreateLoad(llvm::Type::getInt32Ty(*llvm_context),
                            loop_vars_llvm[stmt->loop][stmt->index]);
  }
}

void TaskCodeGenLLVM::visit(LoopLinearIndexStmt *stmt) {
  if (stmt->loop->is<OffloadedStmt>() &&
      (stmt->loop->as<OffloadedStmt>()->task_type ==
           OffloadedStmt::TaskType::struct_for ||
       stmt->loop->as<OffloadedStmt>()->task_type ==
           OffloadedStmt::TaskType::mesh_for)) {
    llvm_val[stmt] = call("thread_idx");
  } else {
    TI_NOT_IMPLEMENTED;
  }
}

void TaskCodeGenLLVM::visit(BlockCornerIndexStmt *stmt) {
  if (stmt->loop->is<OffloadedStmt>() &&
      stmt->loop->as<OffloadedStmt>()->task_type ==
          OffloadedStmt::TaskType::struct_for) {
    TI_ASSERT(block_corner_coordinates);
    // Make sure physical_coordinate_ty matches
    // struct PhysicalCoordinates {
    //   i32 val[taichi_max_num_indices];
    // };
    TI_ASSERT(physical_coordinate_ty->isStructTy());
    auto physical_coordinate_ty_as_struct =
        llvm::cast<llvm::StructType>(physical_coordinate_ty);
    TI_ASSERT(physical_coordinate_ty_as_struct);
    TI_ASSERT(physical_coordinate_ty_as_struct->getNumElements() == 1);
    auto val_ty = physical_coordinate_ty_as_struct->getElementType(0);
    TI_ASSERT(val_ty->isArrayTy());
    auto val_ty_as_array = llvm::cast<llvm::ArrayType>(val_ty);
    llvm_val[stmt] = builder->CreateLoad(
        val_ty_as_array->getElementType(),
        builder->CreateGEP(physical_coordinate_ty, block_corner_coordinates,
                           {tlctx->get_constant(0), tlctx->get_constant(0),
                            tlctx->get_constant(stmt->index)}));
  } else {
    TI_NOT_IMPLEMENTED;
  }
}

void TaskCodeGenLLVM::visit(GlobalTemporaryStmt *stmt) {
  auto runtime = get_runtime();
  auto buffer = call("get_temporary_pointer", runtime,
                     tlctx->get_constant((int64)stmt->offset));

  auto ptr_type = llvm::PointerType::get(
      tlctx->get_data_type(stmt->ret_type.ptr_removed()), 0);
  llvm_val[stmt] = builder->CreatePointerCast(buffer, ptr_type);
}

void TaskCodeGenLLVM::visit(ThreadLocalPtrStmt *stmt) {
  auto base = get_tls_base_ptr();
  auto ptr = builder->CreateGEP(llvm::Type::getInt8Ty(*llvm_context), base,
                                tlctx->get_constant(stmt->offset));
  auto ptr_type = llvm::PointerType::get(
      tlctx->get_data_type(stmt->ret_type.ptr_removed()), 0);
  llvm_val[stmt] = builder->CreatePointerCast(ptr, ptr_type);
}

void TaskCodeGenLLVM::visit(BlockLocalPtrStmt *stmt) {
  TI_ASSERT(bls_buffer);
  auto base = bls_buffer;
  auto ptr =
      builder->CreateGEP(base->getValueType(), base,
                         {tlctx->get_constant(0), llvm_val[stmt->offset]});
  auto ptr_type = llvm::PointerType::get(
      tlctx->get_data_type(stmt->ret_type.ptr_removed()), 0);
  llvm_val[stmt] = builder->CreatePointerCast(ptr, ptr_type);
}

void TaskCodeGenLLVM::visit(ClearListStmt *stmt) {
  auto snode_child = stmt->snode;
  auto snode_parent = stmt->snode->parent;
  auto meta_child = cast_pointer(emit_struct_meta(snode_child), "StructMeta");
  auto meta_parent = cast_pointer(emit_struct_meta(snode_parent), "StructMeta");
  call("clear_list", get_runtime(), meta_parent, meta_child);
}

void TaskCodeGenLLVM::visit(InternalFuncStmt *stmt) {
  std::vector<llvm::Value *> args;

  if (stmt->with_runtime_context)
    args.push_back(get_context());

  for (auto s : stmt->args) {
    args.push_back(llvm_val[s]);
  }
  llvm_val[stmt] = call(stmt->func_name, std::move(args));
}

void TaskCodeGenLLVM::visit(AdStackAllocaStmt *stmt) {
  TI_ASSERT_INFO(stmt->max_size > 0,
                 "Adaptive autodiff stack's size should have been determined.");
  auto type = llvm::ArrayType::get(llvm::Type::getInt8Ty(*llvm_context),
                                   stmt->size_in_bytes());
  auto alloca = create_entry_block_alloca(type, sizeof(int64));
  llvm_val[stmt] = builder->CreateBitCast(
      alloca, llvm::PointerType::getInt8PtrTy(*llvm_context));
  call("stack_init", llvm_val[stmt]);
}

void TaskCodeGenLLVM::visit(AdStackPopStmt *stmt) {
  call("stack_pop", llvm_val[stmt->stack]);
}

void TaskCodeGenLLVM::visit(AdStackPushStmt *stmt) {
  auto stack = stmt->stack->as<AdStackAllocaStmt>();
  call("stack_push", llvm_val[stack], tlctx->get_constant(stack->max_size),
       tlctx->get_constant(stack->element_size_in_bytes()));
  auto primal_ptr = call("stack_top_primal", llvm_val[stack],
                         tlctx->get_constant(stack->element_size_in_bytes()));
  primal_ptr = builder->CreateBitCast(
      primal_ptr,
      llvm::PointerType::get(tlctx->get_data_type(stmt->ret_type), 0));
  builder->CreateStore(llvm_val[stmt->v], primal_ptr);
}

void TaskCodeGenLLVM::visit(AdStackLoadTopStmt *stmt) {
  auto stack = stmt->stack->as<AdStackAllocaStmt>();
  auto primal_ptr = call("stack_top_primal", llvm_val[stack],
                         tlctx->get_constant(stack->element_size_in_bytes()));
  auto primal_ty = tlctx->get_data_type(stmt->ret_type);
  primal_ptr =
      builder->CreateBitCast(primal_ptr, llvm::PointerType::get(primal_ty, 0));
  llvm_val[stmt] = builder->CreateLoad(primal_ty, primal_ptr);
}

void TaskCodeGenLLVM::visit(AdStackLoadTopAdjStmt *stmt) {
  auto stack = stmt->stack->as<AdStackAllocaStmt>();
  auto adjoint = call("stack_top_adjoint", llvm_val[stack],
                      tlctx->get_constant(stack->element_size_in_bytes()));
  auto adjoint_ty = tlctx->get_data_type(stmt->ret_type);
  adjoint =
      builder->CreateBitCast(adjoint, llvm::PointerType::get(adjoint_ty, 0));
  llvm_val[stmt] = builder->CreateLoad(adjoint_ty, adjoint);
}

void TaskCodeGenLLVM::visit(AdStackAccAdjointStmt *stmt) {
  auto stack = stmt->stack->as<AdStackAllocaStmt>();
  auto adjoint_ptr = call("stack_top_adjoint", llvm_val[stack],
                          tlctx->get_constant(stack->element_size_in_bytes()));
  auto adjoint_ty = tlctx->get_data_type(stack->ret_type);
  adjoint_ptr = builder->CreateBitCast(adjoint_ptr,
                                       llvm::PointerType::get(adjoint_ty, 0));
  auto old_val = builder->CreateLoad(adjoint_ty, adjoint_ptr);
  TI_ASSERT(is_real(stmt->v->ret_type));
  auto new_val = builder->CreateFAdd(old_val, llvm_val[stmt->v]);
  builder->CreateStore(new_val, adjoint_ptr);
}

void TaskCodeGenLLVM::visit(RangeAssumptionStmt *stmt) {
  llvm_val[stmt] = llvm_val[stmt->input];
}

void TaskCodeGenLLVM::visit(LoopUniqueStmt *stmt) {
  llvm_val[stmt] = llvm_val[stmt->input];
}

void TaskCodeGenLLVM::visit_call_bitcode(ExternalFuncCallStmt *stmt) {
  TI_ASSERT(stmt->type == ExternalFuncCallStmt::BITCODE);
  std::vector<llvm::Value *> arg_values;
  for (const auto &s : stmt->arg_stmts)
    arg_values.push_back(llvm_val[s]);
  // Link external module to the core module
  if (linked_modules.find(stmt->bc_filename) == linked_modules.end()) {
    linked_modules.insert(stmt->bc_filename);
    std::unique_ptr<llvm::Module> external_module =
        module_from_bitcode_file(stmt->bc_filename, llvm_context);
    auto *func_ptr = external_module->getFunction(stmt->bc_funcname);
    TI_ASSERT_INFO(func_ptr != nullptr, "{} is not found in {}.",
                   stmt->bc_funcname, stmt->bc_filename);
    auto link_error =
        llvm::Linker::linkModules(*module, std::move(external_module));
    TI_ASSERT(!link_error);
  }
  // Retrieve function again. Do it here to detect name conflicting.
  auto *func_ptr = module->getFunction(stmt->bc_funcname);
  // Convert pointer type from a[n * m] to a[n][m]
  for (int i = 0; i < func_ptr->getFunctionType()->getNumParams(); ++i) {
    TI_ASSERT_INFO(func_ptr->getArg(i)->getType()->getTypeID() ==
                       arg_values[i]->getType()->getTypeID(),
                   "TypeID {} != {} with {}",
                   (int)func_ptr->getArg(i)->getType()->getTypeID(),
                   (int)arg_values[i]->getType()->getTypeID(), i);
    auto tmp_value = arg_values[i];
    arg_values[i] =
        builder->CreatePointerCast(tmp_value, func_ptr->getArg(i)->getType());
  }
  call(func_ptr, arg_values);
}

void TaskCodeGenLLVM::visit_call_shared_object(ExternalFuncCallStmt *stmt) {
  TI_ASSERT(stmt->type == ExternalFuncCallStmt::SHARED_OBJECT);
  std::vector<llvm::Type *> arg_types;
  std::vector<llvm::Value *> arg_values;

  for (const auto &s : stmt->arg_stmts) {
    arg_types.push_back(tlctx->get_data_type(s->ret_type));
    arg_values.push_back(llvm_val[s]);
  }

  for (const auto &s : stmt->output_stmts) {
    auto t = tlctx->get_data_type(s->ret_type);
    auto ptr = llvm::PointerType::get(t, 0);
    arg_types.push_back(ptr);
    arg_values.push_back(llvm_val[s]);
  }

  auto func_type = llvm::FunctionType::get(llvm::Type::getVoidTy(*llvm_context),
                                           arg_types, false);
  auto func_ptr_type = llvm::PointerType::get(func_type, 0);

  auto addr = tlctx->get_constant((std::size_t)stmt->so_func);
  auto func = builder->CreateIntToPtr(addr, func_ptr_type);
  call(func, func_type, arg_values);
}

void TaskCodeGenLLVM::visit(ExternalFuncCallStmt *stmt) {
  TI_NOT_IMPLEMENTED
}

void TaskCodeGenLLVM::visit(MeshPatchIndexStmt *stmt) {
  llvm_val[stmt] = get_arg(2);
}

void TaskCodeGenLLVM::visit(MatrixInitStmt *stmt) {
  auto type = tlctx->get_data_type(stmt->ret_type->as<TensorType>());
  llvm::Value *vec = llvm::UndefValue::get(type);
  for (int i = 0; i < stmt->values.size(); ++i) {
    auto *elem = llvm_val[stmt->values[i]];
    if (codegen_vector_type(compile_config)) {
      TI_ASSERT(llvm::dyn_cast<llvm::VectorType>(type));
      vec = builder->CreateInsertElement(vec, elem, i);
    } else {
      TI_ASSERT(llvm::dyn_cast<llvm::ArrayType>(type));
      vec = builder->CreateInsertValue(vec, elem, i);
    }
  }
  llvm_val[stmt] = vec;
}

void TaskCodeGenLLVM::eliminate_unused_functions() {
  TaichiLLVMContext::eliminate_unused_functions(
      module.get(), [&](std::string func_name) {
        for (auto &task : offloaded_tasks) {
          if (task.name == func_name)
            return true;
        }
        return false;
      });
}

FunctionCreationGuard TaskCodeGenLLVM::get_function_creation_guard(
    std::vector<llvm::Type *> argument_types,
    const std::string &func_name) {
  return FunctionCreationGuard(this, argument_types, func_name);
}

void TaskCodeGenLLVM::initialize_context() {
  tlctx = get_llvm_program(prog)->get_llvm_context(compile_config->arch);
  llvm_context = tlctx->get_this_thread_context();
  builder = std::make_unique<llvm::IRBuilder<>>(*llvm_context);
}

llvm::Value *TaskCodeGenLLVM::get_arg(int i) {
  std::vector<llvm::Value *> args;
  for (auto &arg : func->args()) {
    args.push_back(&arg);
  }
  return args[i];
}

llvm::Value *TaskCodeGenLLVM::get_context() {
  return get_arg(0);
}

llvm::Value *TaskCodeGenLLVM::get_tls_base_ptr() {
  return get_arg(1);
}

llvm::Type *TaskCodeGenLLVM::get_tls_buffer_type() {
  return llvm::Type::getInt8PtrTy(*llvm_context);
}

std::vector<llvm::Type *> TaskCodeGenLLVM::get_xlogue_argument_types() {
  return {llvm::PointerType::get(get_runtime_type("RuntimeContext"), 0),
          get_tls_buffer_type()};
}

std::vector<llvm::Type *> TaskCodeGenLLVM::get_mesh_xlogue_argument_types() {
  return {llvm::PointerType::get(get_runtime_type("RuntimeContext"), 0),
          get_tls_buffer_type(), tlctx->get_data_type<uint32_t>()};
}

llvm::Type *TaskCodeGenLLVM::get_xlogue_function_type() {
  return llvm::FunctionType::get(llvm::Type::getVoidTy(*llvm_context),
                                 get_xlogue_argument_types(), false);
}

llvm::Type *TaskCodeGenLLVM::get_mesh_xlogue_function_type() {
  return llvm::FunctionType::get(llvm::Type::getVoidTy(*llvm_context),
                                 get_mesh_xlogue_argument_types(), false);
}

llvm::Value *TaskCodeGenLLVM::get_root(int snode_tree_id) {
  return call("LLVMRuntime_get_roots", get_runtime(),
              tlctx->get_constant(snode_tree_id));
}

llvm::Value *TaskCodeGenLLVM::get_runtime() {
  auto runtime_ptr = call("RuntimeContext_get_runtime", get_context());
  return builder->CreateBitCast(
      runtime_ptr, llvm::PointerType::get(get_runtime_type("LLVMRuntime"), 0));
}

llvm::Value *TaskCodeGenLLVM::emit_struct_meta(SNode *snode) {
  auto obj = emit_struct_meta_object(snode);
  TI_ASSERT(obj != nullptr);
  return obj->ptr;
}

void TaskCodeGenLLVM::emit_to_module() {
  TI_AUTO_PROF
  ir->accept(this);
}

LLVMCompiledTask TaskCodeGenLLVM::run_compilation() {
  // Final lowering

  const auto &config = *compile_config;
  kernel->offload_to_executable(ir);

  emit_to_module();
  eliminate_unused_functions();

  if (config.arch == Arch::cuda) {
    // CUDA specific metadata
    for (const auto &task : offloaded_tasks) {
      llvm::Function *func = module->getFunction(task.name);
      TI_ASSERT(func);
      tlctx->mark_function_as_cuda_kernel(func, task.block_dim);
    }
  }

  return {std::move(offloaded_tasks), std::move(module),
          std::move(used_tree_ids), std::move(struct_for_tls_sizes)};
}

llvm::Value *TaskCodeGenLLVM::create_xlogue(std::unique_ptr<Block> &block) {
  llvm::Value *xlogue;

  auto xlogue_type = get_xlogue_function_type();
  auto xlogue_ptr_type = llvm::PointerType::get(xlogue_type, 0);

  if (block) {
    auto guard = get_function_creation_guard(get_xlogue_argument_types());
    block->accept(this);
    xlogue = guard.body;
  } else {
    xlogue = llvm::ConstantPointerNull::get(xlogue_ptr_type);
  }

  return xlogue;
}

llvm::Value *TaskCodeGenLLVM::create_mesh_xlogue(
    std::unique_ptr<Block> &block) {
  llvm::Value *xlogue;

  auto xlogue_type = get_mesh_xlogue_function_type();
  auto xlogue_ptr_type = llvm::PointerType::get(xlogue_type, 0);

  if (block) {
    auto guard = get_function_creation_guard(get_mesh_xlogue_argument_types());
    block->accept(this);
    xlogue = guard.body;
  } else {
    xlogue = llvm::ConstantPointerNull::get(xlogue_ptr_type);
  }

  return xlogue;
}

void TaskCodeGenLLVM::visit(ReferenceStmt *stmt) {
  llvm_val[stmt] = llvm_val[stmt->var];
}

void TaskCodeGenLLVM::visit(FuncCallStmt *stmt) {
  if (!func_map.count(stmt->func)) {
    auto guard = get_function_creation_guard(
        {llvm::PointerType::get(get_runtime_type("RuntimeContext"), 0)},
        stmt->func->get_name());
    Function *old_real_func = current_real_func;
    current_real_func = stmt->func;
    func_map.insert({stmt->func, guard.body});
    stmt->func->ir->accept(this);
    current_real_func = old_real_func;
  }
  llvm::Function *llvm_func = func_map[stmt->func];
  auto *new_ctx = call("allocate_runtime_context", get_runtime());
  call("RuntimeContext_set_runtime", new_ctx, get_runtime());
  for (int i = 0; i < stmt->args.size(); i++) {
    auto *val =
        bitcast_to_u64(llvm_val[stmt->args[i]], stmt->args[i]->ret_type);
    call("RuntimeContext_set_args", new_ctx,
         llvm::ConstantInt::get(*llvm_context, llvm::APInt(32, i, true)), val);
  }
  llvm::Value *result_buffer = nullptr;
  if (stmt->ret_type) {
    auto *ret_type = tlctx->get_data_type(stmt->ret_type);
    result_buffer = builder->CreateAlloca(ret_type);
    auto *result_buffer_u64 = builder->CreatePointerCast(
        result_buffer,
        llvm::PointerType::get(tlctx->get_data_type<uint64>(), 0));
    call("RuntimeContext_set_result_buffer", new_ctx, result_buffer_u64);
  }
  call(llvm_func, new_ctx);
  llvm_val[stmt] = result_buffer;
  call("recycle_runtime_context", get_runtime(), new_ctx);
}

void TaskCodeGenLLVM::visit(GetElementStmt *stmt) {
  auto *struct_type = tlctx->get_data_type(stmt->src->ret_type);
  std::vector<llvm::Value *> index;
  index.reserve(stmt->index.size() + 1);
  index.push_back(tlctx->get_constant(0));
  for (auto &i : stmt->index) {
    index.push_back(tlctx->get_constant(i));
  }
  auto *gep = builder->CreateGEP(struct_type, llvm_val[stmt->src], index);
  auto *val = builder->CreateLoad(tlctx->get_data_type(stmt->ret_type), gep);
  llvm_val[stmt] = val;
}

void TaskCodeGenLLVM::create_return(llvm::Value *buffer,
                                    llvm::Type *buffer_type,
                                    const std::vector<Stmt *> &elements,
                                    const Type *current_type,
                                    int &current_element,
                                    std::vector<llvm::Value *> &current_index) {
  if (auto primitive_type = current_type->cast<PrimitiveType>()) {
    TI_ASSERT((Type *)elements[current_element]->ret_type == current_type);
    auto *gep = builder->CreateGEP(buffer_type, buffer, current_index);
    builder->CreateStore(llvm_val[elements[current_element]], gep);
    current_element++;
  } else if (auto struct_type = current_type->cast<StructType>()) {
    int i = 0;
    for (const auto &element_type : struct_type->elements()) {
      current_index.push_back(tlctx->get_constant(i++));
      create_return(buffer, buffer_type, elements, element_type,
                    current_element, current_index);
      current_index.pop_back();
    }
  } else {
    auto tensor_type = current_type->as<TensorType>();
    int num_elements = tensor_type->get_num_elements();
    Type *element_type = tensor_type->get_element_type();
    for (int i = 0; i < num_elements; i++) {
      current_index.push_back(tlctx->get_constant(i));
      create_return(buffer, buffer_type, elements, element_type,
                    current_element, current_index);
      current_index.pop_back();
    }
  }
}

void TaskCodeGenLLVM::create_return(const std::vector<Stmt *> &elements) {
  auto buffer = call("RuntimeContext_get_result_buffer", get_context());
  auto ret_type = current_real_func->ret_type;
  auto buffer_type = tlctx->get_data_type(ret_type);
  buffer = builder->CreatePointerCast(buffer,
                                      llvm::PointerType::get(buffer_type, 0));
  int current_element = 0;
  std::vector<llvm::Value *> current_index = {tlctx->get_constant(0)};
  create_return(buffer, buffer_type, elements, ret_type, current_element,
                current_index);
};

LLVMCompiledTask LLVMCompiledTask::clone() const {
  return {tasks, llvm::CloneModule(*module), used_tree_ids,
          struct_for_tls_sizes};
}

LLVMCompiledKernel LLVMCompiledKernel::clone() const {
  return {tasks, llvm::CloneModule(*module)};
}

}  // namespace taichi::lang

#endif  // #ifdef TI_WITH_LLVM<|MERGE_RESOLUTION|>--- conflicted
+++ resolved
@@ -2197,24 +2197,6 @@
     auto exec_cond = tlctx->get_constant(true);
     auto coord_object = RuntimeObject(kLLVMPhysicalCoordinatesName, this,
                                       builder.get(), new_coordinates);
-<<<<<<< HEAD
-    if (!compile_config->packed) {
-      for (int i = 0; i < leaf_block->num_active_indices; i++) {
-        auto j = leaf_block->physical_index_position[i];
-        if (!bit::is_power_of_two(
-                leaf_block->extractors[j].num_elements_from_root)) {
-          auto coord = coord_object.get("val", tlctx->get_constant(j));
-          exec_cond = builder->CreateAnd(
-              exec_cond,
-              builder->CreateICmp(
-                  llvm::CmpInst::ICMP_SLT, coord,
-                  tlctx->get_constant(
-                      leaf_block->extractors[j].num_elements_from_root)));
-        }
-      }
-    }
-=======
->>>>>>> e77ed570
 
     if (leaf_block->type == SNodeType::bitmasked ||
         leaf_block->type == SNodeType::pointer) {
